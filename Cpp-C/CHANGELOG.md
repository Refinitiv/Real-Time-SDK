--- conflicted
+++ resolved
@@ -9,12 +9,6 @@
 "E" releases (E-Loads) are emergency RTSDK releases that are uploaded to MyRefinitiv and Developer Community but not to GitHub. Also note that emergency releases may only be partial (i.e., Java or C++/C only).
 
 ----------------------------------------------------------------------------------------
-<<<<<<< HEAD
-CURRENT RELEASE HIGHLIGHTS - RTSDK C/CPP 2.0.1.L2 aka EMA 3.6.1.L2 and ETA 3.6.1.L2 
-----------------------------------------------------------------------------------------
-
-This release removes unused files from GitHub and RRG packages 
-=======
 CURRENT RELEASE HIGHLIGHTS - RTSDK C/CPP 2.0.1.G1 aka EMA 3.6.1.G1 and ETA 3.6.1.G1 
 ----------------------------------------------------------------------------------------
 
@@ -31,22 +25,12 @@
 - [GitHub #170] - [RTSDK-4941] - Buggy code in rsslRDMDictionaryMsg.c
 - [GitHub #171] - [RTSDK-4957] - EMA WebSocket example default port in EmaConfig.xml
 - [GitHub #172] - [RTSDK-4951] - EMA C++ Websocket example mismatch between Readme and source code
->>>>>>> 0b0af02d
 
 ----------------------------------------------------------------------------------------
 FULL CHANGELOG
 ----------------------------------------------------------------------------------------
 
 --------------------------------------------
-<<<<<<< HEAD
-RTSDK C++/C Release 2.0.1.L2 (March 31, 2021)
---------------------------------------------
-
-Both ETA C and EMA C++ 3.6.1.L2 Issues Resolved
----------------------------------------------------
-- [RTSDK-4860, RTSDK-4861] - Remove unused EtaJni files 
-
-=======
 RTSDK C++/C Release 2.0.1.G1 (Apr 21, 2021)
 --------------------------------------------
 
@@ -81,7 +65,6 @@
 - [RTSDK-4860, RTSDK-4861] - Remove unused EtaJni files 
 
 
->>>>>>> 0b0af02d
 --------------------------------------------
 RTSDK C++/C Release 2.0.1.L1 (Mar 4, 2021)
 --------------------------------------------
