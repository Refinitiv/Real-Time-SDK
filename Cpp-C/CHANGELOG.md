This is the change log of the Refinitiv Real-Time SDK (RTSDK) for C++/C. RTSDK consists of Enterprise Message API (EMA) and Enterprise Transport API (ETA). This file contains history starting from version 1.2.0 which is when all components (EMA C++, EMA Java, ETA C, ETA Java) of RTSDK were fully open sourced. Note that RTSDK product version numbers start from 1.2.0 and EMA/ETA version numbers start from 3.2.0.

Rebranding NOTE: Refinitiv Real-Time SDK was formerly known as Elektron SDK or ESDK. 

There are three types of RTSDK releases that append a letter directly followed by a number to the version number. 

"L" releases (e.g., 1.2.0.L1) are full RTSDK releases that are uploaded to MyRefinitiv (formerly Customer Zone), Developer Community and GitHub. 
"G" releases (e.g., 1.2.0.G1) are releases that are only uploaded to GitHub. 
"E" releases (E-Loads) are emergency RTSDK releases that are uploaded to MyRefinitiv and Developer Community but not to GitHub. Also note that emergency releases may only be partial (i.e., Java or C++/C only).

----------------------------------------------------------------------------------------
CURRENT RELEASE HIGHLIGHTS - RTSDK C/CPP 2.0.2.E1 aka EMA/ETA 3.6.2.E1 aka 3.6.2.3
----------------------------------------------------------------------------------------

This is a emergency release with fixes for RTSDK.

----------------------------------------------------------------------------------------
FULL CHANGELOG
----------------------------------------------------------------------------------------

--------------------------------------------
RTSDK C++/C Release 2.0.2.E1 (Sep 23, 2021)
--------------------------------------------

ETA C 3.6.2.E1 Issues Resolved
--------------------------------
- [RTSDK-5539] - Race condition from closed tunnelstream resulting in unhandled state in tunnelstream provider 
<<<<<<< HEAD
- [RTSDK-5562] - Rssl socket transport fixes to handle FD value of 0 
=======
- [RTSDK-5599] - pReactorChannelImpl->tunnelDispatchEventQueued is not unset resulting in tunnel events not being dispatched 
>>>>>>> 2f9ca05e

--------------------------------------------
RTSDK C++/C Release 2.0.2.G2 (Aug 11, 2021)
--------------------------------------------

This is a maintenance release consisting of a fix to customer issue.

ETA C 3.6.2.G2 Issues Resolved
--------------------------------
- [RTSDK-5431] - Permitted RMTES partial updates to be sent without buffering 

EMA C++ 3.6.2.G2 Issues Resolved
--------------------------------
- [RTSDK-5450] - Altered EMA RDP applications (113 & 450) to take URL overrides for token URL and service discovery URL 

Both ETA C and EMA C++ 3.6.2.G2 Issues Resolved
-----------------------------------------------
- [RTSDK-5411] - Change to default location for RTO from us-east to us-east-1 due to addition of us-east-2
- [RTSDK-5440] - Update to documentation to change default location for RTO from us-east to us-east-1 due to addition of us-east-2

--------------------------------------------
RTSDK C++/C Release 2.0.2.G1 (Aug 6, 2021)
--------------------------------------------

This is a maintenance release consisting of a fix to customer issue.

ETA C 3.6.2.G1 Issues Resolved
--------------------------------
- [RTSDK-5370] - Added -compressionType and -compressionLevel to ProvPerf and -compressionType to ConsPerf
- [RTSDK-5404] - Memory leak with Provider application when providing dictionary over Websocket transport 

Both ETA C and EMA C++ 3.6.2.G1 Issues Resolved
-----------------------------------------------
- [RTSDK-5350] - Websocket Transport: Fix to transport to compress message and then fragment to address "Invalid Frame Header" error 

--------------------------------------------
RTSDK C++/C Release 2.0.2.L1 (Jun 23, 2021)
--------------------------------------------

This is a maintenance release consisting of fixes to customer issues, support for EMA C++ Interactive ProvPerf and EMA C++ NIProvPerf tools and changes to ConsPerf tool to provide overhead of RWF to JSON conversion in application and to improve statistics.

EMA C++ 3.6.2.L1 Issues Resolved
--------------------------------
- [RTSDK-1343] - EMA C++ ProvPerf Tool: Implementation Part I
- [RTSDK-4608] - Create a EMA Performance Tools Guide
- [RTSDK-4824] - EMA C++: Destructor of OmmConsumer freezes when interrupt is sent as soon as Consumer connects
- [RTSDK-4827] - EMA C++ ProvPerf Tool: Testing Story
- [RTSDK-4839] - EMA C++ NIProvPerf Tool: Implementation Part II
- [RTSDK-4972] - Documentation: OmmConsumerConfig.clientId() not mentioned in EMA ConfigGuide [GitHub #173]
- [RTSDK-5041] - Updated EMA ConsPerf Readme.txt file with build instructions, configuration and sample command lines
- [RTSDK-5075] - EMA ConfigGuide has incorrect default value of Server Group's SysRecvBufSize and SysSendBufSize

ETA C 3.6.2.L1 Issues Resolved
--------------------------------
- [RTSDK-4585] - Turning multi-line comments into single line comments [GitHub Pull Request #159]
- [RTSDK-4617] - Replace XERCES with Libxml2
- [RTSDK-4768] - Documentation: Clarify error scenarios for conversion utilities for RsslReal type
- [RTSDK-4843] - Unit tests added for handling of trailing zeros
- [RTSDK-5030] - Fix to ETAC ProvPerf to reset the error code upon failure to get output buffers for Webscoket Transport with JSON wireformat
- [RTSDK-5100] - Fix to Websocket message parsing to handle edge case of buffer containing one message and one byte of next message

Both ETA C and EMA C++ 3.6.2.L1 Issues Resolved
-----------------------------------------------
- [RTSDK-4584] - Make destructor virtual because of polymorphic class object deletion [GitHub Pull Request #160]
- [RTSDK-4586] - Catch polymorphic type by reference, not by value [GitHub Pull Request #158]
- [RTSDK-4942] - Update to DACS RHEL8 libraries
- [RTSDK-5043] - PerfTools: Skewed steadystate latency calculations due to processing refreshes before updates
- [RTSDK-5050] - Source Directory update with additional entries in DictionariesProvided or DictionariesUsed causes crash [Case Number: 09850212]
- [RTSDK-5051] - Modify ConsPerf application to calculate overhead of conversion from RWF to JSON on Websocket Transport (ETA Transport layer only)
- [RTSDK-5084] - Documentation: Fix to definitions of DictionariesProvided vs. DictionariesUsed in RDM Usage Guide
- [RTSDK-5186] - Send tr_json2 on the wire but accept both rssl.json.v2 and tr_json2 from the wire

--------------------------------------------
RTSDK C++/C Release 2.0.1.G1 (Apr 21, 2021)
--------------------------------------------

EMA C++ 3.6.1.G1 Issues Resolved
--------------------------------
- [RTSDK-3884] - EMA C++: Destructor of OmmConsumer occasionally hangs forever in deadlock - [GitHub #138]
- [RTSDK-4291] - OmmConsumerImpl::registerClient implementation doesn't unlock mutex when exception is thrown - [GitHub #152]
- [RTSDK-4706] - EMA C++: configuration parameters ConnectionPingTimeout / ConnectionMinPingTimeout are applied as number of seconds, not milliseconds - [GitHub #168]
- [RTSDK-4719] - Support encryption connection type for EMAC consumer performance tool
- [RTSDK-4951] - EMA C++ Websocket example mismatch between Readme and source code - [GitHub #172]
- [RTSDK-4957] - EMA WebSocket example default port in EmaConfig.xml - [GitHub #171]
- [RTSDK-4954] - Correction to IProvider180 README file

ETA C 3.6.1.G1 Issues Resolved
--------------------------------
- [RTSDK-4371] - ETA compilation warning - [GitHub #161]
- [RTSDK-4382] - Change RDP 'scope' default value to trapi.streaming.pricing.read
- [RTSDK-4508] - JSON converter library fails to conform to UTF-8 when passing the JSON dictionary message over the network
- [RTSDK-4606] - TRCERouter Crash in ETA - [Case Number: 09514087]
- [RTSDK-4713] - ETAC: Websocket Transport should handle Sec-Websocket-Extensions with unsupported parameter: client_max_window_bits
- [RTSDK-4727] - rsslNumericStringToReal does not return error with an input like 1151194421449.10009766
- [RTSDK-4589] - In VAConsumer refresh message is received the channel is closed if the streamState is not open - [GitHub #164]
- [RTSDK-4941] - Buggy code in rsslRDMDictionaryMsg.c - [GitHub #170]


--------------------------------------------
RTSDK C++/C Release 2.0.1.L2 (Mar 31, 2021)
--------------------------------------------

Both ETA C and EMA C++ 3.6.1.L2 Issues Resolved
-----------------------------------------------
- [RTSDK-4860, RTSDK-4861] - Remove unused EtaJni files 

--------------------------------------------
RTSDK C++/C Release 2.0.1.L1 (Mar 4, 2021)
--------------------------------------------

EMA C++ 3.6.1.L1 Issues Resolved
--------------------------------
- [RTSDK-444] - Change Consumer270 to not use the hasMsgKey()
- [RTSDK-3775] - Add unit test EMA C++ [GitHub # 128]
- [RTSDK-3964] - Use after free in OmmServerBaseImpl.cpp [GitHub # 134]
- [RTSDK-4248] - Avoid empty catch(std::bad_alloc) blocks
- [RTSDK-4308] - Error in DirectoryHandler when using more than 5 services [GitHub # 153]
- [RTSDK-4402] - Support additional Source Directory attributes via EmaConfig [GitHub # 119]
- [RTSDK-4629] - EMACPP ServerType::RSSL_ENCRYPTED doesn't take WsProtocols

ETA C 3.6.1.L1 Issues Resolved
--------------------------------
- [RTSDK-214] - Consumer crashes when decoding using wrong field type [Case Number: 05224063]
- [RTSDK-3411] - Warnings when build with GCC 740
- [RTSDK-4171] - Linux shared memory server creation issue - remove resources incomplete, under non-root account
- [RTSDK-4295] - rsslTransportUnitTest fails when certificate and key are not passed in commandline args
- [RTSDK-3976] - RWF JSON Conversion Issue: Converting of a zero length message causes a crash
- [RTSDK-4544] - Add hashing algorithm, rsslHashingEntityId 

Both ETA C and EMA C++ 3.6.1.L1 Issues Resolved
-----------------------------------------------
- [RTSDK-1761] - Remove malloc.h for clang; qualification with clang on RH8 [GitHub # 82]
- [RTSDK-3207] - Source directory request for invalid serviceId or serviceName give full source directory
- [RTSDK-4404] - Unreachable or dead code due to wrong behavior of some rsslEncode / rsslDecode functions
- [RTSDK-4421] - ESDK-Documentation: Copyright Notice link on Refman footer is linked to invalid page


--------------------------------------------
RTSDK C++/C Release 2.0.0.L1 (Oct 19, 2020)
--------------------------------------------

New Features Added
------------------
The primary object of this release is to completely rebrand RTSDK:  change namespace to com.refinitiv, change library names and alter documentation to reflect new branding. A new file explaining impact to customer, REBRAND.md was also added. In addition, there were a few fixes included. This release also introduces qualification on CentOS8.

EMA C++ 3.6.0.L1 Issues Resolved
--------------------------------
- [RTSDK-3222] - Multiple config files shipped with EmaCpp
- [RTSDK-3367] - EMA CPP Config Guide contradicts between the Section Headings and the title for tables for Channel parameter
- [RTSDK-3671] - Shorten EMA example names to avoid build errors on windows
- [RTSDK-4151] - Change namespace to refinitiv
- [RTSDK-4397] - EMA C++ offstream posting payload decode issue - [Case Number: 09179092]

ETA C 3.6.0.L1 Issues Resolved
--------------------------------
- [RTSDK-4253] - Add in thread naming for the reactor worker thread
- [RTSDK-4310] - Replace versioning variables in header files to rtsdk
- [RTSDK-4372] - Invalid conversion between char and char\* in rwfToJsonConverter.cpp - [GitHub # 157 ]
- [RTSDK-4373] - Extraneous space before REAL_SHA1_INIT - [GitHub # 156]
- [RTSDK-4380] - Move ripcVer definitions to just rsslSocketTransportImpl.c instead of in the header

Both ETA C and EMA C++ 3.6.0.L1 Issues Resolved
-----------------------------------------------
- [RTSDK-4056] - Qualification & build with CentOS8
- [RTSDK-4243] - Documentation: change code snippets to new namespace in all documentation (PDF)
- [RTSDK-4244] - Documentation: change namespace references and references to previous product names (PDF)
- [RTSDK-4266] - Documentation: change references to prior product names in code comments
- [RTSDK-4274] - Replace dependent libraries to re-branded for C/C++: DACS
- [RTSDK-4285] - Change QA tools to adapt to changes to filenames
- [RTSDK-4288] - Create REBRAND.md with customer impacts and add any changes to product names
- [RTSDK-4395] - Rebrand: Differentiate between RTSDK product and ETA/EMA library versions

---------------------------------------------
RTSDK C++/C Release 1.5.1.L1 (Sept 4, 2020)
---------------------------------------------

New Features Added
------------------
This is a maintenance release which resolves customer issus, bugs and adds support for the following: ability to measure tunnel stream performance, VS2019 builds and RedHat 8.X builds. Included in this release are rebranding changes.

EMA C++ 3.5.1.L1 Issues Resolved
--------------------------------
- [RTSDK-3882] - EMA C++: Setting literal as status text with Login::LoginRefresh::state() is unsafe! [GitHub #135]
- [RTSDK-4132] - EmaConfigImpl.cpp uses xmlCleanupParser wrongly, can cause memory corruption in multithreaded programs [GitHub #147]
- [RTSDK-4086] - EMA must check both DictionaryUsed and DictionaryProvided to download dictionary from network
- [RTSDK-4099] - EMACPP does NOT set HAS_SERVICE_ID flag on onStream postMsg with if it sets serviceName

ETA C 3.5.1.L1 Issues Resolved
--------------------------------
- [RTSDK-767] - Example and Training code print statements contain mis-spelling of the word "Received"
- [RTSDK-1570] - Calling rsslCloseServer does not call the function assigned to the trans function, shutdown server, for Socket Type connections
- [RTSDK-3211] - Deprecate TLS1.0
- [RTSDK-3219] - XML output rsslDoubleToString issue
- [RTSDK-3241] - Fix invalid usage of pthread_mutex_init() [GitHub Pull Request #99]
- [RTSDK-3638] - WS Transport: Automatic Login by passing token credentials during the initial WebSocket connection to the ADS via HTTP Cookies
- [RTSDK-3639] - Provided the ability for applications to access HTTP headers for WS open handshake and handshake response
- [RTSDK-3689] - Enhance ETA Performance tools to support Tunnelstreams
- [RTSDK-3850] - VS110 and VS120 json conversion test issues
- [RTSDK-3861] - Provides a configurable option to enable curl debugging message in ETA
- [RTSDK-3891] - Replace magic values with constants from rwfNet.h
- [RTSDK-3950] - Add in a programmatic way to access JSON converter library version
- [RTSDK-3981] - catch(std::bad_alloc) for 2 sequential new() leads to memory leak
- [RTSDK-4079] - rsslReactorConnect returned 0 when using an invalid network interface [Case Number: 08784579]
- [RTSDK-4166] - Tunnel Stream Performance Issue with un-needed events?
- [RTSDK-4182] - Consumer app doesn't apply subprotocol for encrypted websocket
- [RTSDK-4249] - Provider and VAProvider cannot bind port if setting compressionType to LZ4 when setting subprotocol

Both ETA C and EMA C++ 3.5.1.L1 Issues Resolved
-----------------------------------------------
- [RTSDK-3646] - VS2019 Support: add build machine, add build support
- [RTSDK-3665] - Add DACSLock code snippet for ETA/EMA C++ into documentation
- [RTSDK-3697] - Build and ship libraries using RedHat 8.X
- [RTSDK-3902] - Document lsb_release requirement for cmake
- [RTSDK-3956] - Readme and text files have spelling errors
- [RTSDK-4090] - Rebranding: Change code references to "Refinitiv" in unit tests, examples, etc.
- [RTSDK-4091] - Support a configurable debug parameters to show REST interactions (that do not print credentials)
- [RTSDK-4165] - Rebranding: Change references in Code Comments and READMEs
- [RTSDK-4177] - Rebranding: Change references to RTSDK in Cmake build

---------------------------------------------
RTSDK C++/C Release 1.5.0.G1 (Jun 30, 2020)
---------------------------------------------

New Features Added
------------------
This is a maintenance GitHub push which resolves customer issus, bugs and adds support for the following: ability for providers to get round trip latency measurements, provider support for posting, permit server side socket to be reused and ability to configure takeExclusiveSignOn in RDP connectivity.

EMA C++ 3.5.0.G1 Issues Resolved
--------------------------------
- [RTSDK-504] Support Posting in EMA Providers [GitHub # 117]
- [RTSDK-1440] Rename EMAC++ Unit Test input files to be more descriptive
- [RTSDK-2587] Cons170 memory leak reported from valgrind
- [RTSDK-3292] Dictionary.entry(int fieldId) returns the same DictionaryEntry instance [Case Number: 07697024] [GitHub # 141]
- [RTSDK-3843] Support SO_REUSEADDR to permit server side socket to be reused for loadbalancing
- [RTSDK-3907] Ema Cons113 Example does NOT work with EncryptedProtocolType::RSSL_WEBSOCKET
- [RTSDK-3908] Support EMA RDP Websocket encrypted connection example 
- [RTSDK-3933] Support Round Trip Latency Monitoring
- [RTSDK-3988] Change EMA RDP example to take RIC as an input

ETA C 3.5.0.G1 Issues Resolved
--------------------------------
- [RTSDK-1650] rsslDoubleToReal conversion UPA C API lib function doesn't work as we expected [Case Number: 06708565]
- [RTSDK-3441] ETA Reactor API persistently retains memory and is not released until shutdown [Case Number: 07823520]
- [RTSDK-3819] Support Round Trip Latency Monitoring
- [RTSDK-3850] VS110 and VS120 json conversion test issues
- [RTSDK-3897] Access Violation Closing Reactor Tunnel (over SSL) [Github #139]
- [RTSDK-3963] Add ability to catch WSAEWOULDBLOCK  error
- [RTSDK-4069] Tunnel stream must notify application when login timeout occurs for authenticating a tunnel stream

Both ETA C and EMA C++ 3.5.0.G1 Issues Resolved
-----------------------------------------------
- [RTSDK-3859] JSON to RWF conversion passing thru errors in Time
- [RTSDK-3860] Invalid conversion of UINT64 when value on wire is -1
- [RTSDK-3903] Provide the ability to configure the takeExclusiveSignOnControl parameter for the password grant type
- [RTSDK-4084] EMA should not set compression threshold unless explicitly configured by application 

---------------------------------------------
RTSDK C++/C Release 1.5.0.L1 (Mar 31, 2020)
---------------------------------------------

New Features Added
------------------
This release introduces support for Websocket Transport in RTSDK with capabilities like compression, fragmentation and packing. With WS transport, user can choose either JSON (rssl.json.v2 aka tr_json2; tr_json2 will be deprecated) or RWF (rssl_rwf) data formats to send over the wire. Application layer will continue to receive data in RWF data format. In addition, conversion from RWF to JSON and vice versa is also available as part of librssl and as a separate shared library.

EMA C++ 3.5.0.L1 Issues Resolved
--------------------------------
- [RTSDK-3244] Catch polymorphic type by reference, not by value [GitHub Pull Request #97]
- [RTSDK-3274] EMAC++ 'OmmInvalidUsageException', Text='The Field name STOCK_TYPE does not exist in the field dictionary' [Case Number: 07645599]

ETA C 3.5.0.L1 Issues Resolved
--------------------------------
- [RTSDK-3616] Watchlist example issue: With service down, posting is still attempted
- [RTSDK-3805] Integrate rsslReactorQueryServiceDiscovery() method with centralized token management to reuse token when using same credentials 

Both ETA C and EMA C++ 3.5.0.L1 Issues Resolved
-----------------------------------------------
- [RTSDK-3419] RTSDKC Websocket Transport Support 
- [RTSDK-3437] Add port info into OmmConsumerEvent::getChannelInformation [GitHub # 113]
- [RTSDK-3475] RTSDK C RWF<->JSON conversion
- [RTSDK-3818] Support for SNI (server name indication) in TLS communication in client side encryption with openSSL
- [RTSDK-3834] Update default token service URL to use verison v1

---------------------------------------------
RTSDK C++/C Release 1.4.0.G1 (Jan 10, 2020)
---------------------------------------------

EMA C++ 3.4.0.G1 Issues Resolved
--------------------------------
- [RTSDK-3472] Added support for NoWait dispatch timeout in Consumer and NiProvider [GitHub # 110] 
- [RTSDK-3596] Removed TLS 1.0 and 1.1 enumerations from EMA interface

ETA C 3.4.0.G1 Issues Resolved
--------------------------------
- [RTSDK-126] Fix to Ansi library build and runtime issues [Case Number: 04035985 GitHub #124]

Both ETA C and EMA C++ 3.4.0.G1 Issues Resolved
-----------------------------------------------
- [RTSDK-3594] Documentation changes with addtional rebranding changes

---------------------------------------------
RTSDK C++/C Release 1.4.0.L1 (Nov 15, 2019)
---------------------------------------------

New Features Added
------------------
This release adds Server Side Encryption support in EMA and ETA.

EMA C++ 3.4.0.L1 Issues Resolved
--------------------------------
- [RTSDK-3294] Enhancement Request: Added ability to dynamically increase number of allocated output buffers for handling "out of buffers" error [Case Number: 07652023]
- [RTSDK-3417] Documentation Issue: Specify in EMA Config guide, the precedence of configuration vectors
- [RTSDK-3495] Memory leak in C++/EMA (in OmmConsumer/OmmLoggerClient) [Case Number: 08003411 GitHub # 118]
- [RTSDK-3535] Inconsistency contents in default and description of ReissueTokenAttemptInterval and ReissueTokenAttemptLimit parameter [GitHub # 120]

ETA C 3.4.0.L1 Issues Resolved
--------------------------------
- [RTSDK-755] Trying to establish more than 2 encrypted connections fails returning an error, when using ETAC provider
- [RTSDK-3503] Memory Growth with RTSDK 1.3.X: Remove error struct from event to avoid memory usage
- [RTSDK-3504] Add option for maxOutputBuffer on ProvPerf
- [RTSDK-3505] Add ability of upacTransportPerf to support compressionType lz4 as the input argument
- [RTSDK-3538] Uptick version on non-open source libs only when binary version changes

Both ETA C and EMA C++ 3.4.0.L1 Issues Resolved
-----------------------------------------------
- [RTSDK-3181] RTSDKC Server side encryption support
- [RTSDK-3202] RTSDK Documentation: Remove classic portal, refer to VARefman
- [RTSDK-3204] RTSDK Documentation: Fix copyright link after removal of classic portal from esdk repository
- [RTSDK-3500] Enhancement Request: Add ability to retrieve number of tunnel stream buffers in use
- [RTSDK-3340] Rebrand RTSDK documentation 

---------------------------------------------
RTSDK C++/C Release 1.3.1.G2 (Oct 18, 2019)
---------------------------------------------

Both ETA C and EMA C++ 3.3.1.G2 Issues Resolved
-----------------------------------------------
- [RTSDK-3265] Sporadic crash in RTSDK consumers with service interruptions [Case Number: 07573905,08051848 GitHub # 103,108]
- [RTSDK-2562] Shared pool buffers actively queued upon client disconnection are not cleaned up correctly [Case Number: 07010347]

---------------------------------------------
RTSDK C++/C Release 1.3.1.G1 (Sept 25, 2019)
---------------------------------------------

EMA C++ 3.3.1.G1 Issues Resolved
--------------------------------
- [RTSDK-3440] Provider fails to accept client connections with dispatch timeOut=NoWaitEnum [GitHub #110]

ETA C 3.3.1.G1 Issues Resolved
--------------------------------
- [RTSDK-3442] ipcWaitProxyAck should return RIPC_CONN_IN_PROGRESS for all success cases 
- [RTSDK-3453] ReactorChannel event -3 causing reactor to shutdown

Both ETA C and EMA C++ 3.3.1.G1 Issues Resolved
-----------------------------------------------
- [RTSDK-3468] Add RDP Auth proactive token renewal with password grant prior to refresh token expiration

---------------------------------------------
RTSDK C++/C Release 1.3.1.L1 (July 31, 2019)
---------------------------------------------

New Features Added
------------------
This release adds ability in EMA to clone and copy messages in order to decode payload outside of message callbacks. This release enables Realtime Cloud users to centralized session management per OAuth user shared between multiple connections. Please note that client_id is now a mandatory input for Cloud connectivity. RTSDK C/C++ now supports GCC 7.4.0. 

EMA C++ 3.3.1.L1 Issues Resolved
--------------------------------
- [RTSDK-509] Add InitializationTimeout to EMA Config at Channel Level
- [RTSDK-633] EmaCppConsPerf does not reach steady state occasionally [Case Number: 05594510]
- [RTSDK-900] Change documentation to reflect user-defined Config filename
- [RTSDK-1750] Clone/copy facility for message payload to decode it outside of onUpdateMsg() [Case Number: 06854285,5201994]
- [RTSDK-3238] Incorrect spelling in interface name in EmaCpp
- [RTSDK-3251] Fix extendedHeader typo where Status is returned instead of Close
- [RTSDK-3252] Please restore version headers, eg EmaVersion.h [GitHub #105]

ETA C 3.3.1.L1 Issues Resolved
--------------------------------
- [RTSDK-3176] Windows build warning
- [RTSDK-3182] Documentation, ETAJ Dev Guide: Fix "UPA" in Figure 36 to "Transport API Consumer App"
- [RTSDK-3184] Warning when building rsslTransportUnitTest on RH6
- [RTSDK-3185] Warning rsslRestClientImpl.c about RsslRestCurlHandleSumFunction
- [RTSDK-3202] RTSDK Documentation: Remove links to "Transport API Value Added Components" in html and refer to VARefman
- [RTSDK-3243] Fix application ID length in Eta Examples [GitHub #100]
- [RTSDK-3253] Compile Error: rsslTransport.h:1343:82: error: too many initializers for ‘RsslWriteInArgs’
- [RTSDK-3255] Enhance the Reactor to specify OAuth token credentials in rsslReactorOmmConsumerRole
- [RTSDK-3258] The rsslCreateReactor() method crashes when the RsslCreateReactorOptions.serviceDiscoveryURL is empty
- [RTSDK-3267] Expose ping stats and rsslReadEx in reactor
- [RTSDK-3269] Enhance the Reactor for applications to specify the password for OAuth via the callback method
- [RTSDK-3278] Enhance the Reactor error handling wrt to session mgmt POST
- [RTSDK-3285] Add ability to turn on debugging for encrypted connections to diagnose TLS issues on incoming packets
- [RTSDK-3295] Crash in reactor when multiple reactor channels are used with session management
- [RTSDK-3296] Provides centralized location to keep the OAuth tokens to share between multiple connections using the same OAuth credential

Both ETA C and EMA C++ 3.3.1.L1 Issues Resolved
-----------------------------------------------
- [RTSDK-3249] Support 32-bit builds with RTSDK 
- [RTSDK-3260] EMA log files exist in RTSDK AMI
- [RTSDK-3266] Add 32-bit DACS libraries into BinaryPack and open source ANSI
- [RTSDK-3272] Qualify RTSDK with GCC Version 7.4.0
- [RTSDK-3410] Removed extra "/" to service discovery URL to get an Elektron cloud endpoint

---------------------------------------------
RTSDK C++/C Release 1.3.0.G1 (April 16, 2019)
---------------------------------------------

EMA/ETA C/C++ 3.3.0.G1 Issues Resolved
--------------------------------
- [RTSDK-3194] Documentation improvements for RDP examples [GitHub #98]
- [RTSDK-3239] CMake fix for build of cjson libraries

---------------------------------------------
RTSDK C++/C Release 1.3.0.L1 (March 26, 2019)
---------------------------------------------

New Features Added
------------------
This RTSDK release provides support for RDP Session management (token renewal) and Service Discovery (discovering host/port information based on Cloud region and type of connection ). Also available is added support for encrypted transport using openSSL versions 1.0.X and 1.1.X on Windows and Linux for EMA C++ and ETA C. Also in this release, all external dependencies such as libxml2, zlib, lz2 rely on associated external distribution locations and incorporated into build using cmake. 

EMA C++ 3.3.0.L1 Issues Resolved
--------------------------------
- [RTSDK-484] EMA Consumer application that requests a streaming source directory does not receive source directory updates. [ Case 05257390 ]
- [RTSDK-619] RMTES Partial updates are not processed correctly if OmmRmtes.toString() is called before OmmRmtes.apply() is called [Case Number: 05533464, GitHub #74]
- [RTSDK-1245] Qualify Linux GCC 4.8.5
- [RTSDK-1480] Default CMAKE option in GSG package to be cmake -DUSE_PREBUILT_ETA_EMA_LIBRARIES=ON
- [RTSDK-1565] Turn on OpenSSL support for Windows Client connections
- [RTSDK-1611] Client side encryption
- [RTSDK-1622] Elektron-SDK-BinaryPack should be optional, client can't download external resources via git [Case Number: 06643952]
- [RTSDK-1626] Update OpenSSL usage to support both 1.0.X and 1.1.X interfaces at run-time
- [RTSDK-1687] Use Cmake to obtain Zlib from GitHub
- [RTSDK-1688] Use Cmake to obtain Libxml2 from GitHub
- [RTSDK-1714] Provides interface design and implementation for EMACPP to support session managment from the Reactor
- [RTSDK-1760] Fix uname program name in cmake setup [GitHub #81]
- [RTSDK-2599] Require a new utility or interface similar to asHexString that shows raw hex output [Case Number: 07023993]
- [RTSDK-2678] Expose initializationTimeout configuration and make default to higher value for Encrypted

ETA C 3.3.0.L1 Issues Resolved
--------------------------------
- [RTSDK-132] ETAC WL consumer example with encrypted connection is crashing when channel initialization fails
- [RTSDK-627] Remove references to UPA Developers Guide [Case Number: 05543578]
- [RTSDK-212] Incorrect syntax for command line argument example with upacTransportPerf example
- [RTSDK-1245] Qualify Linux GCC 4.8.5
- [RTSDK-1565] Turn on OpenSSL support for Windows Client connections
- [RTSDK-1611] Client side encryption
- [RTSDK-1626] Update OpenSSL usage to support both 1.0.X and 1.1.X interfaces at run-time
- [RTSDK-1628] ETAC: Extend OpenSSL usage to verify the certificate
- [RTSDK-1687] Use Cmake to obtain Zlib from GitHub
- [RTSDK-1688] Use Cmake to obtain Libxml2 from GitHub
- [RTSDK-1710] Provides HTTP requests for blocking and non-blocking call for ETAC
- [RTSDK-1716] Implements RDP service discovery and token management for ETAC reactor
- [RTSDK-1746] Update ETA examples to connection using HTTPS connection type with/without a proxy
- [RTSDK-1747] Fix Cpp-C ANSI and DACS Guide links in reference manual
- [RTSDK-2603] CMake changes for new add external project cmake modules
- [RTSDK-2605] Remove references to TS1 Parser

---------------------------------------------
RTSDK C++/C Release 1.2.2.L1 (November 15, 2018)
---------------------------------------------

New Features Added
------------------
Provides the functionality for Non-interactive, Interactive, and Consumer applications to get channel information from the EMA's callback methods via OmmProviderEvent and OmmConsumerEvent classes

EMA C++ 3.2.2.L1 Issues Resolved
--------------------------------
- [RTSDK-632] Elektron SDK EmaCppConsPerf latencyFile doesn't create log file [Case Number: 05541113]
- [RTSDK-1125] EMA ConsPerf applications do not use specified username in Login Request [Case Number: 05958811]
- [RTSDK-1517] Unable to exit with EMAC multithread app
- [RTSDK-1601] Provide channel information in EMA's callback methods [Case Number: 06611113]
- [RTSDK-1751] Remove undefined increment operator behavior [GitHub Pull Request #80]
- [RTSDK-1753] Add support for WindowsServer2016
- [RTSDK-1723] IProvider application with UserDispatch has 100% cpu
- [RTSDK-2543] Change to EMA Devlopers Guide to accurately show map encoding follow up to RTSDK-1323

ETA C 3.2.2.L1 Issues Resolved
--------------------------------
- [RTSDK-647] EMAJ or ETAJ consumer sends duplicate FIDs in a snapshot view request
- [RTSDK-1753] Add support for WindowsServer2016 
- [RTSDK-2550] ETA RDM Usage guide section 6.2.4 shows market price update instead of status [Developer Community]

---------------------------------------------
RTSDK C++/C Release 1.2.1.L1 (August 15, 2018)
---------------------------------------------

New Features Added
------------------
Programmatic configuration for EMA IProvider and NIProvider.

EMA C++ 3.2.1.L1 Issues Resolved
--------------------------------
- [RTSDK-380] If CompressionType is set to "None", the CompressionThreshold range check still occurs
- [RTSDK-398] XMLTrace may not flush all information to trace file
- [RTSDK-405] Example 421 is not using the Dictionary_1 and Logger_1 defined in the code [Case Number: 04296327]
- [RTSDK-415] Clarify parent handle usage in EMA interface [Case Number: 05109877]
- [RTSDK-430, RTSDK-1323, RTSDK-1552] EMA C++ crashes when encoding a large Map [Case Numbers: 05354708, 06292070, GitHub #54]
- [RTSDK-635] EMA C++ Compiler warnings [Case Number: 05830919]
- [RTSDK-1496] Double login reissue & Exception with EMA C++ NIProvider (430)
- [RTSDK-1529] Ema Example Cons100 valgrind errors when EmaConfig.xml is present
- [RTSDK-1548] Update RDMUsageGuide to include information on the required filters to mark a service back Up [Case Number: 06538048]
- [RTSDK-1556] Update Doxygen for OmmDateTime, OmmDate and OmmTime [GitHub #55]
- [RTSDK-1560] Provide ability to modify the configuration programmatically for IProvider [Case Number: 06548186]
- [RTSDK-1593] Migration Guide Issues with CMake Elektron SDK 1.2
- [RTSDK-1595] Calling toString on a newly created message throws Access Violation Exception [Case Number: 06484891]
- [RTSDK-1624] Can't build Elektron-SDK1.2.0.win.rrg on MS Windows [Case Number: 06612117]
- [RTSDK-1644] Fix README content Github to have change log (without duplicating information)

ETA C 3.2.1.L1 Issues Resolved
------------------------------
- [RTSDK-380] If CompressionType is set to "None", the CompressionThreshold range check still occurs
- [RTSDK-398] XMLTrace may not flush all information to trace file
- [RTSDK-1423] Warnings ( 240 ) when doing build all
- [RTSDK-1574] Check for empty string instead of null pointer [GitHub #61]
- [RTSDK-1593] Migration Guide Issues with CMake Elektron SDK 1.2
- [RTSDK-1624] Can't build Elektron-SDK1.2.0.win.rrg on MS Windows [Case Number: 06612117]
- [RTSDK-1635] ETA should not have EDF/Queue examples
- [RTSDK-1636] Consumer Module_2_Login training example does not properly fall through
- [RTSDK-1644] Fix README content Github to have change log (without duplicating information)
- [RTSDK-1659] ETA Consumer reserves too little space for AuthenticationToken

------------------------------------------
RTSDK C++/C Release 1.2.0.G1 (May 31, 2018)
------------------------------------------

EMA C++ 3.2.0.G1 Issues Resolved
--------------------------------
- [RTSDK-1572] IProvider application hits 100% CPU in API dispatch mode after Consumer disconnects [Case Number: 06564982]

ETA C 3.2.0.G1 Issues Resolved
------------------------------
- [RTSDK-1573] rsslNumericStringToReal() conversion error [GitHub #62]

--------------------------------------------
RTSDK C++/C Release 1.2.0.L1 (April 27, 2018)
--------------------------------------------

New Features Added
------------------
RTSDK C/C++ now utilizes a CMake build environment. Refer to the RTSDK C/C++ Migration Guide for detailed instructions regarding how to build EMA C++ with CMake.

RTSDK C/C++ now supports Visual Studio 2017.

EMA now supports encrypted connection type.

ETA C is now fully open sourced except for reliable multicast transport and VA cache. Open source transports include TCP, HTTP, HTTP encrypted, shared memory and sequenced multicast transport types. The OMM encoder and decoder have also been open sourced.

Note that the memory footprint has increased this release due to the following:

Around 20 MB is introduced by changing the container type for handling message fragmentation. The hash table is initialized when a rsslChannelImpl is created which ETA allocates 10 of them upfront for this first initialization of Rssl library.

Around 4.6 MB is introduced by the new functionality of RsslDataDictionary to look up
RsslDictionaryEntry by name (rsslDictionaryGetEntryByFieldName).

EMA C++ 3.2.0.L1 Issues Resolved
--------------------------------
- [RTSDK-487] EMA throws OmmInvalidUsageException if an empty Map is encoded [Case No. 05338640 and GitHub #28]
- [RTSDK-813] Date/Time/DateTime to string and from string conversions should support ISO 8601 format.
- [RTSDK-907] EMA can't handle a SERVICE_DIRECTORY refresh that contains a lot of services [Case No 05896732, 06042281 and 06443659]
- [RTSDK-1145] Add const to EMAString
- [RTSDK-1194] Expose encrypted connection support through EMACPP
- [RTSDK-1280] Remove duplicated assignments [GitHub pull request #45]
- [RTSDK-1290] ripc sslName cryptoName copy limits to 8 bytes
- [RTSDK-1359] Add VS2017 to RTSDK

ETA C 3.2.0.L1 Issues Resolved
------------------------------
- [RTSDK-709] No genericmsg be fan out to the client on directory domain stream
- [RTSDK-901] EMA does not honor the filters on the directory request message [Case No. 05881972]
- [RTSDK-1262] Fix bigBufferPoolCleanup for loop [GitHub Pull Request #43]
- [RTSDK-1280] Remove duplicated assignments [GitHub pull request #45]<|MERGE_RESOLUTION|>--- conflicted
+++ resolved
@@ -9,7 +9,7 @@
 "E" releases (E-Loads) are emergency RTSDK releases that are uploaded to MyRefinitiv and Developer Community but not to GitHub. Also note that emergency releases may only be partial (i.e., Java or C++/C only).
 
 ----------------------------------------------------------------------------------------
-CURRENT RELEASE HIGHLIGHTS - RTSDK C/CPP 2.0.2.E1 aka EMA/ETA 3.6.2.E1 aka 3.6.2.3
+CURRENT RELEASE HIGHLIGHTS - RTSDK C/CPP 2.0.2.G3 aka EMA/ETA 3.6.2.G3 aka 3.6.2.4
 ----------------------------------------------------------------------------------------
 
 This is a emergency release with fixes for RTSDK.
@@ -19,17 +19,22 @@
 ----------------------------------------------------------------------------------------
 
 --------------------------------------------
+RTSDK C++/C Release 2.0.2.G3 (Sep 24, 2021)
+--------------------------------------------
+
+ETA C 3.6.2.G3 Issues Resolved
+--------------------------------
+- [RTSDK-5562] - Rssl socket transport fixes to handle FD value of 0
+- [RTSDK-5569] - Websocket transport fix that waits to send open handshake till socket is ready for write in non blocking mode
+
+--------------------------------------------
 RTSDK C++/C Release 2.0.2.E1 (Sep 23, 2021)
 --------------------------------------------
 
 ETA C 3.6.2.E1 Issues Resolved
 --------------------------------
 - [RTSDK-5539] - Race condition from closed tunnelstream resulting in unhandled state in tunnelstream provider 
-<<<<<<< HEAD
-- [RTSDK-5562] - Rssl socket transport fixes to handle FD value of 0 
-=======
 - [RTSDK-5599] - pReactorChannelImpl->tunnelDispatchEventQueued is not unset resulting in tunnel events not being dispatched 
->>>>>>> 2f9ca05e
 
 --------------------------------------------
 RTSDK C++/C Release 2.0.2.G2 (Aug 11, 2021)
