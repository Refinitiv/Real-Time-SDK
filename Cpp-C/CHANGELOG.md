This is the change log of the Refinitiv Real-Time SDK (RTSDK) for C++/C. RTSDK consists of Enterprise Message API (EMA) and Enterprise Transport API (ETA). This file contains history starting from version 1.2.0 which is when all components (EMA C++, EMA Java, ETA C, ETA Java) of RTSDK were fully open sourced. Note that RTSDK product version numbers start from 1.2.0 and EMA/ETA version numbers start from 3.2.0.

Rebranding NOTE: Refinitiv Real-Time SDK was formerly known as Elektron SDK or ESDK. 

There are three types of RTSDK releases that append a letter directly followed by a number to the version number. 

"L" releases (e.g., 1.2.0.L1) are full RTSDK releases that are uploaded to MyRefinitiv (formerly Customer Zone), Developer Community and GitHub. 
"G" releases (e.g., 1.2.0.G1) are releases that are only uploaded to GitHub. 
"E" releases (E-Loads) are emergency RTSDK releases that are uploaded to MyRefinitiv and Developer Community but not to GitHub. Also note that emergency releases may only be partial (i.e., Java or C++/C only).

----------------------------------------------------------------------------------------
CURRENT RELEASE HIGHLIGHTS - RTSDK C/CPP 2.1.3.G1 aka EMA/ETA 3.7.3.G1 aka 3.7.3.3
----------------------------------------------------------------------------------------

<<<<<<< HEAD
In this release is a critical fix related to EMA C++ upon network non-blocking service discovery feature.
=======
In this release are critical fixes related to ETAC non-blocking service discovery feature. 
IMPORTANT NOTE: This release supersedes 2.1.3.L1 due to the issues addressed.
>>>>>>> b57488de

Customer Issues Resolved
------------------------

- [Case Number: 13258892] - [RTSDK-8239] - Fix to EMA C++ dispatch in API Dispath mode upon network connectivity issues

----------------------------------------------------------------------------------------
FULL CHANGELOG
----------------------------------------------------------------------------------------

--------------------------------------------
RTSDK C++/C Release 2.1.3.G1 (Mar 7, 2024)
--------------------------------------------

EMA C++ 3.7.3.G1 Issues Resolved
--------------------------------
- [RTSDK-8239] - Fix to EMA C++ dispatch in API Dispath mode upon network connectivity issues [Case Number: 13258892]

--------------------------------------------
RTSDK C++/C Release 2.1.3.E1 (Jan 19, 2024)
--------------------------------------------

In this release are critical fixes related to ETAC non-blocking service discovery feature. 
IMPORTANT NOTE: This release supersedes 2.1.3.L1 due to the issues addressed.

ETA C 3.7.3.E1 Issues Resolved
--------------------------------
- [RTSDK-8115] - Fix to memory leak with token session [GitHub #259] 
- [RTSDK-8140] - Fixed invalid read issues from missing null termination for proxy host and port with non-blocking explicit service discovery 
- [RTSDK-8142] - Fix to reactor crash when the worker thread fails to submit request for explicit service discovery
- [RTSDK-8157] - Fix to reactor channel recovery when using non blocking service discovery and V1 auth;  also fix to invalid token sessions created by explicit service discovery
- [RTSDK-8163] - ReactorChannel is not added to the token session in rsslReactorConnect() when using the existing token session and the endpoint is specified 
- [RTSDK-8182] - Fix to memory leak with REST handles when enabling session management feature to connect to RTO using V2 auth

--------------------------------------------
RTSDK C++/C Release 2.1.3.L1 (Dec 22, 2023)
--------------------------------------------

In this release, support for TLS 1.3 is introduced along with updates to dependent libraries and fixes to customers issues. Addtionally, API supports non-blocking application driven or explict service discovery and non-blocking API-drive or implicit service discovery calls. The default behavior of implicit service discovery has been changed to use the non-blocking call.

EMA C++ 3.7.3.L1 Issues Resolved
--------------------------------
- [RTSDK-6808] - Enhancement: Consider making logging to stderr an option [GitHub #216]
- [RTSDK-7592] - EMA enhancement for ability to specify proxy separately for REST requests versus reactor channels
- [RTSDK-7598] - EMA SessionInfo doesn't have virtual destructor [GitHub #243 & #251]
- [RTSDK-7810] - Minor change to RMTES Cons310 example to request different item: NFCP_UBMS
- [RTSDK-7944] - Increase to NumInputBuffers from 10 to 100
- [RTSDK-8083] - Fix to auto/implicit Service Discovery (region is specified) when warm standby is enabled
- [RTSDK-7960] - Fix to EMA login request to set AuthenticationToken

ETA C 3.7.3.L1 Issues Resolved
--------------------------------
- [RTSDK-1762] - Added error checking in rsslRealignEncodeIterator() to ensure that the new buffer is larger the current encoding buffer size
- [RTSDK-3323] - Enhancement to rsslVATest to accept proxy options
- [RTSDK-3662] - Unit tests for WebSocket transport and other scenarios
- [RTSDK-7533] - Support for non-blocking Token/Service Discovery where application receives RsslReactorChannelEvent via dispatch call
- [RTSDK-7547] - Fix to nested containers (Map, Vector, etc) to require container to be completed
- [RTSDK-7627] - Support for non-blocking application driven Service Discovery which requires a call to dispatch
- [RTSDK-7884] - Fix to Websocket RWF transport cornor case
- [RTSDK-7923] - Fix to blocking Websocket RWF connection
- [RTSDK-8045] - Fix to ETA Reactor session management for V2 auth in login request sent upon reconnection to RTO
- [RTSDK-8076] - Fix minor configuration typo in rsslVATest (unit test)

Both ETA C and EMA C++ 3.7.3.L1 Issues Resolved
-----------------------------------------------
- [RTSDK-4281] - Support for TLS 1.3
- [RTSDK-7615] - Pooled objects leak during destruction [GitHub #240] 
- [RTSDK-7727] - Qualification with gcc 9.2.1 [Case Number: 12823235] 
- [RTSDK-7766] - Update C/C++ Dependencies: cjson, curl, libxml2 & zlib
- [RTSDK-8068] - Application crash when using warm standby and "Force Logout From DACS" is received [GitHub #256] 

--------------------------------------------
RTSDK C++/C Release 2.1.2.L1 (Sep 8, 2023)
--------------------------------------------

This is a maintenance release with fixes and minor enhancements

ETA C 3.7.2.L1 Issues Resolved
------------------------------
- [RTSDK-7252] - Added libcurl.so.4 as a default libcurl library along with error handling
- [RTSDK-7435] - Update CURL to 8.2.0
- [RTSDK-7436] - Update l8w8jwt 2.1.7
- [RTSDK-7437] - Update libxml2 2.11.4
- [RTSDK-7313] - Set channel state to close earlier to mitigate race condition between accessing channel statistics and closing channel
- [RTSDK-7513] - Fix to WebSocket blocking connection when buffer is full
- [RTSDK-7539] - Fix to a rare libcurl crash upon closing the channel (follow up to RTSDK-7313)
- [RTSDK-7576] - Fix to error upon Websocket (JSON) read with only one byte of WS head available in read
- [RTSDK-7590] - ETAC JSON Converter issue with large streamID: -1000000000
- [RTSDK-7591] - ETAC Reactor enhancement for ability to specify proxy separately for REST requests and reactor channels
- [RTSDK-7616] - ConsPerf example fix to print OVERALL SUMMERY when shutting down (affects only Windows)
- [RTSDK-7622] - Memory leak fix in ETAC Reactor introduced with RTSDK-6136 [Case Number: 12767436]

Both ETA C and EMA C++ 3.7.2.L1 Issues Resolved
-----------------------------------------------
- [RTSDK-6261] - Qualify RTSDK API on Ubuntu Kylin
- [RTSDK-6771] - Investigate & Add Support for OpenSSL 3.X
- [RTSDK-7106] - ETA/EMA: Copy required files for unit testing into working directory via CMake
- [RTSDK-7272] - Qualify RTSDK API on Ubuntu
- [RTSDK-7610] - Ubuntu qualification: fix to warnings

--------------------------------------------
RTSDK C++/C Release 2.1.1.L1 (Jun 9, 2023)
--------------------------------------------

This is a maintenance release with fixes for customer issues and minor enhancements

EMA C++ 3.7.1.L1 Issues Resolved
--------------------------------
- [RTSDK-6139] - Enhancement to pass in a dictionary into OMMConsumer [Case Number: 10894282]
- [RTSDK-6809] - Misaligned EmaString objects in OmmException [GitHub #219]
- [RTSDK-6830] - Enhancement to add config option, restEnableLog, to ServiceEndpointDiscovery
- [RTSDK-7448] - EMAC++ Cons452 example output cleanup

ETA C 3.7.1.L1 Issues Resolved
------------------------------
- [RTSDK-6615] - RSSL_DEBUG_IPC_DUMP_COMP on read side doesn't print compressed data-in
- [RTSDK-6670] - ETA C Reactor crash due to submitting login reissue with WL enabled prior to ReactorConnection [Case Number: 11689662]
- [RTSDK-6847] - UserSpecPtr in ETAC Reactor is set multiple times
- [RTSDK-7055] - With Compression turned off, uncompressedBytesRead does not match bytesRead
- [RTSDK-7230] - ETAC Package build with JWT requires internet access for example build: package should be self-contained
- [RTSDK-7248] - Update error text in ETAC VA to be clear that the error is coming from curl
- [RTSDK-7257] - Fix to 'checkSizeandRealloc' method to grow buffer as needed to avoid crash
- [RTSDK-7355] - Fix to Reactor worker thread to release token mutex upon channel close and token session awaiting response


Both ETA C and EMA C++ 3.7.1.L1 Issues Resolved
----------------------------------------------
- [RTSDK-5570] - RTSDK fails to establish a websocket connection properly with blocking mode
- [RTSDK-5886] - Expose correct TLS version for OpenSSL1.1 usage
- [RTSDK-6351] - Enhance ETAC to send large messages over Websocket/JSON Transport
- [RTSDK-6805] - ETA C Reactor crash in FD change upon reconnect with http connections [Case Number: 11823373]
- [RTSDK-7201] - Option to skip CpuID Topology initialization added [Case Number: 12319259]
- [RTSDK-7247] - Performance Improvement: Implement generate random value by using Microsoft CNG Cryptography API
- [RTSDK-7405] - Unresolved external symbol BCryptGenRandom  

--------------------------------------------
RTSDK C++/C Release 2.1.0.L1 (Mar 15, 2023)
--------------------------------------------

This release introduces client credentials with jwt authentication for connectivity to Refinitiv Real-Time Optimized. Ability to obtain service accounts to use this authentication mechanism is forthcoming. In addition, this release serves as a maintenance release with fixes.

EMA C++ 3.7.0.L1 Issues Resolved
--------------------------------
- [RTSDK-6963] - EMAC++ DataDictionary outputs only positive FIDs [GitHub #225] 

ETA C 3.7.0.L1 Issues Resolved
------------------------------
- [RTSDK-7000] - Fix to a partial Websocket message read causing high CPU usage on channel reading thread
- [RTSDK-7006] - Added RSSL_TRACE_PING_ONLY flag to trace ping messages independently
- [RTSDK-7065] - Added cmake option, BUILD_ETA_CPU_BIND=OFF, to exclude cpu bind from library for 32-bit builds 
- [RTSDK-7113] - ETAC server using protocol-type=2 crashes upon incoming socket+json connection
- [RTSDK-7116] - Websocket RWF Server: Reject compression on ws hndshke since RIPC handles compression for RWF
- [RTSDK-7183, RTSDK-7199] - Cache the l8w8jwt strings for packaging use and add compiler flag for JWT build

Both ETA C and EMA C++ 3.7.0.L1 Issues Resolved
----------------------------------------------
- [RTSDK-6021] - Conversion issues result in error sent over the wire if configured to do so
- [RTSDK-6041] - Support V2 authentication: Support client credential and client credential with JWT flow
- [RTSDK-6727] - V2 authentication: Add a separate string called "Audience" with ability to override value
- [RTSDK-6982] - Update ZLIB to version 1.2.13
- [RTSDK-7076] - Fix to token renewal upon token expiration during recovery attempts from channel_down 

--------------------------------------------
RTSDK C++/C Release 2.0.8.L1 (Jan 6, 2023)
--------------------------------------------

This is a maintenance release with fixes and support for Visual Studio 2022.

EMA C++ 3.6.8.L1 Issues Resolved
--------------------------------
- [RTSDK-6655] - EMA C++ provider example is crashing at exit [Case Number: 11639977]
- [RTSDK-6747] - Documentation: Erroneous documentation for Logger [GitHub #215]
- [RTSDK-6793] - Removed unused parameter 'ReactorEventFdPort' from application [GitHub #214]

ETA C 3.6.8.L1 Issues Resolved
------------------------------
- [RTSDK-5924] - ETA C Reactor does not handle redirect when get HTTP response with redirect host (3XX) from TokenUrl
- [RTSDK-6596] - RSSL_INIT_ENCODE_ITERATOR missing initializer [GitHub #205]
- [RTSDK-6597] - Memory issue in ETA 3.6.6.L1 (valgrind) [GitHub #208]

Both ETA C and EMA C++ 3.6.8.L1 Issues Resolved
----------------------------------------------
- [RTSDK-5693] - Support latest version of CMake and update minimum CMake version to use for buiding RTSDK
- [RTSDK-5880] - EmaCppConsPerf gets Segmentation fault core dump during terminate at UDR=250K websocket RWF
- [RTSDK-6258] - Support Visual Studio 2022
- [RTSDK-6600] - Update CURL version
- [RTSDK-6606] - Update LZ4 version 
- [RTSDK-6607] - Update libxml2 version [GitHub #231]
- [RTSDK-6765] - Documentation: Correct default value of HighWaterMark from EMA C/J ConfigGuide and ETA C/J PerfToolsGuide
- [RTSDK-6834] - SEGV during reconnection in cold standby (ChannelSet) [GitHub #220]
- [RTSDK-6840] - Documentation: Clarify cmake build instructions in readme and installation guide
- [RTSDK-6874] - Segmentation fault with Websocket transport due to buffer overflow

--------------------------------------------
RTSDK C++/C Release 2.0.7.G2 (Nov 17, 2022)
--------------------------------------------
This is a maintenance release with a fix.

Both ETA C and EMA C++ 3.6.7.G2 Issues Resolved
----------------------------------------------
- [RTSDK-6828] - rssBindInitialize saves process affinity and restores it after analyzed CPU Topology. 

--------------------------------------------
RTSDK C++/C Release 2.0.7.L2 (Nov 11, 2022)
--------------------------------------------

This is a maintenance release with fixes.

EMA C++ 3.6.7.L2 Issues Resolved
--------------------------------
- [RTSDK-6739] - Out of memory error when not supplying an XML config file [GitHub #213]

Both ETA C and EMA C++ 3.6.7.L2 Issues Resolved
----------------------------------------------
- [RTSDK-6665] Crash when binding cores beyond limit [Case Number: 11677751] 

--------------------------------------------
RTSDK C++/C Release 2.0.7.L1 (Oct 7, 2022)
--------------------------------------------
This is a maintenance release with fixes

EMA C++ 3.6.7.L1 Issues Resolved
--------------------------------
- [RTSDK-5561] - EMA C++ exception due to prior random data in RMTES cache buffer
- [RTSDK-5686] - Add support DirectWrite to Ema configuration for IProvPerf and NIProvPerf
- [RTSDK-5938] - EMA Support: Reactor should bind threads to specified cores
- [RTSDK-6303] - Fix libxml2 utilities for encoding/decoding to check for flags wrt. counthint, updatetype, serviceID, etc.
- [RTSDK-6151] - Add ability to append to existing file upon application restart
- [RTSDK-6152] - EMA C++ : Log shows messages that should be "Info" as "Error"

ETA C 3.6.7.L1 Issues Resolved
------------------------------
- [RTSDK-5076] - ETAC ConsPerf websocket JSON cannot send Directory/Item request to ProvPerf running with inputs: -inputBufs >=35000 -outputBufs >=35000
- [RTSDK-6076] - WatchlistConsumer connect RTO via websocket sometimes gets select: Bad file descriptor on RH6 only
- [RTSDK-6108] - Service Discovery doesn't return an error when an incorrect password is provided [GitHub #194] 
- [RTSDK-6126] - ETA ConsPerf support for parsing JSON messages over Websocket connection with option to measure overhead of conversion to RWF
- [RTSDK-6241] - WatchlistConsumer does NOT connect to endpoint if servicediscovery returns 1 endpoint in the location
- [RTSDK-6287] - Fix for libxml2EncodeUtilTest failure
- [RTSDK-6352] - Fix supporting single digit month values in dates
- [RTSDK-6423] - Remove duplicate dumpOut
- [RTSDK-6557] - Add ipc dumpOut to include print debug after adding RIPC header

Both ETA C and EMA C++ 3.6.7.L1 Issues Resolved
-----------------------------------------------
- [RTSDK-5116] - Update to LZ4 version (dependency)
- [RTSDK-5221] - Add support for RTO connectivity in consumer perf applications as a QATool
- [RTSDK-6305] - Enhance rsslBindThreadWithString() to take in an output string and populate with cpu array
- [RTSDK-6339] - Document curl/openSSL dependency in README [GitHub #199]
- [RTSDK-6358] - Update CURL version (dependency)
- [RTSDK-6396] ETAC Server sends wrong fin/opcode flags over websocket transport in boundary case when sending single fragement [Case Number: 11340239]
- [RTSDK-6479] - Update DACS libraries to 7.8

--------------------------------------------
RTSDK C++/C Release 2.0.6.L1 (Jun 20, 2022)
--------------------------------------------

This release introduces Multi-Credential feature which permits ability for different authentication mechanisms/credentials to be associated with a channel or group of channels. The features provides additional flexibility when using connection recovery (ETA) or channelset (EMA) and warm standby features.

EMA C++ 3.6.6.L1 Issues Resolved
--------------------------------
- [RTSDK-1486] - Fix to EMA examples to account for MapEntry key which can be Buffer, Ascii or Rmtes
- [RTSDK-6099] - Port is not released after destroying OMMProvider [GitHub #192]
- [RTSDK-6125] - Ensure that LibcurlName can be specified via programmatic config (removed from file config)
- [RTSDK-6150] - EMA_Config Guide shows duplicate definitions: NumberOfLogFiles, Filename, etc
- [RTSDK-6168] - InitializationTimeout does not take effect via programmatic config [GitHub #196]
- [RTSDK-6302] - EMAC++'s default Login request does not have the correct position on Windows
- [RTSDK-6290] - Cons470 Segmentation fault when connect to server doesn't support warmstandby and Ctrl+C

ETA C 3.6.6.L1 Issues Resolved
--------------------------------
- [RTSDK-892] - Additional error checking added to Date, Time & DateTime
- [RTSDK-305] - Enhance xml encode utilities to be able to configure buffer size
- [RTSDK-4416] - Missing initializer enumeration in ripch.h
- [RTSDK-5343] - Support binding Reactor threads to specified cores: logical and physical binding
- [RTSDK-5544] - High CPU usage with VAConsumer with session mgmt enabled
- [RTSDK-5577] - Provide debugging information per Reactor instance
- [RTSDK-5822] - Fix rwsReadWebSocket error output
- [RTSDK-5919] - RTT Generic messages are not handled resulting in "Received unexpected msg class 7 from login domain"
- [RTSDK-6016] - Add QATool for ETAC VAProvider which supports posting and can send ACK/NACK using comand line options
- [RTSDK-6059] - Fix curl to configuration to set library [GitHub #190]
- [RTSDK-6065] - Support ability to log JSON data differently from RWF per channel
- [RTSDK-6077] - VAConsumer example gets HTTP 400 trying to use encryptedWebSocket [GitHub #191]
- [RTSDK-6079] - Improvement REST logging mechanism; enhancement to RTSDK-5473
- [RTSDK-6288] - Provide an option to disable/enable REST callback logging when creating a Reactor instance
- [RTSDK-6304] - Fixed WarmStandby loginbase doesn't check if serviceID and serviceName mismatched.
- [RTSDK-6325] - Handle mismatched QoS values when moving from one warm standby group to another warm standby group.

Both ETA C and EMA C++ 3.6.6.L1 Issues Resolved
-----------------------------------------------
- [RTSDK-5763] - Design Multi-Credential feature to associate different auth per channel or group of channels for channelset and warmstandby features
- [RTSDK-6080] - Update cJson version
- [RTSDK-6136] - Implement ETAC and EMA C++ changes for Multi-Credentials feature
- [RTSDK-6153] - Documentation: Correction to API Concepts Guide, section 2.4, for WarmStandBy support

--------------------------------------------
RTSDK C++/C Release 2.0.5.G1 (Mar 31, 2022)
--------------------------------------------

This release updates the zlib dependency library for RTSDK.

ETA C 3.6.5.G1 Issues Resolved
--------------------------------
- [RTSDK-6101] - Updated ZLIB library to version 1.2.12

--------------------------------------------
RTSDK C++/C Release 2.0.5.L1 (Mar 10, 2022)
--------------------------------------------

This release introduces oAuthClientCredentials authentication in Early Access. This feature is available for preview only with ability to obtain credentials and use it, forthcoming. In addition, this release contains a couple of enhancement requests dynamic REST interaction logging and Reactor worker thread binding. Also included are fixes and documentation clarifications.

EMA C++ 3.6.5.L1 Issues Resolved
--------------------------------
- [RTSDK-4379] - Documentation update to clarify printing of RMTES strings with partial updates
- [RTSDK-5115] - EmaConfig.xml fix to remove references to bespoke dictionary files [Case Number: 09924064]
- [RTSDK-5717] - Fix for posting submit failure upon reconnect to ADS [Case Number: 10539465] 
- [RTSDK-5953] - Documentation clarification in EMA Dev Guide related to session management

ETA C 3.6.5.L1 Issues Resolved
--------------------------------
- [RTSDK-5039] - Added unit tests to cover additional simplified JSON-to-RWF conversions
- [RTSDK-5111] - Add ADS/Server-Side Websocket JSON->RWF conversion error checks on posted data to be in valid range
- [RTSDK-5610] - Added the missing lock around the sessionByNameAndClientIdHt hash when fails to create a reactor channel
- [RTSDK-5889] - Altered ETA C NIProvPerf to support encrypted connection
- [RTSDK-6011] - Doxygen generated does not include RWF/JSON Converter
- [RTSDK-6019] - Crash due to double-free or corruption in rwfToJsonBase::uninitializeIntToStringTable
- [RTSDK-6025] - Fixed misspelled for the RsslReactorWarmStandbyChannelInfo structure


Both ETA C and EMA C++ 3.6.5.L1 Issues Resolved
-----------------------------------------------
- [RTSDK-4551] - Redo Service Discovery after X reconnection attempts
- [RTSDK-4994] - Support oAuthClientCredential authentication
- [RTSDK-5056] - Support Windows Server 2019
- [RTSDK-5098] - oAuthClientCredential support: Add in token timer for reconnection cases
- [RTSDK-5473] - Enhancement Request: Dynamically enable/disable REST interaction logging
- [RTSDK-5727] - oAuthClientCredential support: Update READMEs for examples with support
- [RTSDK-5855] - Rename TransportAPIC_RDMUsageGuide to TransportAPI_C_RDMUsageGuide
- [RTSDK-5948] - Unexpected characters in the Set-Cookie header causes websocket connection close with java clients
- [RTSDK-6013] - Enhancement Request: Reactor should bind worker thread to specified core (logical binding)

--------------------------------------------
RTSDK C++/C Release 2.0.4.L1 (Dec 17, 2021)
--------------------------------------------

This release introduces Warm Standby consumer feature in ETA-Reactor and EMA. It also include maintenance/fixes for issues. 

EMA C++ 3.6.4.L1 Issues Resolved
--------------------------------
- [RTSDK-5698] - Documentation: EMAJ and EMACPP Config Guides provide Server & Channel settings for socket/websocket encrypted/unencrypted connections
- [RTSDK-5713] - Implement the Warm Standby feature in EMA

ETA C 3.6.4.L1 Issues Resolved
--------------------------------
- [RTSDK-5626] - Error in conversion of a double-backslash or escaped backslash in JSON message key

Both ETA C and EMA C++ 3.6.4.L1 Issues Resolved
-----------------------------------------------
- [RTSDK-3830] - Design Warm StandBy feature 
- [RTSDK-5364] - If reactor is shutting down, provide a return code/error to indicate this
- [RTSDK-5469] - Implement the Warm Standby feature in the Reactor component
- [RTSDK-5697] - Documentation: Fix content in PerfTools Guide related to Generic Messages and Posting for ETAC/ETAJ/EMAC++/EMAJ
- [RTSDK-5761] - Documentation for Warm Standby feature

--------------------------------------------
RTSDK C++/C Release 2.0.3.L2 (Oct 25, 2021)
--------------------------------------------

This is a maintenance release with fixes to performance tools, an updated 130-byte update size used for performance testing, and added ability to set system send and receive buffers dyamically in EMA. 

EMA C++ 3.6.3.L2 Issues Resolved
--------------------------------
- [RTSDK-5195] - EMA ConsPerf: Support post and generic messages
- [RTSDK-5619] - EMAC++ - Extend IOCTL to include SysSendBufSize/SysRecvBufferSize

ETA C 3.6.3.L2 Issues Resolved
--------------------------------
- [RTSDK-5596] - As a follow up to RTSDK-3843, made -serverSharedSocket available as a command line parameter for RSSL Provider example 

Both ETA C and EMA C++ 3.6.3.L2 Issues Resolved
-----------------------------------------------
- [RTSDK-5667] - Altered update message size to 130 Bytes for performance tools

--------------------------------------------
RTSDK C++/C Release 2.0.3.L1 (Sep 30, 2021)
--------------------------------------------

This is a maintenance release with fixes for customer issues and bugs

EMA C++ 3.6.3.L1 Issues Resolved
--------------------------------
- [RTSDK-3540] - Change EMA log files from \_pid.log to a rolling log file.  [GitHub #121]
- [RTSDK-5219] - Item name is missing in a NACK message for a post upon acknowledgement timeout [Case Number: 09915927] 
- [RTSDK-5412] - Documentation error in EMA Java Config guide [GitHub #179] 

ETA C 3.6.3.L1 Issues Resolved
--------------------------------
- [RTSDK-4464] - rsslVACacheTest core dumped Debug only
- [RTSDK-5031] - Json to Rwf converts unset Action of Vector entry to Unknown.
- [RTSDK-5109] - Error with Perm Data being overwritten when order is changed in MapEntry
- [RTSDK-5278] - ETAC rsslDecodeReal should handle INVALID_DATA to be compatible with ETAJ
- [RTSDK-5522] - The information in TransportAPIC_RDMUsageGuide.pdf for Dictionary Refresh is incorrect [GitHub #181] 

Both ETA C and EMA C++ 3.6.3.L1 Issues Resolved
-----------------------------------------------
- [RTSDK-4417] - ETAC and EMAC++: Xml trace functionality is not stopping at file size limit when RSSL_TRACE_TO_MULTIPLE_FILES is not set [GitHub #162] 
- [RTSDK-4615] - Rebrand Change: ADSPOP is now RTC, Refinitiv Real-Time Connector
- [RTSDK-4862] - Update doxygen version used to generate documenation
- [RTSDK-5014] - CMake string(REPLACE ...) must always use quoted source [GitHub #115] 
- [RTSDK-5103] - Vulnerability in curl 7.63.0, CVE-2021-22890 -- upgrade to latest
- [RTSDK-5104] - Vulnerability in libxml2 2.9.9 -- upgrade to latest
- [RTSDK-5464] - Remove Support for VS2012 and VS2013

--------------------------------------------
RTSDK C++/C Release 2.0.2.G3 (Sep 24, 2021)
--------------------------------------------

This is a maintenance release with fixes

ETA C 3.6.2.G3 Issues Resolved
--------------------------------
- [RTSDK-5562] - Rssl socket transport fixes to handle FD value of 0
- [RTSDK-5569] - Websocket transport fix that waits to send open handshake till socket is ready for write in non blocking mode

--------------------------------------------
RTSDK C++/C Release 2.0.2.E1 (Sep 23, 2021)
--------------------------------------------

This is an emergency release with fixes

ETA C 3.6.2.E1 Issues Resolved
--------------------------------
- [RTSDK-5539] - Race condition from closed tunnelstream resulting in unhandled state in tunnelstream provider 
- [RTSDK-5599] - pReactorChannelImpl->tunnelDispatchEventQueued is not unset resulting in tunnel events not being dispatched 

--------------------------------------------
RTSDK C++/C Release 2.0.2.G2 (Aug 11, 2021)
--------------------------------------------

This is a maintenance release consisting of a fix to customer issue.

ETA C 3.6.2.G2 Issues Resolved
--------------------------------
- [RTSDK-5431] - Permitted RMTES partial updates to be sent without buffering 

EMA C++ 3.6.2.G2 Issues Resolved
--------------------------------
- [RTSDK-5450] - Altered EMA RDP applications (113 & 450) to take URL overrides for token URL and service discovery URL 

Both ETA C and EMA C++ 3.6.2.G2 Issues Resolved
-----------------------------------------------
- [RTSDK-5411] - Change to default location for RTO from us-east to us-east-1 due to addition of us-east-2
- [RTSDK-5440] - Update to documentation to change default location for RTO from us-east to us-east-1 due to addition of us-east-2

--------------------------------------------
RTSDK C++/C Release 2.0.2.G1 (Aug 6, 2021)
--------------------------------------------

This is a maintenance release consisting of a fix to customer issue.

ETA C 3.6.2.G1 Issues Resolved
--------------------------------
- [RTSDK-5370] - Added -compressionType and -compressionLevel to ProvPerf and -compressionType to ConsPerf
- [RTSDK-5404] - Memory leak with Provider application when providing dictionary over Websocket transport 

Both ETA C and EMA C++ 3.6.2.G1 Issues Resolved
-----------------------------------------------
- [RTSDK-5350] - Websocket Transport: Fix to transport to compress message and then fragment to address "Invalid Frame Header" error 

--------------------------------------------
RTSDK C++/C Release 2.0.2.L1 (Jun 23, 2021)
--------------------------------------------

This is a maintenance release consisting of fixes to customer issues, support for EMA C++ Interactive ProvPerf and EMA C++ NIProvPerf tools and changes to ConsPerf tool to provide overhead of RWF to JSON conversion in application and to improve statistics.

EMA C++ 3.6.2.L1 Issues Resolved
--------------------------------
- [RTSDK-1343] - EMA C++ ProvPerf Tool: Implementation Part I
- [RTSDK-4608] - Create a EMA Performance Tools Guide
- [RTSDK-4824] - EMA C++: Destructor of OmmConsumer freezes when interrupt is sent as soon as Consumer connects
- [RTSDK-4827] - EMA C++ ProvPerf Tool: Testing Story
- [RTSDK-4839] - EMA C++ NIProvPerf Tool: Implementation Part II
- [RTSDK-4972] - Documentation: OmmConsumerConfig.clientId() not mentioned in EMA ConfigGuide [GitHub #173]
- [RTSDK-5041] - Updated EMA ConsPerf Readme.txt file with build instructions, configuration and sample command lines
- [RTSDK-5075] - EMA ConfigGuide has incorrect default value of Server Group's SysRecvBufSize and SysSendBufSize

ETA C 3.6.2.L1 Issues Resolved
--------------------------------
- [RTSDK-4585] - Turning multi-line comments into single line comments [GitHub Pull Request #159]
- [RTSDK-4617] - Replace XERCES with Libxml2
- [RTSDK-4768] - Documentation: Clarify error scenarios for conversion utilities for RsslReal type
- [RTSDK-4843] - Unit tests added for handling of trailing zeros
- [RTSDK-5030] - Fix to ETAC ProvPerf to reset the error code upon failure to get output buffers for Webscoket Transport with JSON wireformat
- [RTSDK-5100] - Fix to Websocket message parsing to handle edge case of buffer containing one message and one byte of next message

Both ETA C and EMA C++ 3.6.2.L1 Issues Resolved
-----------------------------------------------
- [RTSDK-4584] - Make destructor virtual because of polymorphic class object deletion [GitHub Pull Request #160]
- [RTSDK-4586] - Catch polymorphic type by reference, not by value [GitHub Pull Request #158]
- [RTSDK-4942] - Update to DACS RHEL8 libraries
- [RTSDK-5043] - PerfTools: Skewed steadystate latency calculations due to processing refreshes before updates
- [RTSDK-5050] - Source Directory update with additional entries in DictionariesProvided or DictionariesUsed causes crash [Case Number: 09850212]
- [RTSDK-5051] - Modify ConsPerf application to calculate overhead of conversion from RWF to JSON on Websocket Transport (ETA Transport layer only)
- [RTSDK-5084] - Documentation: Fix to definitions of DictionariesProvided vs. DictionariesUsed in RDM Usage Guide
- [RTSDK-5186] - Send tr_json2 on the wire but accept both rssl.json.v2 and tr_json2 from the wire

--------------------------------------------
RTSDK C++/C Release 2.0.1.G1 (Apr 21, 2021)
--------------------------------------------

EMA C++ 3.6.1.G1 Issues Resolved
--------------------------------
- [RTSDK-3884] - EMA C++: Destructor of OmmConsumer occasionally hangs forever in deadlock - [GitHub #138]
- [RTSDK-4291] - OmmConsumerImpl::registerClient implementation doesn't unlock mutex when exception is thrown - [GitHub #152]
- [RTSDK-4706] - EMA C++: configuration parameters ConnectionPingTimeout / ConnectionMinPingTimeout are applied as number of seconds, not milliseconds - [GitHub #168]
- [RTSDK-4719] - Support encryption connection type for EMAC consumer performance tool
- [RTSDK-4951] - EMA C++ Websocket example mismatch between Readme and source code - [GitHub #172]
- [RTSDK-4957] - EMA WebSocket example default port in EmaConfig.xml - [GitHub #171]
- [RTSDK-4954] - Correction to IProvider180 README file

ETA C 3.6.1.G1 Issues Resolved
--------------------------------
- [RTSDK-4371] - ETA compilation warning - [GitHub #161]
- [RTSDK-4382] - Change RDP 'scope' default value to trapi.streaming.pricing.read
- [RTSDK-4508] - JSON converter library fails to conform to UTF-8 when passing the JSON dictionary message over the network
- [RTSDK-4606] - TRCERouter Crash in ETA - [Case Number: 09514087]
- [RTSDK-4713] - ETAC: Websocket Transport should handle Sec-Websocket-Extensions with unsupported parameter: client_max_window_bits
- [RTSDK-4727] - rsslNumericStringToReal does not return error with an input like 1151194421449.10009766
- [RTSDK-4589] - In VAConsumer refresh message is received the channel is closed if the streamState is not open - [GitHub #164]
- [RTSDK-4941] - Buggy code in rsslRDMDictionaryMsg.c - [GitHub #170]


--------------------------------------------
RTSDK C++/C Release 2.0.1.L2 (Mar 31, 2021)
--------------------------------------------

Both ETA C and EMA C++ 3.6.1.L2 Issues Resolved
-----------------------------------------------
- [RTSDK-4860, RTSDK-4861] - Remove unused EtaJni files 

--------------------------------------------
RTSDK C++/C Release 2.0.1.L1 (Mar 4, 2021)
--------------------------------------------

EMA C++ 3.6.1.L1 Issues Resolved
--------------------------------
- [RTSDK-444] - Change Consumer270 to not use the hasMsgKey()
- [RTSDK-3775] - Add unit test EMA C++ [GitHub # 128]
- [RTSDK-3964] - Use after free in OmmServerBaseImpl.cpp [GitHub # 134]
- [RTSDK-4248] - Avoid empty catch(std::bad_alloc) blocks
- [RTSDK-4308] - Error in DirectoryHandler when using more than 5 services [GitHub # 153]
- [RTSDK-4402] - Support additional Source Directory attributes via EmaConfig [GitHub # 119]
- [RTSDK-4629] - EMACPP ServerType::RSSL_ENCRYPTED doesn't take WsProtocols

ETA C 3.6.1.L1 Issues Resolved
--------------------------------
- [RTSDK-214] - Consumer crashes when decoding using wrong field type [Case Number: 05224063]
- [RTSDK-3411] - Warnings when build with GCC 740
- [RTSDK-4171] - Linux shared memory server creation issue - remove resources incomplete, under non-root account
- [RTSDK-4295] - rsslTransportUnitTest fails when certificate and key are not passed in commandline args
- [RTSDK-3976] - RWF JSON Conversion Issue: Converting of a zero length message causes a crash
- [RTSDK-4544] - Add hashing algorithm, rsslHashingEntityId 

Both ETA C and EMA C++ 3.6.1.L1 Issues Resolved
-----------------------------------------------
- [RTSDK-1761] - Remove malloc.h for clang; qualification with clang on RH8 [GitHub # 82]
- [RTSDK-3207] - Source directory request for invalid serviceId or serviceName give full source directory
- [RTSDK-4404] - Unreachable or dead code due to wrong behavior of some rsslEncode / rsslDecode functions
- [RTSDK-4421] - ESDK-Documentation: Copyright Notice link on Refman footer is linked to invalid page


--------------------------------------------
RTSDK C++/C Release 2.0.0.L1 (Oct 19, 2020)
--------------------------------------------

New Features Added
------------------
The primary object of this release is to completely rebrand RTSDK:  change namespace to com.refinitiv, change library names and alter documentation to reflect new branding. A new file explaining impact to customer, REBRAND.md was also added. In addition, there were a few fixes included. This release also introduces qualification on CentOS8.

EMA C++ 3.6.0.L1 Issues Resolved
--------------------------------
- [RTSDK-3222] - Multiple config files shipped with EmaCpp
- [RTSDK-3367] - EMA CPP Config Guide contradicts between the Section Headings and the title for tables for Channel parameter
- [RTSDK-3671] - Shorten EMA example names to avoid build errors on windows
- [RTSDK-4151] - Change namespace to refinitiv
- [RTSDK-4397] - EMA C++ offstream posting payload decode issue - [Case Number: 09179092]

ETA C 3.6.0.L1 Issues Resolved
--------------------------------
- [RTSDK-4253] - Add in thread naming for the reactor worker thread
- [RTSDK-4310] - Replace versioning variables in header files to rtsdk
- [RTSDK-4372] - Invalid conversion between char and char\* in rwfToJsonConverter.cpp - [GitHub # 157 ]
- [RTSDK-4373] - Extraneous space before REAL_SHA1_INIT - [GitHub # 156]
- [RTSDK-4380] - Move ripcVer definitions to just rsslSocketTransportImpl.c instead of in the header

Both ETA C and EMA C++ 3.6.0.L1 Issues Resolved
-----------------------------------------------
- [RTSDK-4056] - Qualification & build with CentOS8
- [RTSDK-4243] - Documentation: change code snippets to new namespace in all documentation (PDF)
- [RTSDK-4244] - Documentation: change namespace references and references to previous product names (PDF)
- [RTSDK-4266] - Documentation: change references to prior product names in code comments
- [RTSDK-4274] - Replace dependent libraries to re-branded for C/C++: DACS
- [RTSDK-4285] - Change QA tools to adapt to changes to filenames
- [RTSDK-4288] - Create REBRAND.md with customer impacts and add any changes to product names
- [RTSDK-4395] - Rebrand: Differentiate between RTSDK product and ETA/EMA library versions

---------------------------------------------
RTSDK C++/C Release 1.5.1.L1 (Sept 4, 2020)
---------------------------------------------

New Features Added
------------------
This is a maintenance release which resolves customer issues, bugs and adds support for the following: ability to measure tunnel stream performance, VS2019 builds and RedHat 8.X builds. Included in this release are rebranding changes.

EMA C++ 3.5.1.L1 Issues Resolved
--------------------------------
- [RTSDK-3882] - EMA C++: Setting literal as status text with Login::LoginRefresh::state() is unsafe! [GitHub #135]
- [RTSDK-4132] - EmaConfigImpl.cpp uses xmlCleanupParser wrongly, can cause memory corruption in multithreaded programs [GitHub #147]
- [RTSDK-4086] - EMA must check both DictionaryUsed and DictionaryProvided to download dictionary from network
- [RTSDK-4099] - EMACPP does NOT set HAS_SERVICE_ID flag on onStream postMsg with if it sets serviceName

ETA C 3.5.1.L1 Issues Resolved
--------------------------------
- [RTSDK-767] - Example and Training code print statements contain mis-spelling of the word "Received"
- [RTSDK-1570] - Calling rsslCloseServer does not call the function assigned to the trans function, shutdown server, for Socket Type connections
- [RTSDK-3211] - Deprecate TLS1.0
- [RTSDK-3219] - XML output rsslDoubleToString issue
- [RTSDK-3241] - Fix invalid usage of pthread_mutex_init() [GitHub Pull Request #99]
- [RTSDK-3638] - WS Transport: Automatic Login by passing token credentials during the initial WebSocket connection to the ADS via HTTP Cookies
- [RTSDK-3639] - Provided the ability for applications to access HTTP headers for WS open handshake and handshake response
- [RTSDK-3689] - Enhance ETA Performance tools to support Tunnelstreams
- [RTSDK-3850] - VS110 and VS120 json conversion test issues
- [RTSDK-3861] - Provides a configurable option to enable curl debugging message in ETA
- [RTSDK-3891] - Replace magic values with constants from rwfNet.h
- [RTSDK-3950] - Add in a programmatic way to access JSON converter library version
- [RTSDK-3981] - catch(std::bad_alloc) for 2 sequential new() leads to memory leak
- [RTSDK-4079] - rsslReactorConnect returned 0 when using an invalid network interface [Case Number: 08784579]
- [RTSDK-4166] - Tunnel Stream Performance Issue with un-needed events?
- [RTSDK-4182] - Consumer app doesn't apply subprotocol for encrypted websocket
- [RTSDK-4249] - Provider and VAProvider cannot bind port if setting compressionType to LZ4 when setting subprotocol

Both ETA C and EMA C++ 3.5.1.L1 Issues Resolved
-----------------------------------------------
- [RTSDK-3646] - VS2019 Support: add build machine, add build support
- [RTSDK-3665] - Add DACSLock code snippet for ETA/EMA C++ into documentation
- [RTSDK-3697] - Build and ship libraries using RedHat 8.X
- [RTSDK-3902] - Document lsb_release requirement for cmake
- [RTSDK-3956] - Readme and text files have spelling errors
- [RTSDK-4090] - Rebranding: Change code references to "Refinitiv" in unit tests, examples, etc.
- [RTSDK-4091] - Support a configurable debug parameters to show REST interactions (that do not print credentials)
- [RTSDK-4165] - Rebranding: Change references in Code Comments and READMEs
- [RTSDK-4177] - Rebranding: Change references to RTSDK in Cmake build

---------------------------------------------
RTSDK C++/C Release 1.5.0.G1 (Jun 30, 2020)
---------------------------------------------

New Features Added
------------------
This is a maintenance GitHub push which resolves customer issus, bugs and adds support for the following: ability for providers to get round trip latency measurements, provider support for posting, permit server side socket to be reused and ability to configure takeExclusiveSignOn in RDP connectivity.

EMA C++ 3.5.0.G1 Issues Resolved
--------------------------------
- [RTSDK-504] Support Posting in EMA Providers [GitHub # 117]
- [RTSDK-1440] Rename EMAC++ Unit Test input files to be more descriptive
- [RTSDK-2587] Cons170 memory leak reported from valgrind
- [RTSDK-3292] Dictionary.entry(int fieldId) returns the same DictionaryEntry instance [Case Number: 07697024] [GitHub # 141]
- [RTSDK-3843] Support SO_REUSEADDR to permit server side socket to be reused for loadbalancing
- [RTSDK-3907] Ema Cons113 Example does NOT work with EncryptedProtocolType::RSSL_WEBSOCKET
- [RTSDK-3908] Support EMA RDP Websocket encrypted connection example 
- [RTSDK-3933] Support Round Trip Latency Monitoring
- [RTSDK-3988] Change EMA RDP example to take RIC as an input

ETA C 3.5.0.G1 Issues Resolved
--------------------------------
- [RTSDK-1650] rsslDoubleToReal conversion UPA C API lib function doesn't work as we expected [Case Number: 06708565]
- [RTSDK-3441] ETA Reactor API persistently retains memory and is not released until shutdown [Case Number: 07823520]
- [RTSDK-3819] Support Round Trip Latency Monitoring
- [RTSDK-3850] VS110 and VS120 json conversion test issues
- [RTSDK-3897] Access Violation Closing Reactor Tunnel (over SSL) [Github #139]
- [RTSDK-3963] Add ability to catch WSAEWOULDBLOCK  error
- [RTSDK-4069] Tunnel stream must notify application when login timeout occurs for authenticating a tunnel stream

Both ETA C and EMA C++ 3.5.0.G1 Issues Resolved
-----------------------------------------------
- [RTSDK-3859] JSON to RWF conversion passing thru errors in Time
- [RTSDK-3860] Invalid conversion of UINT64 when value on wire is -1
- [RTSDK-3903] Provide the ability to configure the takeExclusiveSignOnControl parameter for the password grant type
- [RTSDK-4084] EMA should not set compression threshold unless explicitly configured by application 

---------------------------------------------
RTSDK C++/C Release 1.5.0.L1 (Mar 31, 2020)
---------------------------------------------

New Features Added
------------------
This release introduces support for Websocket Transport in RTSDK with capabilities like compression, fragmentation and packing. With WS transport, user can choose either JSON (rssl.json.v2 aka tr_json2; tr_json2 will be deprecated) or RWF (rssl_rwf) data formats to send over the wire. Application layer will continue to receive data in RWF data format. In addition, conversion from RWF to JSON and vice versa is also available as part of librssl and as a separate shared library.

EMA C++ 3.5.0.L1 Issues Resolved
--------------------------------
- [RTSDK-3244] Catch polymorphic type by reference, not by value [GitHub Pull Request #97]
- [RTSDK-3274] EMAC++ 'OmmInvalidUsageException', Text='The Field name STOCK_TYPE does not exist in the field dictionary' [Case Number: 07645599]

ETA C 3.5.0.L1 Issues Resolved
--------------------------------
- [RTSDK-3616] Watchlist example issue: With service down, posting is still attempted
- [RTSDK-3805] Integrate rsslReactorQueryServiceDiscovery() method with centralized token management to reuse token when using same credentials 

Both ETA C and EMA C++ 3.5.0.L1 Issues Resolved
-----------------------------------------------
- [RTSDK-3419] RTSDKC Websocket Transport Support 
- [RTSDK-3437] Add port info into OmmConsumerEvent::getChannelInformation [GitHub # 113]
- [RTSDK-3475] RTSDK C RWF<->JSON conversion
- [RTSDK-3818] Support for SNI (server name indication) in TLS communication in client side encryption with openSSL
- [RTSDK-3834] Update default token service URL to use verison v1

---------------------------------------------
RTSDK C++/C Release 1.4.0.G1 (Jan 10, 2020)
---------------------------------------------

EMA C++ 3.4.0.G1 Issues Resolved
--------------------------------
- [RTSDK-3472] Added support for NoWait dispatch timeout in Consumer and NiProvider [GitHub # 110] 
- [RTSDK-3596] Removed TLS 1.0 and 1.1 enumerations from EMA interface

ETA C 3.4.0.G1 Issues Resolved
--------------------------------
- [RTSDK-126] Fix to Ansi library build and runtime issues [Case Number: 04035985 GitHub #124]

Both ETA C and EMA C++ 3.4.0.G1 Issues Resolved
-----------------------------------------------
- [RTSDK-3594] Documentation changes with addtional rebranding changes

---------------------------------------------
RTSDK C++/C Release 1.4.0.L1 (Nov 15, 2019)
---------------------------------------------

New Features Added
------------------
This release adds Server Side Encryption support in EMA and ETA.

EMA C++ 3.4.0.L1 Issues Resolved
--------------------------------
- [RTSDK-3294] Enhancement Request: Added ability to dynamically increase number of allocated output buffers for handling "out of buffers" error [Case Number: 07652023]
- [RTSDK-3417] Documentation Issue: Specify in EMA Config guide, the precedence of configuration vectors
- [RTSDK-3495] Memory leak in C++/EMA (in OmmConsumer/OmmLoggerClient) [Case Number: 08003411 GitHub # 118]
- [RTSDK-3535] Inconsistency contents in default and description of ReissueTokenAttemptInterval and ReissueTokenAttemptLimit parameter [GitHub # 120]

ETA C 3.4.0.L1 Issues Resolved
--------------------------------
- [RTSDK-755] Trying to establish more than 2 encrypted connections fails returning an error, when using ETAC provider
- [RTSDK-3503] Memory Growth with RTSDK 1.3.X: Remove error struct from event to avoid memory usage
- [RTSDK-3504] Add option for maxOutputBuffer on ProvPerf
- [RTSDK-3505] Add ability of upacTransportPerf to support compressionType lz4 as the input argument
- [RTSDK-3538] Uptick version on non-open source libs only when binary version changes

Both ETA C and EMA C++ 3.4.0.L1 Issues Resolved
-----------------------------------------------
- [RTSDK-3181] RTSDKC Server side encryption support
- [RTSDK-3202] RTSDK Documentation: Remove classic portal, refer to VARefman
- [RTSDK-3204] RTSDK Documentation: Fix copyright link after removal of classic portal from esdk repository
- [RTSDK-3500] Enhancement Request: Add ability to retrieve number of tunnel stream buffers in use
- [RTSDK-3340] Rebrand RTSDK documentation 

---------------------------------------------
RTSDK C++/C Release 1.3.1.G2 (Oct 18, 2019)
---------------------------------------------

Both ETA C and EMA C++ 3.3.1.G2 Issues Resolved
-----------------------------------------------
- [RTSDK-3265] Sporadic crash in RTSDK consumers with service interruptions [Case Number: 07573905,08051848 GitHub # 103,108]
- [RTSDK-2562] Shared pool buffers actively queued upon client disconnection are not cleaned up correctly [Case Number: 07010347]

---------------------------------------------
RTSDK C++/C Release 1.3.1.G1 (Sept 25, 2019)
---------------------------------------------

EMA C++ 3.3.1.G1 Issues Resolved
--------------------------------
- [RTSDK-3440] Provider fails to accept client connections with dispatch timeOut=NoWaitEnum [GitHub #110]

ETA C 3.3.1.G1 Issues Resolved
--------------------------------
- [RTSDK-3442] ipcWaitProxyAck should return RIPC_CONN_IN_PROGRESS for all success cases 
- [RTSDK-3453] ReactorChannel event -3 causing reactor to shutdown

Both ETA C and EMA C++ 3.3.1.G1 Issues Resolved
-----------------------------------------------
- [RTSDK-3468] Add RDP Auth proactive token renewal with password grant prior to refresh token expiration

---------------------------------------------
RTSDK C++/C Release 1.3.1.L1 (July 31, 2019)
---------------------------------------------

New Features Added
------------------
This release adds ability in EMA to clone and copy messages in order to decode payload outside of message callbacks. This release enables Realtime Cloud users to centralized session management per OAuth user shared between multiple connections. Please note that client_id is now a mandatory input for Cloud connectivity. RTSDK C/C++ now supports GCC 7.4.0. 

EMA C++ 3.3.1.L1 Issues Resolved
--------------------------------
- [RTSDK-509] Add InitializationTimeout to EMA Config at Channel Level
- [RTSDK-633] EmaCppConsPerf does not reach steady state occasionally [Case Number: 05594510]
- [RTSDK-900] Change documentation to reflect user-defined Config filename
- [RTSDK-1750] Clone/copy facility for message payload to decode it outside of onUpdateMsg() [Case Number: 06854285,5201994]
- [RTSDK-3238] Incorrect spelling in interface name in EmaCpp
- [RTSDK-3251] Fix extendedHeader typo where Status is returned instead of Close
- [RTSDK-3252] Please restore version headers, eg EmaVersion.h [GitHub #105]

ETA C 3.3.1.L1 Issues Resolved
--------------------------------
- [RTSDK-3176] Windows build warning
- [RTSDK-3182] Documentation, ETAJ Dev Guide: Fix "UPA" in Figure 36 to "Transport API Consumer App"
- [RTSDK-3184] Warning when building rsslTransportUnitTest on RH6
- [RTSDK-3185] Warning rsslRestClientImpl.c about RsslRestCurlHandleSumFunction
- [RTSDK-3202] RTSDK Documentation: Remove links to "Transport API Value Added Components" in html and refer to VARefman
- [RTSDK-3243] Fix application ID length in Eta Examples [GitHub #100]
- [RTSDK-3253] Compile Error: rsslTransport.h:1343:82: error: too many initializers for ‘RsslWriteInArgs’
- [RTSDK-3255] Enhance the Reactor to specify OAuth token credentials in rsslReactorOmmConsumerRole
- [RTSDK-3258] The rsslCreateReactor() method crashes when the RsslCreateReactorOptions.serviceDiscoveryURL is empty
- [RTSDK-3267] Expose ping stats and rsslReadEx in reactor
- [RTSDK-3269] Enhance the Reactor for applications to specify the password for OAuth via the callback method
- [RTSDK-3278] Enhance the Reactor error handling wrt to session mgmt POST
- [RTSDK-3285] Add ability to turn on debugging for encrypted connections to diagnose TLS issues on incoming packets
- [RTSDK-3295] Crash in reactor when multiple reactor channels are used with session management
- [RTSDK-3296] Provides centralized location to keep the OAuth tokens to share between multiple connections using the same OAuth credential

Both ETA C and EMA C++ 3.3.1.L1 Issues Resolved
-----------------------------------------------
- [RTSDK-3249] Support 32-bit builds with RTSDK 
- [RTSDK-3260] EMA log files exist in RTSDK AMI
- [RTSDK-3266] Add 32-bit DACS libraries into BinaryPack and open source ANSI
- [RTSDK-3272] Qualify RTSDK with GCC Version 7.4.0
- [RTSDK-3410] Removed extra "/" to service discovery URL to get an Elektron cloud endpoint

---------------------------------------------
RTSDK C++/C Release 1.3.0.G1 (April 16, 2019)
---------------------------------------------

EMA/ETA C/C++ 3.3.0.G1 Issues Resolved
--------------------------------
- [RTSDK-3194] Documentation improvements for RDP examples [GitHub #98]
- [RTSDK-3239] CMake fix for build of cjson libraries

---------------------------------------------
RTSDK C++/C Release 1.3.0.L1 (March 26, 2019)
---------------------------------------------

New Features Added
------------------
This RTSDK release provides support for RDP Session management (token renewal) and Service Discovery (discovering host/port information based on Cloud region and type of connection ). Also available is added support for encrypted transport using openSSL versions 1.0.X and 1.1.X on Windows and Linux for EMA C++ and ETA C. Also in this release, all external dependencies such as libxml2, zlib, lz2 rely on associated external distribution locations and incorporated into build using cmake. 

EMA C++ 3.3.0.L1 Issues Resolved
--------------------------------
- [RTSDK-484] EMA Consumer application that requests a streaming source directory does not receive source directory updates. [ Case 05257390 ]
- [RTSDK-619] RMTES Partial updates are not processed correctly if OmmRmtes.toString() is called before OmmRmtes.apply() is called [Case Number: 05533464, GitHub #74]
- [RTSDK-1245] Qualify Linux GCC 4.8.5
- [RTSDK-1480] Default CMAKE option in GSG package to be cmake -DUSE_PREBUILT_ETA_EMA_LIBRARIES=ON
- [RTSDK-1565] Turn on OpenSSL support for Windows Client connections
- [RTSDK-1611] Client side encryption
- [RTSDK-1622] Elektron-SDK-BinaryPack should be optional, client can't download external resources via git [Case Number: 06643952]
- [RTSDK-1626] Update OpenSSL usage to support both 1.0.X and 1.1.X interfaces at run-time
- [RTSDK-1687] Use Cmake to obtain Zlib from GitHub
- [RTSDK-1688] Use Cmake to obtain Libxml2 from GitHub
- [RTSDK-1714] Provides interface design and implementation for EMACPP to support session managment from the Reactor
- [RTSDK-1760] Fix uname program name in cmake setup [GitHub #81]
- [RTSDK-2599] Require a new utility or interface similar to asHexString that shows raw hex output [Case Number: 07023993]
- [RTSDK-2678] Expose initializationTimeout configuration and make default to higher value for Encrypted

ETA C 3.3.0.L1 Issues Resolved
--------------------------------
- [RTSDK-132] ETAC WL consumer example with encrypted connection is crashing when channel initialization fails
- [RTSDK-627] Remove references to UPA Developers Guide [Case Number: 05543578]
- [RTSDK-212] Incorrect syntax for command line argument example with upacTransportPerf example
- [RTSDK-1245] Qualify Linux GCC 4.8.5
- [RTSDK-1565] Turn on OpenSSL support for Windows Client connections
- [RTSDK-1611] Client side encryption
- [RTSDK-1626] Update OpenSSL usage to support both 1.0.X and 1.1.X interfaces at run-time
- [RTSDK-1628] ETAC: Extend OpenSSL usage to verify the certificate
- [RTSDK-1687] Use Cmake to obtain Zlib from GitHub
- [RTSDK-1688] Use Cmake to obtain Libxml2 from GitHub
- [RTSDK-1710] Provides HTTP requests for blocking and non-blocking call for ETAC
- [RTSDK-1716] Implements RDP service discovery and token management for ETAC reactor
- [RTSDK-1746] Update ETA examples to connection using HTTPS connection type with/without a proxy
- [RTSDK-1747] Fix Cpp-C ANSI and DACS Guide links in reference manual
- [RTSDK-2603] CMake changes for new add external project cmake modules
- [RTSDK-2605] Remove references to TS1 Parser

---------------------------------------------
RTSDK C++/C Release 1.2.2.L1 (November 15, 2018)
---------------------------------------------

New Features Added
------------------
Provides the functionality for Non-interactive, Interactive, and Consumer applications to get channel information from the EMA's callback methods via OmmProviderEvent and OmmConsumerEvent classes

EMA C++ 3.2.2.L1 Issues Resolved
--------------------------------
- [RTSDK-632] Elektron SDK EmaCppConsPerf latencyFile doesn't create log file [Case Number: 05541113]
- [RTSDK-1125] EMA ConsPerf applications do not use specified username in Login Request [Case Number: 05958811]
- [RTSDK-1517] Unable to exit with EMAC multithread app
- [RTSDK-1601] Provide channel information in EMA's callback methods [Case Number: 06611113]
- [RTSDK-1751] Remove undefined increment operator behavior [GitHub Pull Request #80]
- [RTSDK-1753] Add support for WindowsServer2016
- [RTSDK-1723] IProvider application with UserDispatch has 100% cpu
- [RTSDK-2543] Change to EMA Devlopers Guide to accurately show map encoding follow up to RTSDK-1323

ETA C 3.2.2.L1 Issues Resolved
--------------------------------
- [RTSDK-647] EMAJ or ETAJ consumer sends duplicate FIDs in a snapshot view request
- [RTSDK-1753] Add support for WindowsServer2016 
- [RTSDK-2550] ETA RDM Usage guide section 6.2.4 shows market price update instead of status [Developer Community]

---------------------------------------------
RTSDK C++/C Release 1.2.1.L1 (August 15, 2018)
---------------------------------------------

New Features Added
------------------
Programmatic configuration for EMA IProvider and NIProvider.

EMA C++ 3.2.1.L1 Issues Resolved
--------------------------------
- [RTSDK-380] If CompressionType is set to "None", the CompressionThreshold range check still occurs
- [RTSDK-398] XMLTrace may not flush all information to trace file
- [RTSDK-405] Example 421 is not using the Dictionary_1 and Logger_1 defined in the code [Case Number: 04296327]
- [RTSDK-415] Clarify parent handle usage in EMA interface [Case Number: 05109877]
- [RTSDK-430, RTSDK-1323, RTSDK-1552] EMA C++ crashes when encoding a large Map [Case Numbers: 05354708, 06292070, GitHub #54]
- [RTSDK-635] EMA C++ Compiler warnings [Case Number: 05830919]
- [RTSDK-1496] Double login reissue & Exception with EMA C++ NIProvider (430)
- [RTSDK-1529] Ema Example Cons100 valgrind errors when EmaConfig.xml is present
- [RTSDK-1548] Update RDMUsageGuide to include information on the required filters to mark a service back Up [Case Number: 06538048]
- [RTSDK-1556] Update Doxygen for OmmDateTime, OmmDate and OmmTime [GitHub #55]
- [RTSDK-1560] Provide ability to modify the configuration programmatically for IProvider [Case Number: 06548186]
- [RTSDK-1593] Migration Guide Issues with CMake Elektron SDK 1.2
- [RTSDK-1595] Calling toString on a newly created message throws Access Violation Exception [Case Number: 06484891]
- [RTSDK-1624] Can't build Elektron-SDK1.2.0.win.rrg on MS Windows [Case Number: 06612117]
- [RTSDK-1644] Fix README content Github to have change log (without duplicating information)

ETA C 3.2.1.L1 Issues Resolved
------------------------------
- [RTSDK-380] If CompressionType is set to "None", the CompressionThreshold range check still occurs
- [RTSDK-398] XMLTrace may not flush all information to trace file
- [RTSDK-1423] Warnings ( 240 ) when doing build all
- [RTSDK-1574] Check for empty string instead of null pointer [GitHub #61]
- [RTSDK-1593] Migration Guide Issues with CMake Elektron SDK 1.2
- [RTSDK-1624] Can't build Elektron-SDK1.2.0.win.rrg on MS Windows [Case Number: 06612117]
- [RTSDK-1635] ETA should not have EDF/Queue examples
- [RTSDK-1636] Consumer Module_2_Login training example does not properly fall through
- [RTSDK-1644] Fix README content Github to have change log (without duplicating information)
- [RTSDK-1659] ETA Consumer reserves too little space for AuthenticationToken

------------------------------------------
RTSDK C++/C Release 1.2.0.G1 (May 31, 2018)
------------------------------------------

EMA C++ 3.2.0.G1 Issues Resolved
--------------------------------
- [RTSDK-1572] IProvider application hits 100% CPU in API dispatch mode after Consumer disconnects [Case Number: 06564982]

ETA C 3.2.0.G1 Issues Resolved
------------------------------
- [RTSDK-1573] rsslNumericStringToReal() conversion error [GitHub #62]

--------------------------------------------
RTSDK C++/C Release 1.2.0.L1 (April 27, 2018)
--------------------------------------------

New Features Added
------------------
RTSDK C/C++ now utilizes a CMake build environment. Refer to the RTSDK C/C++ Migration Guide for detailed instructions regarding how to build EMA C++ with CMake.

RTSDK C/C++ now supports Visual Studio 2017.

EMA now supports encrypted connection type.

ETA C is now fully open sourced except for reliable multicast transport and VA cache. Open source transports include TCP, HTTP, HTTP encrypted, shared memory and sequenced multicast transport types. The OMM encoder and decoder have also been open sourced.

Note that the memory footprint has increased this release due to the following:

Around 20 MB is introduced by changing the container type for handling message fragmentation. The hash table is initialized when a rsslChannelImpl is created which ETA allocates 10 of them upfront for this first initialization of Rssl library.

Around 4.6 MB is introduced by the new functionality of RsslDataDictionary to look up
RsslDictionaryEntry by name (rsslDictionaryGetEntryByFieldName).

EMA C++ 3.2.0.L1 Issues Resolved
--------------------------------
- [RTSDK-487] EMA throws OmmInvalidUsageException if an empty Map is encoded [Case No. 05338640 and GitHub #28]
- [RTSDK-813] Date/Time/DateTime to string and from string conversions should support ISO 8601 format.
- [RTSDK-907] EMA can't handle a SERVICE_DIRECTORY refresh that contains a lot of services [Case No 05896732, 06042281 and 06443659]
- [RTSDK-1145] Add const to EMAString
- [RTSDK-1194] Expose encrypted connection support through EMACPP
- [RTSDK-1280] Remove duplicated assignments [GitHub pull request #45]
- [RTSDK-1290] ripc sslName cryptoName copy limits to 8 bytes
- [RTSDK-1359] Add VS2017 to RTSDK

ETA C 3.2.0.L1 Issues Resolved
------------------------------
- [RTSDK-709] No genericmsg be fan out to the client on directory domain stream
- [RTSDK-901] EMA does not honor the filters on the directory request message [Case No. 05881972]
- [RTSDK-1262] Fix bigBufferPoolCleanup for loop [GitHub Pull Request #43]
- [RTSDK-1280] Remove duplicated assignments [GitHub pull request #45]<|MERGE_RESOLUTION|>--- conflicted
+++ resolved
@@ -12,17 +12,12 @@
 CURRENT RELEASE HIGHLIGHTS - RTSDK C/CPP 2.1.3.G1 aka EMA/ETA 3.7.3.G1 aka 3.7.3.3
 ----------------------------------------------------------------------------------------
 
-<<<<<<< HEAD
-In this release is a critical fix related to EMA C++ upon network non-blocking service discovery feature.
-=======
-In this release are critical fixes related to ETAC non-blocking service discovery feature. 
-IMPORTANT NOTE: This release supersedes 2.1.3.L1 due to the issues addressed.
->>>>>>> b57488de
+In this release is a critical fix related to EMA C++ upon network non-blocking service discovery feature. 
 
 Customer Issues Resolved
 ------------------------
 
-- [Case Number: 13258892] - [RTSDK-8239] - Fix to EMA C++ dispatch in API Dispath mode upon network connectivity issues
+- [Case Number: 13258892] - [RTSDK-8239] - Fix to EMA C++ dispatch in API Dispath mode upon network connectivity issues 
 
 ----------------------------------------------------------------------------------------
 FULL CHANGELOG
@@ -34,7 +29,7 @@
 
 EMA C++ 3.7.3.G1 Issues Resolved
 --------------------------------
-- [RTSDK-8239] - Fix to EMA C++ dispatch in API Dispath mode upon network connectivity issues [Case Number: 13258892]
+- [RTSDK-8239] - Fix to EMA C++ dispatch in API Dispath mode upon network connectivity issues [Case Number: 13258892] 
 
 --------------------------------------------
 RTSDK C++/C Release 2.1.3.E1 (Jan 19, 2024)
