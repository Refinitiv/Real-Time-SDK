# Enterprise Transport API (ETA) C Edition

This is the **Enterprise Transport API (ETA)**, the high performance, low latency, foundation of the Refinitiv Real-Time SDK. This product allows applications to achieve the highest throughput, lowest latency, low memory utilization, and low CPU utilization when publishing or consuming content. All OMM content and domain models are available through the Enterprise Transport API.  

The Transport API is the re-branding of the Ultra Performance API (UPA), which is used by the Refinitiv Real-Time Distribution System and Refinitiv Real-Time for the optimal distribution of OMM/RWF data. All interfaces in ETA are the same as their corresponding interfaces in UPA (same name, same parameter sets) and the transport and codec are fully wire compatible.  

ETA contains open source components. The transport, decoder and encoder components are open source. The reliable multicast transport and VA cache component are closed source.

ETA provides the necessary libraries and information to allow for OMM/RWF encoding and decoding along with all of the necessary Refinitiv transport implementations to connect to Refinitiv Real-Time Distribution System, Refinitiv Real-Time, and Refinitiv Data Feed Direct products.

This repository depends on a binary pack consisting of closed source dependent libraries. The BinaryPack is available in the [release section on GitHub](https://github.com/Refinitiv/Real-Time-SDK/releases) and is auto pulled by RTSDK build via CMake.

Copyright (C) 2019-2021 Refinitiv. All rights reserved.

# ETA C-Edition Documentation

- Installation Guide
- DevGuide
- ValueAddDevGuide
- RDMUsageGuide
- API_ConceptsGuide
- TrainingToolGuide
- PerfToolsGuide
- AnsiPageDevGuide
- DacsLibraryFunctions

In addtion, HTML documentation is available in Cpp-C/Eta/Docs. For addtional documentation, please refer to top level README.MD files.


# ETA Features and Functionality

The Enterprise Transport API is the foundation of the Refinitiv Real-Time SDK, offering the highest throughput most tunability, and lowest latency of any API in the SDK.  

The Enterprise Transport API fully supports all OMM constructs and messages. 

#### A List of Transport API Features

- 64-bit, C-based API
- Shared and static library deployments
- Thread safe and thread aware    

- Can consume and provide:

    - Any and all OMM primitives supported on Refinitiv Real-Time, Refinitiv Real-Time Distribution Systems and Direct Exchange Feeds.
    - All Domain Models, including those defined by Refinitiv as well as other user-defined models.

- Consists of:

    - A transport-level API allowing for connectivity using TCP sockets, HTTP, HTTPS, websockets, reliable and unreliable UDP multicast, and Shared Memory.

    - OMM Encoder and Decoders, allowing full use of all OMM constructs and messages sent over the wire in a binary data format called, Refinitiv Wire Format (RWF). Websocket transport also supports JSON data format which must adhere to Refinitiv [Websocket protocol specification](https://github.com/Refinitiv/websocket-api/blob/master/WebsocketAPI_ProtocolSpecification.pdf).
    
    - RMTES Support: Several structures and functions can be used to process RMTES content and convert to several Unicode formats for interpretation. 
    
- Open Source performance tools:

    - Allow users to measure the performance through their system. Customers can modify the tools to suit their specific needs. These are found in the Value Add portion of this package.
    
- Open Source value added helpers:

    - Reactor is a connection management and event processing component that can significantly reduce the amount of code an application must write to leverage OMM in their own applications and to connect to other OMM based devices. The Reactor can be used to create or enhance Consumer, Interactive Provider, and Non-Interactive Provider start-up processing, including user log in, source directory establishment, and dictionary download. The Reactor also allows for dispatching of events to user implemented callback functions. In addition, it handles flushing of user written content and manages network pings on the user's behalf. Value Added domain representations are coupled with the Reactor, allowing domain specific callbacks to be presented with their respective domain representation for easier, more logical access to content.

    - The Administration Domain Model Representations are RDM specific representations of the OMM administrative domain models. This Value Added Component contains structures that represent the messages within the Login, Source Directory, and Dictionary domains. This component also handles all encoding and decoding functionality for these domain models, so the application needs only to manipulate the message's structure members to send or receive this content. This not only significantly reduces the amount of code an application needs to interact with OMM devices (i.e., Refinitiv Real-Time Distribution System), but also ensures that encoding/decoding for these domain models follow OMM specified formatting rules. Applications can use this Value Added Component directly to help with encoding, decoding and representation of these domain models. When using the ETA Reactor, this component is embedded to manage and present callbacks with a domain specific representation of content.
    
    - Auto-conversion of JSON to RWF or vice versa by Reactor for Websocket Transport: Reactor does automatic conversion of JSON data from a Websocket connection, to RWF, and presents RWF to application layer. Please view documentation section for further details. 

- RWF/JSON conversion library for users to convert JSON messages to RWF and vice-versa from a Websocket connection: This exists as a separate shared library but built into rssl library for static version.

- DACS library for users to create custom locks for content publishing
    
- ANSI library for users to process ANSI Page based content
    

#### General Capabilities
Transport API provides the following general capabilities independent of the type of application:

- ETA can internally fragment and reassemble large messages.
- ETA applications can pack multiple, small messages into the same network buffer.
- ETA can internally perform data compression and decompression.
- ETA applications can choose their locking model based on need. Locking can be enabled globally, within a connection, or disabled entirely, allowing clients to develop single-threaded, multi-threaded thread safe, or thread-aware solutions.
- ETA applications have full control over the number of message buffers and can dynamically increase or decrease this quantity during runtime.
- ETA does not have configuration file, log file, or message file dependencies: everything is programmatic.
- ETA allows users to write messages at different priority levels, allowing higher priority messages to be sent before lower priority messages.
- ETA applications can create and manage both standard and private data streams.
- ETA Reactor applications can create and manage standard, private, and tunnel streams.

# OMM Application Types and Capabilities

#### Consumer Applications
Users can use Transport API to write consumer-based applications capable of the following:

- Make Streaming and Snapshot based subscription requests.
- Perform Batch, Views, and Symbol List requests to capable provider applications, including ADS.
- Pause and Resume active data streams open to the ADS.
- Send Post Messages to capable provider applications, including ADS 
(used for making Consumer-based Publishing and Contributions).
- Send and receive Generic Messages.

#### Interactive Provider Applications
Users can use Transport API to write interactive providers capable of the following:

- Receive requests and respond to Streaming and Snapshot based Requests.
- Receive and respond to requests for Batch, Views, and Symbol Lists.
- Receive requests for Pause and Resume on active Data Streams.
- Receive and acknowledge Post Messages (used when receiving Consumer-based Publishing and Contributions).
- Send and receive Generic Messages.
- Accept multiple connections, or allow multiple consumers to connect to a provider.

#### Non-Interactive Provider Applications
Users can use Transport API to write non-interactive applications that start up and begin publishing data to ADH.

- Connect to one or many ADH devices using TCP sockets or reliable UDP multicast, making only configuration changes. 

#### Reactor Based Consumer and Provider Applications

- Reactor applications can take advantage of an event-driven distribution model
- Reactor will manage ping heartbeats and ensure that user written content is flushed out as effectively as possible.
- Reactor applications can use the watchlist functionality for item recovery, like-request aggregation, fan out, and group status handling.
- Reactor applications can leverage the tunnel streams capability, allowing for a private stream with end-to-end flow control, reliability, authentication, and (when communicating with a Queue Provider) persistent queue messaging.

# ETA C-Edition Library and Version Information

This distribution contains several sets of libraries, intended to allow for ease of integration into both production and development environments.  

Both shared and static libraries are available for use. All functionality is available with either option. For information on using and deploying with the shared libraries, see below. 
  
Libraries in the Optimized subdirectory are built with optimizations. These libraries are production ready and will offer the highest level of performance.

Libraries in the Debug subdirectory are built in Debug mode. These libraries contain additional safety checking. If a misuse is detected, an assertion containing additional information will be triggered. These libraries are intended for use during development phases where debug C-runtime libraries are required. A Shared subdirectory, containing the shared libraries, is available within the Optimized and Debug directories. 

### Shared Libraries

Shared libraries are available for use and contain the same functionality as the static libraries.

#### Windows

Shared library use is similar to static library use, however there are several key differences.  The shared library can be stored in a different location on the machine than the application using it. Ensure that the shared library location is present in the library search path (local directory, system path, etc.) being used by the application.  The library use can be confirmed by using a utility similar to Dependency Walker, available at www.dependencywalker.com.  This will show the shared library dependencies and where they are being resolved to.

##### Static Library Manifest

    Library Name              Package Version
    ------------              ---------------
<<<<<<< HEAD
    librssl.lib*              eta3.6.1.L2
    librsslVA.lib             eta3.6.1.L2
    librsslVACache.lib        eta3.6.1.L2
    libansi.lib               eta3.6.1.L2
    libdacs.lib               eta3.6.1.L2
=======
    librssl.lib*              eta3.6.1.G1
    librsslVA.lib             eta3.6.1.G1
    librsslVACache.lib        eta3.6.1.G1
    libansi.lib               eta3.6.1.G1
    libdacs.lib               eta3.6.1.G1
>>>>>>> 0b0af02d

    *librssl.lib includes JsonConverter

##### Shared Library Manifest

    Library Name              Package Version
    -------------             ---------------
<<<<<<< HEAD
    librssl.dll               eta3.6.1.L2
    librssl.lib               eta3.6.1.L2
    librssl.pdb               eta3.6.1.L2
    librsslVA.dll             eta3.6.1.L2
    librsslVA.lib             eta3.6.1.L2
    librsslVA.pdb             eta3.6.1.L2
    librsslVACache.dll        eta3.6.1.L2
    librsslVACache.lib        eta3.6.1.L2
    librsslVACache.pdb        eta3.6.1.L2
    librsslJsonConverter.dll  eta3.6.1.L2
    librsslJsonConverter.lib  eta3.6.1.L2
    librsslJsonConverter.pdb  eta3.6.1.L2
=======
    librssl.dll               eta3.6.1.G1
    librssl.lib               eta3.6.1.G1
    librssl.pdb               eta3.6.1.G1
    librsslVA.dll             eta3.6.1.G1
    librsslVA.lib             eta3.6.1.G1
    librsslVA.pdb             eta3.6.1.G1
    librsslVACache.dll        eta3.6.1.G1
    librsslVACache.lib        eta3.6.1.G1
    librsslVACache.pdb        eta3.6.1.G1
    librsslJsonConverter.dll  eta3.6.1.G1
    librsslJsonConverter.lib  eta3.6.1.G1
    librsslJsonConverter.pdb  eta3.6.1.G1
>>>>>>> 0b0af02d
    
#### Linux    
Shared library use is similar to static library use, however there are several key differences. The shared library can be stored in a different location on the machine than the application using it. Ensure that the shared library location is present in the LD_LIBRARY_PATH being used by the application. The library use can be confirmed by using the ldd command on the application. This will show the shared library dependencies and where they are being resolved to.  

In addition, several versions of a shared library can co-exist on the machine. This allows for easy upgrade of functionality by deploying a newer shared library. It is important to ensure that the application is using a version that is binary compatible to the library that it originally linked with.  

<<<<<<< HEAD
To help with this, Transport API provides several versioning mechanisms for its open source and closed source shared libraries. Each open source library is provided with its package version appended to the end. For example, librssl.so.3.6.1.L2. For closed source shared libraries, the binary version is appended to the name. For example, librsslVACache.so.3. Embedded in each library is a shared object name (soname) that conveys binary compatibility information. For example, assuming that the embedded soname is librssl.so.1, if binary compatibility were to change in ETA, this embedded soname would be updated to be librssl.so.2. This naming convention is intended to help protect applications from using a non-compatible version of the shared library. 

The Transport API provides a helpful script that will create soft links for the appropriate library names, allowing for applications to link against a consistent name, but still leverage product and binary compatibility versioning. For example, librssl.so.3.6.1.L2 is the file; librssl.so.1 and librssl.so are symlinks to librssl.so.3.6.1.L2. Similarly for closed source example, librsslVACache.so.1 is the file; librsslVACache.so.3.6.1.L2 and librsslVACache.so are symlinks to librsslVACache.so.1.  The following script located at the base level of the package, creates the appropriate symlinks, and can be run as follows: 
=======
To help with this, Transport API provides several versioning mechanisms for its open source and closed source shared libraries. Each open source library is provided with its package version appended to the end. For example, librssl.so.3.6.1.G1. For closed source shared libraries, the binary version is appended to the name. For example, librsslVACache.so.3. Embedded in each library is a shared object name (soname) that conveys binary compatibility information. For example, assuming that the embedded soname is librssl.so.1, if binary compatibility were to change in ETA, this embedded soname would be updated to be librssl.so.2. This naming convention is intended to help protect applications from using a non-compatible version of the shared library. 

The Transport API provides a helpful script that will create soft links for the appropriate library names, allowing for applications to link against a consistent name, but still leverage product and binary compatibility versioning. For example, librssl.so.3.6.1.G1 is the file; librssl.so.1 and librssl.so are symlinks to librssl.so.3.6.1.G1. Similarly for closed source example, librsslVACache.so.1 is the file; librsslVACache.so.3.6.1.G1 and librsslVACache.so are symlinks to librsslVACache.so.1.  The following script located at the base level of the package, creates the appropriate symlinks, and can be run as follows: 
>>>>>>> 0b0af02d

	./LinuxSoLink
    

##### Static Library Manifest

    Library                            Package Version
    ------------                       ---------------
<<<<<<< HEAD
    librssl.a                          eta3.6.1.L2
    librsslVA.a                        eta3.6.1.L2
    librsslVACache.a                   eta3.6.1.L2
    libansi.lib                        eta3.6.1.L2
    libdacs.lib                        eta3.6.1.L2
=======
    librssl.a                          eta3.6.1.G1
    librsslVA.a                        eta3.6.1.G1
    librsslVACache.a                   eta3.6.1.G1
    libansi.lib                        eta3.6.1.G1
    libdacs.lib                        eta3.6.1.G1
>>>>>>> 0b0af02d

##### Shared Library Manifest

    Library                            Binary Version                  Package Version
    -------------                      --------------                  ----------------
<<<<<<< HEAD
    librssl.so.3.6.1.1                 librssl.so.14                   eta3.6.1.L2
    librsslVA.so.3.6.1.1               librsslVA.so.16                 eta3.6.1.L2
    librsslJsonConverter.so.3.6.1.1    librsslJsonConverter.so.2       eta3.6.1.L2

    librsslVACache.so.3.6.1.1          librsslVACache.so.3             eta3.6.1.L2
    librsslRelMcast.so.3.6.1.1         librsslRelMcast.so.2            eta3.6.1.L2
=======
    librssl.so.3.6.1.2                 librssl.so.14                   eta3.6.1.G1
    librsslVA.so.3.6.1.2               librsslVA.so.16                 eta3.6.1.G1
    librsslJsonConverter.so.3.6.1.2    librsslJsonConverter.so.2       eta3.6.1.G1

    librsslVACache.so.3.6.1.2          librsslVACache.so.3             eta3.6.1.G1
    librsslRelMcast.so.3.6.1.2         librsslRelMcast.so.2            eta3.6.1.G1
>>>>>>> 0b0af02d


# ETA C-Edition Issues and Workarounds

- Non-Interactive Provider with Multicast to ADH Packet Loss Under heavy throughput situations, the ADH may drop packets due to its inbound queue filling up. For more information on diagnosing and troubleshooting this potential problem, see the ADH 2.4 or later release notes and documentation.   

- The Reliable Multicast connection type makes use of SIGUSR1. If an application also handles or uses this signal, it may impact the functionality of this connection type.  

- The Watchlist accepts batch requests, however batch requests are not made on the wire to the provider.  This will be addressed in a future release.  
      
- When using watchlist, if the application sets msgKey.serviceId in an RsslRequestMsg, any recovery for the stream will be made to services with the same Service ID. This may change in the future. Applications that connect to multiple different providers should consider using the pServiceName option when calling rsslReactorSubmitMsg to request items. 
 
- When using watchlist, the encDataBody member of an RsslRequestMsg is only used for retrieving data related to batch requests, view requests, and symbol list behaviour requests. No other payload is stored or forwarded for standard streams. The extendedHeader of an RsslRequestMsg is not used. When requesting with private streams, the encDataBody member of the RsslRequestMsg is stored and transmitted with the request.

- ETA can not download dictionary from a Refinitiv Real-Time Distribution System over a Websocket connection using the tr\_json2/rssl\_json protocol. This is a limitation of the simplied JSON protocol.

- The RWF/JSON Converter library does not support groupID property of RWF message when using Websocket Transport with JSON data format.

- With certain Visual Studio compiler versions, input string issues generated by the compiler result in rsslJCTest.exe to fail in some test scenarios. Unit tests will be fixed in a future release.

- The ServerSharedSocket feature which permits multiple provider applications to reuse a port for load balancing is available only with certain patch levels on Linux 6. So, applications that intend to use this feature on Linux 6 must rebuild the RTSDK library (librssl) natively on a Linux 6 platform with the appropriate patch level that supports this feature.

            
# Reference Information

    I-COS Questionnaire: 6211
    Refinitiv Item Number: N/A
    Product Name: Enterprise Transport API - C Edition
    Release Number: 3.6.1
    Load Number: 2
    Windows Load ID: eta3.6.1.L2.win
        Supersedes: eta3.6.1.L1.win.rrg
    Linux Load ID: eta3.6.1.L2.linux
        Supersedes: eta3.6.1.L1.linux.rrg
    Release Status: RRG
    Release Type: RRG
    US ECCN: EAR99
    EU ECCN: None
    Export Code: NL
    Security Compliance: Refinitiv Security Compliant
    Template Version Supported: v4.20.47_RealTimeDistributionSystem_21.31 for RWF and Marketfeed Record Templates

# Security

    The components in this package have been scanned using the below software and security scanning products:

    Veracode, Refinitiv Standard v21, https://www.veracode.com/.
    Black Duck by Synopsis, 2020.12.0.808, https://www.blackducksoftware.com/.

# Notes:
- This package contains APIs that are subject to proprietary and opens source licenses.  Please make sure to read the top level README.md files for clarification.
<|MERGE_RESOLUTION|>--- conflicted
+++ resolved
@@ -1,296 +1,250 @@
-# Enterprise Transport API (ETA) C Edition
-
-This is the **Enterprise Transport API (ETA)**, the high performance, low latency, foundation of the Refinitiv Real-Time SDK. This product allows applications to achieve the highest throughput, lowest latency, low memory utilization, and low CPU utilization when publishing or consuming content. All OMM content and domain models are available through the Enterprise Transport API.  
-
-The Transport API is the re-branding of the Ultra Performance API (UPA), which is used by the Refinitiv Real-Time Distribution System and Refinitiv Real-Time for the optimal distribution of OMM/RWF data. All interfaces in ETA are the same as their corresponding interfaces in UPA (same name, same parameter sets) and the transport and codec are fully wire compatible.  
-
-ETA contains open source components. The transport, decoder and encoder components are open source. The reliable multicast transport and VA cache component are closed source.
-
-ETA provides the necessary libraries and information to allow for OMM/RWF encoding and decoding along with all of the necessary Refinitiv transport implementations to connect to Refinitiv Real-Time Distribution System, Refinitiv Real-Time, and Refinitiv Data Feed Direct products.
-
-This repository depends on a binary pack consisting of closed source dependent libraries. The BinaryPack is available in the [release section on GitHub](https://github.com/Refinitiv/Real-Time-SDK/releases) and is auto pulled by RTSDK build via CMake.
-
-Copyright (C) 2019-2021 Refinitiv. All rights reserved.
-
-# ETA C-Edition Documentation
-
-- Installation Guide
-- DevGuide
-- ValueAddDevGuide
-- RDMUsageGuide
-- API_ConceptsGuide
-- TrainingToolGuide
-- PerfToolsGuide
-- AnsiPageDevGuide
-- DacsLibraryFunctions
-
-In addtion, HTML documentation is available in Cpp-C/Eta/Docs. For addtional documentation, please refer to top level README.MD files.
-
-
-# ETA Features and Functionality
-
-The Enterprise Transport API is the foundation of the Refinitiv Real-Time SDK, offering the highest throughput most tunability, and lowest latency of any API in the SDK.  
-
-The Enterprise Transport API fully supports all OMM constructs and messages. 
-
-#### A List of Transport API Features
-
-- 64-bit, C-based API
-- Shared and static library deployments
-- Thread safe and thread aware    
-
-- Can consume and provide:
-
-    - Any and all OMM primitives supported on Refinitiv Real-Time, Refinitiv Real-Time Distribution Systems and Direct Exchange Feeds.
-    - All Domain Models, including those defined by Refinitiv as well as other user-defined models.
-
-- Consists of:
-
-    - A transport-level API allowing for connectivity using TCP sockets, HTTP, HTTPS, websockets, reliable and unreliable UDP multicast, and Shared Memory.
-
-    - OMM Encoder and Decoders, allowing full use of all OMM constructs and messages sent over the wire in a binary data format called, Refinitiv Wire Format (RWF). Websocket transport also supports JSON data format which must adhere to Refinitiv [Websocket protocol specification](https://github.com/Refinitiv/websocket-api/blob/master/WebsocketAPI_ProtocolSpecification.pdf).
-    
-    - RMTES Support: Several structures and functions can be used to process RMTES content and convert to several Unicode formats for interpretation. 
-    
-- Open Source performance tools:
-
-    - Allow users to measure the performance through their system. Customers can modify the tools to suit their specific needs. These are found in the Value Add portion of this package.
-    
-- Open Source value added helpers:
-
-    - Reactor is a connection management and event processing component that can significantly reduce the amount of code an application must write to leverage OMM in their own applications and to connect to other OMM based devices. The Reactor can be used to create or enhance Consumer, Interactive Provider, and Non-Interactive Provider start-up processing, including user log in, source directory establishment, and dictionary download. The Reactor also allows for dispatching of events to user implemented callback functions. In addition, it handles flushing of user written content and manages network pings on the user's behalf. Value Added domain representations are coupled with the Reactor, allowing domain specific callbacks to be presented with their respective domain representation for easier, more logical access to content.
-
-    - The Administration Domain Model Representations are RDM specific representations of the OMM administrative domain models. This Value Added Component contains structures that represent the messages within the Login, Source Directory, and Dictionary domains. This component also handles all encoding and decoding functionality for these domain models, so the application needs only to manipulate the message's structure members to send or receive this content. This not only significantly reduces the amount of code an application needs to interact with OMM devices (i.e., Refinitiv Real-Time Distribution System), but also ensures that encoding/decoding for these domain models follow OMM specified formatting rules. Applications can use this Value Added Component directly to help with encoding, decoding and representation of these domain models. When using the ETA Reactor, this component is embedded to manage and present callbacks with a domain specific representation of content.
-    
-    - Auto-conversion of JSON to RWF or vice versa by Reactor for Websocket Transport: Reactor does automatic conversion of JSON data from a Websocket connection, to RWF, and presents RWF to application layer. Please view documentation section for further details. 
-
-- RWF/JSON conversion library for users to convert JSON messages to RWF and vice-versa from a Websocket connection: This exists as a separate shared library but built into rssl library for static version.
-
-- DACS library for users to create custom locks for content publishing
-    
-- ANSI library for users to process ANSI Page based content
-    
-
-#### General Capabilities
-Transport API provides the following general capabilities independent of the type of application:
-
-- ETA can internally fragment and reassemble large messages.
-- ETA applications can pack multiple, small messages into the same network buffer.
-- ETA can internally perform data compression and decompression.
-- ETA applications can choose their locking model based on need. Locking can be enabled globally, within a connection, or disabled entirely, allowing clients to develop single-threaded, multi-threaded thread safe, or thread-aware solutions.
-- ETA applications have full control over the number of message buffers and can dynamically increase or decrease this quantity during runtime.
-- ETA does not have configuration file, log file, or message file dependencies: everything is programmatic.
-- ETA allows users to write messages at different priority levels, allowing higher priority messages to be sent before lower priority messages.
-- ETA applications can create and manage both standard and private data streams.
-- ETA Reactor applications can create and manage standard, private, and tunnel streams.
-
-# OMM Application Types and Capabilities
-
-#### Consumer Applications
-Users can use Transport API to write consumer-based applications capable of the following:
-
-- Make Streaming and Snapshot based subscription requests.
-- Perform Batch, Views, and Symbol List requests to capable provider applications, including ADS.
-- Pause and Resume active data streams open to the ADS.
-- Send Post Messages to capable provider applications, including ADS 
-(used for making Consumer-based Publishing and Contributions).
-- Send and receive Generic Messages.
-
-#### Interactive Provider Applications
-Users can use Transport API to write interactive providers capable of the following:
-
-- Receive requests and respond to Streaming and Snapshot based Requests.
-- Receive and respond to requests for Batch, Views, and Symbol Lists.
-- Receive requests for Pause and Resume on active Data Streams.
-- Receive and acknowledge Post Messages (used when receiving Consumer-based Publishing and Contributions).
-- Send and receive Generic Messages.
-- Accept multiple connections, or allow multiple consumers to connect to a provider.
-
-#### Non-Interactive Provider Applications
-Users can use Transport API to write non-interactive applications that start up and begin publishing data to ADH.
-
-- Connect to one or many ADH devices using TCP sockets or reliable UDP multicast, making only configuration changes. 
-
-#### Reactor Based Consumer and Provider Applications
-
-- Reactor applications can take advantage of an event-driven distribution model
-- Reactor will manage ping heartbeats and ensure that user written content is flushed out as effectively as possible.
-- Reactor applications can use the watchlist functionality for item recovery, like-request aggregation, fan out, and group status handling.
-- Reactor applications can leverage the tunnel streams capability, allowing for a private stream with end-to-end flow control, reliability, authentication, and (when communicating with a Queue Provider) persistent queue messaging.
-
-# ETA C-Edition Library and Version Information
-
-This distribution contains several sets of libraries, intended to allow for ease of integration into both production and development environments.  
-
-Both shared and static libraries are available for use. All functionality is available with either option. For information on using and deploying with the shared libraries, see below. 
-  
-Libraries in the Optimized subdirectory are built with optimizations. These libraries are production ready and will offer the highest level of performance.
-
-Libraries in the Debug subdirectory are built in Debug mode. These libraries contain additional safety checking. If a misuse is detected, an assertion containing additional information will be triggered. These libraries are intended for use during development phases where debug C-runtime libraries are required. A Shared subdirectory, containing the shared libraries, is available within the Optimized and Debug directories. 
-
-### Shared Libraries
-
-Shared libraries are available for use and contain the same functionality as the static libraries.
-
-#### Windows
-
-Shared library use is similar to static library use, however there are several key differences.  The shared library can be stored in a different location on the machine than the application using it. Ensure that the shared library location is present in the library search path (local directory, system path, etc.) being used by the application.  The library use can be confirmed by using a utility similar to Dependency Walker, available at www.dependencywalker.com.  This will show the shared library dependencies and where they are being resolved to.
-
-##### Static Library Manifest
-
-    Library Name              Package Version
-    ------------              ---------------
-<<<<<<< HEAD
-    librssl.lib*              eta3.6.1.L2
-    librsslVA.lib             eta3.6.1.L2
-    librsslVACache.lib        eta3.6.1.L2
-    libansi.lib               eta3.6.1.L2
-    libdacs.lib               eta3.6.1.L2
-=======
-    librssl.lib*              eta3.6.1.G1
-    librsslVA.lib             eta3.6.1.G1
-    librsslVACache.lib        eta3.6.1.G1
-    libansi.lib               eta3.6.1.G1
-    libdacs.lib               eta3.6.1.G1
->>>>>>> 0b0af02d
-
-    *librssl.lib includes JsonConverter
-
-##### Shared Library Manifest
-
-    Library Name              Package Version
-    -------------             ---------------
-<<<<<<< HEAD
-    librssl.dll               eta3.6.1.L2
-    librssl.lib               eta3.6.1.L2
-    librssl.pdb               eta3.6.1.L2
-    librsslVA.dll             eta3.6.1.L2
-    librsslVA.lib             eta3.6.1.L2
-    librsslVA.pdb             eta3.6.1.L2
-    librsslVACache.dll        eta3.6.1.L2
-    librsslVACache.lib        eta3.6.1.L2
-    librsslVACache.pdb        eta3.6.1.L2
-    librsslJsonConverter.dll  eta3.6.1.L2
-    librsslJsonConverter.lib  eta3.6.1.L2
-    librsslJsonConverter.pdb  eta3.6.1.L2
-=======
-    librssl.dll               eta3.6.1.G1
-    librssl.lib               eta3.6.1.G1
-    librssl.pdb               eta3.6.1.G1
-    librsslVA.dll             eta3.6.1.G1
-    librsslVA.lib             eta3.6.1.G1
-    librsslVA.pdb             eta3.6.1.G1
-    librsslVACache.dll        eta3.6.1.G1
-    librsslVACache.lib        eta3.6.1.G1
-    librsslVACache.pdb        eta3.6.1.G1
-    librsslJsonConverter.dll  eta3.6.1.G1
-    librsslJsonConverter.lib  eta3.6.1.G1
-    librsslJsonConverter.pdb  eta3.6.1.G1
->>>>>>> 0b0af02d
-    
-#### Linux    
-Shared library use is similar to static library use, however there are several key differences. The shared library can be stored in a different location on the machine than the application using it. Ensure that the shared library location is present in the LD_LIBRARY_PATH being used by the application. The library use can be confirmed by using the ldd command on the application. This will show the shared library dependencies and where they are being resolved to.  
-
-In addition, several versions of a shared library can co-exist on the machine. This allows for easy upgrade of functionality by deploying a newer shared library. It is important to ensure that the application is using a version that is binary compatible to the library that it originally linked with.  
-
-<<<<<<< HEAD
-To help with this, Transport API provides several versioning mechanisms for its open source and closed source shared libraries. Each open source library is provided with its package version appended to the end. For example, librssl.so.3.6.1.L2. For closed source shared libraries, the binary version is appended to the name. For example, librsslVACache.so.3. Embedded in each library is a shared object name (soname) that conveys binary compatibility information. For example, assuming that the embedded soname is librssl.so.1, if binary compatibility were to change in ETA, this embedded soname would be updated to be librssl.so.2. This naming convention is intended to help protect applications from using a non-compatible version of the shared library. 
-
-The Transport API provides a helpful script that will create soft links for the appropriate library names, allowing for applications to link against a consistent name, but still leverage product and binary compatibility versioning. For example, librssl.so.3.6.1.L2 is the file; librssl.so.1 and librssl.so are symlinks to librssl.so.3.6.1.L2. Similarly for closed source example, librsslVACache.so.1 is the file; librsslVACache.so.3.6.1.L2 and librsslVACache.so are symlinks to librsslVACache.so.1.  The following script located at the base level of the package, creates the appropriate symlinks, and can be run as follows: 
-=======
-To help with this, Transport API provides several versioning mechanisms for its open source and closed source shared libraries. Each open source library is provided with its package version appended to the end. For example, librssl.so.3.6.1.G1. For closed source shared libraries, the binary version is appended to the name. For example, librsslVACache.so.3. Embedded in each library is a shared object name (soname) that conveys binary compatibility information. For example, assuming that the embedded soname is librssl.so.1, if binary compatibility were to change in ETA, this embedded soname would be updated to be librssl.so.2. This naming convention is intended to help protect applications from using a non-compatible version of the shared library. 
-
-The Transport API provides a helpful script that will create soft links for the appropriate library names, allowing for applications to link against a consistent name, but still leverage product and binary compatibility versioning. For example, librssl.so.3.6.1.G1 is the file; librssl.so.1 and librssl.so are symlinks to librssl.so.3.6.1.G1. Similarly for closed source example, librsslVACache.so.1 is the file; librsslVACache.so.3.6.1.G1 and librsslVACache.so are symlinks to librsslVACache.so.1.  The following script located at the base level of the package, creates the appropriate symlinks, and can be run as follows: 
->>>>>>> 0b0af02d
-
-	./LinuxSoLink
-    
-
-##### Static Library Manifest
-
-    Library                            Package Version
-    ------------                       ---------------
-<<<<<<< HEAD
-    librssl.a                          eta3.6.1.L2
-    librsslVA.a                        eta3.6.1.L2
-    librsslVACache.a                   eta3.6.1.L2
-    libansi.lib                        eta3.6.1.L2
-    libdacs.lib                        eta3.6.1.L2
-=======
-    librssl.a                          eta3.6.1.G1
-    librsslVA.a                        eta3.6.1.G1
-    librsslVACache.a                   eta3.6.1.G1
-    libansi.lib                        eta3.6.1.G1
-    libdacs.lib                        eta3.6.1.G1
->>>>>>> 0b0af02d
-
-##### Shared Library Manifest
-
-    Library                            Binary Version                  Package Version
-    -------------                      --------------                  ----------------
-<<<<<<< HEAD
-    librssl.so.3.6.1.1                 librssl.so.14                   eta3.6.1.L2
-    librsslVA.so.3.6.1.1               librsslVA.so.16                 eta3.6.1.L2
-    librsslJsonConverter.so.3.6.1.1    librsslJsonConverter.so.2       eta3.6.1.L2
-
-    librsslVACache.so.3.6.1.1          librsslVACache.so.3             eta3.6.1.L2
-    librsslRelMcast.so.3.6.1.1         librsslRelMcast.so.2            eta3.6.1.L2
-=======
-    librssl.so.3.6.1.2                 librssl.so.14                   eta3.6.1.G1
-    librsslVA.so.3.6.1.2               librsslVA.so.16                 eta3.6.1.G1
-    librsslJsonConverter.so.3.6.1.2    librsslJsonConverter.so.2       eta3.6.1.G1
-
-    librsslVACache.so.3.6.1.2          librsslVACache.so.3             eta3.6.1.G1
-    librsslRelMcast.so.3.6.1.2         librsslRelMcast.so.2            eta3.6.1.G1
->>>>>>> 0b0af02d
-
-
-# ETA C-Edition Issues and Workarounds
-
-- Non-Interactive Provider with Multicast to ADH Packet Loss Under heavy throughput situations, the ADH may drop packets due to its inbound queue filling up. For more information on diagnosing and troubleshooting this potential problem, see the ADH 2.4 or later release notes and documentation.   
-
-- The Reliable Multicast connection type makes use of SIGUSR1. If an application also handles or uses this signal, it may impact the functionality of this connection type.  
-
-- The Watchlist accepts batch requests, however batch requests are not made on the wire to the provider.  This will be addressed in a future release.  
-      
-- When using watchlist, if the application sets msgKey.serviceId in an RsslRequestMsg, any recovery for the stream will be made to services with the same Service ID. This may change in the future. Applications that connect to multiple different providers should consider using the pServiceName option when calling rsslReactorSubmitMsg to request items. 
- 
-- When using watchlist, the encDataBody member of an RsslRequestMsg is only used for retrieving data related to batch requests, view requests, and symbol list behaviour requests. No other payload is stored or forwarded for standard streams. The extendedHeader of an RsslRequestMsg is not used. When requesting with private streams, the encDataBody member of the RsslRequestMsg is stored and transmitted with the request.
-
-- ETA can not download dictionary from a Refinitiv Real-Time Distribution System over a Websocket connection using the tr\_json2/rssl\_json protocol. This is a limitation of the simplied JSON protocol.
-
-- The RWF/JSON Converter library does not support groupID property of RWF message when using Websocket Transport with JSON data format.
-
-- With certain Visual Studio compiler versions, input string issues generated by the compiler result in rsslJCTest.exe to fail in some test scenarios. Unit tests will be fixed in a future release.
-
-- The ServerSharedSocket feature which permits multiple provider applications to reuse a port for load balancing is available only with certain patch levels on Linux 6. So, applications that intend to use this feature on Linux 6 must rebuild the RTSDK library (librssl) natively on a Linux 6 platform with the appropriate patch level that supports this feature.
-
-            
-# Reference Information
-
-    I-COS Questionnaire: 6211
-    Refinitiv Item Number: N/A
-    Product Name: Enterprise Transport API - C Edition
-    Release Number: 3.6.1
-    Load Number: 2
-    Windows Load ID: eta3.6.1.L2.win
-        Supersedes: eta3.6.1.L1.win.rrg
-    Linux Load ID: eta3.6.1.L2.linux
-        Supersedes: eta3.6.1.L1.linux.rrg
-    Release Status: RRG
-    Release Type: RRG
-    US ECCN: EAR99
-    EU ECCN: None
-    Export Code: NL
-    Security Compliance: Refinitiv Security Compliant
-    Template Version Supported: v4.20.47_RealTimeDistributionSystem_21.31 for RWF and Marketfeed Record Templates
-
-# Security
-
-    The components in this package have been scanned using the below software and security scanning products:
-
-    Veracode, Refinitiv Standard v21, https://www.veracode.com/.
-    Black Duck by Synopsis, 2020.12.0.808, https://www.blackducksoftware.com/.
-
-# Notes:
-- This package contains APIs that are subject to proprietary and opens source licenses.  Please make sure to read the top level README.md files for clarification.
+# Enterprise Transport API (ETA) C Edition
+
+This is the **Enterprise Transport API (ETA)**, the high performance, low latency, foundation of the Refinitiv Real-Time SDK. This product allows applications to achieve the highest throughput, lowest latency, low memory utilization, and low CPU utilization when publishing or consuming content. All OMM content and domain models are available through the Enterprise Transport API.  
+
+The Transport API is the re-branding of the Ultra Performance API (UPA), which is used by the Refinitiv Real-Time Distribution System and Refinitiv Real-Time for the optimal distribution of OMM/RWF data. All interfaces in ETA are the same as their corresponding interfaces in UPA (same name, same parameter sets) and the transport and codec are fully wire compatible.  
+
+ETA contains open source components. The transport, decoder and encoder components are open source. The reliable multicast transport and VA cache component are closed source.
+
+ETA provides the necessary libraries and information to allow for OMM/RWF encoding and decoding along with all of the necessary Refinitiv transport implementations to connect to Refinitiv Real-Time Distribution System, Refinitiv Real-Time, and Refinitiv Data Feed Direct products.
+
+This repository depends on a binary pack consisting of closed source dependent libraries. The BinaryPack is available in the [release section on GitHub](https://github.com/Refinitiv/Real-Time-SDK/releases) and is auto pulled by RTSDK build via CMake.
+
+Copyright (C) 2019-2021 Refinitiv. All rights reserved.
+
+# ETA C-Edition Documentation
+
+- Installation Guide
+- DevGuide
+- ValueAddDevGuide
+- RDMUsageGuide
+- API_ConceptsGuide
+- TrainingToolGuide
+- PerfToolsGuide
+- AnsiPageDevGuide
+- DacsLibraryFunctions
+
+In addtion, HTML documentation is available in Cpp-C/Eta/Docs. For addtional documentation, please refer to top level README.MD files.
+
+
+# ETA Features and Functionality
+
+The Enterprise Transport API is the foundation of the Refinitiv Real-Time SDK, offering the highest throughput most tunability, and lowest latency of any API in the SDK.  
+
+The Enterprise Transport API fully supports all OMM constructs and messages. 
+
+#### A List of Transport API Features
+
+- 64-bit, C-based API
+- Shared and static library deployments
+- Thread safe and thread aware    
+
+- Can consume and provide:
+
+    - Any and all OMM primitives supported on Refinitiv Real-Time, Refinitiv Real-Time Distribution Systems and Direct Exchange Feeds.
+    - All Domain Models, including those defined by Refinitiv as well as other user-defined models.
+
+- Consists of:
+
+    - A transport-level API allowing for connectivity using TCP sockets, HTTP, HTTPS, websockets, reliable and unreliable UDP multicast, and Shared Memory.
+
+    - OMM Encoder and Decoders, allowing full use of all OMM constructs and messages sent over the wire in a binary data format called, Refinitiv Wire Format (RWF). Websocket transport also supports JSON data format which must adhere to Refinitiv [Websocket protocol specification](https://github.com/Refinitiv/websocket-api/blob/master/WebsocketAPI_ProtocolSpecification.pdf).
+    
+    - RMTES Support: Several structures and functions can be used to process RMTES content and convert to several Unicode formats for interpretation. 
+    
+- Open Source performance tools:
+
+    - Allow users to measure the performance through their system. Customers can modify the tools to suit their specific needs. These are found in the Value Add portion of this package.
+    
+- Open Source value added helpers:
+
+    - Reactor is a connection management and event processing component that can significantly reduce the amount of code an application must write to leverage OMM in their own applications and to connect to other OMM based devices. The Reactor can be used to create or enhance Consumer, Interactive Provider, and Non-Interactive Provider start-up processing, including user log in, source directory establishment, and dictionary download. The Reactor also allows for dispatching of events to user implemented callback functions. In addition, it handles flushing of user written content and manages network pings on the user's behalf. Value Added domain representations are coupled with the Reactor, allowing domain specific callbacks to be presented with their respective domain representation for easier, more logical access to content.
+
+    - The Administration Domain Model Representations are RDM specific representations of the OMM administrative domain models. This Value Added Component contains structures that represent the messages within the Login, Source Directory, and Dictionary domains. This component also handles all encoding and decoding functionality for these domain models, so the application needs only to manipulate the message's structure members to send or receive this content. This not only significantly reduces the amount of code an application needs to interact with OMM devices (i.e., Refinitiv Real-Time Distribution System), but also ensures that encoding/decoding for these domain models follow OMM specified formatting rules. Applications can use this Value Added Component directly to help with encoding, decoding and representation of these domain models. When using the ETA Reactor, this component is embedded to manage and present callbacks with a domain specific representation of content.
+    
+    - Auto-conversion of JSON to RWF or vice versa by Reactor for Websocket Transport: Reactor does automatic conversion of JSON data from a Websocket connection, to RWF, and presents RWF to application layer. Please view documentation section for further details. 
+
+- RWF/JSON conversion library for users to convert JSON messages to RWF and vice-versa from a Websocket connection: This exists as a separate shared library but built into rssl library for static version.
+
+- DACS library for users to create custom locks for content publishing
+    
+- ANSI library for users to process ANSI Page based content
+    
+
+#### General Capabilities
+Transport API provides the following general capabilities independent of the type of application:
+
+- ETA can internally fragment and reassemble large messages.
+- ETA applications can pack multiple, small messages into the same network buffer.
+- ETA can internally perform data compression and decompression.
+- ETA applications can choose their locking model based on need. Locking can be enabled globally, within a connection, or disabled entirely, allowing clients to develop single-threaded, multi-threaded thread safe, or thread-aware solutions.
+- ETA applications have full control over the number of message buffers and can dynamically increase or decrease this quantity during runtime.
+- ETA does not have configuration file, log file, or message file dependencies: everything is programmatic.
+- ETA allows users to write messages at different priority levels, allowing higher priority messages to be sent before lower priority messages.
+- ETA applications can create and manage both standard and private data streams.
+- ETA Reactor applications can create and manage standard, private, and tunnel streams.
+
+# OMM Application Types and Capabilities
+
+#### Consumer Applications
+Users can use Transport API to write consumer-based applications capable of the following:
+
+- Make Streaming and Snapshot based subscription requests.
+- Perform Batch, Views, and Symbol List requests to capable provider applications, including ADS.
+- Pause and Resume active data streams open to the ADS.
+- Send Post Messages to capable provider applications, including ADS 
+(used for making Consumer-based Publishing and Contributions).
+- Send and receive Generic Messages.
+
+#### Interactive Provider Applications
+Users can use Transport API to write interactive providers capable of the following:
+
+- Receive requests and respond to Streaming and Snapshot based Requests.
+- Receive and respond to requests for Batch, Views, and Symbol Lists.
+- Receive requests for Pause and Resume on active Data Streams.
+- Receive and acknowledge Post Messages (used when receiving Consumer-based Publishing and Contributions).
+- Send and receive Generic Messages.
+- Accept multiple connections, or allow multiple consumers to connect to a provider.
+
+#### Non-Interactive Provider Applications
+Users can use Transport API to write non-interactive applications that start up and begin publishing data to ADH.
+
+- Connect to one or many ADH devices using TCP sockets or reliable UDP multicast, making only configuration changes. 
+
+#### Reactor Based Consumer and Provider Applications
+
+- Reactor applications can take advantage of an event-driven distribution model
+- Reactor will manage ping heartbeats and ensure that user written content is flushed out as effectively as possible.
+- Reactor applications can use the watchlist functionality for item recovery, like-request aggregation, fan out, and group status handling.
+- Reactor applications can leverage the tunnel streams capability, allowing for a private stream with end-to-end flow control, reliability, authentication, and (when communicating with a Queue Provider) persistent queue messaging.
+
+# ETA C-Edition Library and Version Information
+
+This distribution contains several sets of libraries, intended to allow for ease of integration into both production and development environments.  
+
+Both shared and static libraries are available for use. All functionality is available with either option. For information on using and deploying with the shared libraries, see below. 
+  
+Libraries in the Optimized subdirectory are built with optimizations. These libraries are production ready and will offer the highest level of performance.
+
+Libraries in the Debug subdirectory are built in Debug mode. These libraries contain additional safety checking. If a misuse is detected, an assertion containing additional information will be triggered. These libraries are intended for use during development phases where debug C-runtime libraries are required. A Shared subdirectory, containing the shared libraries, is available within the Optimized and Debug directories. 
+
+### Shared Libraries
+
+Shared libraries are available for use and contain the same functionality as the static libraries.
+
+#### Windows
+
+Shared library use is similar to static library use, however there are several key differences.  The shared library can be stored in a different location on the machine than the application using it. Ensure that the shared library location is present in the library search path (local directory, system path, etc.) being used by the application.  The library use can be confirmed by using a utility similar to Dependency Walker, available at www.dependencywalker.com.  This will show the shared library dependencies and where they are being resolved to.
+
+##### Static Library Manifest
+
+    Library Name              Package Version
+    ------------              ---------------
+    librssl.lib*              eta3.6.1.G1
+    librsslVA.lib             eta3.6.1.G1
+    librsslVACache.lib        eta3.6.1.G1
+    libansi.lib               eta3.6.1.G1
+    libdacs.lib               eta3.6.1.G1
+
+    *librssl.lib includes JsonConverter
+
+##### Shared Library Manifest
+
+    Library Name              Package Version
+    -------------             ---------------
+    librssl.dll               eta3.6.1.G1
+    librssl.lib               eta3.6.1.G1
+    librssl.pdb               eta3.6.1.G1
+    librsslVA.dll             eta3.6.1.G1
+    librsslVA.lib             eta3.6.1.G1
+    librsslVA.pdb             eta3.6.1.G1
+    librsslVACache.dll        eta3.6.1.G1
+    librsslVACache.lib        eta3.6.1.G1
+    librsslVACache.pdb        eta3.6.1.G1
+    librsslJsonConverter.dll  eta3.6.1.G1
+    librsslJsonConverter.lib  eta3.6.1.G1
+    librsslJsonConverter.pdb  eta3.6.1.G1
+    
+#### Linux    
+Shared library use is similar to static library use, however there are several key differences. The shared library can be stored in a different location on the machine than the application using it. Ensure that the shared library location is present in the LD_LIBRARY_PATH being used by the application. The library use can be confirmed by using the ldd command on the application. This will show the shared library dependencies and where they are being resolved to.  
+
+In addition, several versions of a shared library can co-exist on the machine. This allows for easy upgrade of functionality by deploying a newer shared library. It is important to ensure that the application is using a version that is binary compatible to the library that it originally linked with.  
+
+To help with this, Transport API provides several versioning mechanisms for its open source and closed source shared libraries. Each open source library is provided with its package version appended to the end. For example, librssl.so.3.6.1.G1. For closed source shared libraries, the binary version is appended to the name. For example, librsslVACache.so.3. Embedded in each library is a shared object name (soname) that conveys binary compatibility information. For example, assuming that the embedded soname is librssl.so.1, if binary compatibility were to change in ETA, this embedded soname would be updated to be librssl.so.2. This naming convention is intended to help protect applications from using a non-compatible version of the shared library. 
+
+The Transport API provides a helpful script that will create soft links for the appropriate library names, allowing for applications to link against a consistent name, but still leverage product and binary compatibility versioning. For example, librssl.so.3.6.1.G1 is the file; librssl.so.1 and librssl.so are symlinks to librssl.so.3.6.1.G1. Similarly for closed source example, librsslVACache.so.1 is the file; librsslVACache.so.3.6.1.G1 and librsslVACache.so are symlinks to librsslVACache.so.1.  The following script located at the base level of the package, creates the appropriate symlinks, and can be run as follows: 
+
+	./LinuxSoLink
+    
+
+##### Static Library Manifest
+
+    Library                            Package Version
+    ------------                       ---------------
+    librssl.a                          eta3.6.1.G1
+    librsslVA.a                        eta3.6.1.G1
+    librsslVACache.a                   eta3.6.1.G1
+    libansi.lib                        eta3.6.1.G1
+    libdacs.lib                        eta3.6.1.G1
+
+##### Shared Library Manifest
+
+    Library                            Binary Version                  Package Version
+    -------------                      --------------                  ----------------
+    librssl.so.3.6.1.2                 librssl.so.14                   eta3.6.1.G1
+    librsslVA.so.3.6.1.2               librsslVA.so.16                 eta3.6.1.G1
+    librsslJsonConverter.so.3.6.1.2    librsslJsonConverter.so.2       eta3.6.1.G1
+
+    librsslVACache.so.3.6.1.2          librsslVACache.so.3             eta3.6.1.G1
+    librsslRelMcast.so.3.6.1.2         librsslRelMcast.so.2            eta3.6.1.G1
+
+
+# ETA C-Edition Issues and Workarounds
+
+- Non-Interactive Provider with Multicast to ADH Packet Loss Under heavy throughput situations, the ADH may drop packets due to its inbound queue filling up. For more information on diagnosing and troubleshooting this potential problem, see the ADH 2.4 or later release notes and documentation.   
+
+- The Reliable Multicast connection type makes use of SIGUSR1. If an application also handles or uses this signal, it may impact the functionality of this connection type.  
+
+- The Watchlist accepts batch requests, however batch requests are not made on the wire to the provider.  This will be addressed in a future release.  
+      
+- When using watchlist, if the application sets msgKey.serviceId in an RsslRequestMsg, any recovery for the stream will be made to services with the same Service ID. This may change in the future. Applications that connect to multiple different providers should consider using the pServiceName option when calling rsslReactorSubmitMsg to request items. 
+ 
+- When using watchlist, the encDataBody member of an RsslRequestMsg is only used for retrieving data related to batch requests, view requests, and symbol list behaviour requests. No other payload is stored or forwarded for standard streams. The extendedHeader of an RsslRequestMsg is not used. When requesting with private streams, the encDataBody member of the RsslRequestMsg is stored and transmitted with the request.
+
+- ETA can not download dictionary from a Refinitiv Real-Time Distribution System over a Websocket connection using the tr\_json2/rssl\_json protocol. This is a limitation of the simplied JSON protocol.
+
+- The RWF/JSON Converter library does not support groupID property of RWF message when using Websocket Transport with JSON data format.
+
+- With certain Visual Studio compiler versions, input string issues generated by the compiler result in rsslJCTest.exe to fail in some test scenarios. Unit tests will be fixed in a future release.
+
+- The ServerSharedSocket feature which permits multiple provider applications to reuse a port for load balancing is available only with certain patch levels on Linux 6. So, applications that intend to use this feature on Linux 6 must rebuild the RTSDK library (librssl) natively on a Linux 6 platform with the appropriate patch level that supports this feature.
+
+            
+# Reference Information
+
+    I-COS Questionnaire: 6211
+    Refinitiv Item Number: N/A
+    Product Name: Enterprise Transport API - C Edition
+    Release Number: 3.6.1
+    Load Number: 2
+    Windows Load ID: eta3.6.1.L2.win
+        Supersedes: eta3.6.1.L1.win.rrg
+    Linux Load ID: eta3.6.1.L2.linux
+        Supersedes: eta3.6.1.L1.linux.rrg
+    Release Status: RRG
+    Release Type: RRG
+    US ECCN: EAR99
+    EU ECCN: None
+    Export Code: NL
+    Security Compliance: Refinitiv Security Compliant
+    Template Version Supported: v4.20.47_RealTimeDistributionSystem_21.31 for RWF and Marketfeed Record Templates
+
+# Security
+
+    The components in this package have been scanned using the below software and security scanning products:
+
+    Veracode, Refinitiv Standard v21, https://www.veracode.com/.
+    Black Duck by Synopsis, 2020.12.0.808, https://www.blackducksoftware.com/.
+
+# Notes:
+- This package contains APIs that are subject to proprietary and opens source licenses.  Please make sure to read the top level README.md files for clarification.