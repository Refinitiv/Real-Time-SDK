﻿<?xml version="1.0" encoding="utf-8"?>
<!DOCTYPE html PUBLIC "-//W3C//DTD XHTML 1.0 Transitional//EN" "http://www.w3.org/TR/xhtml1/DTD/xhtml1-transitional.dtd">
<html xml:lang="en" lang="en" xmlns="http://www.w3.org/1999/xhtml">
  <head>
    <meta http-equiv="Content-Type" content="text/html;charset=utf-8" />
    <meta http-equiv="Content-Style-Type" content="text/css" />
    <!-- MOTW-DISABLED saved from url=(0014)about:internet -->
    <title>Chapter 2 Transport API Value Added Components Reference Manual</title>
    <link rel="StyleSheet" href="css/TransportAPI_RefMan.css" type="text/css" media="all" />
    <link rel="StyleSheet" href="css/webworks.css" type="text/css" media="all" />
    <script type="text/javascript" language="JavaScript1.2" src="wwhdata/common/context.js"></script>
    <script type="text/javascript" language="JavaScript1.2" src="wwhdata/common/towwhdir.js"></script>
    <script type="text/javascript" language="JavaScript1.2" src="wwhdata/common/wwhpagef.js"></script>
    <script type="text/javascript" language="JavaScript1.2">
      <!--
        var  WebWorksRootPath = "";
      // -->
    </script>
    <script type="text/javascript" language="JavaScript1.2">
      <!--
        // Set reference to top level help frame
        //
        var  WWHFrame = WWHGetWWHFrame("", true);
      // -->
    </script>
    <script type="text/javascript" language="JavaScript1.2" src="scripts/expand.js"></script>
    <script>
  (function(i,s,o,g,r,a,m){i['GoogleAnalyticsObject']=r;i[r]=i[r]||function(){
  (i[r].q=i[r].q||[]).push(arguments)},i[r].l=1*new Date();a=s.createElement(o),
  m=s.getElementsByTagName(o)[0];a.async=1;a.src=g;m.parentNode.insertBefore(a,m)
  })(window,document,'script','//www.google-analytics.com/analytics.js','ga');

  ga('create', 'UA-55718642-4', 'auto');
  ga('send', 'pageview');

</script>
  </head>
  <body onload="WWHUpdate();" onunload="WWHUnload();" onkeydown="WWHHandleKeyDown((document.all||document.getElementById||document.layers)?event:null);" onkeypress="WWHHandleKeyPress((document.all||document.getElementById||document.layers)?event:null);" onkeyup="WWHHandleKeyUp((document.all||document.getElementById||document.layers)?event:null);">
    <table width="100%" align="left" role="presentation">
      <tr>
        <td class="WebWorks_Company_Name_Top" width="250">
          <div id="boxC">Transport API C Edition</div>
        </td>
        <td width="30">
          <div id="boxB"></div>
        </td>
        <td width="*"></td>
        <td class="WebWorks_Company_Logo_Top" width="160">
          <div id="boxA">
            <img align="left" src="banner_logo.gif" alt="Transport API C Edition" />
          </div>
        </td>
      </tr>
    </table>
    <br clear="all" />
    <hr align="left" />
    <blockquote>
      <div class="H1"><a name="1226453">Transport API Value Added Components Reference Manual</a></div>
<<<<<<< HEAD
      <div class="Body"><a name="1226479">The Transport API Value Added Components Reference Manual is included here as a link for your convenience. However, this manual is a separate system and lies outside of the Transport API C Edition HTML documentation. As such it is not included in the Transport API HTML documentation search. To search the Transport API Value Added Reference Manual, you must use its own Search function.</a></div><a href=../../doxygen/VA/modules.html target=“_blank”>Click Here to Launch the Transport API C Value Added Components Reference Manual…</a><script type="text/javascript" language="JavaScript1.2"><!--
=======
      <div class="Body"><a name="1226479">The Transport API Value Added Components Reference Manual is included here as a link for your convenience. However, this manual is a separate system and lies outside of the Transport API C Edition HTML documentation. As such it is not included in the Transport API HTML documentation search. To search the Transport API Value Added Reference Manual, you must use its own Search function.</a></div>
      <div class="Body" style="color: #0000ff; font-family: Arial; font-size: 10.0pt; font-style: normal; font-variant: normal; font-weight: normal; text-decoration: underline; text-transform: none; vertical-align: baseline"><span class="Hyperlink"><a href=../../doxygen/VA/modules.html target=“_blank”>Click Here to Launch the Transport API C Value Added Components Reference Manual…</a></span></div>
      <script type="text/javascript" language="JavaScript1.2">
        <!--
>>>>>>> 6cf4192a
          // Clear related topics
          //
          WWHClearRelatedTopics();

          document.writeln(WWHRelatedTopicsInlineHTML());
        // --></script></blockquote>
    <hr align="left" />
    <div class="WebWorks_Breadcrumbs" style="text-align: left;">Chapter 2	Transport API Value Added Components Reference Manual</div>
    <br />
    <script type="text/javascript" language="JavaScript1.2">
      <!--
        document.write(WWHRelatedTopicsDivTag() + WWHPopupDivTag() + WWHALinksDivTag());
      // -->
    </script>
  </body>
</html><|MERGE_RESOLUTION|>--- conflicted
+++ resolved
@@ -1,82 +1,75 @@
-﻿<?xml version="1.0" encoding="utf-8"?>
-<!DOCTYPE html PUBLIC "-//W3C//DTD XHTML 1.0 Transitional//EN" "http://www.w3.org/TR/xhtml1/DTD/xhtml1-transitional.dtd">
-<html xml:lang="en" lang="en" xmlns="http://www.w3.org/1999/xhtml">
-  <head>
-    <meta http-equiv="Content-Type" content="text/html;charset=utf-8" />
-    <meta http-equiv="Content-Style-Type" content="text/css" />
-    <!-- MOTW-DISABLED saved from url=(0014)about:internet -->
-    <title>Chapter 2 Transport API Value Added Components Reference Manual</title>
-    <link rel="StyleSheet" href="css/TransportAPI_RefMan.css" type="text/css" media="all" />
-    <link rel="StyleSheet" href="css/webworks.css" type="text/css" media="all" />
-    <script type="text/javascript" language="JavaScript1.2" src="wwhdata/common/context.js"></script>
-    <script type="text/javascript" language="JavaScript1.2" src="wwhdata/common/towwhdir.js"></script>
-    <script type="text/javascript" language="JavaScript1.2" src="wwhdata/common/wwhpagef.js"></script>
-    <script type="text/javascript" language="JavaScript1.2">
-      <!--
-        var  WebWorksRootPath = "";
-      // -->
-    </script>
-    <script type="text/javascript" language="JavaScript1.2">
-      <!--
-        // Set reference to top level help frame
-        //
-        var  WWHFrame = WWHGetWWHFrame("", true);
-      // -->
-    </script>
-    <script type="text/javascript" language="JavaScript1.2" src="scripts/expand.js"></script>
-    <script>
-  (function(i,s,o,g,r,a,m){i['GoogleAnalyticsObject']=r;i[r]=i[r]||function(){
-  (i[r].q=i[r].q||[]).push(arguments)},i[r].l=1*new Date();a=s.createElement(o),
-  m=s.getElementsByTagName(o)[0];a.async=1;a.src=g;m.parentNode.insertBefore(a,m)
-  })(window,document,'script','//www.google-analytics.com/analytics.js','ga');
-
-  ga('create', 'UA-55718642-4', 'auto');
-  ga('send', 'pageview');
-
-</script>
-  </head>
-  <body onload="WWHUpdate();" onunload="WWHUnload();" onkeydown="WWHHandleKeyDown((document.all||document.getElementById||document.layers)?event:null);" onkeypress="WWHHandleKeyPress((document.all||document.getElementById||document.layers)?event:null);" onkeyup="WWHHandleKeyUp((document.all||document.getElementById||document.layers)?event:null);">
-    <table width="100%" align="left" role="presentation">
-      <tr>
-        <td class="WebWorks_Company_Name_Top" width="250">
-          <div id="boxC">Transport API C Edition</div>
-        </td>
-        <td width="30">
-          <div id="boxB"></div>
-        </td>
-        <td width="*"></td>
-        <td class="WebWorks_Company_Logo_Top" width="160">
-          <div id="boxA">
-            <img align="left" src="banner_logo.gif" alt="Transport API C Edition" />
-          </div>
-        </td>
-      </tr>
-    </table>
-    <br clear="all" />
-    <hr align="left" />
-    <blockquote>
-      <div class="H1"><a name="1226453">Transport API Value Added Components Reference Manual</a></div>
-<<<<<<< HEAD
-      <div class="Body"><a name="1226479">The Transport API Value Added Components Reference Manual is included here as a link for your convenience. However, this manual is a separate system and lies outside of the Transport API C Edition HTML documentation. As such it is not included in the Transport API HTML documentation search. To search the Transport API Value Added Reference Manual, you must use its own Search function.</a></div><a href=../../doxygen/VA/modules.html target=“_blank”>Click Here to Launch the Transport API C Value Added Components Reference Manual…</a><script type="text/javascript" language="JavaScript1.2"><!--
-=======
-      <div class="Body"><a name="1226479">The Transport API Value Added Components Reference Manual is included here as a link for your convenience. However, this manual is a separate system and lies outside of the Transport API C Edition HTML documentation. As such it is not included in the Transport API HTML documentation search. To search the Transport API Value Added Reference Manual, you must use its own Search function.</a></div>
-      <div class="Body" style="color: #0000ff; font-family: Arial; font-size: 10.0pt; font-style: normal; font-variant: normal; font-weight: normal; text-decoration: underline; text-transform: none; vertical-align: baseline"><span class="Hyperlink"><a href=../../doxygen/VA/modules.html target=“_blank”>Click Here to Launch the Transport API C Value Added Components Reference Manual…</a></span></div>
-      <script type="text/javascript" language="JavaScript1.2">
-        <!--
->>>>>>> 6cf4192a
-          // Clear related topics
-          //
-          WWHClearRelatedTopics();
-
-          document.writeln(WWHRelatedTopicsInlineHTML());
-        // --></script></blockquote>
-    <hr align="left" />
-    <div class="WebWorks_Breadcrumbs" style="text-align: left;">Chapter 2	Transport API Value Added Components Reference Manual</div>
-    <br />
-    <script type="text/javascript" language="JavaScript1.2">
-      <!--
-        document.write(WWHRelatedTopicsDivTag() + WWHPopupDivTag() + WWHALinksDivTag());
-      // -->
-    </script>
-  </body>
+﻿<?xml version="1.0" encoding="utf-8"?>
+<!DOCTYPE html PUBLIC "-//W3C//DTD XHTML 1.0 Transitional//EN" "http://www.w3.org/TR/xhtml1/DTD/xhtml1-transitional.dtd">
+<html xml:lang="en" lang="en" xmlns="http://www.w3.org/1999/xhtml">
+  <head>
+    <meta http-equiv="Content-Type" content="text/html;charset=utf-8" />
+    <meta http-equiv="Content-Style-Type" content="text/css" />
+    <!-- MOTW-DISABLED saved from url=(0014)about:internet -->
+    <title>Chapter 2 Transport API Value Added Components Reference Manual</title>
+    <link rel="StyleSheet" href="css/TransportAPI_RefMan.css" type="text/css" media="all" />
+    <link rel="StyleSheet" href="css/webworks.css" type="text/css" media="all" />
+    <script type="text/javascript" language="JavaScript1.2" src="wwhdata/common/context.js"></script>
+    <script type="text/javascript" language="JavaScript1.2" src="wwhdata/common/towwhdir.js"></script>
+    <script type="text/javascript" language="JavaScript1.2" src="wwhdata/common/wwhpagef.js"></script>
+    <script type="text/javascript" language="JavaScript1.2">
+      <!--
+        var  WebWorksRootPath = "";
+      // -->
+    </script>
+    <script type="text/javascript" language="JavaScript1.2">
+      <!--
+        // Set reference to top level help frame
+        //
+        var  WWHFrame = WWHGetWWHFrame("", true);
+      // -->
+    </script>
+    <script type="text/javascript" language="JavaScript1.2" src="scripts/expand.js"></script>
+    <script>
+  (function(i,s,o,g,r,a,m){i['GoogleAnalyticsObject']=r;i[r]=i[r]||function(){
+  (i[r].q=i[r].q||[]).push(arguments)},i[r].l=1*new Date();a=s.createElement(o),
+  m=s.getElementsByTagName(o)[0];a.async=1;a.src=g;m.parentNode.insertBefore(a,m)
+  })(window,document,'script','//www.google-analytics.com/analytics.js','ga');
+
+  ga('create', 'UA-55718642-4', 'auto');
+  ga('send', 'pageview');
+
+</script>
+  </head>
+  <body onload="WWHUpdate();" onunload="WWHUnload();" onkeydown="WWHHandleKeyDown((document.all||document.getElementById||document.layers)?event:null);" onkeypress="WWHHandleKeyPress((document.all||document.getElementById||document.layers)?event:null);" onkeyup="WWHHandleKeyUp((document.all||document.getElementById||document.layers)?event:null);">
+    <table width="100%" align="left" role="presentation">
+      <tr>
+        <td class="WebWorks_Company_Name_Top" width="250">
+          <div id="boxC">Transport API C Edition</div>
+        </td>
+        <td width="30">
+          <div id="boxB"></div>
+        </td>
+        <td width="*"></td>
+        <td class="WebWorks_Company_Logo_Top" width="160">
+          <div id="boxA">
+            <img align="left" src="banner_logo.gif" alt="Transport API C Edition" />
+          </div>
+        </td>
+      </tr>
+    </table>
+    <br clear="all" />
+    <hr align="left" />
+    <blockquote>
+      <div class="H1"><a name="1226453">Transport API Value Added Components Reference Manual</a></div>
+      <div class="Body"><a name="1226479">The Transport API Value Added Components Reference Manual is included here as a link for your convenience. However, this manual is a separate system and lies outside of the Transport API C Edition HTML documentation. As such it is not included in the Transport API HTML documentation search. To search the Transport API Value Added Reference Manual, you must use its own Search function.</a></div><a href=../../doxygen/VA/modules.html target=“_blank”>Click Here to Launch the Transport API C Value Added Components Reference Manual…</a><script type="text/javascript" language="JavaScript1.2"><!--
+          // Clear related topics
+          //
+          WWHClearRelatedTopics();
+
+          document.writeln(WWHRelatedTopicsInlineHTML());
+        // --></script></blockquote>
+    <hr align="left" />
+    <div class="WebWorks_Breadcrumbs" style="text-align: left;">Chapter 2	Transport API Value Added Components Reference Manual</div>
+    <br />
+    <script type="text/javascript" language="JavaScript1.2">
+      <!--
+        document.write(WWHRelatedTopicsDivTag() + WWHPopupDivTag() + WWHALinksDivTag());
+      // -->
+    </script>
+  </body>
 </html>