/*
 * This source code is provided under the Apache 2.0 license and is provided
 * AS IS with no warranty or guarantee of fit for purpose.  See the project's 
 * LICENSE.md for details. 
 * Copyright (C) 2019 Refinitiv. All rights reserved.
*/

/*
 * This is the main file for the rsslVAConsumer application.  It is a single-threaded
 * client application.
 * 
 * The main consumer file provides the callback for channel events and 
 * the default callback for processing RsslMsgs. The main function
 * Initializes the UPA Reactor, makes the desired connections, and
 * dispatches for events.
 *
 * This application is intended as a basic usage example.  Some of the design choices
 * were made to favor simplicity and readability over performance.  This application 
 * is not intended to be used for measuring performance.
 */

#include <stdio.h>
#include <stdlib.h>
#include <string.h>
#include <errno.h>
#include <ctype.h>
#include <time.h>
#include <stdint.h>

#ifdef _WIN32
#include <winsock2.h>
#define strtok_r strtok_s
#else
#include <sys/time.h>
#include <sys/types.h>
#include <sys/timeb.h>
#include <unistd.h>
#endif

#include "rsslConsumer.h"
#include "rsslLoginConsumer.h"
#include "rsslDirectoryHandler.h"
#include "rsslDictionaryHandler.h"
#include "rsslMarketPriceHandler.h"
#include "rsslMarketByOrderHandler.h"
#include "rsslMarketByPriceHandler.h"
#include "rsslYieldCurveHandler.h"
#include "rsslSymbolListHandler.h"
#include "rsslVASendMessage.h"
#include "rsslPostHandler.h"

#include "rtr/rsslPayloadEntry.h"

#include "rtr/rsslReactor.h"

static RsslInt32 timeToRun = 300;
static time_t rsslConsumerRuntime = 0;
static RsslBool runTimeExpired = RSSL_FALSE;
static time_t cacheTime = 0;
static time_t cacheInterval = 0;
static time_t statisticInterval = 0;
static RsslBool onPostEnabled = RSSL_FALSE, offPostEnabled = RSSL_FALSE;
static RsslBool xmlTrace = RSSL_FALSE;
static RsslBool enableSessionMgnt = RSSL_FALSE;
//API QA
static RsslBool testCompressionZlib = RSSL_FALSE;
static RsslBool jsonExpandEnum = RSSL_FALSE;
//END API QA

#define MAX_CHAN_COMMANDS 4
static ChannelCommand chanCommands[MAX_CHAN_COMMANDS];
static int channelCommandCount = 0;

fd_set readFds, exceptFds;
static RsslReactor *pReactor = NULL;

char userNameBlock[128];
char passwordBlock[128];
char clientIdBlock[128];
static char traceOutputFile[128];
static char protocolList[128];
char authnTokenBlock[1024];
char authnExtendedBlock[1024];
char appIdBlock[128];
char proxyHost[256];
char proxyPort[256];
char proxyUserName[128];
char proxyPasswd[128];
char proxyDomain[128];
RsslBuffer userName = RSSL_INIT_BUFFER;
RsslBuffer password = RSSL_INIT_BUFFER;
RsslBuffer clientId = RSSL_INIT_BUFFER;
RsslBuffer authnToken = RSSL_INIT_BUFFER;
RsslBuffer authnExtended = RSSL_INIT_BUFFER;
RsslBuffer appId = RSSL_INIT_BUFFER;
RsslReactorChannelStatistic channelStatistics;

static char libsslName[255];
static char libcryptoName[255];
static char libcurlName[255];

static char sslCAStore[255];
/* default sub-protocol list */
static const char *defaultProtocols = "rssl.rwf";

static void displayCache(ChannelCommand *pCommand);
static void displayCacheDomain(ChannelCommand *pCommand, RsslUInt8 domainType, RsslBool privateStreams, RsslInt32 itemCount, ItemRequest items[]);
static RsslRet decodeEntryFromCache(ChannelCommand *pCommand, RsslPayloadEntryHandle cacheEntryHandle, RsslUInt8 domainType);
static void sendItemRequests(RsslReactor *pReactor, RsslReactorChannel *pReactorChannel);
static RsslRet displayStatistic(ChannelCommand* pCommand, time_t currentTime, RsslErrorInfo* pErrorInfo);

static char _bufferArray[6144];

/* 
 * Prints example usage and exits. 
 */
void printUsageAndExit(char *appName)
{
	
	printf("Usage: %s or\n%s  [-tcp|-encrypted|-encryptedSocket|-encryptedWebSocket|-encryptedHttp [<hostname>:<port> <service name>]] [<domain>:<item name>,...] ] [-uname <LoginUsername>] [-passwd <LoginPassword>] [ -clientId <Client ID> ] [-sessionMgnt] [-view] [-post] [-offpost] [-snapshot] [-runtime <seconds>] [-cache] [-cacheInterval <seconds>] [-statisticInterval <seconds>] [-tunnel] [-tsDomain <number> ] [-tsAuth] [-tsServiceName] [-x] [-runtime]\n"
			"\n -tcp specifies a socket connection while -encrypted specifies a encrypted connection to open and a list of items to request:\n"
			"\n     hostname:        Hostname of provider to connect to"
			"\n     port:            Port of provider to connect to"
			"\n     service:         Name of service to request items from on this connection"
			"\n     domain:itemName: Domain and name of an item to request."
			"\n         A comma-separated list of these may be specified."
			"\n         The domain may be any of: mp(MarketPrice), mbo(MarketByOrder), mbp(MarketByPrice), yc(YieldCurve), sl(SymbolList)\n"
			"\n         The domain may also be any of the private stream domains: mpps(MarketPrice PS), mbops(MarketByOrder PS), mbpps(MarketByPrice PS), ycps(YieldCurve PS)\n"
			"\n         Example Usage: -tcp localhost:14002 DIRECT_FEED mp:TRI,mp:GOOG,mpps:FB,mbo:MSFT,mbpps:IBM,sl"
			"\n           (for SymbolList requests, a name can be optionally specified)\n"
			"\n -webSocket specifies an encrypted websocket connection to open.  Host, port, service, and items are the same as -tcp above. Also note argument -protocolList\n"
			"\n -encryptedSocket specifies an encrypted connection to open.  Host, port, service, and items are the same as -tcp above.\n"
			"\n -encryptedWebSocket specifies an encrypted websocket connection to open.  Host, port, service, and items are the same as -tcp above. Also note argument -protocolList\n"
			"\n -encryptedHttp specifies an encrypted WinInet-based Http connection to open.  Host, port, service, and items are the same as -tcp above.  This option is only available on Windows.\n"
			"\n -uname specifies the username used when logging into the provider. The machine ID for ERT in cloud (mandatory).\n"
			"\n -passwd specifies the password used when logging into the provider. The password for ERT in cloud (mandatory).\n"
			"\n -clientId specifies the Client ID for ERT in cloud (mandatory). You can generate and manage client Ids at the following URL:\n"
			"\n  https://emea1.apps.cp.thomsonreuters.com/apps/AppkeyGenerator (you need an Eikon login to access this page)\n"
			"\n -sessionMgnt Enables session management in the Reactor for ERT in cloud.\n"
			"\n -at Specifies the Authentication Token. If this is present, the login user name type will be RDM_LOGIN_USER_AUTHN_TOKEN.\n"
			"\n -ax Specifies the Authentication Extended information. \n"
			"\n -aid Specifies the Application ID.\n"
			"\n -view specifies each request using a basic dynamic view.\n"
			"\n -post specifies that the application should attempt to send post messages on the first requested Market Price item.\n"
			"\n -offpost specifies that the application should attempt to send post messages on the login stream (i.e., off-stream)\n"
			"\n -snapshot specifies each request using non-streaming.\n" 
			"\n -cache will store all open items in cache and periodically dump contents.\n"
			"\n -cacheInterval number of seconds between displaying cache contents; 0 = on exit only (default)\n"
			"\n -statisticInterval number of seconds between displaying channel statistics.\n"
			"\n -tunnel causes the consumer to open a tunnel stream that exchanges basic messages.\n"
			"\n -tsAuth causes the consumer to enable authentication when opening tunnel streams.\n"
			"\n -tsServiceName specifies the name of the service to use for tunnel streams (if not specified, the service name specified in -c/-tcp is used)\n"
			"\n -x provides an XML trace of messages\n"
			"\n"
			" Options for establishing connection(s) and sending requests through a proxy server:\n"
			"   [ -ph <proxy host> ] [ -pp <proxy port> ] [ -plogin <proxy username> ] [ -ppasswd <proxy password> ] [ -pdomain <proxy domain> ] \n"
			"\n -castore specifies the filename or directory of the OpenSSL CA store\n"
			"\n -libcurlName specifies the name of the libcurl shared object"
			"\n -libsslName specifies the name of libssl shared object"
			"\n -libcryptName specifies the name of libcrypto shared object\n"
		  // API QA
		    "\n -testCompressionZlib turns on Zlib compression.\n"
		    "\n -jsonExpandEnum changes jsonExpandEnumField from default (FALSE) to TRUE.\n"
		   // END API QA
			"\n -runtime adjusts the running time of the application.\n"
			, appName, appName);

	/* WINDOWS: wait for user to enter something before exiting  */
#ifdef _WIN32
	printf("\nPress Enter or Return key to exit application:");
	getchar();
#endif
	exit(-1);
}

/* 
 * configures options based on command line arguments.
 */
void parseCommandLine(int argc, char **argv)
{

	RsslInt32 i;
	RsslBool cacheOption = RSSL_FALSE;

	/* Check usage and retrieve operating parameters */
	{
		ChannelCommand *pCommand = NULL;
		RsslBool hasTunnelStreamServiceName = RSSL_FALSE;
		RsslBool useTunnelStreamAuthentication = RSSL_FALSE;
		RsslUInt8 tunnelStreamDomainType = RSSL_DMT_SYSTEM;

		snprintf(protocolList, 128, "%s", defaultProtocols);
		snprintf(proxyHost, sizeof(proxyHost), "");
		snprintf(proxyPort, sizeof(proxyPort), "");
		snprintf(proxyUserName, sizeof(proxyUserName), "");
		snprintf(proxyPasswd, sizeof(proxyPasswd), "");
		snprintf(proxyDomain, sizeof(proxyDomain), "");
		for (i = 1; i < argc; i++)
		{
			if (strcmp("-sessionMgnt", argv[i]) == 0)
			{
				enableSessionMgnt = RSSL_TRUE;
				break;
			}
			// API QA
			if (strcmp("-testCompressionZlib", argv[i]) == 0)
			{
				testCompressionZlib = RSSL_TRUE;
				break;
			}
			if (strcmp("-jsonExpandEnum", argv[i]) == 0)
				{
				jsonExpandEnum = RSSL_TRUE;
				break;
				}
			//END API QA
		}

		snprintf(libcryptoName, sizeof(libcryptoName), "");
		snprintf(libsslName, sizeof(libsslName), "");
		snprintf(libcurlName, sizeof(libcurlName), "");
		snprintf(sslCAStore, sizeof(sslCAStore), "");

		i = 1;

		while(i < argc)
		{
			if (strcmp("-libsslName", argv[i]) == 0)
			{
				i += 2;
				snprintf(libsslName, 255, "%s", argv[i - 1]);
			}
			else if (strcmp("-libcryptoName", argv[i]) == 0)
			{
				i += 2;
				snprintf(libcryptoName, 255, "%s", argv[i - 1]);
			}
			else if (strcmp("-libcurlName", argv[i]) == 0)
			{
				i += 2;
				snprintf(libcurlName, 255, "%s", argv[i - 1]);
			}
			else if (strcmp("-castore", argv[i]) == 0)
			{
				i += 2;
				snprintf(sslCAStore, 255, "%s", argv[i - 1]);
			}
			else if(strcmp("-uname", argv[i]) == 0)
			{
				i += 2;
				userName.length = snprintf(userNameBlock, sizeof(userNameBlock), "%s", argv[i-1]);
				userName.data = userNameBlock;
			}
			else if (strcmp("-clientId", argv[i]) == 0)
			{
				i += 2;
				clientId.length = snprintf(clientIdBlock, sizeof(clientIdBlock), "%s", argv[i - 1]);
				clientId.data = clientIdBlock;
			}
			else if (strcmp("-passwd", argv[i]) == 0)
			{
				i += 2;
				password.length = snprintf(passwordBlock, sizeof(passwordBlock), "%s", argv[i - 1]);
				password.data = passwordBlock;
			}
			else if(strcmp("-at", argv[i]) == 0)
			{
				i += 2;
				authnToken.length = snprintf(authnTokenBlock, sizeof(authnTokenBlock), "%s", argv[i-1]);
				authnToken.data = authnTokenBlock;
			}
			else if(strcmp("-ax", argv[i]) == 0)
			{
				i += 2;
				authnExtended.length = snprintf(authnExtendedBlock, sizeof(authnExtendedBlock), "%s", argv[i-1]);
				authnExtended.data = authnExtendedBlock;
			}
			else if(strcmp("-aid", argv[i]) == 0)
			{
				i += 2;
				appId.length = snprintf(appIdBlock, sizeof(appIdBlock), "%s", argv[i-1]);
				appId.data = appIdBlock;
			}
			else if(strcmp("-view", argv[i]) == 0)
			{
				i++;
				setViewRequest();
			}
			else if (strcmp("-post", argv[i]) == 0)
			{
				i++;
				onPostEnabled = RSSL_TRUE;
			}
			else if (strcmp("-offpost", argv[i]) == 0)
			{
				i++;
				offPostEnabled = RSSL_TRUE;
			}
			else if(strcmp("-snapshot", argv[i]) == 0)
			{
				i++;
				setMPSnapshotRequest();
				setMBOSnapshotRequest();
				setMBPSnapshotRequest();
				setSLSnapshotRequest();
				setYCSnapshotRequest();
			}
			else if (strcmp("-ph", argv[i]) == 0)
			{
				i += 2;
				snprintf(proxyHost, sizeof(proxyHost), "%s", argv[i - 1]);
			}
			else if (strcmp("-pp", argv[i]) == 0)
			{
				i += 2;
				snprintf(proxyPort, sizeof(proxyPort), "%s", argv[i - 1]);
			}
			else if (strcmp("-plogin", argv[i]) == 0)
			{
				i += 2;
				snprintf(proxyUserName, sizeof(proxyUserName), "%s", argv[i - 1]);
			}
			else if (strcmp("-ppasswd", argv[i]) == 0)
			{
				i += 2;
				snprintf(proxyPasswd, sizeof(proxyPasswd), "%s", argv[i - 1]);
			}
			else if (strcmp("-pdomain", argv[i]) == 0)
			{
				i += 2;
				snprintf(proxyDomain, sizeof(proxyDomain), "%s", argv[i - 1]);
			}
			else if ((strcmp("-protocolList", argv[i]) == 0) || (strcmp("-pl", argv[i]) == 0))
			{
				i += 2;
				snprintf(protocolList, 128, "%s", argv[i-1]);
			}
			else if (strcmp("-cache", argv[i]) == 0)
			{
				i++;
				cacheOption = RSSL_TRUE;
			}
			else if (strcmp("-cacheInterval", argv[i]) == 0)
			{
				i += 2; if (i > argc) printUsageAndExit(argv[0]);
				cacheInterval = atoi(argv[i-1]);
			}
			else if (strcmp("-statisticInterval", argv[i]) == 0)
			{
				i += 2; if (i > argc) printUsageAndExit(argv[0]);
				statisticInterval = atoi(argv[i - 1]);
			}
			else if ((strcmp("-c", argv[i]) == 0) || (strcmp("-tcp", argv[i]) == 0) || 
					(strcmp("-webSocket", argv[i]) == 0) || 
					(strcmp("-encrypted", argv[i]) == 0) || 
					(strcmp("-encryptedHttp", argv[i]) == 0) || 
					(strcmp("-encryptedWebSocket", argv[i]) == 0) || 
					(strcmp("-encryptedSocket", argv[i]) == 0))
			{
				char *pToken, *pToken2, *pSaveToken, *pSaveToken2;

				RsslUInt8 itemDomain;

				if (channelCommandCount == MAX_CHAN_COMMANDS)
				{
					printf("Too many connections requested.\n");
					printUsageAndExit(argv[0]);
				}

				pCommand = &chanCommands[channelCommandCount];
				hasTunnelStreamServiceName = RSSL_FALSE;
				useTunnelStreamAuthentication = RSSL_FALSE;
				tunnelStreamDomainType = RSSL_DMT_SYSTEM;

				if (strstr(argv[i], "-webSocket") != 0)
				{
					pCommand->cInfo.rsslConnectOptions.connectionType = RSSL_CONN_TYPE_WEBSOCKET;
					// API QA
					if (testCompressionZlib)
						pCommand->cInfo.rsslConnectOptions.compressionType = RSSL_COMP_ZLIB;
					// End API QA
					pCommand->cInfo.rsslConnectOptions.wsOpts.protocols = protocolList;
				}
				
				if (strstr(argv[i], "-encrypted") != 0)
				{
					pCommand->cInfo.rsslConnectOptions.connectionType = RSSL_CONN_TYPE_ENCRYPTED;
				}
				
				if (strcmp("-encryptedHttp", argv[i]) == 0)
				{
					/* HTTP is only supported with Windows WinInet connections*/
#ifdef LINUX
					printf("Error: Encrypted HTTP protocol is not supported on this platform.\n");
					printUsageAndExit(argv[0]);
#endif
					pCommand->cInfo.rsslConnectOptions.encryptionOpts.encryptedProtocol = RSSL_CONN_TYPE_HTTP;
				}
				else if (strcmp("-encryptedWebSocket", argv[i]) == 0)
				{
					pCommand->cInfo.rsslConnectOptions.encryptionOpts.encryptedProtocol = RSSL_CONN_TYPE_WEBSOCKET;
					pCommand->cInfo.rsslConnectOptions.wsOpts.protocols = protocolList;
				}
				else if (strcmp("-encryptedSocket", argv[i]) == 0)
				{
					pCommand->cInfo.rsslConnectOptions.encryptionOpts.encryptedProtocol = RSSL_CONN_TYPE_SOCKET;
				}

				simpleTunnelMsgHandlerInit(&pCommand->simpleTunnelMsgHandler, (char*)"VAConsumer", RSSL_DMT_SYSTEM, RSSL_FALSE, RSSL_FALSE);

				/* Check whether the session management is enable */
				if (enableSessionMgnt)
				{
					pCommand->cInfo.enableSessionManagement = enableSessionMgnt;
					pCommand->cInfo.pAuthTokenEventCallback = authTokenEventCallback;
				}

				/* Syntax:
				 *  -tcp hostname:port:SERVICE_NAME mp:TRI,mp:.DJI
				 */

				i += 1;
				if (i >= argc) printUsageAndExit(argv[0]);

				/* Checks wheter the host:port was specified */
				if (strstr(argv[i], ":"))
				{
					/* Hostname */
					pToken = strtok(argv[i], ":");
					if (!pToken && !enableSessionMgnt) { printf("Error: Missing hostname.\n"); printUsageAndExit(argv[0]); }
					snprintf(pCommand->hostName, MAX_BUFFER_LENGTH, pToken);
					pCommand->cInfo.rsslConnectOptions.connectionInfo.unified.address = pCommand->hostName;

					/* Port */
					pToken = strtok(NULL, ":");
					if (!pToken && !enableSessionMgnt) { printf("Error: Missing port.\n"); printUsageAndExit(argv[0]); }
					snprintf(pCommand->port, MAX_BUFFER_LENGTH, pToken);
					pCommand->cInfo.rsslConnectOptions.connectionInfo.unified.serviceName = pCommand->port;

					pToken = strtok(NULL, ":");
					if (pToken) { printf("Error: extra input after <hostname>:<port>.\n"); printUsageAndExit(argv[0]); }

					i += 1;
				}

				/* Item Service Name */
				pToken = argv[i];
				snprintf(pCommand->serviceName, MAX_BUFFER_LENGTH, pToken);

				i += 1;
				if (i < argc)
				{
					if (argv[i][0] != '-')
					{
						/* Item List */
						pToken = strtok_r(argv[i], ",", &pSaveToken);

						while(pToken)
						{
							ItemRequest *pItemRequest;
							/* domain */
							pToken2 = strtok_r(pToken, ":", &pSaveToken2);
							if (!pToken2) { printf("Error: Missing domain.\n"); printUsageAndExit(argv[0]); }

							if (0 == strcmp(pToken2, "mp"))
							{
								if (pCommand->marketPriceItemCount < CHAN_CMD_MAX_ITEMS)
								{
									itemDomain = RSSL_DMT_MARKET_PRICE;
									pItemRequest = &pCommand->marketPriceItems[pCommand->marketPriceItemCount];
									++pCommand->marketPriceItemCount;
								}
								else
								{
									printf("Number of Market Price items exceeded\n");
								}
							}
							else if (0 == strcmp(pToken2, "mbo"))
							{
								if (pCommand->marketByOrderItemCount < CHAN_CMD_MAX_ITEMS)
								{
									itemDomain = RSSL_DMT_MARKET_BY_ORDER;
									pItemRequest = &pCommand->marketByOrderItems[pCommand->marketByOrderItemCount];
									++pCommand->marketByOrderItemCount;
								}
								else
								{
									printf("Number of Market By Order items exceeded\n");
								}
							}
							else if (0 == strcmp(pToken2, "mbp"))
							{
								if (pCommand->marketByPriceItemCount < CHAN_CMD_MAX_ITEMS)
								{
									itemDomain = RSSL_DMT_MARKET_BY_PRICE;
									pItemRequest = &pCommand->marketByPriceItems[pCommand->marketByPriceItemCount];
									++pCommand->marketByPriceItemCount;
								}
								else
								{
									printf("Number of Market By Price items exceeded\n");
								}
							}
							else if (0 == strcmp(pToken2, "yc"))
							{
								if (pCommand->yieldCurveItemCount < CHAN_CMD_MAX_ITEMS)
								{
									itemDomain = RSSL_DMT_YIELD_CURVE;
									pItemRequest = &pCommand->yieldCurveItems[pCommand->yieldCurveItemCount];
									++pCommand->yieldCurveItemCount;
								}
								else
								{
									printf("Number of Yield Curve items exceeded\n");
								}
							}
							else if(0 == strcmp(pToken2, "sl"))
							{
								itemDomain = RSSL_DMT_SYMBOL_LIST;
								pItemRequest = &pCommand->symbolListRequest;
								pCommand->sendSymbolList = RSSL_TRUE;
							}
							else if (0 == strcmp(pToken2, "mpps"))
							{
								if (pCommand->privateStreamMarketPriceItemCount < CHAN_CMD_MAX_ITEMS)
								{
									itemDomain = RSSL_DMT_MARKET_PRICE;
									pItemRequest = &pCommand->marketPricePSItems[pCommand->privateStreamMarketPriceItemCount];
									++pCommand->privateStreamMarketPriceItemCount;
								}
								else
								{
									printf("Number of Private Stream Market Price items exceeded\n");
								}
							}
							else if (0 == strcmp(pToken2, "mbops"))
							{
								if (pCommand->privateStreamMarketByOrderItemCount < CHAN_CMD_MAX_ITEMS)
								{
									itemDomain = RSSL_DMT_MARKET_BY_ORDER;
									pItemRequest = &pCommand->marketByOrderPSItems[pCommand->privateStreamMarketByOrderItemCount];
									++pCommand->privateStreamMarketByOrderItemCount;
								}
								else
								{
									printf("Number of Private Stream Market By Order items exceeded\n");
								}
							}
							else if (0 == strcmp(pToken2, "ycps"))
							{
								if (pCommand->privateStreamYieldCurveItemCount < CHAN_CMD_MAX_ITEMS)
								{
									itemDomain = RSSL_DMT_YIELD_CURVE;
									pItemRequest = &pCommand->yieldCurvePSItems[pCommand->privateStreamYieldCurveItemCount];
									++pCommand->privateStreamYieldCurveItemCount;
								}
								else
								{
									printf("Number of Private Stream Yield Curve items exceeded\n");
								}
							}
							else if (0 == strcmp(pToken2, "mbpps"))
							{
								if (pCommand->privateStreamMarketByPriceItemCount < CHAN_CMD_MAX_ITEMS)
								{
									itemDomain = RSSL_DMT_MARKET_BY_PRICE;
									pItemRequest = &pCommand->marketByPricePSItems[pCommand->privateStreamMarketByPriceItemCount];
									++pCommand->privateStreamMarketByPriceItemCount;
								}
								else
								{
									printf("Number of Private Stream Market By Price items exceeded\n");
								}
							}
							else
							{
								printf("Error: Unknown item domain: %s\n", pToken2);
								printUsageAndExit(argv[0]);
							}

							if (pItemRequest)
							{
								pItemRequest->cacheEntryHandle = 0;
								pItemRequest->streamId = 0;
								pItemRequest->groupIdIndex = -1;
							}

							/* name */
							pToken2 = strtok_r(NULL, ":", &pSaveToken2);
							if (!pToken2) 
							{ 
								if(itemDomain != RSSL_DMT_SYMBOL_LIST)
								{
									printf("Error: Missing item name.\n"); 
									printUsageAndExit(argv[0]);
								}
								else
								{
									/* No specific name given for the symbol list request.
									 * A name will be retrieved from the directory
									 * response if available. */
									pItemRequest->itemName.data = NULL;
									pItemRequest->itemName.length = 0;
								}
							}
							else
							{
								snprintf(pItemRequest->itemNameString, 128, "%s", pToken2);
								pItemRequest->itemName.length = (RsslUInt32)strlen(pItemRequest->itemNameString);
								pItemRequest->itemName.data = pItemRequest->itemNameString;

								/* A specific name was specified for the symbol list request. */
								if(itemDomain == RSSL_DMT_SYMBOL_LIST)
									pCommand->userSpecSymbolList = RSSL_TRUE;
							}
							pToken = strtok_r(NULL, ",", &pSaveToken);
						}

						i += 1;
					}
				}

				++channelCommandCount;
			}
			else if (strcmp("-encryptedSocket", argv[i]) == 0)
			{
				char *pToken, *pToken2, *pSaveToken, *pSaveToken2;

				RsslUInt8 itemDomain;

				if (channelCommandCount == MAX_CHAN_COMMANDS)
				{
					printf("Too many connections requested.\n");
					printUsageAndExit(argv[0]);
				}

				pCommand = &chanCommands[channelCommandCount];
				hasTunnelStreamServiceName = RSSL_FALSE;
				useTunnelStreamAuthentication = RSSL_FALSE;
				tunnelStreamDomainType = RSSL_DMT_SYSTEM;
				pCommand->cInfo.rsslConnectOptions.connectionType = RSSL_CONN_TYPE_ENCRYPTED;
				pCommand->cInfo.rsslConnectOptions.encryptionOpts.encryptedProtocol = RSSL_CONN_TYPE_SOCKET;

				simpleTunnelMsgHandlerInit(&pCommand->simpleTunnelMsgHandler, (char*)"VAConsumer", RSSL_DMT_SYSTEM, RSSL_FALSE, RSSL_FALSE);


				/* Syntax:
				*  -encryptedSocket hostname:port:SERVICE_NAME mp:TRI,mp:.DJI
				*/

				i += 1;
				if (i >= argc) printUsageAndExit(argv[0]);

				/* Hostname */
				pToken = strtok(argv[i], ":");
				if (!pToken) { printf("Error: Missing hostname.\n"); printUsageAndExit(argv[0]); }
				snprintf(pCommand->hostName, MAX_BUFFER_LENGTH, pToken);
				pCommand->cInfo.rsslConnectOptions.connectionInfo.unified.address = pCommand->hostName;

				/* Port */
				pToken = strtok(NULL, ":");
				if (!pToken) { printf("Error: Missing port.\n"); printUsageAndExit(argv[0]); }
				snprintf(pCommand->port, MAX_BUFFER_LENGTH, pToken);
				pCommand->cInfo.rsslConnectOptions.connectionInfo.unified.serviceName = pCommand->port;

				pToken = strtok(NULL, ":");
				if (pToken) { printf("Error: extra input after <hostname>:<port>.\n"); printUsageAndExit(argv[0]); }

				i += 1;

				/* Item Service Name */
				pToken = argv[i];
				snprintf(pCommand->serviceName, MAX_BUFFER_LENGTH, pToken);

				i += 1;
				if (i < argc)
				{
					if (argv[i][0] != '-')
					{
						/* Item List */
						pToken = strtok_r(argv[i], ",", &pSaveToken);

						while (pToken)
						{
							ItemRequest *pItemRequest;
							/* domain */
							pToken2 = strtok_r(pToken, ":", &pSaveToken2);
							if (!pToken2) { printf("Error: Missing domain.\n"); printUsageAndExit(argv[0]); }

							if (0 == strcmp(pToken2, "mp"))
							{
								if (pCommand->marketPriceItemCount < CHAN_CMD_MAX_ITEMS)
								{
									itemDomain = RSSL_DMT_MARKET_PRICE;
									pItemRequest = &pCommand->marketPriceItems[pCommand->marketPriceItemCount];
									++pCommand->marketPriceItemCount;
								}
								else
								{
									printf("Number of Market Price items exceeded\n");
								}
							}
							else if (0 == strcmp(pToken2, "mbo"))
							{
								if (pCommand->marketByOrderItemCount < CHAN_CMD_MAX_ITEMS)
								{
									itemDomain = RSSL_DMT_MARKET_BY_ORDER;
									pItemRequest = &pCommand->marketByOrderItems[pCommand->marketByOrderItemCount];
									++pCommand->marketByOrderItemCount;
								}
								else
								{
									printf("Number of Market By Order items exceeded\n");
								}
							}
							else if (0 == strcmp(pToken2, "mbp"))
							{
								if (pCommand->marketByPriceItemCount < CHAN_CMD_MAX_ITEMS)
								{
									itemDomain = RSSL_DMT_MARKET_BY_PRICE;
									pItemRequest = &pCommand->marketByPriceItems[pCommand->marketByPriceItemCount];
									++pCommand->marketByPriceItemCount;
								}
								else
								{
									printf("Number of Market By Price items exceeded\n");
								}
							}
							else if (0 == strcmp(pToken2, "yc"))
							{
								if (pCommand->yieldCurveItemCount < CHAN_CMD_MAX_ITEMS)
								{
									itemDomain = RSSL_DMT_YIELD_CURVE;
									pItemRequest = &pCommand->yieldCurveItems[pCommand->yieldCurveItemCount];
									++pCommand->yieldCurveItemCount;
								}
								else
								{
									printf("Number of Yield Curve items exceeded\n");
								}
							}
							else if (0 == strcmp(pToken2, "sl"))
							{
								itemDomain = RSSL_DMT_SYMBOL_LIST;
								pItemRequest = &pCommand->symbolListRequest;
								pCommand->sendSymbolList = RSSL_TRUE;
							}
							else if (0 == strcmp(pToken2, "mpps"))
							{
								if (pCommand->privateStreamMarketPriceItemCount < CHAN_CMD_MAX_ITEMS)
								{
									itemDomain = RSSL_DMT_MARKET_PRICE;
									pItemRequest = &pCommand->marketPricePSItems[pCommand->privateStreamMarketPriceItemCount];
									++pCommand->privateStreamMarketPriceItemCount;
								}
								else
								{
									printf("Number of Private Stream Market Price items exceeded\n");
								}
							}
							else if (0 == strcmp(pToken2, "mbops"))
							{
								if (pCommand->privateStreamMarketByOrderItemCount < CHAN_CMD_MAX_ITEMS)
								{
									itemDomain = RSSL_DMT_MARKET_BY_ORDER;
									pItemRequest = &pCommand->marketByOrderPSItems[pCommand->privateStreamMarketByOrderItemCount];
									++pCommand->privateStreamMarketByOrderItemCount;
								}
								else
								{
									printf("Number of Private Stream Market By Order items exceeded\n");
								}
							}
							else if (0 == strcmp(pToken2, "ycps"))
							{
								if (pCommand->privateStreamYieldCurveItemCount < CHAN_CMD_MAX_ITEMS)
								{
									itemDomain = RSSL_DMT_YIELD_CURVE;
									pItemRequest = &pCommand->yieldCurvePSItems[pCommand->privateStreamYieldCurveItemCount];
									++pCommand->privateStreamYieldCurveItemCount;
								}
								else
								{
									printf("Number of Private Stream Yield Curve items exceeded\n");
								}
							}
							else if (0 == strcmp(pToken2, "mbpps"))
							{
								if (pCommand->privateStreamMarketByPriceItemCount < CHAN_CMD_MAX_ITEMS)
								{
									itemDomain = RSSL_DMT_MARKET_BY_PRICE;
									pItemRequest = &pCommand->marketByPricePSItems[pCommand->privateStreamMarketByPriceItemCount];
									++pCommand->privateStreamMarketByPriceItemCount;
								}
								else
								{
									printf("Number of Private Stream Market By Price items exceeded\n");
								}
							}
							else
							{
								printf("Error: Unknown item domain: %s\n", pToken2);
								printUsageAndExit(argv[0]);
							}

							if (pItemRequest)
							{
								pItemRequest->cacheEntryHandle = 0;
								pItemRequest->streamId = 0;
								pItemRequest->groupIdIndex = -1;
							}

							/* name */
							pToken2 = strtok_r(NULL, ":", &pSaveToken2);
							if (!pToken2)
							{
								if (itemDomain != RSSL_DMT_SYMBOL_LIST)
								{
									printf("Error: Missing item name.\n");
									printUsageAndExit(argv[0]);
								}
								else
								{
									/* No specific name given for the symbol list request.
									* A name will be retrieved from the directory
									* response if available. */
									pItemRequest->itemName.data = NULL;
									pItemRequest->itemName.length = 0;
								}
							}
							else
							{
								snprintf(pItemRequest->itemNameString, 128, "%s", pToken2);
								pItemRequest->itemName.length = (RsslUInt32)strlen(pItemRequest->itemNameString);
								pItemRequest->itemName.data = pItemRequest->itemNameString;

								/* A specific name was specified for the symbol list request. */
								if (itemDomain == RSSL_DMT_SYMBOL_LIST)
									pCommand->userSpecSymbolList = RSSL_TRUE;
							}
							pToken = strtok_r(NULL, ",", &pSaveToken);
						}

						i += 1;
					}
				}

				++channelCommandCount;
			}
			else if (strcmp("-encryptedHttp", argv[i]) == 0)
			{
				char *pToken, *pToken2, *pSaveToken, *pSaveToken2;

				RsslUInt8 itemDomain;

				/* HTTP is only supported with Windows WinInet connections*/
#ifdef LINUX
				printf("Error: Encrypted HTTP protocol is not supported on this platform.\n");
				printUsageAndExit(argv[0]);
#endif

				if (channelCommandCount == MAX_CHAN_COMMANDS)
				{
					printf("Too many connections requested.\n");
					printUsageAndExit(argv[0]);
				}

				pCommand = &chanCommands[channelCommandCount];
				hasTunnelStreamServiceName = RSSL_FALSE;
				useTunnelStreamAuthentication = RSSL_FALSE;
				tunnelStreamDomainType = RSSL_DMT_SYSTEM;
				pCommand->cInfo.rsslConnectOptions.connectionType = RSSL_CONN_TYPE_ENCRYPTED;
				pCommand->cInfo.rsslConnectOptions.encryptionOpts.encryptedProtocol = RSSL_CONN_TYPE_HTTP;

				simpleTunnelMsgHandlerInit(&pCommand->simpleTunnelMsgHandler, (char*)"VAConsumer", RSSL_DMT_SYSTEM, RSSL_FALSE, RSSL_FALSE);


				/* Syntax:
				*  -encryptedHttp hostname:port:SERVICE_NAME mp:TRI,mp:.DJI
				*/

				i += 1;
				if (i >= argc) printUsageAndExit(argv[0]);

				/* Hostname */
				pToken = strtok(argv[i], ":");
				if (!pToken) { printf("Error: Missing hostname.\n"); printUsageAndExit(argv[0]); }
				snprintf(pCommand->hostName, MAX_BUFFER_LENGTH, pToken);
				pCommand->cInfo.rsslConnectOptions.connectionInfo.unified.address = pCommand->hostName;

				/* Port */
				pToken = strtok(NULL, ":");
				if (!pToken) { printf("Error: Missing port.\n"); printUsageAndExit(argv[0]); }
				snprintf(pCommand->port, MAX_BUFFER_LENGTH, pToken);
				pCommand->cInfo.rsslConnectOptions.connectionInfo.unified.serviceName = pCommand->port;

				pToken = strtok(NULL, ":");
				if (pToken) { printf("Error: extra input after <hostname>:<port>.\n"); printUsageAndExit(argv[0]); }

				i += 1;

				/* Item Service Name */
				pToken = argv[i];
				snprintf(pCommand->serviceName, MAX_BUFFER_LENGTH, pToken);

				i += 1;
				if (i < argc)
				{
					if (argv[i][0] != '-')
					{
						/* Item List */
						pToken = strtok_r(argv[i], ",", &pSaveToken);

						while (pToken)
						{
							ItemRequest *pItemRequest;
							/* domain */
							pToken2 = strtok_r(pToken, ":", &pSaveToken2);
							if (!pToken2) { printf("Error: Missing domain.\n"); printUsageAndExit(argv[0]); }

							if (0 == strcmp(pToken2, "mp"))
							{
								if (pCommand->marketPriceItemCount < CHAN_CMD_MAX_ITEMS)
								{
									itemDomain = RSSL_DMT_MARKET_PRICE;
									pItemRequest = &pCommand->marketPriceItems[pCommand->marketPriceItemCount];
									++pCommand->marketPriceItemCount;
								}
								else
								{
									printf("Number of Market Price items exceeded\n");
								}
							}
							else if (0 == strcmp(pToken2, "mbo"))
							{
								if (pCommand->marketByOrderItemCount < CHAN_CMD_MAX_ITEMS)
								{
									itemDomain = RSSL_DMT_MARKET_BY_ORDER;
									pItemRequest = &pCommand->marketByOrderItems[pCommand->marketByOrderItemCount];
									++pCommand->marketByOrderItemCount;
								}
								else
								{
									printf("Number of Market By Order items exceeded\n");
								}
							}
							else if (0 == strcmp(pToken2, "mbp"))
							{
								if (pCommand->marketByPriceItemCount < CHAN_CMD_MAX_ITEMS)
								{
									itemDomain = RSSL_DMT_MARKET_BY_PRICE;
									pItemRequest = &pCommand->marketByPriceItems[pCommand->marketByPriceItemCount];
									++pCommand->marketByPriceItemCount;
								}
								else
								{
									printf("Number of Market By Price items exceeded\n");
								}
							}
							else if (0 == strcmp(pToken2, "yc"))
							{
								if (pCommand->yieldCurveItemCount < CHAN_CMD_MAX_ITEMS)
								{
									itemDomain = RSSL_DMT_YIELD_CURVE;
									pItemRequest = &pCommand->yieldCurveItems[pCommand->yieldCurveItemCount];
									++pCommand->yieldCurveItemCount;
								}
								else
								{
									printf("Number of Yield Curve items exceeded\n");
								}
							}
							else if (0 == strcmp(pToken2, "sl"))
							{
								itemDomain = RSSL_DMT_SYMBOL_LIST;
								pItemRequest = &pCommand->symbolListRequest;
								pCommand->sendSymbolList = RSSL_TRUE;
							}
							else if (0 == strcmp(pToken2, "mpps"))
							{
								if (pCommand->privateStreamMarketPriceItemCount < CHAN_CMD_MAX_ITEMS)
								{
									itemDomain = RSSL_DMT_MARKET_PRICE;
									pItemRequest = &pCommand->marketPricePSItems[pCommand->privateStreamMarketPriceItemCount];
									++pCommand->privateStreamMarketPriceItemCount;
								}
								else
								{
									printf("Number of Private Stream Market Price items exceeded\n");
								}
							}
							else if (0 == strcmp(pToken2, "mbops"))
							{
								if (pCommand->privateStreamMarketByOrderItemCount < CHAN_CMD_MAX_ITEMS)
								{
									itemDomain = RSSL_DMT_MARKET_BY_ORDER;
									pItemRequest = &pCommand->marketByOrderPSItems[pCommand->privateStreamMarketByOrderItemCount];
									++pCommand->privateStreamMarketByOrderItemCount;
								}
								else
								{
									printf("Number of Private Stream Market By Order items exceeded\n");
								}
							}
							else if (0 == strcmp(pToken2, "ycps"))
							{
								if (pCommand->privateStreamYieldCurveItemCount < CHAN_CMD_MAX_ITEMS)
								{
									itemDomain = RSSL_DMT_YIELD_CURVE;
									pItemRequest = &pCommand->yieldCurvePSItems[pCommand->privateStreamYieldCurveItemCount];
									++pCommand->privateStreamYieldCurveItemCount;
								}
								else
								{
									printf("Number of Private Stream Yield Curve items exceeded\n");
								}
							}
							else if (0 == strcmp(pToken2, "mbpps"))
							{
								if (pCommand->privateStreamMarketByPriceItemCount < CHAN_CMD_MAX_ITEMS)
								{
									itemDomain = RSSL_DMT_MARKET_BY_PRICE;
									pItemRequest = &pCommand->marketByPricePSItems[pCommand->privateStreamMarketByPriceItemCount];
									++pCommand->privateStreamMarketByPriceItemCount;
								}
								else
								{
									printf("Number of Private Stream Market By Price items exceeded\n");
								}
							}
							else
							{
								printf("Error: Unknown item domain: %s\n", pToken2);
								printUsageAndExit(argv[0]);
							}

							if (pItemRequest)
							{
								pItemRequest->cacheEntryHandle = 0;
								pItemRequest->streamId = 0;
								pItemRequest->groupIdIndex = -1;
							}

							/* name */
							pToken2 = strtok_r(NULL, ":", &pSaveToken2);
							if (!pToken2)
							{
								if (itemDomain != RSSL_DMT_SYMBOL_LIST)
								{
									printf("Error: Missing item name.\n");
									printUsageAndExit(argv[0]);
								}
								else
								{
									/* No specific name given for the symbol list request.
									* A name will be retrieved from the directory
									* response if available. */
									pItemRequest->itemName.data = NULL;
									pItemRequest->itemName.length = 0;
								}
							}
							else
							{
								snprintf(pItemRequest->itemNameString, 128, "%s", pToken2);
								pItemRequest->itemName.length = (RsslUInt32)strlen(pItemRequest->itemNameString);
								pItemRequest->itemName.data = pItemRequest->itemNameString;

								/* A specific name was specified for the symbol list request. */
								if (itemDomain == RSSL_DMT_SYMBOL_LIST)
									pCommand->userSpecSymbolList = RSSL_TRUE;
							}
							pToken = strtok_r(NULL, ",", &pSaveToken);
						}

						i += 1;
					}
				}

				++channelCommandCount;
			}
			else if (strcmp("-x", argv[i]) == 0)
			{
				i++;
				xmlTrace = RSSL_TRUE;
				snprintf(traceOutputFile, 128, "RsslVAConsumer\0");
			}
			else if (strcmp("-runtime", argv[i]) == 0)
			{
				i += 2; if (i > argc) printUsageAndExit(argv[0]);
				timeToRun = atoi(argv[i-1]);
				if (timeToRun == 0)
					timeToRun = 5;
			}
			else if (strcmp("-tsServiceName", argv[i]) == 0)
			{
				if (pCommand == NULL)
				{
					printf("-tsServiceName specified before a connection.\n");
					printUsageAndExit(argv[0]);
				}

				i += 2; if (i > argc) printUsageAndExit(argv[0]);
				hasTunnelStreamServiceName = RSSL_TRUE;
				snprintf(pCommand->tunnelStreamServiceName, sizeof(pCommand->tunnelStreamServiceName), argv[i-1]);
			}
			else if (strcmp("-tunnel", argv[i]) == 0)
			{
				if (pCommand == NULL)
				{
					printf("-tunnel specified before a connection.\n");
					printUsageAndExit(argv[0]);
				}
				pCommand->tunnelMessagingEnabled = RSSL_TRUE;

				i += 1;
			}
			else if (strcmp("-tsDomain", argv[i]) == 0)
			{
				if (pCommand == NULL)
				{
					printf("-tsDomain specified before a connection.\n");
					printUsageAndExit(argv[0]);
				}

				i += 2; if (i > argc) printUsageAndExit(argv[0]);
				tunnelStreamDomainType = atoi(argv[i-1]);
			}
			else if (strcmp("-tsAuth", argv[i]) == 0)
			{
				if (pCommand == NULL)
				{
					printf("-tsAuth specified before a connection.\n");
					printUsageAndExit(argv[0]);
				}

				useTunnelStreamAuthentication = RSSL_TRUE;
				i += 1;
			}
			else if (strcmp("-?", argv[i]) == 0)
			{
				printUsageAndExit(argv[0]);
			}
			else if (strcmp("-sessionMgnt", argv[i]) == 0)
			{
				i++; // Do nothing as the parameter is already handled
			}
                        //API QA
<<<<<<< HEAD
			else if (strcmp("-testCompressionZlib", argv[i]) == 0)
=======
                        else if (strcmp("-testCompressionZlib", argv[i]) == 0)
>>>>>>> b947e82b
			{
				i++; // Do nothing as the parameter is already handled
			}
			else if (strcmp("-jsonExpandEnum", argv[i]) == 0)
			{
				i++; // Do nothing as the parameter is already handled
			}
<<<<<<< HEAD
			//END API QA
=======
                        //END API QA
>>>>>>> b947e82b
			else
			{
				printf("Unknown option: %s\n", argv[i]);
				printUsageAndExit(argv[0]);
			}

			/* Check channel-specific options. */
			if (pCommand != NULL && (i >= argc || strcmp("-c", argv[i]) == 0 || strcmp("-tcp", argv[i]) == 0 || strcmp("-webSocket", argv[i]) == 0))
			{
				/* If service not specified for tunnel stream, use the service given for other items instead. */
				if (pCommand->tunnelMessagingEnabled && hasTunnelStreamServiceName == RSSL_FALSE)
				{
					snprintf(pCommand->tunnelStreamServiceName, sizeof(pCommand->tunnelStreamServiceName), pCommand->serviceName);
				}

				pCommand->simpleTunnelMsgHandler.tunnelStreamHandler.useAuthentication = useTunnelStreamAuthentication;
				pCommand->simpleTunnelMsgHandler.tunnelStreamHandler.domainType = tunnelStreamDomainType;
			}
		}

	}

	/* If no connections were specified on the command line,
	 * the default will be to create two connections to localhost:14002. */ 
	if (!channelCommandCount)
	{
		ChannelCommand *pCommand;
		RsslReactorConnectInfo *pInfo;

		channelCommandCount = 2;

		/* 1st Connection*/
		pCommand = &chanCommands[0];
		pInfo = &pCommand->cInfo;

		/* 1st Connection: Connect to localhost:14002 */
		snprintf(pCommand->hostName, MAX_BUFFER_LENGTH, "%s", "localhost"); 
		pInfo->rsslConnectOptions.connectionInfo.unified.address = pCommand->hostName;
		snprintf(pCommand->port, MAX_BUFFER_LENGTH, "%s", "14002"); 
		pInfo->rsslConnectOptions.connectionInfo.unified.serviceName = pCommand->port;

		/* 1st Connection: Service name is DIRECT_FEED */
		snprintf(pCommand->serviceName, MAX_BUFFER_LENGTH, "%s", "DIRECT_FEED");

		/* 1st Connection: Request Item TRI.N */
		pCommand->marketPriceItemCount = 1;
		pCommand->marketPriceItems[0].itemName.data = (char *)"TRI.N"; 
		pCommand->marketPriceItems[0].itemName.length = 5;

		/* 2nd Connection*/ 
		pCommand = &chanCommands[1];
		pInfo = &pCommand->cInfo;

		/* 2nd Connection: Connect to localhost:14002 */
		snprintf(pCommand->hostName, MAX_BUFFER_LENGTH, "%s", "localhost"); 
		pInfo->rsslConnectOptions.connectionInfo.unified.address = pCommand->hostName;
		snprintf(pCommand->port, MAX_BUFFER_LENGTH, "%s", "14002"); 
		pInfo->rsslConnectOptions.connectionInfo.unified.serviceName = pCommand->port;


		/* 2nd Connection: Service name is DIRECT_FEED */
		snprintf(pCommand->serviceName, MAX_BUFFER_LENGTH, "%s", "DIRECT_FEED");
		pInfo->rsslConnectOptions.userSpecPtr = &chanCommands[0];

		/* 2nd Connection: Request Item TRI.N & .DJI*/
		pCommand->marketPriceItemCount = 2;
		pCommand->marketPriceItems[0].itemName.data = (char *)"TRI.N"; 
		pCommand->marketPriceItems[0].itemName.length = 5;
		pCommand->marketPriceItems[1].itemName.data = (char *)".DJI"; 
		pCommand->marketPriceItems[1].itemName.length = 4;
	}

	if (cacheOption)
	{
		ChannelCommand *pCommand;
		for (i = 0; i < channelCommandCount; i++)
		{
			pCommand = &chanCommands[i];
			pCommand->cacheInfo.useCache = RSSL_TRUE;
			pCommand->cacheInfo.cursorHandle = 0;
			pCommand->cacheInfo.cacheOptions.maxItems = 100000;
			pCommand->cacheInfo.cacheHandle = rsslPayloadCacheCreate(&pCommand->cacheInfo.cacheOptions, &pCommand->cacheInfo.cacheErrorInfo);
			if (pCommand->cacheInfo.cacheHandle == 0)
			{
				printf("Error: Failed to create cache on channel %s:%s.\n\tError (%d): %s\n",
						pCommand->hostName, pCommand->port,
						pCommand->cacheInfo.cacheErrorInfo.rsslErrorId, pCommand->cacheInfo.cacheErrorInfo.text);
				pCommand->cacheInfo.useCache = RSSL_FALSE;
			}
			snprintf(pCommand->cacheInfo.cacheDictionaryKey, sizeof(pCommand->cacheInfo.cacheDictionaryKey), "cacheDictionary%d", i);
		}
	}

	/* Set proxy info for every channel. */
	for (i = 0; i < channelCommandCount; i++)
	{
		ChannelCommand *pCommand = &chanCommands[i];
		pCommand->cInfo.rsslConnectOptions.proxyOpts.proxyHostName = proxyHost;
		pCommand->cInfo.rsslConnectOptions.proxyOpts.proxyPort = proxyPort;
		pCommand->cInfo.rsslConnectOptions.proxyOpts.proxyUserName = proxyUserName;
		pCommand->cInfo.rsslConnectOptions.proxyOpts.proxyPasswd = proxyPasswd;
		pCommand->cInfo.rsslConnectOptions.proxyOpts.proxyDomain = proxyDomain;
		pCommand->cInfo.rsslConnectOptions.encryptionOpts.openSSLCAStore = sslCAStore;
	}
}

/* 
 * Closes a channel in the RsslReactor
 */
void closeConnection(RsslReactor *pReactor, RsslReactorChannel *pChannel, ChannelCommand *pCommand)
{
	RsslErrorInfo rsslErrorInfo;

	if (pChannel->socketId != REACTOR_INVALID_SOCKET)
	{
		FD_CLR(pChannel->socketId, &readFds);
		FD_CLR(pChannel->socketId, &exceptFds);
	}

	if (rsslReactorCloseChannel(pReactor, pChannel, &rsslErrorInfo) != RSSL_RET_SUCCESS)
	{
		printf("rsslReactorCloseChannel() failed: %s\n", rsslErrorInfo.rsslError.text);
	}

	pCommand->reactorChannelReady = RSSL_FALSE;
}

RsslReactorCallbackRet authTokenEventCallback(RsslReactor *pReactor, RsslReactorChannel *pReactorChannel, RsslReactorAuthTokenEvent *pAuthTokenEvent)
{
	RsslRet ret;
	ChannelCommand *pCommand = pReactorChannel ? (ChannelCommand*)pReactorChannel->userSpecPtr: NULL;

	if (pAuthTokenEvent->pError)
	{
		printf("Retrieve an access token failed. Text: %s\n", pAuthTokenEvent->pError->rsslError.text);
	}
	else if (pCommand && pCommand->canSendLoginReissue && pAuthTokenEvent->pReactorAuthTokenInfo)
	{
		RsslReactorSubmitMsgOptions submitMsgOpts;
		RsslErrorInfo rsslErrorInfo;

		rsslClearReactorSubmitMsgOptions(&submitMsgOpts);

		/* Update the access token */
		pCommand->pRole->ommConsumerRole.pLoginRequest->userName = pAuthTokenEvent->pReactorAuthTokenInfo->accessToken;
		pCommand->pRole->ommConsumerRole.pLoginRequest->flags |= (RDM_LG_RQF_HAS_USERNAME_TYPE | RDM_LG_RQF_NO_REFRESH);
		pCommand->pRole->ommConsumerRole.pLoginRequest->userNameType = RDM_LOGIN_USER_AUTHN_TOKEN;

		submitMsgOpts.pRDMMsg = (RsslRDMMsg*)pCommand->pRole->ommConsumerRole.pLoginRequest;
		if ((ret = rsslReactorSubmitMsg(pReactor, pReactorChannel, &submitMsgOpts, &rsslErrorInfo)) != RSSL_RET_SUCCESS)
		{
			printf("Login reissue failed:  %d(%s)\n", ret, rsslErrorInfo.rsslError.text);
		}
		else
		{
			printf("Login reissue sent\n");
		}
	}

	return RSSL_RC_CRET_SUCCESS;
}

RsslReactorCallbackRet oAuthCredentialEventCallback(RsslReactor *pReactor, RsslReactorOAuthCredentialEvent* pOAuthCredentialEvent)
{
	RsslReactorOAuthCredentialRenewalOptions renewalOptions;
	RsslReactorOAuthCredentialRenewal reactorOAuthCredentialRenewal;
	RsslErrorInfo rsslError;

	rsslClearReactorOAuthCredentialRenewalOptions(&renewalOptions);
	renewalOptions.renewalMode = RSSL_ROC_RT_RENEW_TOKEN_WITH_PASSWORD;

	rsslClearReactorOAuthCredentialRenewal(&reactorOAuthCredentialRenewal);
	reactorOAuthCredentialRenewal.password = password; /* Specified password as needed */

	rsslReactorSubmitOAuthCredentialRenewal(pReactor, &renewalOptions, &reactorOAuthCredentialRenewal, &rsslError);

	return RSSL_RC_CRET_SUCCESS;
}

/* 
 * Processes events about the state of an RsslReactorChannel.
 */
RsslReactorCallbackRet channelEventCallback(RsslReactor *pReactor, RsslReactorChannel *pReactorChannel, RsslReactorChannelEvent *pConnEvent)
{
	ChannelCommand *pCommand = (ChannelCommand*)pReactorChannel->userSpecPtr;

	switch(pConnEvent->channelEventType)
	{
		case RSSL_RC_CET_CHANNEL_UP:
		{
			/* A channel that we have requested via rsslReactorConnect() has come up.  Set our
			 * file descriptor sets so we can be notified to start calling rsslReactorDispatch() for
			 * this channel. This will drive the process of setting up the connection
			 * by exchanging the Login, Directory, and (if not already loaded)Dictionary messages. 
			 * The application will receive the response messages in the appropriate callback
			 * function we specified. */

#ifdef _WIN32
			int rcvBfrSize = 65535;
			int sendBfrSize = 65535;
			RsslErrorInfo rsslErrorInfo;
#endif

			printf("Connection up! Channel fd="SOCKET_PRINT_TYPE"\n\n", pReactorChannel->socketId);

			/* Set file descriptor. */
			FD_SET(pReactorChannel->socketId, &readFds);
			FD_SET(pReactorChannel->socketId, &exceptFds);

			/* Save the channel on our info structure. */
			pCommand->reactorChannel = pReactorChannel;

			if (!pCommand->dictionariesLoaded)
			{
				rsslDeleteDataDictionary(&pCommand->dictionary);
				rsslClearDataDictionary(&pCommand->dictionary);
			}

#ifdef _WIN32
			/* WINDOWS: change size of send/receive buffer since it's small by default */
			if (rsslReactorChannelIoctl(pReactorChannel, RSSL_SYSTEM_WRITE_BUFFERS, &sendBfrSize, &rsslErrorInfo) != RSSL_RET_SUCCESS)
			{
				printf("rsslReactorChannelIoctl(): failed <%s>\n", rsslErrorInfo.rsslError.text);
			}
			if (rsslReactorChannelIoctl(pReactorChannel, RSSL_SYSTEM_READ_BUFFERS, &rcvBfrSize, &rsslErrorInfo) != RSSL_RET_SUCCESS)
			{
				printf("rsslReactorChannelIoctl(): failed <%s>\n", rsslErrorInfo.rsslError.text);
			}
#endif
			if (xmlTrace) 
			{
				RsslTraceOptions traceOptions;
				RsslErrorInfo rsslErrorInfo;

				rsslClearTraceOptions(&traceOptions);
				traceOptions.traceMsgFileName = traceOutputFile;
				traceOptions.traceFlags |= RSSL_TRACE_TO_FILE_ENABLE | RSSL_TRACE_TO_STDOUT | RSSL_TRACE_TO_MULTIPLE_FILES | RSSL_TRACE_WRITE | RSSL_TRACE_READ | RSSL_TRACE_DUMP;
				traceOptions.traceMsgMaxFileSize = 100000000;

				rsslReactorChannelIoctl(pReactorChannel, (RsslIoctlCodes)RSSL_TRACE, (void *)&traceOptions, &rsslErrorInfo);
			}

			return RSSL_RC_CRET_SUCCESS;
		}
		case RSSL_RC_CET_CHANNEL_READY:
		{
			pCommand->reactorChannelReady = RSSL_TRUE;
			return RSSL_RC_CRET_SUCCESS;
		}
		case RSSL_RC_CET_FD_CHANGE:
		{
			/* The file descriptor representing the RsslReactorChannel has been changed.
			 * Update our file descriptor sets. */
			printf("Fd change: "SOCKET_PRINT_TYPE" to "SOCKET_PRINT_TYPE"\n", pReactorChannel->oldSocketId, pReactorChannel->socketId);
			FD_CLR(pReactorChannel->oldSocketId, &readFds);
			FD_CLR(pReactorChannel->oldSocketId, &exceptFds);
			FD_SET(pReactorChannel->socketId, &readFds);
			FD_SET(pReactorChannel->socketId, &exceptFds);
			return RSSL_RC_CRET_SUCCESS;
		}
		case RSSL_RC_CET_CHANNEL_DOWN:
		{
			/* The channel has failed and has gone down.  Print the error, close the channel, and reconnect later. */

			printf("Connection down: Channel fd="SOCKET_PRINT_TYPE".\n", pReactorChannel->socketId);

			if (pConnEvent->pError)
				printf("	Error text: %s\n\n", pConnEvent->pError->rsslError.text);

			/* It is important to make sure that no more interface calls are made using the channel after
			 * calling rsslReactorCloseChannel(). Because this application is single-threaded, it is safe 
			 * to call it inside callback functions. */
			closeConnection(pReactor, pReactorChannel, pCommand);

			return RSSL_RC_CRET_SUCCESS;
		}
		case RSSL_RC_CET_CHANNEL_DOWN_RECONNECTING:
		{
			printf("Connection down, reconnecting.  Channel fd="SOCKET_PRINT_TYPE"\n", pReactorChannel->socketId);

			if (pConnEvent->pError)
				printf("	Error text: %s\n\n", pConnEvent->pError->rsslError.text);

			if (pReactorChannel->socketId != REACTOR_INVALID_SOCKET)
			{
				FD_CLR(pReactorChannel->socketId, &readFds);
				FD_CLR(pReactorChannel->socketId, &exceptFds);
			}

			clearChannelCommand(pCommand);

			return RSSL_RC_CRET_SUCCESS;
		}
		case RSSL_RC_CET_WARNING:
		{
			/* We have received a warning event for this channel. Print the information and continue. */
			printf("Received warning for Channel fd="SOCKET_PRINT_TYPE".\n", pReactorChannel->socketId);
			printf("	Error text: %s\n\n", pConnEvent->pError->rsslError.text);
			return RSSL_RC_CRET_SUCCESS;
		}
		default:
		{
			printf("Unknown connection event!\n");
			cleanUpAndExit(-1);
		}
	}


	return RSSL_RC_CRET_SUCCESS;
}

static void sendItemRequests(RsslReactor *pReactor, RsslReactorChannel *pReactorChannel)
{
	ChannelCommand *pCommand;

	if (!pReactorChannel)
		return;

	pCommand = (ChannelCommand*)pReactorChannel->userSpecPtr;

	if (pCommand->itemsRequested == RSSL_TRUE)
		return;

	if (pCommand->serviceNameFound != RSSL_TRUE || pCommand->reactorChannelReady != RSSL_TRUE)
		return;

	if (sendMarketPriceItemRequests(pReactor, pReactorChannel) != RSSL_RET_SUCCESS)
	{
		/* It is important to make sure that no more interface calls are made using the channel after
		* calling rsslReactorCloseChannel(). Because this application is single-threaded, it is safe
		* to call it inside callback functions. */
		closeConnection(pReactor, pReactorChannel, pCommand);
		return;
	}

	if (sendMarketByOrderItemRequests(pReactor, pReactorChannel) != RSSL_RET_SUCCESS)
	{
		/* It is important to make sure that no more interface calls are made using the channel after
		* calling rsslReactorCloseChannel(). Because this application is single-threaded, it is safe
		* to call it inside callback functions. */
		closeConnection(pReactor, pReactorChannel, pCommand);
		return;
	}

	if (sendMarketByPriceItemRequests(pReactor, pReactorChannel) != RSSL_RET_SUCCESS)
	{
		/* It is important to make sure that no more interface calls are made using the channel after
		* calling rsslReactorCloseChannel(). Because this application is single-threaded, it is safe
		* to call it inside callback functions. */
		closeConnection(pReactor, pReactorChannel, pCommand);
		return;
	}

	if (sendYieldCurveItemRequests(pReactor, pReactorChannel) != RSSL_RET_SUCCESS)
	{
		/* It is important to make sure that no more interface calls are made using the channel after
		* calling rsslReactorCloseChannel(). Because this application is single-threaded, it is safe
		* to call it inside callback functions. */
		closeConnection(pReactor, pReactorChannel, pCommand);
		return;
	}

	if (sendSymbolListRequests(pReactor, pReactorChannel) != RSSL_RET_SUCCESS)
	{
		/* It is important to make sure that no more interface calls are made using the channel after
		* calling rsslReactorCloseChannel(). Because this application is single-threaded, it is safe
		* to call it inside callback functions. */
		closeConnection(pReactor, pReactorChannel, pCommand);
		return;
	}

	/* Start posting, if the provider supports it */
	if ((onPostEnabled||offPostEnabled) && !pCommand->postEnabled)
	{
		RsslRDMLoginRefresh* loginInfo = getLoginRefreshInfo(pCommand);

		if (loginInfo->supportOMMPost == RSSL_TRUE)
		{
			pCommand->postEnabled = RSSL_TRUE;
			pCommand->shouldOnStreamPost = onPostEnabled;
			pCommand->shouldOffStreamPost = offPostEnabled;
			/* This sets up our basic timing so post messages will be sent periodically */
			initPostHandler(pCommand);
		}
		else
		{
			/* provider does not support posting, disable it */
			pCommand->postEnabled = RSSL_FALSE;
			printf("\nConnected Provider does not support OMM Posting.  Disabling Post functionality.\n");
		}
	}

	pCommand->itemsRequested = RSSL_TRUE;
}

RsslReactorCallbackRet jsonConversionEventCallback(RsslReactor *pReactor, RsslReactorChannel *pReactorChannel, RsslReactorJsonConversionEvent *pEvent)
{
	if (pEvent->pError)
	{
		printf("Error Id: %d, Text: %s\n", pEvent->pError->rsslError.rsslErrorId, pEvent->pError->rsslError.text);
	}

	return RSSL_RC_CRET_SUCCESS;
}


RsslRet serviceNameToIdCallback(RsslReactor *pReactor, RsslBuffer* pServiceName, RsslUInt16* pServiceId, RsslReactorServiceNameToIdEvent* pEvent)
{
	ChannelCommand *pCommand;
	int i = 0;

	for (i = 0; i < channelCommandCount; i++)
	{
		pCommand = &chanCommands[i];

		if (pCommand->serviceNameFound)
		{
			if (strncmp(&pCommand->serviceName[0], pServiceName->data, pServiceName->length) == 0)
			{
				*pServiceId = (RsslUInt16)pCommand->serviceId;
				return RSSL_RET_SUCCESS;
			}
		}
	}

	return RSSL_RET_FAILURE;
}

/*** MAIN ***/
int main(int argc, char **argv)
{
	RsslRet ret;
	RsslCreateReactorOptions reactorOpts;
	RsslErrorInfo rsslErrorInfo;
	int i;

	RsslReactorOMMConsumerRole consumerRole;
	RsslRDMLoginRequest loginRequest;
	RsslReactorOAuthCredential oAuthCredential; /* This is used to specify additional OAuth credential's parameters */
	RsslRDMDirectoryRequest dirRequest;
	RsslReactorDispatchOptions dispatchOpts;
	RsslInitializeExOpts initOpts = RSSL_INIT_INITIALIZE_EX_OPTS;
	RsslReactorJsonConverterOptions jsonConverterOptions;

	rsslClearReactorOAuthCredential(&oAuthCredential);
	rsslClearReactorJsonConverterOptions(&jsonConverterOptions);

	if ((ret = rsslPayloadCacheInitialize()) != RSSL_RET_SUCCESS)
	{
		printf("rsslPayloadCacheInitialize() failed: %d (%s)", ret,rsslRetCodeToString(ret));
		exitApp(-1);
	}

	for(i = 0; i < MAX_CHAN_COMMANDS; ++i)
		initChannelCommand(&chanCommands[i]);

	/* Initialize parameters from config. */
	parseCommandLine(argc, argv);

	initOpts.jitOpts.libcryptoName = libcryptoName;
	initOpts.jitOpts.libsslName = libsslName;
	initOpts.jitOpts.libcurlName = libcurlName;
	initOpts.rsslLocking = RSSL_LOCK_GLOBAL_AND_CHANNEL;

	/* Initialize RSSL. The locking mode RSSL_LOCK_GLOBAL_AND_CHANNEL is required to use the RsslReactor. */
	if (rsslInitializeEx(&initOpts, &rsslErrorInfo.rsslError) != RSSL_RET_SUCCESS)
	{
		printf("rsslInitialize(): failed <%s>\n", rsslErrorInfo.rsslError.text);
		exitApp(-1);
	}

	/* Initialize run-time */
	initRuntime();

	/* Initialize the default login request(Use 1 as the Login Stream ID). */
	if (rsslInitDefaultRDMLoginRequest(&loginRequest, 1) != RSSL_RET_SUCCESS)
	{
		printf("rsslInitDefaultRDMLoginRequest() failed\n");
		cleanUpAndExit(-1);
	}
	
	/* If a username was specified, change username on login request. */
	if (userName.length)
		loginRequest.userName = userName;

	/* If a password was specified */
	if (password.length)
	{
		oAuthCredential.password = password;

		/* Specified the RsslReactorOAuthCredentialEventCallback to get sensitive information as needed to authorize with the token service. */
		oAuthCredential.pOAuthCredentialEventCallback = oAuthCredentialEventCallback;
	}

	/* If a client ID was specified */
	if (clientId.length)
	{
		oAuthCredential.clientId = clientId;
	}

	/* If an authentication Token was specified, set it on the login request and set the user name type to RDM_LOGIN_USER_AUTHN_TOKEN */
	if (authnToken.length)
	{
		loginRequest.flags |= RDM_LG_RQF_HAS_USERNAME_TYPE;
		loginRequest.userName = authnToken;
		loginRequest.userNameType = RDM_LOGIN_USER_AUTHN_TOKEN;
		
		if(authnExtended.length)
		{
			loginRequest.flags |= RDM_LG_RQF_HAS_AUTHN_EXTENDED;
			loginRequest.authenticationExtended = authnExtended;
		}
	}
		
	if (appId.length)
	{
		loginRequest.flags |= RDM_LG_RQF_HAS_APPLICATION_ID;
		loginRequest.applicationId = appId;
	}
		

	/* Initialize the default directory request(Use 2 as the Directory Stream Id) */
	if (rsslInitDefaultRDMDirectoryRequest(&dirRequest, 2) != RSSL_RET_SUCCESS)
	{
		printf("rsslInitDefaultRDMDirectoryRequest() failed\n");
		cleanUpAndExit(-1);
	}

	/* Setup callback functions and use them on all connections*/
	rsslClearOMMConsumerRole(&consumerRole);
	consumerRole.loginMsgCallback = loginMsgCallback;
	consumerRole.directoryMsgCallback = directoryMsgCallback;
	consumerRole.dictionaryMsgCallback = dictionaryMsgCallback;
	consumerRole.base.channelEventCallback = channelEventCallback;
	consumerRole.base.defaultMsgCallback = defaultMsgCallback;

	/* Set the messages to send when the channel is up */
	consumerRole.pLoginRequest = &loginRequest;
	consumerRole.pDirectoryRequest = &dirRequest;
	consumerRole.pOAuthCredential = &oAuthCredential; /* This is used only when the session management is enabled */

	printf("Connections:\n");

	/* Print out a summary of the connections and desired items. */
	for(i = 0; i < channelCommandCount; ++i)
	{
		RsslInt32 j;

		ChannelCommand *pCommand = &chanCommands[i];

		printf("	%s:%s %s\n", pCommand->hostName, pCommand->port, pCommand->serviceName);

		printf("		MarketPriceItems:");
		for(j = 0; j < CHAN_CMD_MAX_ITEMS; ++j)
		{
			ItemRequest *pRequest = &pCommand->marketPriceItems[j];
			if (pRequest->itemName.data)
			printf(" %.*s", pRequest->itemName.length, pRequest->itemName.data);
		}
		printf("\n");

		printf("		MarketByOrderItems:");
		for(j = 0; j < CHAN_CMD_MAX_ITEMS; ++j)
		{
			ItemRequest *pRequest = &pCommand->marketByOrderItems[j];
			if (pRequest->itemName.data)
			printf(" %.*s", pRequest->itemName.length, pRequest->itemName.data);
		}
		printf("\n");

		printf("		MarketByPriceItems:");
		for(j = 0; j < CHAN_CMD_MAX_ITEMS; ++j)
		{
			ItemRequest *pRequest = &pCommand->marketByPriceItems[j];
			if (pRequest->itemName.data)
			printf(" %.*s", pRequest->itemName.length, pRequest->itemName.data);
		}
		printf("\n");

		printf("		YieldCurveItems:");
		for(j = 0; j < CHAN_CMD_MAX_ITEMS; ++j)
		{
			ItemRequest *pRequest = &pCommand->yieldCurveItems[j];
			if (pRequest->itemName.data)
			printf(" %.*s", pRequest->itemName.length, pRequest->itemName.data);
		}

		printf("\n");

		printf("		MarketPriceItems (Private Stream):");
		for(j = 0; j < CHAN_CMD_MAX_ITEMS; ++j)
		{
			ItemRequest *pRequest = &pCommand->marketPricePSItems[j];
			if (pRequest->itemName.data)
			printf(" %.*s", pRequest->itemName.length, pRequest->itemName.data);
		}
		printf("\n");
		printf("		MarketByOrderItems (Private Stream):");
		for(j = 0; j < CHAN_CMD_MAX_ITEMS; ++j)
		{
			ItemRequest *pRequest = &pCommand->marketByOrderPSItems[j];
			if (pRequest->itemName.data)
			printf(" %.*s", pRequest->itemName.length, pRequest->itemName.data);
		}
		printf("\n");
		printf("		MarketByPriceItems (Private Stream):");
		for(j = 0; j < CHAN_CMD_MAX_ITEMS; ++j)
		{
			ItemRequest *pRequest = &pCommand->marketByPricePSItems[j];
			if (pRequest->itemName.data)
			printf(" %.*s", pRequest->itemName.length, pRequest->itemName.data);
		}
		printf("\n");
		printf("		YieldCurveItems (Private Stream):");
		for(j = 0; j < CHAN_CMD_MAX_ITEMS; ++j)
		{
			ItemRequest *pRequest = &pCommand->yieldCurvePSItems[j];
			if (pRequest->itemName.data)
			printf(" %.*s", pRequest->itemName.length, pRequest->itemName.data);
		}

		printf("\n");
	}

	/* Initialize connection options and try to load dictionaries. */
	for(i = 0; i < channelCommandCount; ++i)
	{
		ChannelCommand *pCommand = &chanCommands[i];
		RsslReactorConnectOptions *pOpts = &pCommand->cOpts;
		RsslReactorConnectInfo *pInfo = &pCommand->cInfo;

		loadDictionary(pCommand);
		pCommand->pRole = (RsslReactorChannelRole*)&consumerRole;
		pInfo->rsslConnectOptions.guaranteedOutputBuffers = 500;
		pInfo->rsslConnectOptions.majorVersion = RSSL_RWF_MAJOR_VERSION;
		pInfo->rsslConnectOptions.minorVersion = RSSL_RWF_MINOR_VERSION;
		pInfo->rsslConnectOptions.userSpecPtr = &chanCommands[i];
		pInfo->initializationTimeout = 30;
		pOpts->reactorConnectionList = pInfo;
		pOpts->connectionCount = 1;
		pOpts->reconnectAttemptLimit = -1;
		pOpts->reconnectMaxDelay = 5000;
		pOpts->reconnectMinDelay = 1000;

		/* Specify interests to get channel statistics */
		if(statisticInterval > 0)
			pCommand->cOpts.statisticFlags = RSSL_RC_ST_READ | RSSL_RC_ST_WRITE | RSSL_RC_ST_PING;
	}

	printf("\n");

	/* Create an RsslReactor which will manage our channels. */

	rsslClearCreateReactorOptions(&reactorOpts);

	if (!(pReactor = rsslCreateReactor(&reactorOpts, &rsslErrorInfo)))
	{
		printf("Error: %s", rsslErrorInfo.rsslError.text);
		exit(-1);
	}

	FD_ZERO(&readFds);
	FD_ZERO(&exceptFds);

	/* Set the reactor's event file descriptor on our descriptor set. This, along with the file descriptors 
	 * of RsslReactorChannels, will notify us when we should call rsslReactorDispatch(). */
	FD_SET(pReactor->eventFd, &readFds);

	/* Add the desired connections to the reactor. */
	for(i = 0; i < channelCommandCount; ++i)
	{
		ChannelCommand *pCommand = &chanCommands[i];
		if (!isDictionaryLoaded(pCommand))
			consumerRole.dictionaryDownloadMode = RSSL_RC_DICTIONARY_DOWNLOAD_FIRST_AVAILABLE;

		printf("Adding connection to %s:%s...\n", pCommand->cInfo.rsslConnectOptions.connectionInfo.unified.address, pCommand->cInfo.rsslConnectOptions.connectionInfo.unified.serviceName );

		if (rsslReactorConnect(pReactor, &pCommand->cOpts, pCommand->pRole, &rsslErrorInfo) != RSSL_RET_SUCCESS)
		{
			printf("Error rsslReactorConnect(): %s\n", rsslErrorInfo.rsslError.text);
		}

		if (statisticInterval > 0)
			chanCommands[i].nextStatisticRetrivalTime = time(NULL) + statisticInterval;

		printf("\n");

	}

	jsonConverterOptions.pDictionary = &(chanCommands[0].dictionary);
	jsonConverterOptions.pServiceNameToIdCallback = serviceNameToIdCallback;
	jsonConverterOptions.pJsonConversionEventCallback = jsonConversionEventCallback;
	//API QA
	if (jsonExpandEnum)
		jsonConverterOptions.jsonExpandedEnumFields = RSSL_TRUE;
	//END API QA

	if (rsslReactorInitJsonConverter(pReactor, &jsonConverterOptions, &rsslErrorInfo) != RSSL_RET_SUCCESS)
	{
		printf("Error initializing RWF/JSON Converter: %s\n", rsslErrorInfo.rsslError.text);
		exit(-1);
	}

	rsslClearReactorDispatchOptions(&dispatchOpts);

	/* Main loop. The loop
	 * calls select() to wait for notification, then calls rsslReactorDispatch(). */
	do
	{
		RsslErrorInfo rsslErrorInfo;
		struct timeval selectTime;
		int dispatchCount = 0;
		fd_set useReadFds = readFds, useExceptFds = exceptFds;
		selectTime.tv_sec = 1; selectTime.tv_usec = 0;

		handleRuntime();

		if (!runTimeExpired)
		{
			for (i = 0; i < channelCommandCount; ++i)
			{
				sendItemRequests(pReactor, chanCommands[i].reactorChannel);
				if (chanCommands[i].tunnelMessagingEnabled)
					handleSimpleTunnelMsgHandler(pReactor, chanCommands[i].reactorChannel, &chanCommands[i].simpleTunnelMsgHandler);
			}

			if (onPostEnabled ||offPostEnabled)
			{
				for(i = 0; i < channelCommandCount; ++i)
				{
					if (handlePosts(pReactor, &chanCommands[i]) != RSSL_RET_SUCCESS)
						cleanUpAndExit(-1);
				}
			}

			// send login reissue if login reissue time has passed and print channel statistics
			for (i = 0; i < channelCommandCount; ++i)
			{
				time_t currentTime = 0;

				if (chanCommands[i].reactorChannelReady != RSSL_TRUE)
				{
					continue;
				}
	
				/* get current time */
				if ((currentTime = time(NULL)) < 0)
				{
					printf("time() failed.\n");
				}

				if (displayStatistic(&chanCommands[i], currentTime, &rsslErrorInfo) != RSSL_RET_SUCCESS)
				{
					printf("Retrieve channel statistic failed:  %d(%s)\n", ret, rsslErrorInfo.rsslError.text);
				}

				if ((!chanCommands[i].cInfo.enableSessionManagement) && chanCommands[i].canSendLoginReissue == RSSL_TRUE &&
					currentTime >= (RsslInt)(chanCommands[i].loginReissueTime))
				{
					RsslReactorSubmitMsgOptions submitMsgOpts;

					rsslClearReactorSubmitMsgOptions(&submitMsgOpts);
					submitMsgOpts.pRDMMsg = (RsslRDMMsg*)chanCommands[i].pRole->ommConsumerRole.pLoginRequest;
					if ((ret = rsslReactorSubmitMsg(pReactor,chanCommands[i].reactorChannel,&submitMsgOpts,&rsslErrorInfo)) != RSSL_RET_SUCCESS)
					{
						printf("Login reissue failed:  %d(%s)\n", ret, rsslErrorInfo.rsslError.text);
					}
					else
					{
						printf("Login reissue sent\n");
					}
					chanCommands[i].canSendLoginReissue = RSSL_FALSE;
				}
			}
		}

		ret = select(FD_SETSIZE, &useReadFds, NULL, &useExceptFds, &selectTime);

		if (ret < 0)
		{
#ifdef _WIN32
			if (WSAGetLastError() == WSAEINTR)
				continue;

			printf("Error: select: %d\n", WSAGetLastError());
#else
			if (errno == EINTR)
				continue;

			perror("select");
#endif
			cleanUpAndExit(-1);
		}

		
		/* Call rsslReactorDispatch().  This will handle any events that have occurred on its channels.
		 * If there are events or messages for the application to process, they will be delivered
		 * through the callback functions given by the consumerRole object. 
		 * A return value greater than RSSL_RET_SUCCESS indicates there may be more to process. */
		while ((ret = rsslReactorDispatch(pReactor, &dispatchOpts, &rsslErrorInfo)) > RSSL_RET_SUCCESS)
			;

		if (ret < RSSL_RET_SUCCESS)
		{
			printf("rsslReactorDispatch() failed: %s\n", rsslErrorInfo.rsslError.text);
			cleanUpAndExit(-1);
		}

	} while(ret >= RSSL_RET_SUCCESS);

	cleanUpAndExit(-1);
}

/*
 * Initializes the run-time.
 */
static void initRuntime()
{
	time_t currentTime = 0;
	
	/* get current time */
	time(&currentTime);

	rsslConsumerRuntime = currentTime + (time_t)timeToRun;

	cacheTime = currentTime + (time_t)cacheInterval;
}

/*
 * Handles time-related events.
 * Calls rsslReactorConnect() for any channels that we want to recover.
 * Exits the application if the run-time has expired.
 */
static void handleRuntime()
{
	time_t currentTime = 0;
	RsslRet	retval = 0;
	int i;
	RsslState state;

	/* get current time */
	time(&currentTime); 

	if (currentTime >= cacheTime && cacheInterval > 0)
	{
		for (i = 0; i < channelCommandCount; ++i)
		{
			if (chanCommands[i].cacheInfo.useCache)
				displayCache(&chanCommands[i]);
		}

		cacheTime = currentTime + (time_t)cacheInterval;
	}

	if (currentTime >= rsslConsumerRuntime)
	{
		RsslBool tunnelStreamsOpen = RSSL_FALSE;

		if (!runTimeExpired)
		{
			RsslBool waitingTunnelStreamFree = RSSL_FALSE;
			printf("rsslVAConsumer run-time expired.\n\n");
			runTimeExpired = RSSL_TRUE;

			state.streamState = RSSL_STREAM_CLOSED;
			state.dataState = RSSL_DATA_SUSPECT;
			state.code = 0;
			for(i = 0; i < channelCommandCount; ++i)
			{
				closeOffstreamPost(pReactor, &chanCommands[i]);

				/* for each connection, close all item streams */
				closeMarketPriceItemStreams(pReactor, &chanCommands[i]);
				closeMarketByOrderItemStreams(pReactor, &chanCommands[i]);
				closeMarketByPriceItemStreams(pReactor, &chanCommands[i]);
				closeYieldCurveItemStreams(pReactor, &chanCommands[i]);

				if (chanCommands[i].simpleTunnelMsgHandler.tunnelStreamHandler.pTunnelStream != NULL)
				{
					if (waitingTunnelStreamFree == RSSL_FALSE)
					{
						waitingTunnelStreamFree = RSSL_TRUE;
						printf("Waiting for tunnel streams to close...\n");
					}

					simpleTunnelMsgHandlerCloseStreams(&chanCommands[i].simpleTunnelMsgHandler);
				}

				setItemStates(&chanCommands[i], -1, &state);
			}
		}

		/* If any tunnel streams are open, wait for them to close before quitting. */
		for(i = 0; i < channelCommandCount; ++i)
		{
			if (chanCommands[i].simpleTunnelMsgHandler.tunnelStreamHandler.pTunnelStream != NULL)
			{
				tunnelStreamsOpen = RSSL_TRUE;
				break;
			}
		}

		if (!tunnelStreamsOpen || currentTime >= rsslConsumerRuntime + 10)
		{
			if (tunnelStreamsOpen)
				printf("Tunnel streams still open after ten seconds, giving up.\n");
			cleanUpAndExit(0);
		}
	}
}

/*
 * Processes all RSSL messages that aren't processed by 
 * any domain-specific callback functions.  Responses for
 * items requested by the function are handled here. 
 */
static RsslReactorCallbackRet defaultMsgCallback(RsslReactor *pReactor, RsslReactorChannel *pChannel, RsslMsgEvent* pMsgEvent)
{
	RsslRet ret = 0;
	RsslDecodeIterator dIter;
	RsslReactorCallbackRet cret = RSSL_RC_CRET_SUCCESS;
	RsslMsg *pMsg = pMsgEvent->pRsslMsg;
	ChannelCommand *pCommand = (ChannelCommand*)pChannel->userSpecPtr;

	if (!pMsg)
	{
		/* The message is not present because an error occurred while decoding it.  Print 
		 * the error and close the channel. If desired, the un-decoded message buffer 
		 * is available in pMsgEvent->pRsslMsgBuffer. */

		RsslErrorInfo *pError = pMsgEvent->pErrorInfo;
		printf("defaultMsgCallback: %s(%s)\n", pError->rsslError.text, pError->errorLocation);
		closeConnection(pReactor, pChannel, pCommand);
		return RSSL_RC_CRET_SUCCESS;
	}

	/* Clear the iterator and set it to the message payload. */
	rsslClearDecodeIterator(&dIter);
	rsslSetDecodeIteratorRWFVersion(&dIter, pChannel->majorVersion, pChannel->minorVersion);
	rsslSetDecodeIteratorBuffer(&dIter, &pMsg->msgBase.encDataBody);

	switch ( pMsg->msgBase.domainType )
	{
		//APIQA
		case RSSL_DMT_LOGIN:
			ret=decodeGenericMsgDataBody(pChannel, pMsg);
			break;
		case RSSL_DMT_SOURCE:
			ret=decodeGenericMsgDataBody(pChannel, pMsg);
			break;
		 //END APIQA
		case RSSL_DMT_MARKET_PRICE:
			if (processMarketPriceResponse(pReactor, pChannel, pMsgEvent, pMsg, &dIter) != RSSL_RET_SUCCESS)
			{
				/* It is important to make sure that no more interface calls are made using the channel after
				* calling rsslReactorCloseChannel(). Because this application is single-threaded, it is safe 
				* to call it inside callback functions. */
				closeConnection(pReactor, pChannel, pCommand);
			}
			break;
		case RSSL_DMT_MARKET_BY_ORDER:
			if (processMarketByOrderResponse(pReactor, pChannel, pMsgEvent, pMsg, &dIter) != RSSL_RET_SUCCESS)
			{
				/* It is important to make sure that no more interface calls are made using the channel after
				* calling rsslReactorCloseChannel(). Because this application is single-threaded, it is safe 
				* to call it inside callback functions. */
				closeConnection(pReactor, pChannel, pCommand);
			}
			break;
		case RSSL_DMT_MARKET_BY_PRICE:
			if (processMarketByPriceResponse(pReactor, pChannel, pMsgEvent, pMsg, &dIter) != RSSL_RET_SUCCESS)
			{
				/* It is important to make sure that no more interface calls are made using the channel after
				* calling rsslReactorCloseChannel(). Because this application is single-threaded, it is safe 
				* to call it inside callback functions. */
				closeConnection(pReactor, pChannel, pCommand);
			}
			break;
		case RSSL_DMT_YIELD_CURVE:
			if (processYieldCurveResponse(pReactor, pChannel, pMsgEvent, pMsg, &dIter) != RSSL_RET_SUCCESS)
			{
				/* It is important to make sure that no more interface calls are made using the channel after
				* calling rsslReactorCloseChannel(). Because this application is single-threaded, it is safe 
				* to call it inside callback functions. */
				closeConnection(pReactor, pChannel, pCommand);
			}
			break;
		case RSSL_DMT_SYMBOL_LIST:
			if (processSymbolListResponse(pReactor, pChannel, pMsgEvent, pMsg, &dIter) != RSSL_RET_SUCCESS)
			{
				/* It is important to make sure that no more interface calls are made using the channel after
				* calling rsslReactorCloseChannel(). Because this application is single-threaded, it is safe 
				* to call it inside callback functions. */
				closeConnection(pReactor, pChannel, pCommand);
			}
			break;
		default:
			printf("Unhandled Domain Type %d received on channel "SOCKET_PRINT_TYPE"\n", pMsg->msgBase.domainType, pChannel->socketId);
			break;
	}

	return cret;
}

//APIQA
/* Decodes a GenericMsg payload.
* GenericMsg from provider contain ElementList with one ElementEntry  */
RsslRet decodeGenericMsgDataBody(RsslReactorChannel *pReactorChannel, RsslMsg *pRsslMsg)
{
	RsslDecodeIterator dIter;
	RsslRet ret;
	RsslElementList eList;
	RsslElementEntry eEntry;
	RsslLocalElementSetDefDb eSet;
	RsslInt tempInt;

	if (pRsslMsg->msgBase.containerType != RSSL_DT_ELEMENT_LIST)
	{
		printf("  Incorrect container type: %u\n", pRsslMsg->msgBase.containerType);
		return RSSL_RET_FAILURE;
	}

	rsslClearDecodeIterator(&dIter);
	rsslSetDecodeIteratorRWFVersion(&dIter, pReactorChannel->pRsslChannel->majorVersion,
		pReactorChannel->pRsslChannel->minorVersion);
	rsslSetDecodeIteratorBuffer(&dIter, &pRsslMsg->msgBase.encDataBody);

	if ((ret = rsslDecodeElementList(&dIter, &eList, &eSet)) != RSSL_RET_SUCCESS)
	{
		printf("rsslDecodeElementList() failed: %d(%s)\n", ret, rsslRetCodeToString(ret));
		return RSSL_RET_FAILURE;
	}
	while ((ret = rsslDecodeElementEntry(&dIter, &eEntry)) !=
		RSSL_RET_END_OF_CONTAINER)
	{
		if (ret != RSSL_RET_SUCCESS)
		{
			printf("rsslDecodeElementEntry() failed: %d(%s)\n", ret, rsslRetCodeToString(ret));
			return ret;
		}
		ret = rsslDecodeInt(&dIter, &tempInt);
		if (ret != RSSL_RET_SUCCESS)
		{
			printf("rsslDecodeInt() failed: %d(%s)\n", ret, rsslRetCodeToString(ret));
			return ret;
		}
		printf(" ===== API QA prints =====");
		printf("\n");
		printf(" Received Generic Message DOMAIN : %s\n", rsslDomainTypeToString(pRsslMsg->msgBase.domainType));
		printf(" dataEntry data : of ElementEntry is:   %d\n", tempInt);
		printf("\n");

	}
	return RSSL_RET_SUCCESS;
}
//END APIQA


/*
 * Cleans up and exits the application.
 */
void cleanUpAndExit(int code)
{
	RsslErrorInfo rsslErrorInfo;
	int i;
	unsigned int n;

	if (pReactor && rsslDestroyReactor(pReactor, &rsslErrorInfo) != RSSL_RET_SUCCESS)
	{
		printf("Error cleaning up reactor: %s\n", rsslErrorInfo.rsslError.text);
		exitApp(-1);
	}

	for (i = 0; i < channelCommandCount; ++i)
	{
		if (chanCommands[i].cacheInfo.useCache)
			displayCache(&chanCommands[i]);
	}

	for (i = 0; i < channelCommandCount; ++i)
	{
		if (chanCommands[i].cacheInfo.useCache && chanCommands[i].cacheInfo.cacheHandle)
			rsslPayloadCacheDestroy(chanCommands[i].cacheInfo.cacheHandle);

		for (n=0; n < chanCommands[i].groupIdCount; n++)
		{
			if (chanCommands[i].groupIdBuffers[n].data)
				free (chanCommands[i].groupIdBuffers[n].data);
		}
	}

	for(i = 0; i < MAX_CHAN_COMMANDS; ++i)
		cleanupChannelCommand(&chanCommands[i]);

	rsslPayloadCacheUninitialize();
	rsslUninitialize();

	exitApp(code);
}

void exitApp(int code)
{
	printf("Exiting.\n");
	/* WINDOWS: wait for user to enter something before exiting  */
#ifdef _WIN32
	printf("\nPress Enter or Return key to exit application:");
	getchar();
#endif
	exit(code);
}

void dumpHexBuffer(const RsslBuffer * buffer)
{
      unsigned int i;
      char * position = buffer->data;
      for (i = 0; i < buffer->length; i++, position++)
      {
            if (i % 32 == 0)
            {
                  if (i != 0)
                  {
                        printf("\n");
                  }
            }
            else if ((i != 0) && (i % 2 == 0))
            {
                  printf(" ");
            }
            printf("%2.2X", (unsigned char) *position);
      }
}

static void displayCache(ChannelCommand *pCommand)
{
	printf("\nStarting Cache Display ");

	if (pCommand->reactorChannel)
		printf("(Channel "SOCKET_PRINT_TYPE"):\n", pCommand->reactorChannel->socketId);
	else
		printf(":\n");

	if (pCommand->cacheInfo.cacheHandle)
		printf("Total Items in Cache: " RTR_LLU "\n", rsslPayloadCacheGetEntryCount(pCommand->cacheInfo.cacheHandle));

	if (!pCommand->dictionary.isInitialized)
	{
		printf("\tDictionary for decoding cache entries is not available\n");
		return;
	}

	displayCacheDomain(pCommand, RSSL_DMT_MARKET_PRICE, RSSL_FALSE, pCommand->marketPriceItemCount, pCommand->marketPriceItems);
	displayCacheDomain(pCommand, RSSL_DMT_MARKET_PRICE, RSSL_TRUE, pCommand->privateStreamMarketPriceItemCount, pCommand->marketPricePSItems);

	displayCacheDomain(pCommand, RSSL_DMT_MARKET_BY_ORDER, RSSL_FALSE, pCommand->marketByOrderItemCount, pCommand->marketByOrderItems);
	displayCacheDomain(pCommand, RSSL_DMT_MARKET_BY_ORDER, RSSL_TRUE, pCommand->privateStreamMarketByOrderItemCount, pCommand->marketByOrderPSItems);

	displayCacheDomain(pCommand, RSSL_DMT_MARKET_BY_PRICE, RSSL_FALSE, pCommand->marketByPriceItemCount, pCommand->marketByPriceItems);
	displayCacheDomain(pCommand, RSSL_DMT_MARKET_BY_PRICE, RSSL_TRUE, pCommand->privateStreamMarketByPriceItemCount, pCommand->marketByPricePSItems);

	displayCacheDomain(pCommand, RSSL_DMT_YIELD_CURVE, RSSL_FALSE, pCommand->yieldCurveItemCount, pCommand->yieldCurveItems);
	displayCacheDomain(pCommand, RSSL_DMT_YIELD_CURVE, RSSL_TRUE, pCommand->privateStreamYieldCurveItemCount, pCommand->yieldCurvePSItems);

	printf("\nCache Display Complete\n");
}

/*
 * Display contents of cache for a given list of items from a given domain
 */
static void displayCacheDomain(ChannelCommand *pCommand, RsslUInt8 domainType, RsslBool privateStreams, RsslInt32 itemCount, ItemRequest items[])
{
	int i;
	RsslRet ret;
	char tempData[128];
	RsslBuffer tempBuffer;

	printf("Retrieving cache data for %d %s %s items:\n", itemCount,
			rsslDomainTypeToString(domainType),
			privateStreams ? "Private Stream" : "");
	for (i = 0; i < itemCount; i++)
	{
		if (items[i].cacheEntryHandle)
		{
			printf("\n%.*s\n", items[i].itemName.length, items[i].itemName.data);

			tempBuffer.data = tempData;
			tempBuffer.length = sizeof(tempData);
			rsslStateToString(&tempBuffer, &items[i].itemState);
			printf("%.*s\n", tempBuffer.length, tempBuffer.data);

			if ((ret = decodeEntryFromCache(pCommand, items[i].cacheEntryHandle, domainType)) != RSSL_RET_SUCCESS)
				printf("Error decoding cache content: %d\n", ret);
		}
		else
		{
			printf("\n%.*s\tno data in cache\n", items[i].itemName.length, items[i].itemName.data);
		}
	}
}

static RsslRet decodeEntryFromCache(ChannelCommand *pCommand, RsslPayloadEntryHandle cacheEntryHandle, RsslUInt8 domainType)
{
	RsslRet ret = RSSL_RET_SUCCESS;
	RsslEncodeIterator eIter;
	RsslDecodeIterator dIter;
	RsslCacheError cacheError;
	RsslBuffer buffer;
	RsslLocalFieldSetDefDb localFieldSetDefDb;
	RsslUInt8 majorVersion;
	RsslUInt8 minorVersion;

	buffer.data = _bufferArray;
	buffer.length = sizeof(_bufferArray);

	if (pCommand->reactorChannel)
	{
		majorVersion = pCommand->reactorChannel->majorVersion;
		minorVersion = pCommand->reactorChannel->minorVersion;
	}
	else
	{
		majorVersion = pCommand->cInfo.rsslConnectOptions.majorVersion;
		minorVersion = pCommand->cInfo.rsslConnectOptions.minorVersion;
	}

	rsslClearLocalFieldSetDefDb(&localFieldSetDefDb);

	rsslClearEncodeIterator(&eIter);
	rsslSetEncodeIteratorRWFVersion(&eIter, majorVersion, minorVersion);
	rsslSetEncodeIteratorBuffer(&eIter, &buffer);

	if (rsslPayloadEntryRetrieve(cacheEntryHandle, &eIter, 0, &cacheError) != RSSL_RET_SUCCESS)
	{
		printf("Failed retrieving cache entry.\n\tError (%d): %s\n", cacheError.rsslErrorId, cacheError.text);
		return RSSL_RET_FAILURE;
	}
	else
	{
		rsslClearDecodeIterator(&dIter);
		rsslSetDecodeIteratorBuffer(&dIter, &buffer);
		rsslSetDecodeIteratorRWFVersion(&dIter, majorVersion, minorVersion);

		switch (domainType)
		{
		case RSSL_DMT_MARKET_PRICE:
			ret = decodeMarketPriceFieldList(&pCommand->dictionary, &dIter);
			break;

		case RSSL_DMT_MARKET_BY_ORDER:
			ret = decodeMarketMap(&pCommand->dictionary, RSSL_DMT_MARKET_BY_ORDER, &dIter);
			break;

		case RSSL_DMT_MARKET_BY_PRICE:
			ret = decodeMarketMap(&pCommand->dictionary, RSSL_DMT_MARKET_BY_PRICE, &dIter);
			break;

		case RSSL_DMT_YIELD_CURVE:
			ret = decodeYieldCurvePayload(&pCommand->dictionary, &dIter, &localFieldSetDefDb);
			break;

		default:
			break;
		}
		if (ret > RSSL_RET_SUCCESS)
			ret = RSSL_RET_SUCCESS;
	}

	return ret;
}

static void cumulativeValue(RsslUInt* destination, RsslUInt value)
{
	if ( (*destination + value) > UINT64_MAX )
	{
		*destination = value;
	}
	else
	{
		*destination += value;
	}
}

static RsslRet displayStatistic(ChannelCommand* pCommand, time_t currentTime, RsslErrorInfo* pErrorInfo)
{
	RsslRet ret = RSSL_RET_SUCCESS;

	if (statisticInterval && currentTime >= pCommand->nextStatisticRetrivalTime)
	{
		RsslReactorChannelStatistic statistics;
		rsslClearReactorChannelStatistic(&statistics);
		if ((ret = rsslReactorRetrieveChannelStatistic(pReactor, pCommand->reactorChannel, &statistics, pErrorInfo)) != RSSL_RET_SUCCESS)
		{
			return ret;
		}

		cumulativeValue(&pCommand->channelStatistic.bytesRead, statistics.bytesRead);
		cumulativeValue(&pCommand->channelStatistic.uncompressedBytesRead, statistics.uncompressedBytesRead);
		cumulativeValue(&pCommand->channelStatistic.bytesWritten, statistics.bytesWritten);
		cumulativeValue(&pCommand->channelStatistic.uncompressedBytesWritten, statistics.uncompressedBytesWritten);
		cumulativeValue(&pCommand->channelStatistic.pingReceived, statistics.pingReceived);
		cumulativeValue(&pCommand->channelStatistic.pingSent, statistics.pingSent);

		printf("\nReactor channel statistic: Channel fd="SOCKET_PRINT_TYPE".\n", pCommand->reactorChannel->socketId);
		printf("\tBytes read : %llu\n", pCommand->channelStatistic.bytesRead);
		printf("\tUncompressed bytes read : %llu\n", pCommand->channelStatistic.uncompressedBytesRead);
		printf("\tBytes written : %llu\n", pCommand->channelStatistic.bytesWritten);
		printf("\tUncompressed bytes written : %llu\n", pCommand->channelStatistic.uncompressedBytesWritten);
		printf("\tPing received : %llu\n", pCommand->channelStatistic.pingReceived);
		printf("\tPing sent : %llu\n", pCommand->channelStatistic.pingSent);

		pCommand->nextStatisticRetrivalTime = currentTime + statisticInterval;
	}

	return ret;
}<|MERGE_RESOLUTION|>--- conflicted
+++ resolved
@@ -1145,11 +1145,7 @@
 				i++; // Do nothing as the parameter is already handled
 			}
                         //API QA
-<<<<<<< HEAD
 			else if (strcmp("-testCompressionZlib", argv[i]) == 0)
-=======
-                        else if (strcmp("-testCompressionZlib", argv[i]) == 0)
->>>>>>> b947e82b
 			{
 				i++; // Do nothing as the parameter is already handled
 			}
@@ -1157,11 +1153,7 @@
 			{
 				i++; // Do nothing as the parameter is already handled
 			}
-<<<<<<< HEAD
 			//END API QA
-=======
-                        //END API QA
->>>>>>> b947e82b
 			else
 			{
 				printf("Unknown option: %s\n", argv[i]);
