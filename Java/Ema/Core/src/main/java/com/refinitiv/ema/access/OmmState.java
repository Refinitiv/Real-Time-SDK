<<<<<<< HEAD
/*|-----------------------------------------------------------------------------
 *|            This source code is provided under the Apache 2.0 license
 *|  and is provided AS IS with no warranty or guarantee of fit for purpose.
 *|                See the project's LICENSE.md for details.
 *|           Copyright (C) 2020,2024 LSEG. All rights reserved.
 *|-----------------------------------------------------------------------------
 */
=======
///*|-----------------------------------------------------------------------------
// *|            This source code is provided under the Apache 2.0 license      --
// *|  and is provided AS IS with no warranty or guarantee of fit for purpose.  --
// *|                See the project's LICENSE.md for details.                  --
// *|           Copyright (C) 2019-2025 LSEG. All rights reserved.         		--
///*|-----------------------------------------------------------------------------
>>>>>>> b159fcb4

package com.refinitiv.ema.access;

/**
 * OmmState represents State information in Omm.<br>
 * OmmState is used to represent state of item, item group and service.
 * <p>OmmState encapsulates stream state, data state, status code and status text information.</p>
 * 
 * OmmState is a read only class.<br>
 * OmmState is used for extraction of OmmState info only.
 * 
 * @see Data
 */
public interface OmmState extends Data
{
	/** 
	 * StreamState represents item stream state.
	 */
	public static class StreamState
	{
		/**
		 * Indicates the stream is opened and will incur interest after the final refresh.
		 */
		public final static int OPEN			 = 1;
	
		/**
		 * Indicates the item will not incur interest after	the final refresh.
		 */
		public final static int NON_STREAMING	 = 2;
	
		/**
		 * Indicates the stream is closed, typically unobtainable or 
		 * identity indeterminable due to a comms outage.<br>
		 * The item may be available in the future.
		 */
		public final static int	CLOSED_RECOVER	 = 3;
	
		/**
		 * Indicates the stream is closed.
		 */
		public final static int CLOSED			 = 4;
	
		/**
		 * Indicates the stream is closed and has been renamed.<br>
		 * The stream is available with another name.<br>
		 * This stream state is only valid for refresh messages.<br>
		 * The new item name is in the Name get accessor methods.
		 */
		public final static int CLOSED_REDIRECTED = 5;
	}
	
	/** 
	 * DataState represents item data state.
	 */
	public static class DataState
	{
		/**
		 * Indicates the health of the data item did not change.
		 */
		public final static int NO_CHANGE	= 0;
	
		/**
		 * Indicates the entire data item is healthy.
		 */
		public final static int OK			= 1;
	
		/**
		 * Indicates the health of some or all of the item's data is stale or unknown.
		 */
		public final static int SUSPECT		= 2;
	}
	
	/** 
	 * StatusCode represents status code.
	 */
	public static class  StatusCode
	{
		/** None */
		public final static int NONE						= 0;

		/** Not Found */
		public final static int NOT_FOUND					= 1;
		
		/** Timeout */
		public final static int TIMEOUT						= 2;
		
		/** Not Authorized */
		public final static int NOT_AUTHORIZED				= 3;
		
		/** Invalid Argument */
		public final static int INVALID_ARGUMENT			= 4;
		
		/** Usage Error */
		public final static int USAGE_ERROR					= 5;
		
		/** Pre-empted */
		public final static int PREEMPTED					= 6;
		
		/** Just In Time Filtering Started */
		public final static int JUST_IN_TIME_CONFLATION_STARTED	= 7;
		
		/** Tick By Tick Resumed */
		public final static int TICK_BY_TICK_RESUMED		= 8;
		
		/** Fail-over Started */
		public final static int FAILOVER_STARTED			= 9;
		
		/** Fail-over Completed */
		public final static int FAILOVER_COMPLETED			= 10;
		
		/** Gap Detected */
		public final static int GAP_DETECTED				= 11;
		
		/** No Resources */
		public final static int NO_RESOURCES				= 12;
		
		/** Too Many Items */
		public final static int TOO_MANY_ITEMS				= 13;
		
		/** Already Open */
		public final static int ALREADY_OPEN				= 14;
		
		/** Source Unknown */
		public final static int SOURCE_UNKNOWN				= 15;
		
		/** Not Open */
		public final static int NOT_OPEN					= 16;
		
		/** Non Updating Item */
		public final static int NON_UPDATING_ITEM			= 19;
		
		/** Unsupported View Type */
		public final static int UNSUPPORTED_VIEW_TYPE		= 20;
		
		/** Invalid View */
		public final static int INVALID_VIEW				= 21;
		
		/** Full View Provided */
		public final static int FULL_VIEW_PROVIDED			= 22;
		
		/** Unable To Request As Batch */
		public final static int UNABLE_TO_REQUEST_AS_BATCH		= 23;
		
		/** Request does not support batch or view */
		public final static int NO_BATCH_VIEW_SUPPORT_IN_REQ	= 26;
		
		/** Exceeded maximum number of mounts per user */
		public final static int EXCEEDED_MAX_MOUNTS_PER_USER	= 27;
		
		/** Internal error from sender */
		public final static int ERROR							= 28;
		
		/** Connection to DACS down, users are not allowed to connect */
		public final static int DACS_DOWN						= 29;
		
		/** User unknown to permissioning system, it could be DACS, AAA or EED */
		public final static int USER_UNKNOWN_TO_PERM_SYS		= 30;
		
		/** Maximum logins reached */
		public final static int DACS_MAX_LOGINS_REACHED			= 31;
		
		/** User is not allowed to use application */
		public final static int DACS_USER_ACCESS_TO_APP_DENIED	= 32;
		
	    /** Content is intended to fill a recognized gap */
	    public static final int GAP_FILL 						= 34;
	    
	    /** Application Authorization Failed */
	    public static final int APP_AUTHORIZATION_FAILED 		= 35;

		/** Preferred host switchover completed */
		public static final int PREFERRED_HOST_COMPLETE 		= 201;

		/** Preferred host switchover started */
		public static final int PREFERRED_HOST_START_FALLBACK = 202;

		/** @deprecated Not Used */
	    @Deprecated
		public final static int INVALID_FORMED_MSG				= 256;
	    /** @deprecated Not Used */
	    @Deprecated
		public final static int CHANNEL_UNAVAILABLE				= 257;
	    /** @deprecated Not Used */
	    @Deprecated
		public final static int SERVICE_UNAVAILABLE				= 258;
	    /** @deprecated Not Used */
	    @Deprecated
		public final static int SERVICE_DOWN					= 259;
	    /** @deprecated Not Used */
	    @Deprecated
		public final static int SERVICE_NOT_ACCEPTING_REQUESTS  = 260;
	    /** @deprecated Not Used */
	    @Deprecated
		public final static int LOGIN_CLOSED					= 261;
	    /** @deprecated Not Used */
	    @Deprecated
		public final static int DIRECTORY_CLOSED				= 262;
	    /** @deprecated Not Used */
	    @Deprecated
		public final static int ITEM_NOT_FOUND					= 263;
	    /** @deprecated Not Used */
	    @Deprecated
		public final static int DICTIONARY_UNAVAILABLE			= 264;
	    /** @deprecated Not Used */
	    @Deprecated
		public final static int FIELD_ID_NOT_FOUND_DICTIONARY_UNAVAILABLE = 265;
	    /** @deprecated Not Used */
	    @Deprecated
		public final static int ITEM_REQUEST_TIMEOUT			= 266;
	}
	
	/**
	 * Returns the StreamState value as a string format.
	 * 
	 * @return string representation of this object's StreamState
	 */
	public String streamStateAsString();
		
	/**
	 * Returns the DataState value as a string format.
	 * 
	 * @return string representation of this object's DataState
	*/
	public String dataStateAsString();
		
	/**
	 * Returns the StatusCode value as a string format.
	 * 
	 * @return string representation of this object's StatusCode
	 */
	public String statusCodeAsString();
		
	/**
	 * Returns StreamState.
	 * 
	 * @return value of StreamState
	 */
	public int streamState();
	
	/**
	 * Returns DataState.
	 * 
	 * @return value of DataState
	*/
	public int dataState();
	
	/**
	 * Returns StatusCode.
	 * 
	 * @return value of StatusCode
	 */
	public int statusCode();
	
	/**
	 * Returns StatusText.
	 * 
	 * @return String containing status text information
	 */
	public String statusText();
}<|MERGE_RESOLUTION|>--- conflicted
+++ resolved
@@ -1,276 +1,267 @@
-<<<<<<< HEAD
-/*|-----------------------------------------------------------------------------
- *|            This source code is provided under the Apache 2.0 license
- *|  and is provided AS IS with no warranty or guarantee of fit for purpose.
- *|                See the project's LICENSE.md for details.
- *|           Copyright (C) 2020,2024 LSEG. All rights reserved.
- *|-----------------------------------------------------------------------------
- */
-=======
-///*|-----------------------------------------------------------------------------
-// *|            This source code is provided under the Apache 2.0 license      --
-// *|  and is provided AS IS with no warranty or guarantee of fit for purpose.  --
-// *|                See the project's LICENSE.md for details.                  --
-// *|           Copyright (C) 2019-2025 LSEG. All rights reserved.         		--
-///*|-----------------------------------------------------------------------------
->>>>>>> b159fcb4
-
-package com.refinitiv.ema.access;
-
-/**
- * OmmState represents State information in Omm.<br>
- * OmmState is used to represent state of item, item group and service.
- * <p>OmmState encapsulates stream state, data state, status code and status text information.</p>
- * 
- * OmmState is a read only class.<br>
- * OmmState is used for extraction of OmmState info only.
- * 
- * @see Data
- */
-public interface OmmState extends Data
-{
-	/** 
-	 * StreamState represents item stream state.
-	 */
-	public static class StreamState
-	{
-		/**
-		 * Indicates the stream is opened and will incur interest after the final refresh.
-		 */
-		public final static int OPEN			 = 1;
-	
-		/**
-		 * Indicates the item will not incur interest after	the final refresh.
-		 */
-		public final static int NON_STREAMING	 = 2;
-	
-		/**
-		 * Indicates the stream is closed, typically unobtainable or 
-		 * identity indeterminable due to a comms outage.<br>
-		 * The item may be available in the future.
-		 */
-		public final static int	CLOSED_RECOVER	 = 3;
-	
-		/**
-		 * Indicates the stream is closed.
-		 */
-		public final static int CLOSED			 = 4;
-	
-		/**
-		 * Indicates the stream is closed and has been renamed.<br>
-		 * The stream is available with another name.<br>
-		 * This stream state is only valid for refresh messages.<br>
-		 * The new item name is in the Name get accessor methods.
-		 */
-		public final static int CLOSED_REDIRECTED = 5;
-	}
-	
-	/** 
-	 * DataState represents item data state.
-	 */
-	public static class DataState
-	{
-		/**
-		 * Indicates the health of the data item did not change.
-		 */
-		public final static int NO_CHANGE	= 0;
-	
-		/**
-		 * Indicates the entire data item is healthy.
-		 */
-		public final static int OK			= 1;
-	
-		/**
-		 * Indicates the health of some or all of the item's data is stale or unknown.
-		 */
-		public final static int SUSPECT		= 2;
-	}
-	
-	/** 
-	 * StatusCode represents status code.
-	 */
-	public static class  StatusCode
-	{
-		/** None */
-		public final static int NONE						= 0;
-
-		/** Not Found */
-		public final static int NOT_FOUND					= 1;
-		
-		/** Timeout */
-		public final static int TIMEOUT						= 2;
-		
-		/** Not Authorized */
-		public final static int NOT_AUTHORIZED				= 3;
-		
-		/** Invalid Argument */
-		public final static int INVALID_ARGUMENT			= 4;
-		
-		/** Usage Error */
-		public final static int USAGE_ERROR					= 5;
-		
-		/** Pre-empted */
-		public final static int PREEMPTED					= 6;
-		
-		/** Just In Time Filtering Started */
-		public final static int JUST_IN_TIME_CONFLATION_STARTED	= 7;
-		
-		/** Tick By Tick Resumed */
-		public final static int TICK_BY_TICK_RESUMED		= 8;
-		
-		/** Fail-over Started */
-		public final static int FAILOVER_STARTED			= 9;
-		
-		/** Fail-over Completed */
-		public final static int FAILOVER_COMPLETED			= 10;
-		
-		/** Gap Detected */
-		public final static int GAP_DETECTED				= 11;
-		
-		/** No Resources */
-		public final static int NO_RESOURCES				= 12;
-		
-		/** Too Many Items */
-		public final static int TOO_MANY_ITEMS				= 13;
-		
-		/** Already Open */
-		public final static int ALREADY_OPEN				= 14;
-		
-		/** Source Unknown */
-		public final static int SOURCE_UNKNOWN				= 15;
-		
-		/** Not Open */
-		public final static int NOT_OPEN					= 16;
-		
-		/** Non Updating Item */
-		public final static int NON_UPDATING_ITEM			= 19;
-		
-		/** Unsupported View Type */
-		public final static int UNSUPPORTED_VIEW_TYPE		= 20;
-		
-		/** Invalid View */
-		public final static int INVALID_VIEW				= 21;
-		
-		/** Full View Provided */
-		public final static int FULL_VIEW_PROVIDED			= 22;
-		
-		/** Unable To Request As Batch */
-		public final static int UNABLE_TO_REQUEST_AS_BATCH		= 23;
-		
-		/** Request does not support batch or view */
-		public final static int NO_BATCH_VIEW_SUPPORT_IN_REQ	= 26;
-		
-		/** Exceeded maximum number of mounts per user */
-		public final static int EXCEEDED_MAX_MOUNTS_PER_USER	= 27;
-		
-		/** Internal error from sender */
-		public final static int ERROR							= 28;
-		
-		/** Connection to DACS down, users are not allowed to connect */
-		public final static int DACS_DOWN						= 29;
-		
-		/** User unknown to permissioning system, it could be DACS, AAA or EED */
-		public final static int USER_UNKNOWN_TO_PERM_SYS		= 30;
-		
-		/** Maximum logins reached */
-		public final static int DACS_MAX_LOGINS_REACHED			= 31;
-		
-		/** User is not allowed to use application */
-		public final static int DACS_USER_ACCESS_TO_APP_DENIED	= 32;
-		
-	    /** Content is intended to fill a recognized gap */
-	    public static final int GAP_FILL 						= 34;
-	    
-	    /** Application Authorization Failed */
-	    public static final int APP_AUTHORIZATION_FAILED 		= 35;
-
-		/** Preferred host switchover completed */
-		public static final int PREFERRED_HOST_COMPLETE 		= 201;
-
-		/** Preferred host switchover started */
-		public static final int PREFERRED_HOST_START_FALLBACK = 202;
-
-		/** @deprecated Not Used */
-	    @Deprecated
-		public final static int INVALID_FORMED_MSG				= 256;
-	    /** @deprecated Not Used */
-	    @Deprecated
-		public final static int CHANNEL_UNAVAILABLE				= 257;
-	    /** @deprecated Not Used */
-	    @Deprecated
-		public final static int SERVICE_UNAVAILABLE				= 258;
-	    /** @deprecated Not Used */
-	    @Deprecated
-		public final static int SERVICE_DOWN					= 259;
-	    /** @deprecated Not Used */
-	    @Deprecated
-		public final static int SERVICE_NOT_ACCEPTING_REQUESTS  = 260;
-	    /** @deprecated Not Used */
-	    @Deprecated
-		public final static int LOGIN_CLOSED					= 261;
-	    /** @deprecated Not Used */
-	    @Deprecated
-		public final static int DIRECTORY_CLOSED				= 262;
-	    /** @deprecated Not Used */
-	    @Deprecated
-		public final static int ITEM_NOT_FOUND					= 263;
-	    /** @deprecated Not Used */
-	    @Deprecated
-		public final static int DICTIONARY_UNAVAILABLE			= 264;
-	    /** @deprecated Not Used */
-	    @Deprecated
-		public final static int FIELD_ID_NOT_FOUND_DICTIONARY_UNAVAILABLE = 265;
-	    /** @deprecated Not Used */
-	    @Deprecated
-		public final static int ITEM_REQUEST_TIMEOUT			= 266;
-	}
-	
-	/**
-	 * Returns the StreamState value as a string format.
-	 * 
-	 * @return string representation of this object's StreamState
-	 */
-	public String streamStateAsString();
-		
-	/**
-	 * Returns the DataState value as a string format.
-	 * 
-	 * @return string representation of this object's DataState
-	*/
-	public String dataStateAsString();
-		
-	/**
-	 * Returns the StatusCode value as a string format.
-	 * 
-	 * @return string representation of this object's StatusCode
-	 */
-	public String statusCodeAsString();
-		
-	/**
-	 * Returns StreamState.
-	 * 
-	 * @return value of StreamState
-	 */
-	public int streamState();
-	
-	/**
-	 * Returns DataState.
-	 * 
-	 * @return value of DataState
-	*/
-	public int dataState();
-	
-	/**
-	 * Returns StatusCode.
-	 * 
-	 * @return value of StatusCode
-	 */
-	public int statusCode();
-	
-	/**
-	 * Returns StatusText.
-	 * 
-	 * @return String containing status text information
-	 */
-	public String statusText();
+/*|-----------------------------------------------------------------------------
+ *|            This source code is provided under the Apache 2.0 license
+ *|  and is provided AS IS with no warranty or guarantee of fit for purpose.
+ *|                See the project's LICENSE.md for details.
+ *|           Copyright (C) 2020,2024 LSEG. All rights reserved.
+ *|-----------------------------------------------------------------------------
+ */
+
+package com.refinitiv.ema.access;
+
+/**
+ * OmmState represents State information in Omm.<br>
+ * OmmState is used to represent state of item, item group and service.
+ * <p>OmmState encapsulates stream state, data state, status code and status text information.</p>
+ * 
+ * OmmState is a read only class.<br>
+ * OmmState is used for extraction of OmmState info only.
+ * 
+ * @see Data
+ */
+public interface OmmState extends Data
+{
+	/** 
+	 * StreamState represents item stream state.
+	 */
+	public static class StreamState
+	{
+		/**
+		 * Indicates the stream is opened and will incur interest after the final refresh.
+		 */
+		public final static int OPEN			 = 1;
+	
+		/**
+		 * Indicates the item will not incur interest after	the final refresh.
+		 */
+		public final static int NON_STREAMING	 = 2;
+	
+		/**
+		 * Indicates the stream is closed, typically unobtainable or 
+		 * identity indeterminable due to a comms outage.<br>
+		 * The item may be available in the future.
+		 */
+		public final static int	CLOSED_RECOVER	 = 3;
+	
+		/**
+		 * Indicates the stream is closed.
+		 */
+		public final static int CLOSED			 = 4;
+	
+		/**
+		 * Indicates the stream is closed and has been renamed.<br>
+		 * The stream is available with another name.<br>
+		 * This stream state is only valid for refresh messages.<br>
+		 * The new item name is in the Name get accessor methods.
+		 */
+		public final static int CLOSED_REDIRECTED = 5;
+	}
+	
+	/** 
+	 * DataState represents item data state.
+	 */
+	public static class DataState
+	{
+		/**
+		 * Indicates the health of the data item did not change.
+		 */
+		public final static int NO_CHANGE	= 0;
+	
+		/**
+		 * Indicates the entire data item is healthy.
+		 */
+		public final static int OK			= 1;
+	
+		/**
+		 * Indicates the health of some or all of the item's data is stale or unknown.
+		 */
+		public final static int SUSPECT		= 2;
+	}
+	
+	/** 
+	 * StatusCode represents status code.
+	 */
+	public static class  StatusCode
+	{
+		/** None */
+		public final static int NONE						= 0;
+
+		/** Not Found */
+		public final static int NOT_FOUND					= 1;
+		
+		/** Timeout */
+		public final static int TIMEOUT						= 2;
+		
+		/** Not Authorized */
+		public final static int NOT_AUTHORIZED				= 3;
+		
+		/** Invalid Argument */
+		public final static int INVALID_ARGUMENT			= 4;
+		
+		/** Usage Error */
+		public final static int USAGE_ERROR					= 5;
+		
+		/** Pre-empted */
+		public final static int PREEMPTED					= 6;
+		
+		/** Just In Time Filtering Started */
+		public final static int JUST_IN_TIME_CONFLATION_STARTED	= 7;
+		
+		/** Tick By Tick Resumed */
+		public final static int TICK_BY_TICK_RESUMED		= 8;
+		
+		/** Fail-over Started */
+		public final static int FAILOVER_STARTED			= 9;
+		
+		/** Fail-over Completed */
+		public final static int FAILOVER_COMPLETED			= 10;
+		
+		/** Gap Detected */
+		public final static int GAP_DETECTED				= 11;
+		
+		/** No Resources */
+		public final static int NO_RESOURCES				= 12;
+		
+		/** Too Many Items */
+		public final static int TOO_MANY_ITEMS				= 13;
+		
+		/** Already Open */
+		public final static int ALREADY_OPEN				= 14;
+		
+		/** Source Unknown */
+		public final static int SOURCE_UNKNOWN				= 15;
+		
+		/** Not Open */
+		public final static int NOT_OPEN					= 16;
+		
+		/** Non Updating Item */
+		public final static int NON_UPDATING_ITEM			= 19;
+		
+		/** Unsupported View Type */
+		public final static int UNSUPPORTED_VIEW_TYPE		= 20;
+		
+		/** Invalid View */
+		public final static int INVALID_VIEW				= 21;
+		
+		/** Full View Provided */
+		public final static int FULL_VIEW_PROVIDED			= 22;
+		
+		/** Unable To Request As Batch */
+		public final static int UNABLE_TO_REQUEST_AS_BATCH		= 23;
+		
+		/** Request does not support batch or view */
+		public final static int NO_BATCH_VIEW_SUPPORT_IN_REQ	= 26;
+		
+		/** Exceeded maximum number of mounts per user */
+		public final static int EXCEEDED_MAX_MOUNTS_PER_USER	= 27;
+		
+		/** Internal error from sender */
+		public final static int ERROR							= 28;
+		
+		/** Connection to DACS down, users are not allowed to connect */
+		public final static int DACS_DOWN						= 29;
+		
+		/** User unknown to permissioning system, it could be DACS, AAA or EED */
+		public final static int USER_UNKNOWN_TO_PERM_SYS		= 30;
+		
+		/** Maximum logins reached */
+		public final static int DACS_MAX_LOGINS_REACHED			= 31;
+		
+		/** User is not allowed to use application */
+		public final static int DACS_USER_ACCESS_TO_APP_DENIED	= 32;
+		
+	    /** Content is intended to fill a recognized gap */
+	    public static final int GAP_FILL 						= 34;
+	    
+	    /** Application Authorization Failed */
+	    public static final int APP_AUTHORIZATION_FAILED 		= 35;
+
+		/** Preferred host switchover completed */
+		public static final int PREFERRED_HOST_COMPLETE 		= 201;
+
+		/** Preferred host switchover started */
+		public static final int PREFERRED_HOST_START_FALLBACK = 202;
+
+		/** @deprecated Not Used */
+	    @Deprecated
+		public final static int INVALID_FORMED_MSG				= 256;
+	    /** @deprecated Not Used */
+	    @Deprecated
+		public final static int CHANNEL_UNAVAILABLE				= 257;
+	    /** @deprecated Not Used */
+	    @Deprecated
+		public final static int SERVICE_UNAVAILABLE				= 258;
+	    /** @deprecated Not Used */
+	    @Deprecated
+		public final static int SERVICE_DOWN					= 259;
+	    /** @deprecated Not Used */
+	    @Deprecated
+		public final static int SERVICE_NOT_ACCEPTING_REQUESTS  = 260;
+	    /** @deprecated Not Used */
+	    @Deprecated
+		public final static int LOGIN_CLOSED					= 261;
+	    /** @deprecated Not Used */
+	    @Deprecated
+		public final static int DIRECTORY_CLOSED				= 262;
+	    /** @deprecated Not Used */
+	    @Deprecated
+		public final static int ITEM_NOT_FOUND					= 263;
+	    /** @deprecated Not Used */
+	    @Deprecated
+		public final static int DICTIONARY_UNAVAILABLE			= 264;
+	    /** @deprecated Not Used */
+	    @Deprecated
+		public final static int FIELD_ID_NOT_FOUND_DICTIONARY_UNAVAILABLE = 265;
+	    /** @deprecated Not Used */
+	    @Deprecated
+		public final static int ITEM_REQUEST_TIMEOUT			= 266;
+	}
+	
+	/**
+	 * Returns the StreamState value as a string format.
+	 * 
+	 * @return string representation of this object's StreamState
+	 */
+	public String streamStateAsString();
+		
+	/**
+	 * Returns the DataState value as a string format.
+	 * 
+	 * @return string representation of this object's DataState
+	*/
+	public String dataStateAsString();
+		
+	/**
+	 * Returns the StatusCode value as a string format.
+	 * 
+	 * @return string representation of this object's StatusCode
+	 */
+	public String statusCodeAsString();
+		
+	/**
+	 * Returns StreamState.
+	 * 
+	 * @return value of StreamState
+	 */
+	public int streamState();
+	
+	/**
+	 * Returns DataState.
+	 * 
+	 * @return value of DataState
+	*/
+	public int dataState();
+	
+	/**
+	 * Returns StatusCode.
+	 * 
+	 * @return value of StatusCode
+	 */
+	public int statusCode();
+	
+	/**
+	 * Returns StatusText.
+	 * 
+	 * @return String containing status text information
+	 */
+	public String statusText();
 }