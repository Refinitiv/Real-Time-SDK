/*|-----------------------------------------------------------------------------
 *|            This source code is provided under the Apache 2.0 license
 *|  and is provided AS IS with no warranty or guarantee of fit for purpose.
 *|                See the project's LICENSE.md for details.
 *|           Copyright (C) 2020-2025 LSEG. All rights reserved.
 *|-----------------------------------------------------------------------------
 */

package com.refinitiv.ema.access;

import java.util.ArrayList;
import java.util.Hashtable;
import java.util.LinkedHashMap;
import java.util.List;
import java.util.Map;
import java.util.Set;

import com.refinitiv.ema.access.ConfigReader.XMLnode;
import com.refinitiv.ema.rdm.EmaRdm;

class ConfigManager
{
	private static ConfigManager _configManager;
	static Hashtable<Integer, String> _nodeAsText;
	
	static TagDictionary ConsumerTagDict;
	static TagDictionary ChannelTagDict;
	static TagDictionary DictionaryTagDict;
	static TagDictionary NiProviderTagDict;
	static TagDictionary DirectoryTagDict;
	static TagDictionary ServiceTagDict;
	static TagDictionary IProviderTagDict;
	static TagDictionary ServerTagDict;
	static TagDictionary GlobalConfigDict;
	static TagDictionary WarmStandbyGroupDict;
	static TagDictionary WarmStandbyServerDict;
	static TagDictionary SessionChannelGroupDict;
	
	static Branch DEFAULT_CONSUMER;
	static Branch DEFAULT_NIPROVIDER;
	static Branch DEFAULT_IPROVIDER;
	static Branch DEFAULT_DIRECTORY;
	static Branch CONSUMER_GROUP;
	static Branch CONSUMER_LIST;
	static Branch NIPROVIDER_GROUP;
	static Branch NIPROVIDER_LIST;
	static Branch IPROVIDER_GROUP;
	static Branch IPROVIDER_LIST;
	static Branch DICTIONARY_LIST;
	static Branch CHANNEL_LIST;
	static Branch SERVER_LIST;
	static Branch GLOBAL_CONFIG;
	static Branch DIRECTORY_LIST;
	static Branch WARMSTANDBYGROUP_LIST;
	static Branch WARMSTANDBYSERVER_LIST;
	static Branch SESSIONCHANNEL_LIST;
	
	
	private static StringBuilder _stringMaker;
	
	static String ConfigName = "EmaConfig";
	
	static int ROOT = 1001;
	
	// Consumer
	public static final int ConsumerGroup = 1;
	public static final int DefaultConsumer = 2;
	public static final int ConsumerList = 3;
	public static final int Consumer = 4;
	
	public static final int ConsumerName = 5;
	public static final int ConsumerChannelName = 6;
	public static final int ConsumerLoggerName = 7;
	public static final int ConsumerDictionaryName = 8;
	
	public static final int CatchUnhandledException = 9;
	public static final int ConsumerCatchUnhandledException = 10;
	public static final int ChannelSet = 11;
	public static final int DictionaryRequestTimeOut = 12;
	public static final int DirectoryRequestTimeOut = 13;
	public static final int DispatchTimeoutApiThread = 14;
	public static final int ItemCountHint = 15;
	public static final int LoginRequestTimeOut = 16;
	public static final int MaxDispatchCountApiThread = 17;
	public static final int MaxDispatchCountUserThread = 18;
	public static final int MaxOutstandingPosts = 19;
	public static final int ObeyOpenWindow = 20;

	public static final int PostAckTimeout = 21;
	public static final int RequestTimeout = 22;
	public static final int ServiceCountHint = 23;
	
	public static final int ConnectionPingTimeout = 24;
	public static final int GuaranteedOutputBuffers = 25;
	public static final int InterfaceName = 26;
	public static final int NumInputBuffers = 27;
	public static final int SysRecvBufSize = 28;
	public static final int SysSendBufSize = 29;
	public static final int XmlTraceFileName = 30;
	public static final int XmlTraceHex = 31;
	public static final int XmlTraceMaxFileSize = 32;
	public static final int XmlTracePing = 33;
	public static final int XmlTraceRead = 34;
	public static final int XmlTraceToFile = 35;
	public static final int XmlTraceToMultipleFiles = 36;
	public static final int XmlTraceToStdout = 37;
	public static final int XmlTraceWrite = 38;
	public static final int HighWaterMark = 39;
	public static final int ConnectionMinPingTimeout = 40;
	public static final int MsgKeyInUpdates = 41;
	public static final int ReconnectAttemptLimit = 42;
	public static final int ReconnectMaxDelay = 43;	
	public static final int ReconnectMinDelay = 44;
	public static final int RestRequestTimeout = 45;
	public static final int TokenReissueRatio = 46;
	public static final int ReissueTokenAttemptLimit = 47;
	public static final int ReissueTokenAttemptInterval = 48;
	public static final int EnableRtt = 49;
	public static final int DefaultServiceID = 50;
	public static final int JsonExpandedEnumFields = 51;
	public static final int CatchUnknownJsonFids = 52;
	public static final int CatchUnknownJsonKeys = 53;
	public static final int CloseChannelFromConverterFailure = 54;

	public static final int SendJsonConvError = 55;
	
	public static final int RestProxyHostName = 56;
	public static final int RestProxyPort = 57;
	
	public static final int SessionChannel = 58;

<<<<<<< HEAD
	public static final int UpdateTypeFilter = 59;
	public static final int NegativeUpdateTypeFilter = 60;
=======
	public static final int EnablePreferredHostOptions = 58;
	public static final int PreferredDetectionTimeSchedule = 59;
	public static final int PreferredDetectionTimeInterval = 60;
	public static final int PreferredChannelName = 61;
	public static final int PreferredWSBChannelName = 62;
	public static final int PreferredFallBackWithInWSBGroup = 63;
>>>>>>> b159fcb4

	// Channel: Global
	public static final int ChannelGroup = 100;
	public static final int ChannelList = 101;
	public static final int Channel = 102;
	public static final int ChannelName = 103;
	public static final int ChannelType = 104;
	public static final int ChannelInitTimeout = 105;
	public static final int ServiceDiscoveryRetryCount = 106;
	public static final int JsonConverterPoolsSize = 107;
	
	// Channel: Socket, HTTP, Encrypted, WebSocket
	public static final int ChannelCompressionThreshold = 200;
	public static final int ChannelCompressionType = 201;
	public static final int ChannelHost = 202;
	public static final int ChannelObjectName = 203;
	public static final int ChannelPort = 204;
	public static final int ChannelTcpNodelay = 205;
	public static final int ChannelDirectSocketWrite = 206;
	public static final int ChannelProxyHost = 207;
	public static final int ChannelProxyPort = 208;
	public static final int ChannelEnableSessionMgnt = 209;
	public static final int ChannelLocation = 210;
	public static final int EncryptedProtocolType = 211;
	public static final int WsProtocols = 212;
	public static final int WsMaxMsgSize = 213;

	// Channel: Multicast
	public static final int ChannelDisconnectOnGap = 300;
	public static final int ChannelHsmInterface = 301;
	public static final int ChannelHsmInterval = 302;
	public static final int ChannelHsmMultAddress = 303;
	public static final int ChannelHsmPort = 304;
	public static final int Channelndata = 305;
	public static final int Channelnmissing = 306;
	public static final int Channelnrreq = 307;
	public static final int ChannelPacketTTL = 308;
	public static final int ChannelpktPoolLimitHigh = 309;
	public static final int ChannelpktPoolLimitLow = 310;
	public static final int ChannelRecvAddress = 311;
	public static final int ChannelRecvPort = 312;
	public static final int ChannelSendAddress = 313;
	public static final int ChannelSendPort = 314;
	public static final int Channeltbchold = 315;
	public static final int ChanneltcpControlPort = 316;
	public static final int Channeltdata = 317;
	public static final int Channeltpphold = 318;
	public static final int Channeltrreq = 319;
	public static final int Channeltwait = 320;
	public static final int ChannelUnicastPort = 321;
	public static final int ChanneluserQLimit = 322;
		
	// Dictionary	
	public static final int DictionaryGroup = 400;
	public static final int DefaultDictionary = 401;
	public static final int DictionaryList = 402;
	public static final int Dictionary = 403;
	public static final int DictionaryName = 404;
	public static final int DictionaryType = 405;
	public static final int DictionaryEnumTypeDefFileName = 406;
	public static final int DictionaryRDMFieldDictFileName = 407;
	public static final int DictionaryDictionaryID = 408;
	public static final int DictionaryRdmFieldDictionaryItemName = 409;
	public static final int DictionaryEnumTypeDefItemName = 410;
	public static final int DictionaryFieldDictFragmentSize = 411;
	public static final int DictionaryEnumTypeFragmentSize = 412;
	
	// NIProvider
	public static final int NiProviderGroup = 500;
	public static final int DefaultNiProvider = 501;
	public static final int NiProviderList = 502;
	public static final int NiProvider = 503;
	
	public static final int NiProviderName = 504;
	public static final int NiProviderChannelName = 505;
	public static final int NiProviderDirectoryName = 506;
	public static final int NiProviderRefreshFirstRequired = 507;
	public static final int NiProviderMergeSourceDirectoryStreams = 508;
	public static final int NiProviderRecoverUserSubmitSourceDirectory = 509;
	public static final int NiProviderRemoveItemsOnDisconnect = 510;
	
	// Directory
	public static final int DirectoryGroup = 600;
	public static final int DefaultDirectory = 601;
	public static final int DirectoryList = 602;
	public static final int Directory = 603;
	public static final int DirectoryName = 604;
	
	// Service
	public static final int Service = 605;
	public static final int ServiceName = 606;
	public static final int ServiceInfoFilter = 607;
	public static final int ServiceInfoFilterServiceId = 608;
	public static final int ServiceInfoFilterVendor = 609;
	public static final int ServiceInfoFilterIsSource = 610;
	public static final int ServiceInfoFilterCapabilities = 611;
	public static final int ServiceInfoFilterCapabilitiesCapabilitiesEntry = 612;
	public static final int ServiceInfoFilterDictionariesProvided = 613;
	public static final int ServiceInfoFilterDictionariesProvidedDictionariesProvidedEntry = 614;
	public static final int ServiceInfoFilterDictionariesUsed = 615;
	public static final int ServiceInfoFilterDictionariesUsedDictionariesUsedEntry = 616;
	public static final int ServiceInfoFilterQoS = 617;
	public static final int ServiceInfoFilterQoSEntry = 618;
	public static final int ServiceInfoFilterQoSEntryTimeliness = 619;
	public static final int ServiceInfoFilterQoSEntryRate = 620;
	public static final int ServiceInfoFilterSupportsQoSRange = 621;
	public static final int ServiceInfoFilterItemList = 622;
	public static final int ServiceInfoFilterAcceptingConsumerStatus = 623;
	public static final int ServiceInfoFilterSupportsOutOfBandSnapshots = 624;
	public static final int ServiceStateFilter = 625;
	public static final int ServiceStateFilterServiceState = 626;
	public static final int ServiceStateFilterAcceptingRequests = 627;
	public static final int ServiceStateFilterStatus = 628;
	public static final int ServiceStateFilterStatusStreamState = 629;
	public static final int ServiceStateFilterStatusDataState = 630;
	public static final int ServiceStateFilterStatusStatusCode = 631;
	public static final int ServiceStateFilterStatusStatusText = 632;
	public static final int ServiceLoadFilter = 633;
	public static final int ServiceLoadFilterOpenLimit = 634;
	public static final int ServiceLoadFilterOpenWindow = 635;
	public static final int ServiceLoadFilterLoadFactor = 636;

	// IProvider
	public static final int IProviderGroup = 800;
	public static final int DefaultIProvider = 801;
	public static final int IProviderList = 802;
	public static final int IProvider = 803;
	
	public static final int IProviderName = 804;
	public static final int IProviderServerName = 805;
	public static final int IProviderDirectoryName = 806;
	public static final int IProviderRefreshFirstRequired = 807;
	public static final int IProviderAcceptMessageWithoutAcceptingRequests = 808;
	public static final int IProviderAcceptDirMessageWithoutMinFilters = 809;
	public static final int IProviderAcceptMessageWithoutBeingLogin = 810;
	public static final int IProviderAcceptMessageSameKeyButDiffStream = 811;
	public static final int IProviderAcceptMessageThatChangesService = 812;
	public static final int IProviderAcceptMessageWithoutQosInRange = 813;
	public static final int IProviderEnforceAckIDValidation = 814;
	
	// Server: Global
	public static final int ServerGroup = 900;
	public static final int ServerList = 901;
	public static final int Server = 902;
	public static final int ServerName = 903;
	public static final int ServerType = 904;
	public static final int ServerInitTimeout = 905;
	public static final int ServerWsProtocols = 906;
	public static final int ServerMaxFragmentSize = 907;
	public static final int ServerSharedSocket = 908;

	// Server: Socket
	public static final int ServerCompressionThreshold = 1000;
	public static final int ServerCompressionType = 1001;
	public static final int ServerPort = 1002;
	public static final int ServerTcpNodelay = 1003;
	public static final int ServerDirectSocketWrite = 1004;

	// GlobalConfig
	public static final int GlobalConfig = 1100;
	public static final int WorkerEventPoolLimit = 1101;
	public static final int ReactorChannelEventPoolLimit = 1102;
	public static final int ReactorMsgEventPoolLimit = 1103;
	public static final int TunnelStreamMsgEventPoolLimit = 1104;
	public static final int TunnelStreamStatusEventPoolLimit = 1105;
	public static final int WatchlistObjectsPoolLimit = 1106;
	public static final int SocketProtocolPoolLimit = 1108;

	// WarmStandby
	public static final int ConsumerWarmStandbyChannelSet = 1200;
	
	// WarmStandbyGroup
	public static final int WarmStandbyGroup = 1201;
	public static final int WarmStandbyList = 1202;
	public static final int WarmStandbyChannel = 1203;
	public static final int WarmStandbyChannelName = 1204;
	public static final int StartingActiveServer = 1205;
	public static final int StandbyServerSet = 1206;
	public static final int WarmStandbyMode = 1207;
	
	// WarmStandbyServerInfo
	public static final int WarmStandbyServerInfoGroup = 1208;
	public static final int WarmStandbyServerInfoList = 1209;
	public static final int WarmStandbyServerInfo = 1210;
	public static final int WarmStandbyServerName = 1211;
	public static final int WarmStandbyServerChannel = 1212;
	public static final int PerServiceNameSet = 1213;
	
	// SessionChannel
	
	public static final int ConsumerSessionChannelSet = 1300;
	public static final int ConsumerSessionEnhancedItemRecovery = 1301;
	
	public static final int SessionChannelGroup = 1305;
	public static final int SessionChannelList = 1306;
	public static final int SessionChannelInfo = 1307;
	public static final int SessionChannelInfoName = 1308;
	
	public static final int MAX_UINT16 = 0xFFFF;
	
	static
	{
		_stringMaker = new StringBuilder(512);
		_nodeAsText = new Hashtable<Integer,String>();
		
		ConsumerTagDict = acquire().new TagDictionary();
		ChannelTagDict = acquire().new TagDictionary();
		DictionaryTagDict = acquire().new TagDictionary();
		NiProviderTagDict = acquire().new TagDictionary();
		DirectoryTagDict = acquire().new TagDictionary();
		ServiceTagDict = acquire().new TagDictionary();
		IProviderTagDict = acquire().new TagDictionary();
		ServerTagDict = acquire().new TagDictionary();
		GlobalConfigDict = acquire().new TagDictionary();
		WarmStandbyGroupDict = acquire().new TagDictionary();
		WarmStandbyServerDict = acquire().new TagDictionary();
		SessionChannelGroupDict = acquire().new TagDictionary();
		
		ConsumerTagDict.add( "ConsumerGroup",ConsumerGroup );
		ConsumerTagDict.add( "DefaultConsumer",DefaultConsumer );
		ConsumerTagDict.add( "ConsumerList",ConsumerList );
		ConsumerTagDict.add( "Consumer",Consumer );
		
		ConsumerTagDict.add( "Name",ConsumerName );
		ConsumerTagDict.add( "Channel",ConsumerChannelName );
		ConsumerTagDict.add( "ChannelSet",ChannelSet );
		ConsumerTagDict.add( "Logger",ConsumerLoggerName );
		ConsumerTagDict.add( "Dictionary",ConsumerDictionaryName );
		ConsumerTagDict.add( "WarmStandbyChannelSet", ConsumerWarmStandbyChannelSet);
		
		ConsumerTagDict.add( "CatchUnhandledException",CatchUnhandledException );
		ConsumerTagDict.add( "DictionaryRequestTimeOut",DictionaryRequestTimeOut );
		ConsumerTagDict.add( "DirectoryRequestTimeOut",DirectoryRequestTimeOut );
		ConsumerTagDict.add( "DispatchTimeoutApiThread",DispatchTimeoutApiThread );
		ConsumerTagDict.add( "ItemCountHint",ItemCountHint );
		ConsumerTagDict.add( "LoginRequestTimeOut",LoginRequestTimeOut );
		ConsumerTagDict.add( "MaxDispatchCountApiThread",MaxDispatchCountApiThread );
		ConsumerTagDict.add( "MaxDispatchCountUserThread",MaxDispatchCountUserThread );
		ConsumerTagDict.add( "MaxOutstandingPosts",MaxOutstandingPosts );
		ConsumerTagDict.add( "ObeyOpenWindow",ObeyOpenWindow );
		ConsumerTagDict.add( "PostAckTimeout",PostAckTimeout );
		ConsumerTagDict.add( "ReissueTokenAttemptLimit",ReissueTokenAttemptLimit );
		ConsumerTagDict.add( "ReissueTokenAttemptInterval",ReissueTokenAttemptInterval );
		ConsumerTagDict.add( "RequestTimeout",RequestTimeout );
		ConsumerTagDict.add( "RestRequestTimeOut",RestRequestTimeout );
		ConsumerTagDict.add( "ServiceCountHint",ServiceCountHint );
		ConsumerTagDict.add( "TokenReissueRatio",TokenReissueRatio );
		ConsumerTagDict.add( "MsgKeyInUpdates",MsgKeyInUpdates );
		ConsumerTagDict.add( "ReconnectAttemptLimit",ReconnectAttemptLimit );		
		ConsumerTagDict.add( "ReconnectMaxDelay",ReconnectMaxDelay );
		ConsumerTagDict.add( "ReconnectMinDelay",ReconnectMinDelay );
		ConsumerTagDict.add( "XmlTraceFileName",XmlTraceFileName );		
		ConsumerTagDict.add( "XmlTraceHex", XmlTraceHex );
		ConsumerTagDict.add( "XmlTraceMaxFileSize", XmlTraceMaxFileSize );
		ConsumerTagDict.add( "XmlTracePing", XmlTracePing );
		ConsumerTagDict.add( "XmlTraceRead",XmlTraceRead );
		ConsumerTagDict.add( "XmlTraceToFile",XmlTraceToFile );
		ConsumerTagDict.add( "XmlTraceToMultipleFiles",XmlTraceToMultipleFiles );
		ConsumerTagDict.add( "XmlTraceToStdout",XmlTraceToStdout );
		ConsumerTagDict.add( "XmlTraceWrite",XmlTraceWrite );
		ConsumerTagDict.add( "EnableRtt",EnableRtt );
		ConsumerTagDict.add("DefaultServiceID", DefaultServiceID);
		ConsumerTagDict.add("JsonExpandedEnumFields", JsonExpandedEnumFields);
		ConsumerTagDict.add("CatchUnknownJsonFids", CatchUnknownJsonFids);
		ConsumerTagDict.add("CatchUnknownJsonKeys", CatchUnknownJsonKeys);
		ConsumerTagDict.add("CloseChannelFromConverterFailure", CloseChannelFromConverterFailure);
		ConsumerTagDict.add("SendJsonConvError", SendJsonConvError);
		ConsumerTagDict.add("RestProxyHostName", RestProxyHostName);
		ConsumerTagDict.add("RestProxyPort", RestProxyPort);
		ConsumerTagDict.add("EnablePreferredHostOptions", EnablePreferredHostOptions);
		ConsumerTagDict.add("PHDetectionTimeSchedule", PreferredDetectionTimeSchedule);
		ConsumerTagDict.add("PHDetectionTimeInterval", PreferredDetectionTimeInterval);
		ConsumerTagDict.add("PreferredChannelName", PreferredChannelName);
		ConsumerTagDict.add("PreferredWSBChannelName", PreferredWSBChannelName);
		ConsumerTagDict.add("PHFallBackWithInWSBGroup", PreferredFallBackWithInWSBGroup);
		ConsumerTagDict.add("SessionChannelSet", ConsumerSessionChannelSet);
		ConsumerTagDict.add("SessionEnhancedItemRecovery", ConsumerSessionEnhancedItemRecovery);
		ConsumerTagDict.add("UpdateTypeFilter", UpdateTypeFilter);
		ConsumerTagDict.add("NegativeUpdateTypeFilter", NegativeUpdateTypeFilter);

		ChannelTagDict.add( "ChannelGroup",ChannelGroup );
		ChannelTagDict.add( "ChannelList",ChannelList );
		ChannelTagDict.add( "Channel",Channel );
		ChannelTagDict.add( "Name",ChannelName );
		ChannelTagDict.add( "ChannelType",ChannelType );
		ChannelTagDict.add( "InitializationTimeout", ChannelInitTimeout );
		ChannelTagDict.add( "ConnectionPingTimeout",ConnectionPingTimeout );
		ChannelTagDict.add( "GuaranteedOutputBuffers",GuaranteedOutputBuffers );
		ChannelTagDict.add( "InterfaceName",InterfaceName );
		ChannelTagDict.add( "NumInputBuffers",NumInputBuffers );		
		ChannelTagDict.add( "SysRecvBufSize",SysRecvBufSize );
		ChannelTagDict.add( "SysSendBufSize",SysSendBufSize );
		ChannelTagDict.add( "HighWaterMark",HighWaterMark );
		ChannelTagDict.add( "ServiceDiscoveryRetryCount", ServiceDiscoveryRetryCount);
		
		// ConnectionTypes.SOCKET, ConnectionTypes.HTTP, ConnectionTypes.ENCRYPTED 
		ChannelTagDict.add( "CompressionThreshold",ChannelCompressionThreshold );
		ChannelTagDict.add( "CompressionType",ChannelCompressionType );
		ChannelTagDict.add( "Host",ChannelHost );
		ChannelTagDict.add( "ObjectName",ChannelObjectName );
		ChannelTagDict.add( "Port",ChannelPort );
		ChannelTagDict.add( "TcpNodelay",ChannelTcpNodelay );
		ChannelTagDict.add( "DirectWrite",ChannelDirectSocketWrite );
		ChannelTagDict.add( "ProxyHost",ChannelProxyHost );
		ChannelTagDict.add( "ProxyPort",ChannelProxyPort );
		ChannelTagDict.add( "EnableSessionManagement",ChannelEnableSessionMgnt );
		ChannelTagDict.add( "Location",ChannelLocation );
		ChannelTagDict.add( "EncryptedProtocolType", EncryptedProtocolType);
		ChannelTagDict.add("WsProtocols", WsProtocols);
		ChannelTagDict.add("WsMaxMsgSize", WsMaxMsgSize);

		// ConnectionTypes.MCAST
		ChannelTagDict.add( "DisconnectOnGap",ChannelDisconnectOnGap );
		ChannelTagDict.add( "HsmInterface",ChannelHsmInterface );
		ChannelTagDict.add( "HsmInterval",ChannelHsmInterval );
		ChannelTagDict.add( "HsmMultAddress",ChannelHsmMultAddress );
		ChannelTagDict.add( "HsmPort",ChannelHsmPort );
		ChannelTagDict.add( "ndata",Channelndata );
		ChannelTagDict.add( "nmissing",Channelnmissing );
		ChannelTagDict.add( "nrreq",Channelnrreq );
		ChannelTagDict.add( "PacketTTL",ChannelPacketTTL );
		ChannelTagDict.add( "pktPoolLimitHigh",ChannelpktPoolLimitHigh );
		ChannelTagDict.add( "pktPoolLimitLow",ChannelpktPoolLimitLow );
		ChannelTagDict.add( "RecvAddress",ChannelRecvAddress );
		ChannelTagDict.add( "RecvPort",ChannelRecvPort );
		ChannelTagDict.add( "SendAddress",ChannelSendAddress );
		ChannelTagDict.add( "SendPort",ChannelSendPort );
		ChannelTagDict.add( "tbchold",Channeltbchold );
		ChannelTagDict.add( "tcpControlPort",ChanneltcpControlPort );
		ChannelTagDict.add( "tdata",Channeltdata );
		ChannelTagDict.add( "tpphold",Channeltpphold );
		ChannelTagDict.add( "trreq",Channeltrreq );
		ChannelTagDict.add( "twait",Channeltwait );
		ChannelTagDict.add( "UnicastPort",ChannelUnicastPort );
		ChannelTagDict.add( "userQLimit",ChanneluserQLimit );
				
		DictionaryTagDict.add( "DictionaryGroup",DictionaryGroup );
		DictionaryTagDict.add( "DefaultDictionary",DefaultDictionary);
		DictionaryTagDict.add( "DictionaryList",DictionaryList );
		DictionaryTagDict.add( "Dictionary",Dictionary );
		DictionaryTagDict.add( "Name",DictionaryName );
		DictionaryTagDict.add( "DictionaryType",DictionaryType );
		DictionaryTagDict.add( "RdmFieldDictionaryFileName",DictionaryRDMFieldDictFileName );
		DictionaryTagDict.add( "EnumTypeDefFileName",DictionaryEnumTypeDefFileName );
		DictionaryTagDict.add( "DictionaryID", DictionaryDictionaryID);
		DictionaryTagDict.add( "RdmFieldDictionaryItemName", DictionaryRdmFieldDictionaryItemName);
		DictionaryTagDict.add( "EnumTypeDefItemName", DictionaryEnumTypeDefItemName);
		
		NiProviderTagDict.add( "NiProviderGroup", NiProviderGroup);
		NiProviderTagDict.add( "DefaultNiProvider", DefaultNiProvider);
		NiProviderTagDict.add( "NiProviderList", NiProviderList);
		NiProviderTagDict.add( "NiProvider", NiProvider);
		NiProviderTagDict.add( "Name", NiProviderName);
		NiProviderTagDict.add( "Channel", NiProviderChannelName);
		NiProviderTagDict.add( "ChannelSet", ChannelSet);
		NiProviderTagDict.add( "Directory", NiProviderDirectoryName);
        NiProviderTagDict.add( "DictionaryRequestTimeOut",DictionaryRequestTimeOut );
		NiProviderTagDict.add( "DispatchTimeoutApiThread",DispatchTimeoutApiThread );
		NiProviderTagDict.add( "ItemCountHint",ItemCountHint );
		NiProviderTagDict.add( "LoginRequestTimeOut",LoginRequestTimeOut );
		NiProviderTagDict.add( "MaxDispatchCountApiThread",MaxDispatchCountApiThread );
		NiProviderTagDict.add( "MaxDispatchCountUserThread",MaxDispatchCountUserThread );
		NiProviderTagDict.add( "ServiceCountHint",ServiceCountHint );
		NiProviderTagDict.add( "RefreshFirstRequired", NiProviderRefreshFirstRequired);
		NiProviderTagDict.add( "MergeSourceDirectoryStreams", NiProviderMergeSourceDirectoryStreams);
		NiProviderTagDict.add( "RecoverUserSubmitSourceDirectory", NiProviderRecoverUserSubmitSourceDirectory);
		NiProviderTagDict.add( "RemoveItemsOnDisconnect", NiProviderRemoveItemsOnDisconnect);
		NiProviderTagDict.add( "MsgKeyInUpdates",MsgKeyInUpdates );
		NiProviderTagDict.add( "ReconnectAttemptLimit",ReconnectAttemptLimit );		
		NiProviderTagDict.add( "ReconnectMaxDelay",ReconnectMaxDelay );
		NiProviderTagDict.add( "ReconnectMinDelay",ReconnectMinDelay );
		NiProviderTagDict.add( "RequestTimeout", RequestTimeout);
		NiProviderTagDict.add( "XmlTraceFileName",XmlTraceFileName );		
		NiProviderTagDict.add( "XmlTraceHex", XmlTraceHex );
		NiProviderTagDict.add( "XmlTraceMaxFileSize", XmlTraceMaxFileSize );
		NiProviderTagDict.add( "XmlTracePing", XmlTracePing );
		NiProviderTagDict.add( "XmlTraceRead",XmlTraceRead );
		NiProviderTagDict.add( "XmlTraceToFile",XmlTraceToFile );
		NiProviderTagDict.add( "XmlTraceToMultipleFiles",XmlTraceToMultipleFiles );
		NiProviderTagDict.add( "XmlTraceToStdout",XmlTraceToStdout );
		NiProviderTagDict.add( "XmlTraceWrite",XmlTraceWrite );
		NiProviderTagDict.add("DefaultServiceID", DefaultServiceID);
		NiProviderTagDict.add("JsonExpandedEnumFields", JsonExpandedEnumFields);
		NiProviderTagDict.add("CatchUnknownJsonFids", CatchUnknownJsonFids);
		NiProviderTagDict.add("CatchUnknownJsonKeys", CatchUnknownJsonKeys);
		NiProviderTagDict.add("CloseChannelFromConverterFailure", CloseChannelFromConverterFailure);
		NiProviderTagDict.add("SendJsonConvError", SendJsonConvError);

		
		DirectoryTagDict.add( "DirectoryGroup", DirectoryGroup);
		DirectoryTagDict.add( "DefaultDirectory", DefaultDirectory);
		DirectoryTagDict.add( "DirectoryList", DirectoryList);
		DirectoryTagDict.add( "Directory", Directory);
		DirectoryTagDict.add( "Name", DirectoryName);
		
		ServiceTagDict.add( "Service", Service);
		ServiceTagDict.add( "Name", ServiceName);
		ServiceTagDict.add( "InfoFilter", ServiceInfoFilter);
		ServiceTagDict.add( "ServiceId", ServiceInfoFilterServiceId);
		ServiceTagDict.add( "Vendor", ServiceInfoFilterVendor);
		ServiceTagDict.add( "IsSource", ServiceInfoFilterIsSource);
		ServiceTagDict.add( "Capabilities", ServiceInfoFilterCapabilities);
		ServiceTagDict.add( "CapabilitiesEntry", ServiceInfoFilterCapabilitiesCapabilitiesEntry);
		ServiceTagDict.add( "DictionariesProvided", ServiceInfoFilterDictionariesProvided);
		ServiceTagDict.add( "DictionariesProvidedEntry", ServiceInfoFilterDictionariesProvidedDictionariesProvidedEntry);
		ServiceTagDict.add( "DictionariesUsed", ServiceInfoFilterDictionariesUsed);
		ServiceTagDict.add( "DictionariesUsedEntry", ServiceInfoFilterDictionariesUsedDictionariesUsedEntry);
		ServiceTagDict.add( "QoS", ServiceInfoFilterQoS);
		ServiceTagDict.add( "QoSEntry", ServiceInfoFilterQoSEntry);
		ServiceTagDict.add( "Timeliness", ServiceInfoFilterQoSEntryTimeliness);
		ServiceTagDict.add( "Rate", ServiceInfoFilterQoSEntryRate);
		ServiceTagDict.add( "SupportsQoSRange", ServiceInfoFilterSupportsQoSRange);
		ServiceTagDict.add( "ItemList", ServiceInfoFilterItemList);
		ServiceTagDict.add( "AcceptingConsumerStatus", ServiceInfoFilterAcceptingConsumerStatus);
		ServiceTagDict.add( "SupportsOutOfBandSnapshots", ServiceInfoFilterSupportsOutOfBandSnapshots);
		ServiceTagDict.add( "StateFilter", ServiceStateFilter);
		ServiceTagDict.add( "ServiceState", ServiceStateFilterServiceState);
		ServiceTagDict.add( "AcceptingRequests", ServiceStateFilterAcceptingRequests);
		ServiceTagDict.add( "Status", ServiceStateFilterStatus);
		ServiceTagDict.add( "StreamState", ServiceStateFilterStatusStreamState);
		ServiceTagDict.add( "DataState", ServiceStateFilterStatusDataState);
		ServiceTagDict.add( "StatusCode", ServiceStateFilterStatusStatusCode);
		ServiceTagDict.add( "StatusText", ServiceStateFilterStatusStatusText);
		ServiceTagDict.add( "LoadFilter", ServiceLoadFilter);
		ServiceTagDict.add( "OpenLimit", ServiceLoadFilterOpenLimit);
		ServiceTagDict.add( "OpenWindow", ServiceLoadFilterOpenWindow);
		ServiceTagDict.add( "LoadFactor", ServiceLoadFilterLoadFactor);

		IProviderTagDict.add("IProviderGroup", IProviderGroup);
		IProviderTagDict.add("DefaultIProvider", DefaultIProvider);
		IProviderTagDict.add("IProviderList", IProviderList);
		IProviderTagDict.add("IProvider", IProvider);
		IProviderTagDict.add("Name", IProviderName);
		IProviderTagDict.add("Server", IProviderServerName);
		IProviderTagDict.add("Directory", IProviderDirectoryName );
		IProviderTagDict.add( "CatchUnhandledException",CatchUnhandledException );
		IProviderTagDict.add( "DictionaryRequestTimeOut",DictionaryRequestTimeOut );
		IProviderTagDict.add( "DispatchTimeoutApiThread",DispatchTimeoutApiThread );
		IProviderTagDict.add( "ItemCountHint",ItemCountHint );
		IProviderTagDict.add( "MaxDispatchCountApiThread",MaxDispatchCountApiThread );
		IProviderTagDict.add( "MaxDispatchCountUserThread",MaxDispatchCountUserThread );
		IProviderTagDict.add( "PostAckTimeout",PostAckTimeout );
		IProviderTagDict.add( "ServiceCountHint",ServiceCountHint );
		IProviderTagDict.add( "RefreshFirstRequired", IProviderRefreshFirstRequired);
		IProviderTagDict.add( "RequestTimeout", RequestTimeout);
		IProviderTagDict.add( "AcceptMessageWithoutAcceptingRequests", IProviderAcceptMessageWithoutAcceptingRequests);
		IProviderTagDict.add( "AcceptDirMessageWithoutMinFilters", IProviderAcceptDirMessageWithoutMinFilters);
		IProviderTagDict.add( "AcceptMessageWithoutBeingLogin", IProviderAcceptMessageWithoutBeingLogin);
		IProviderTagDict.add( "AcceptMessageSameKeyButDiffStream", IProviderAcceptMessageSameKeyButDiffStream);
		IProviderTagDict.add( "AcceptMessageThatChangesService", IProviderAcceptMessageThatChangesService);
		IProviderTagDict.add( "AcceptMessageWithoutQosInRange", IProviderAcceptMessageWithoutQosInRange);
		IProviderTagDict.add( "EnforceAckIDValidation", IProviderEnforceAckIDValidation );
		IProviderTagDict.add( "FieldDictionaryFragmentSize", DictionaryFieldDictFragmentSize);
		IProviderTagDict.add( "EnumTypeFragmentSize", DictionaryEnumTypeFragmentSize);
		IProviderTagDict.add( "XmlTraceFileName",XmlTraceFileName );		
		IProviderTagDict.add( "XmlTraceHex", XmlTraceHex );
		IProviderTagDict.add( "XmlTraceMaxFileSize", XmlTraceMaxFileSize );
		IProviderTagDict.add( "XmlTracePing", XmlTracePing );
		IProviderTagDict.add( "XmlTraceRead", XmlTraceRead );
		IProviderTagDict.add( "XmlTraceWrite", XmlTraceWrite );
		IProviderTagDict.add( "XmlTraceToFile", XmlTraceToFile );
		IProviderTagDict.add( "XmlTraceToMultipleFiles", XmlTraceToMultipleFiles );
		IProviderTagDict.add( "XmlTraceToStdout", XmlTraceToStdout );
		IProviderTagDict.add("DefaultServiceID", DefaultServiceID);
		IProviderTagDict.add("JsonExpandedEnumFields", JsonExpandedEnumFields);
		IProviderTagDict.add("CatchUnknownJsonFids", CatchUnknownJsonFids);
		IProviderTagDict.add("CatchUnknownJsonKeys", CatchUnknownJsonKeys);
		IProviderTagDict.add("CloseChannelFromConverterFailure", CloseChannelFromConverterFailure);
		IProviderTagDict.add("SendJsonConvError", SendJsonConvError);

		ServerTagDict.add( "ServerGroup", ServerGroup );
		ServerTagDict.add( "ServerList" , ServerList );
		ServerTagDict.add( "Server", Server );
		ServerTagDict.add( "Name", ServerName );
		ServerTagDict.add( "ServerType", ServerType );
		ServerTagDict.add( "CompressionThreshold", ServerCompressionThreshold);
		ServerTagDict.add( "CompressionType", ServerCompressionType);
		ServerTagDict.add( "ConnectionPingTimeout",ConnectionPingTimeout );
		ServerTagDict.add( "GuaranteedOutputBuffers",GuaranteedOutputBuffers );
		ServerTagDict.add( "InterfaceName",InterfaceName );
		ServerTagDict.add( "NumInputBuffers",NumInputBuffers );		
		ServerTagDict.add( "SysRecvBufSize",SysRecvBufSize );
		ServerTagDict.add( "SysSendBufSize",SysSendBufSize );
		ServerTagDict.add( "HighWaterMark",HighWaterMark );
		ServerTagDict.add( "CompressionThreshold",ServerCompressionThreshold );
		ServerTagDict.add( "Port", ServerPort );
		ServerTagDict.add( "TcpNodelay",ServerTcpNodelay );
		ServerTagDict.add( "DirectWrite",ServerDirectSocketWrite );
		ServerTagDict.add( "ConnectionMinPingTimeout", ConnectionMinPingTimeout);
		ServerTagDict.add( "InitializationTimeout", ServerInitTimeout );
		ServerTagDict.add("WsProtocols", ServerWsProtocols);
		ServerTagDict.add("MaxFragmentSize", ServerMaxFragmentSize);
		ServerTagDict.add( "ServerSharedSocket", ServerSharedSocket);

		GlobalConfigDict.add( "GlobalConfig", GlobalConfig );
		GlobalConfigDict.add( "WorkerEventPoolLimit", WorkerEventPoolLimit );
		GlobalConfigDict.add( "ReactorChannelEventPoolLimit",ReactorChannelEventPoolLimit );
		GlobalConfigDict.add( "ReactorMsgEventPoolLimit",ReactorMsgEventPoolLimit );
		GlobalConfigDict.add( "TunnelStreamMsgEventPoolLimit", TunnelStreamMsgEventPoolLimit);
		GlobalConfigDict.add( "TunnelStreamStatusEventPoolLimit", TunnelStreamStatusEventPoolLimit );
		GlobalConfigDict.add("JsonConverterPoolsSize", JsonConverterPoolsSize);
		GlobalConfigDict.add( "WatchlistObjectsPoolLimit", WatchlistObjectsPoolLimit );
		GlobalConfigDict.add( "SocketProtocolPoolLimit", SocketProtocolPoolLimit );

		WarmStandbyGroupDict.add( "WarmStandbyGroup", WarmStandbyGroup);
		WarmStandbyGroupDict.add( "WarmStandbyList", WarmStandbyList);
		WarmStandbyGroupDict.add( "WarmStandbyChannel", WarmStandbyChannel);
		WarmStandbyGroupDict.add( "Name", WarmStandbyChannelName);
		WarmStandbyGroupDict.add( "StartingActiveServer", StartingActiveServer);
		WarmStandbyGroupDict.add( "StandbyServerSet", StandbyServerSet);
		WarmStandbyGroupDict.add( "WarmStandbyMode", WarmStandbyMode);
		
		WarmStandbyServerDict.add( "WarmStandbyServerInfoGroup", WarmStandbyServerInfoGroup);
		WarmStandbyServerDict.add( "WarmStandbyServerInfoList", WarmStandbyServerInfoList);
		WarmStandbyServerDict.add( "WarmStandbyServerInfo", WarmStandbyServerInfo);
		WarmStandbyServerDict.add( "Name", WarmStandbyServerName);
		WarmStandbyServerDict.add( "Channel", WarmStandbyServerChannel);
		WarmStandbyServerDict.add( "PerServiceNameSet", PerServiceNameSet);
		
		SessionChannelGroupDict.add( "SessionChannelGroup", SessionChannelGroup);
		SessionChannelGroupDict.add( "SessionChannelList", SessionChannelList);
		SessionChannelGroupDict.add( "SessionChannelInfo", SessionChannelInfo);
		SessionChannelGroupDict.add( "Name", SessionChannelInfoName);
		SessionChannelGroupDict.add( "ChannelSet", ChannelSet);
		SessionChannelGroupDict.add( "WarmStandbyChannelSet", ConsumerWarmStandbyChannelSet);
		SessionChannelGroupDict.add( "ReconnectAttemptLimit", ReconnectAttemptLimit);
		SessionChannelGroupDict.add( "ReconnectMinDelay", ReconnectMinDelay);
		SessionChannelGroupDict.add( "ReconnectMaxDelay", ReconnectMaxDelay);
		
		CONSUMER_GROUP = ConfigManager.acquire().new Branch();
		CONSUMER_GROUP.add(ConfigManager.ConsumerGroup,ConfigManager.ConsumerTagDict);
		CONSUMER_GROUP.complete();

		DEFAULT_CONSUMER = ConfigManager.acquire().new Branch();
		DEFAULT_CONSUMER.add(ConfigManager.ConsumerGroup,ConfigManager.ConsumerTagDict);
		DEFAULT_CONSUMER.add(ConfigManager.DefaultConsumer,ConfigManager.ConsumerTagDict);
		DEFAULT_CONSUMER.complete();

		CONSUMER_LIST = ConfigManager.acquire().new Branch();
		CONSUMER_LIST.add(ConfigManager.ConsumerGroup,ConfigManager.ConsumerTagDict);
		CONSUMER_LIST.add(ConfigManager.ConsumerList,ConfigManager.ConsumerTagDict);
		CONSUMER_LIST.complete();
		
		DICTIONARY_LIST = ConfigManager.acquire().new Branch();
		DICTIONARY_LIST.add(ConfigManager.DictionaryGroup,ConfigManager.DictionaryTagDict);
		DICTIONARY_LIST.add(ConfigManager.DictionaryList,ConfigManager.DictionaryTagDict);
		DICTIONARY_LIST.complete();
		
		CHANNEL_LIST = ConfigManager.acquire().new Branch();
		CHANNEL_LIST.add(ConfigManager.ChannelGroup,ConfigManager.ChannelTagDict);
		CHANNEL_LIST.add(ConfigManager.ChannelList,ConfigManager.ChannelTagDict);
		CHANNEL_LIST.complete();
		
		NIPROVIDER_GROUP = ConfigManager.acquire().new Branch();
		NIPROVIDER_GROUP.add(ConfigManager.NiProviderGroup,ConfigManager.NiProviderTagDict);
		NIPROVIDER_GROUP.complete();
		
		DEFAULT_NIPROVIDER = ConfigManager.acquire().new Branch();
		DEFAULT_NIPROVIDER.add(ConfigManager.NiProviderGroup,ConfigManager.NiProviderTagDict);
		DEFAULT_NIPROVIDER.add(ConfigManager.DefaultNiProvider,ConfigManager.NiProviderTagDict);
		DEFAULT_NIPROVIDER.complete();
		
		NIPROVIDER_LIST = ConfigManager.acquire().new Branch();
		NIPROVIDER_LIST.add(ConfigManager.NiProviderGroup,ConfigManager.NiProviderTagDict);
		NIPROVIDER_LIST.add(ConfigManager.NiProviderList,ConfigManager.NiProviderTagDict);
		NIPROVIDER_LIST.complete();
		
		DEFAULT_DIRECTORY = ConfigManager.acquire().new Branch();
		DEFAULT_DIRECTORY.add(ConfigManager.DirectoryGroup,ConfigManager.DirectoryTagDict);
		DEFAULT_DIRECTORY.add(ConfigManager.DefaultDirectory,ConfigManager.DirectoryTagDict);
		DEFAULT_DIRECTORY.complete();
		
		DIRECTORY_LIST = ConfigManager.acquire().new Branch();
		DIRECTORY_LIST.add(ConfigManager.DirectoryGroup,ConfigManager.DirectoryTagDict);
		DIRECTORY_LIST.add(ConfigManager.DirectoryList,ConfigManager.DirectoryTagDict);
		DIRECTORY_LIST.complete();
		
		IPROVIDER_GROUP = ConfigManager.acquire().new Branch();
		IPROVIDER_GROUP.add(ConfigManager.IProviderGroup,ConfigManager.IProviderTagDict);
		IPROVIDER_GROUP.complete();
		
		DEFAULT_IPROVIDER = ConfigManager.acquire().new Branch();
		DEFAULT_IPROVIDER.add(ConfigManager.IProviderGroup,ConfigManager.IProviderTagDict);
		DEFAULT_IPROVIDER.add(ConfigManager.DefaultIProvider,ConfigManager.IProviderTagDict);
		DEFAULT_IPROVIDER.complete();
		
		IPROVIDER_LIST = ConfigManager.acquire().new Branch();
		IPROVIDER_LIST.add(ConfigManager.IProviderGroup,ConfigManager.IProviderTagDict);
		IPROVIDER_LIST.add(ConfigManager.IProviderList,ConfigManager.IProviderTagDict);
		IPROVIDER_LIST.complete();
		
		SERVER_LIST = ConfigManager.acquire().new Branch();
		SERVER_LIST.add(ConfigManager.ServerGroup,ConfigManager.ServerTagDict);
		SERVER_LIST.add(ConfigManager.ServerList,ConfigManager.ServerTagDict);
		SERVER_LIST.complete();

		GLOBAL_CONFIG = ConfigManager.acquire().new Branch();
		GLOBAL_CONFIG.add(ConfigManager.GlobalConfig, ConfigManager.GlobalConfigDict);
		GLOBAL_CONFIG.complete();
		
		WARMSTANDBYGROUP_LIST = ConfigManager.acquire().new Branch();
		WARMSTANDBYGROUP_LIST.add(ConfigManager.WarmStandbyGroup, ConfigManager.WarmStandbyGroupDict);
		WARMSTANDBYGROUP_LIST.add(ConfigManager.WarmStandbyList, ConfigManager.WarmStandbyGroupDict);
		WARMSTANDBYGROUP_LIST.complete();
		
		WARMSTANDBYSERVER_LIST = ConfigManager.acquire().new Branch();
		WARMSTANDBYSERVER_LIST.add(ConfigManager.WarmStandbyServerInfoGroup, ConfigManager.WarmStandbyServerDict);
		WARMSTANDBYSERVER_LIST.add(ConfigManager.WarmStandbyServerInfoList, ConfigManager.WarmStandbyServerDict);
		WARMSTANDBYSERVER_LIST.complete();
		
		SESSIONCHANNEL_LIST = ConfigManager.acquire().new Branch();
		SESSIONCHANNEL_LIST.add(ConfigManager.SessionChannelGroup, ConfigManager.SessionChannelGroupDict);
		SESSIONCHANNEL_LIST.add(ConfigManager.SessionChannelList, ConfigManager.SessionChannelGroupDict);
		SESSIONCHANNEL_LIST.complete();
		
	}

	public static String AsciiValues[] = {
			"CapabilitiesEntry",
			"Channel",
			"ChannelSet",
			"DefaultConsumer",
			"DefaultDictionary",
			"DefaultDirectory",
			"DefaultIProvider",
			"DefaultNiProvider",
			"DictionariesProvidedEntry",
			"DictionariesUsedEntry",
			"Dictionary",
			"Directory",
			"EnumTypeDefFileName",
			"EnumTypeDefItemName",
			"FileName",
			"Host",
			"HsmInterface",
			"HsmMultAddress",
			"HsmPort",
			"InterfaceName",
			"ItemList",
			"Location",
			"Logger",
			"Name",
			"ObjectName",
			"Port",
			"Rate",
			"RdmFieldDictionaryFileName",
			"RdmFieldDictionaryItemName",
			"RecvAddress",
			"RecvPort",
			"SendAddress",
			"SendPort",
			"Server",
			"StatusText",
			"tcpControlPort",
			"Timeliness",
			"UnicastPort",
			"Vendor",
			"XmlTraceFileName",
			"ProxyHost",
			"ProxyPort",
			"WsProtocols",
			"WarmStandbyChannelSet",
			"WarmStandbyChannelName",
			"StartingActiveServer",
			"StandbyServerSet",
			"WarmStandbyMode",
			"WarmStandbyServerName",
			"WarmStandbyServerChannel",
			"PerServiceNameSet",
			"RestProxyHostName",
			"RestProxyPort",
			"PHDetectionTimeSchedule",
			"PreferredChannelName",
			"PreferredWSBChannelName",
			"SessionChannelSet"
	};
	
	public static String EnumeratedValues[] = {
		"ChannelType",
		"CompressionType",
		"EncryptedProtocolType",
		"DataState",
		"DictionaryType",
		"ServerType",
		"StatusCode",
		"StreamState"
	};

	public static String Int64Values[] = {
		"DictionaryID",
		"DispatchTimeoutApiThread",
		"ReconnectAttemptLimit",
		"ReconnectMaxDelay",
		"ReconnectMinDelay",
		"ReissueTokenAttemptLimit",
		"ReissueTokenAttemptInterval",
		"XmlTraceMaxFileSize",
		"WorkerEventPoolLimit",
		"ReactorChannelEventPoolLimit",
		"ReactorMsgEventPoolLimit",
		"ServiceDiscoveryRetryCount",
		"TunnelStreamMsgEventPoolLimit",
		"TunnelStreamStatusEventPoolLimit",
		"WatchlistObjectsPoolLimit",
		"SocketProtocolPoolLimit"
	};

	public static String UInt64Values[] = {
	    "AcceptDirMessageWithoutMinFilters",
		"AcceptingConsumerStatus",
		"AcceptingRequests",
		"AcceptMessageSameKeyButDiffStream",
		"AcceptMessageThatChangesService",
		"AcceptMessageWithoutAcceptingRequests",
		"AcceptMessageWithoutBeingLogin",
		"AcceptMessageWithoutQosInRange",
		"CompressionThreshold",
		"ConnectionPingTimeout",
		"ConnectionMinPingTimeout",
		"DictionaryRequestTimeOut",
		"DirectoryRequestTimeOut",
		"DisconnectOnGap",
		"EnableSessionManagement", 
		"EnforceAckIDValidation",
		"EnumTypeFragmentSize",
		"FieldDictionaryFragmentSize",
		"GuaranteedOutputBuffers",
		"HsmInterval",
		"IncludeDateInLoggerOutput",
		"InitializationTimeout",
		"ItemCountHint",
		"IsSource",
		"LoginRequestTimeOut",
		"MaxDispatchCountApiThread",
		"MaxDispatchCountUserThread",
		"MaxOutstandingPosts",
		"MergeSourceDirectoryStreams",
		"MsgKeyInUpdates",
		"ndata",
		"nmissing",
		"nrreq",
		"NumInputBuffers",
		"ObeyOpenWindow",
		"PacketTTL",
		"pktPoolLimitHigh",
		"pktPoolLimitLow",
		"PostAckTimeout",
		"RecoverUserSubmitSourceDirectory",
		"RefreshFirstRequired",
		"RemoveItemsOnDisconnect",
		"RequestTimeout",
		"RestRequestTimeOut",
		"ServerSharedSocket",
		"ServiceCountHint",
		"ServiceId",
		"ServiceState",
		"SupportsOutOfBandSnapshots",
		"SupportsQoSRange",
		"SysRecvBufSize",
		"SysSendBufSize",
		"HighWaterMark",
		"tbchold",
		"TcpNodelay",
		"tdata",
		"tpphold",
		"trreq",
		"twait",
		"userQLimit",
		"DirectWrite",
		"XmlTraceHex",
		"XmlTraceMaxFileSize",
		"XmlTracePing",
		"XmlTraceRead",
		"XmlTraceToFile",		
		"XmlTraceToMultipleFiles",
		"XmlTraceToStdout",
		"XmlTraceWrite",
		"EnableRtt",
		"MaxFragmentSize",
		"WsMaxMsgSize",
		"DefaultServiceID",
		"JsonExpandedEnumFields",
		"CatchUnknownJsonFids",
		"CatchUnknownJsonKeys",
		"CloseChannelFromConverterFailure",
		"OpenLimit",
		"OpenWindow",
		"LoadFactor",
		"JsonConverterPoolsSize",
		"SendJsonConvError",
<<<<<<< HEAD
		"SessionEnhancedItemRecovery",
		"UpdateTypeFilter",
		"NegativeUpdateTypeFilter"
=======
		"EnablePreferredHostOptions",
		"PHDetectionTimeInterval",
		"PHFallBackWithInWSBGroup",
		"SessionEnhancedItemRecovery"
>>>>>>> b159fcb4
	};
	public static String DoubleValues[] = {
		"TokenReissueRatio"	
	};
	public static String NodesThatRequireName[] = {
		"Channel",
		"Consumer",
		"Dictionary",
		"Directory",
		"IProvider",
		"NiProvider",
		"Service",
		"Server"
	};
	
	static ConfigManager acquire() 
	{
		if(_configManager==null)
			_configManager = new ConfigManager();
		
		return _configManager;
	}
	
	 ConfigAttributes createConfigAttributes()
	{
		return( new ConfigAttributes());
	}

	static StringBuilder stringMaker() 
	{
		return _stringMaker;
	}

	static String nodeName(int nodeId) 
	{
		return _nodeAsText.get( nodeId );
	}

	static void addNodeText(int tagId, String tagName) 
	{
		_nodeAsText.put( tagId, tagName );
	}
	
	static Long convertQosRate(String rate)
	{
		switch(rate)
		{
		case"Rate::JustInTimeConflated":
			return Long.valueOf(OmmQos.Rate.JUST_IN_TIME_CONFLATED);
		case "Rate::TickByTick":
			return Long.valueOf(OmmQos.Rate.TICK_BY_TICK);
		default:
			try
			{
				return Long.parseLong(rate);
			}
			catch(NumberFormatException excp)
			{
				return null;
			}
		}
	}
	
	static Long convertQosTimeliness(String timeliness)
	{
		switch(timeliness)
		{
		case"Timeliness::RealTime":
			return Long.valueOf(OmmQos.Timeliness.REALTIME);
		case "Timeliness::InexactDelayed":
			return Long.valueOf(OmmQos.Timeliness.INEXACT_DELAYED);
		default:	
			try
			{
				return Long.parseLong(timeliness);
			}
			catch(NumberFormatException excp)
			{
				return null;
			}
		}
	}
	
	static Integer convertDomainType(String domainType)
	{
		switch (domainType)
		{
		case "MMT_LOGIN":
			return EmaRdm.MMT_LOGIN;
		case "MMT_DIRECTORY":
			return EmaRdm.MMT_DIRECTORY;
		case "MMT_DICTIONARY":
			return EmaRdm.MMT_DICTIONARY;
		case "MMT_MARKET_PRICE":
			return EmaRdm.MMT_MARKET_PRICE;
		case "MMT_MARKET_BY_ORDER":
			return EmaRdm.MMT_MARKET_BY_ORDER;
		case "MMT_MARKET_BY_PRICE":
			return EmaRdm.MMT_MARKET_BY_PRICE;
		case "MMT_MARKET_MAKER":
			return EmaRdm.MMT_MARKET_MAKER;
		case "MMT_SYMBOL_LIST":
			return EmaRdm.MMT_SYMBOL_LIST;
		case "MMT_SERVICE_PROVIDER_STATUS":
			return EmaRdm.MMT_SERVICE_PROVIDER_STATUS;
		case "MMT_HISTORY":
			return EmaRdm.MMT_HISTORY;
		case "MMT_HEADLINE":
			return EmaRdm.MMT_HEADLINE;
		case "MMT_STORY":
			return EmaRdm.MMT_STORY;
		case "MMT_REPLAYHEADLINE":
			return EmaRdm.MMT_REPLAYHEADLINE;
		case "MMT_REPLAYSTORY":
			return EmaRdm.MMT_REPLAYSTORY;
		case "MMT_TRANSACTION":
			return EmaRdm.MMT_TRANSACTION;
		case "MMT_YIELD_CURVE":
			return EmaRdm.MMT_YIELD_CURVE;
		case "MMT_CONTRIBUTION":
			return EmaRdm.MMT_CONTRIBUTION;
		case "MMT_PROVIDER_ADMIN":
			return EmaRdm.MMT_PROVIDER_ADMIN;
		case "MMT_ANALYTICS":
			return EmaRdm.MMT_ANALYTICS;
		case "MMT_REFERENCE":
			return EmaRdm.MMT_REFERENCE;
		case "MMT_NEWS_TEXT_ANALYTICS":
			return EmaRdm.MMT_NEWS_TEXT_ANALYTICS;
		case "MMT_SYSTEM":
			return EmaRdm.MMT_SYSTEM;
		default:
			try
			{
				return Integer.parseInt(domainType);
			}
			catch(NumberFormatException excp)
			{
				return null;
			}
		}
	}

	class TagDictionary 
	{
		Hashtable<String, Integer> dict = new Hashtable<String, Integer>();

		void add(String tagName, int tagId)
		{
			dict.put( tagName, tagId );
			ConfigManager.addNodeText( tagId, tagName );
		}

		 Integer get(String name) 
		{
			Integer tagId = dict.get(name);
			return tagId;
		}

		 boolean isEmpty() 
		{
			return(dict.isEmpty());
		}

		/* String nodeName(int nodeId) 
		{
			String nodeName = dictText.get(nodeId);
			if( nodeName == null )
				nodeName = "Unknown";
			
			return nodeName;
		}*/
	}

	class Branch 
	{
		ArrayList<Integer> branchAsNumeric = new ArrayList<Integer>();
		ArrayList<String> branchAsString = new ArrayList<String>();

		String branchName;
		
		 void add(int nodeId,TagDictionary dictionary) 
		{
			branchAsNumeric.add(nodeId);
			branchAsString.add(ConfigManager.nodeName(nodeId));
		}

		void complete()
		{
			ConfigManager.stringMaker().append(branchAsString.get(0));

			for(int i = 1; i < branchAsNumeric.size(); i++)
			{
				_stringMaker.append("|");
				_stringMaker.append(branchAsString.get(i));
			}
			branchName = _stringMaker.toString();
			_stringMaker.setLength(0);
		}
		
		 int size() 
		{
			return branchAsNumeric.size();
		}
		
		@Override
		public String toString()
		{
			return branchName;
		}

		 int get(int i) 
		{
			return branchAsNumeric.get(i);
		}

		 String nodeAsString(int findNodeId) 
		{
			for( int i = 0; i < branchAsNumeric.size(); i++)
			{
				int nodeId = branchAsNumeric.get(i);
				if(nodeId == findNodeId)
				{
					return(branchAsString.get(i));
				}
			}
			return "Unknown";
		}
	}
	
	class ConfigAttributes
	{
		Map<Integer, List<ConfigElement>> _list;
		
		 ConfigAttributes()
		{
			_list = new LinkedHashMap<Integer, List<ConfigElement>>();
			
		}
		 
		 Map<Integer, List<ConfigElement>> getList()
		 {			 
			return _list;
		 }
		 
		List<ConfigElement> getConfigElementList(int attributeId)
		{
			return _list.get(attributeId);
		}
		
		 void put(int id, ConfigElement element) 
		{
			if ( !_list.containsKey(id) )
			{
				List<ConfigElement> arrayList = new ArrayList<>();
				arrayList.add(element);
				
				_list.put(id, arrayList);
			}
			else
			{
				_list.get(id).add(element);
			}
		}

		 void dump(String space) 
		{
			if( _list.size() > 0 )
			{
				String aspace = space+" ";

				Set<Integer> keys = _list.keySet();
				for(Integer k:keys)
				{
					List<ConfigElement> ceList = _list.get(k);
					
					for(int index = 0 ; index < ceList.size(); index++ )
					{
						ConfigElement ce = ceList.get(index);
						System.out.format("%s___ %s (Key:%d) - %s\n",aspace,ce._name,k,ce._valueStr);
					}
				}
			}
		}

		Object getValue(int attributeId)
		{
			List<ConfigElement> list = _list.get(attributeId);
			
			if ( list != null )
			{
				ConfigElement ce = list.get(list.size()-1);
				if( ce != null )
					return ce.value();
			}
		
			return null;
		}
		
		Object getElement(int attributeId)
		{
			List<ConfigElement> list = _list.get(attributeId);
			
			if ( list != null )
			{
				ConfigElement ce = list.get(list.size()-1);
				if( ce != null )
					return ce;
			}
		
			return null;
		}

		boolean setValue( int attributeId, String newValue, int dataType )
		{
			Set<Integer> keys = _list.keySet();
			for(Integer k:keys)
			{
				if(k == attributeId)
				{
					List<ConfigElement> list = _list.get(k);
					ConfigElement ce = list.get(list.size() - 1);
					if( dataType == ConfigElement.Type.Ascii )
						ce.setAsciiValue(newValue);
					
					return true;
				}
			}
			
			return false;
		}

		 ConfigElement getPrimitiveValue(int id) 
		{
			 List<ConfigElement> list = _list.get(id);
				
			if ( list != null )
			{
				ConfigElement ce = list.get(list.size()-1);
				if( ce != null )
					return ce;
			}
		
			return null;
		}
	}
	
	 abstract class ConfigElement 
	{
		int _type;
		String _name;
		XMLnode _parent;
		String _valueStr;
		int _tagId;

		 final class Type
		{
			 final static int Int64 = 0;
			 final static int UInt64 = 1;
			 final static int Ascii = 2;
			 final static int Enum = 3;
			 final static int Boolean = 4;
			 final static int Double = 5;
		};

		 ConfigElement( XMLnode  parent )
		{
			this._parent = parent;
		}

		abstract  Object value();
		
		int type()
		{
			return _type;
		}

		void setAsciiValue(String newValue) {}

		 int intValue() 
		{
			try 
			{
				throw new Exception("intValue() not implemented");
			} catch (Exception e) {
				e.printStackTrace();
			}
			
			return 0;
		}

		 int intLongValue() 
		{
			try 
			{
				throw new Exception("intLongValue() not implemented");
			} catch (Exception e) {
				e.printStackTrace();
			}
			
			return 0;
		}

		 String asciiValue() 
		{
			try 
			{
				throw new Exception("asciiValue() not implemented");
			} catch (Exception e) {
				e.printStackTrace();
			}
			
			return null;
		}

		boolean booleanValue() {
			try 
			{
				throw new Exception("booleanValue() not implemented");
			} catch (Exception e) {
				e.printStackTrace();
			}
			
			return false;
		}
		 
		double doubleValue() {
			try 
			{
				throw new Exception("doubleValue() not implemented");
			} catch (Exception e) {
				e.printStackTrace();
			}
			
			return 0;
		}
		
	}

	class IntConfigElement extends ConfigElement
	{
		int intValue;
		Integer intObject;
		
		 IntConfigElement(XMLnode parent, int type, int value) 
		{
			super( parent);
			this._type = type;
			intValue = value;
		}

		@Override
		 Object value() 
		{
			if( intObject == null )
				intObject = Integer.valueOf(intValue);
			
			return intObject;
		}
		
		 boolean booleanValue() 
		{
			Integer intValue = (Integer) value();
			if( intValue.intValue() == 1 )
				return true;
			else
				return false;
		}
		
		 int intValue() 
		{
			return( ((Integer)value()).intValue() );
		}
	}

	class LongConfigElement extends ConfigElement
	{
		long longValue;
		Long longObject;

		 LongConfigElement(XMLnode parent, int type, long value) 
		{
			super( parent);
			this._type = type;
			longValue = value;
		}

		 long longValue()
		{
			return longValue;
		}

		 int intLongValue() 
		{
			return (int) longValue;
		}

		@Override
		 Object value() 
		{
			if( longObject == null )
				longObject = Long.valueOf(longValue);
			
			return longObject;
		}
		
		 boolean booleanValue() 
		{
			Long longValue = (Long) value();
			if( longValue.longValue() == 1 )
				return true;
			else
				return false;
		}
	}

	class AsciiConfigElement extends ConfigElement
	{
		String asciiValue;
		
		 AsciiConfigElement(XMLnode parent, String value) 
		{
			super( parent);
			asciiValue = value;
		}
		
		 String asciiValue()
		{
			return asciiValue; 
		}

		@Override
		 Object value() 
		{
			return asciiValue;
		}
		
		 void setAsciiValue(String value) 
		{
			asciiValue = value;
		}
	}
	
	class DoubleConfigElement extends ConfigElement
	{
		double doubleValue;
		Double doubleObject;
		
		DoubleConfigElement(XMLnode parent, int type, double value) 
		{
			super( parent);
			this._type = type;
			doubleValue = value;
		}
		
		 double doubleValue()
		{
			return doubleValue; 
		}

		@Override
		 Object value() 
		{
			if( doubleObject == null )
				doubleObject = Double.valueOf(doubleValue);
			
			return doubleObject;
		}
		
		 void setDoubleValue(double value) 
		{
			 doubleValue = value;
		}
	}
}
<|MERGE_RESOLUTION|>--- conflicted
+++ resolved
@@ -1,1517 +1,1512 @@
-/*|-----------------------------------------------------------------------------
- *|            This source code is provided under the Apache 2.0 license
- *|  and is provided AS IS with no warranty or guarantee of fit for purpose.
- *|                See the project's LICENSE.md for details.
- *|           Copyright (C) 2020-2025 LSEG. All rights reserved.
- *|-----------------------------------------------------------------------------
- */
-
-package com.refinitiv.ema.access;
-
-import java.util.ArrayList;
-import java.util.Hashtable;
-import java.util.LinkedHashMap;
-import java.util.List;
-import java.util.Map;
-import java.util.Set;
-
-import com.refinitiv.ema.access.ConfigReader.XMLnode;
-import com.refinitiv.ema.rdm.EmaRdm;
-
-class ConfigManager
-{
-	private static ConfigManager _configManager;
-	static Hashtable<Integer, String> _nodeAsText;
-	
-	static TagDictionary ConsumerTagDict;
-	static TagDictionary ChannelTagDict;
-	static TagDictionary DictionaryTagDict;
-	static TagDictionary NiProviderTagDict;
-	static TagDictionary DirectoryTagDict;
-	static TagDictionary ServiceTagDict;
-	static TagDictionary IProviderTagDict;
-	static TagDictionary ServerTagDict;
-	static TagDictionary GlobalConfigDict;
-	static TagDictionary WarmStandbyGroupDict;
-	static TagDictionary WarmStandbyServerDict;
-	static TagDictionary SessionChannelGroupDict;
-	
-	static Branch DEFAULT_CONSUMER;
-	static Branch DEFAULT_NIPROVIDER;
-	static Branch DEFAULT_IPROVIDER;
-	static Branch DEFAULT_DIRECTORY;
-	static Branch CONSUMER_GROUP;
-	static Branch CONSUMER_LIST;
-	static Branch NIPROVIDER_GROUP;
-	static Branch NIPROVIDER_LIST;
-	static Branch IPROVIDER_GROUP;
-	static Branch IPROVIDER_LIST;
-	static Branch DICTIONARY_LIST;
-	static Branch CHANNEL_LIST;
-	static Branch SERVER_LIST;
-	static Branch GLOBAL_CONFIG;
-	static Branch DIRECTORY_LIST;
-	static Branch WARMSTANDBYGROUP_LIST;
-	static Branch WARMSTANDBYSERVER_LIST;
-	static Branch SESSIONCHANNEL_LIST;
-	
-	
-	private static StringBuilder _stringMaker;
-	
-	static String ConfigName = "EmaConfig";
-	
-	static int ROOT = 1001;
-	
-	// Consumer
-	public static final int ConsumerGroup = 1;
-	public static final int DefaultConsumer = 2;
-	public static final int ConsumerList = 3;
-	public static final int Consumer = 4;
-	
-	public static final int ConsumerName = 5;
-	public static final int ConsumerChannelName = 6;
-	public static final int ConsumerLoggerName = 7;
-	public static final int ConsumerDictionaryName = 8;
-	
-	public static final int CatchUnhandledException = 9;
-	public static final int ConsumerCatchUnhandledException = 10;
-	public static final int ChannelSet = 11;
-	public static final int DictionaryRequestTimeOut = 12;
-	public static final int DirectoryRequestTimeOut = 13;
-	public static final int DispatchTimeoutApiThread = 14;
-	public static final int ItemCountHint = 15;
-	public static final int LoginRequestTimeOut = 16;
-	public static final int MaxDispatchCountApiThread = 17;
-	public static final int MaxDispatchCountUserThread = 18;
-	public static final int MaxOutstandingPosts = 19;
-	public static final int ObeyOpenWindow = 20;
-
-	public static final int PostAckTimeout = 21;
-	public static final int RequestTimeout = 22;
-	public static final int ServiceCountHint = 23;
-	
-	public static final int ConnectionPingTimeout = 24;
-	public static final int GuaranteedOutputBuffers = 25;
-	public static final int InterfaceName = 26;
-	public static final int NumInputBuffers = 27;
-	public static final int SysRecvBufSize = 28;
-	public static final int SysSendBufSize = 29;
-	public static final int XmlTraceFileName = 30;
-	public static final int XmlTraceHex = 31;
-	public static final int XmlTraceMaxFileSize = 32;
-	public static final int XmlTracePing = 33;
-	public static final int XmlTraceRead = 34;
-	public static final int XmlTraceToFile = 35;
-	public static final int XmlTraceToMultipleFiles = 36;
-	public static final int XmlTraceToStdout = 37;
-	public static final int XmlTraceWrite = 38;
-	public static final int HighWaterMark = 39;
-	public static final int ConnectionMinPingTimeout = 40;
-	public static final int MsgKeyInUpdates = 41;
-	public static final int ReconnectAttemptLimit = 42;
-	public static final int ReconnectMaxDelay = 43;	
-	public static final int ReconnectMinDelay = 44;
-	public static final int RestRequestTimeout = 45;
-	public static final int TokenReissueRatio = 46;
-	public static final int ReissueTokenAttemptLimit = 47;
-	public static final int ReissueTokenAttemptInterval = 48;
-	public static final int EnableRtt = 49;
-	public static final int DefaultServiceID = 50;
-	public static final int JsonExpandedEnumFields = 51;
-	public static final int CatchUnknownJsonFids = 52;
-	public static final int CatchUnknownJsonKeys = 53;
-	public static final int CloseChannelFromConverterFailure = 54;
-
-	public static final int SendJsonConvError = 55;
-	
-	public static final int RestProxyHostName = 56;
-	public static final int RestProxyPort = 57;
-	
-	public static final int SessionChannel = 58;
-
-<<<<<<< HEAD
-	public static final int UpdateTypeFilter = 59;
-	public static final int NegativeUpdateTypeFilter = 60;
-=======
-	public static final int EnablePreferredHostOptions = 58;
-	public static final int PreferredDetectionTimeSchedule = 59;
-	public static final int PreferredDetectionTimeInterval = 60;
-	public static final int PreferredChannelName = 61;
-	public static final int PreferredWSBChannelName = 62;
-	public static final int PreferredFallBackWithInWSBGroup = 63;
->>>>>>> b159fcb4
-
-	// Channel: Global
-	public static final int ChannelGroup = 100;
-	public static final int ChannelList = 101;
-	public static final int Channel = 102;
-	public static final int ChannelName = 103;
-	public static final int ChannelType = 104;
-	public static final int ChannelInitTimeout = 105;
-	public static final int ServiceDiscoveryRetryCount = 106;
-	public static final int JsonConverterPoolsSize = 107;
-	
-	// Channel: Socket, HTTP, Encrypted, WebSocket
-	public static final int ChannelCompressionThreshold = 200;
-	public static final int ChannelCompressionType = 201;
-	public static final int ChannelHost = 202;
-	public static final int ChannelObjectName = 203;
-	public static final int ChannelPort = 204;
-	public static final int ChannelTcpNodelay = 205;
-	public static final int ChannelDirectSocketWrite = 206;
-	public static final int ChannelProxyHost = 207;
-	public static final int ChannelProxyPort = 208;
-	public static final int ChannelEnableSessionMgnt = 209;
-	public static final int ChannelLocation = 210;
-	public static final int EncryptedProtocolType = 211;
-	public static final int WsProtocols = 212;
-	public static final int WsMaxMsgSize = 213;
-
-	// Channel: Multicast
-	public static final int ChannelDisconnectOnGap = 300;
-	public static final int ChannelHsmInterface = 301;
-	public static final int ChannelHsmInterval = 302;
-	public static final int ChannelHsmMultAddress = 303;
-	public static final int ChannelHsmPort = 304;
-	public static final int Channelndata = 305;
-	public static final int Channelnmissing = 306;
-	public static final int Channelnrreq = 307;
-	public static final int ChannelPacketTTL = 308;
-	public static final int ChannelpktPoolLimitHigh = 309;
-	public static final int ChannelpktPoolLimitLow = 310;
-	public static final int ChannelRecvAddress = 311;
-	public static final int ChannelRecvPort = 312;
-	public static final int ChannelSendAddress = 313;
-	public static final int ChannelSendPort = 314;
-	public static final int Channeltbchold = 315;
-	public static final int ChanneltcpControlPort = 316;
-	public static final int Channeltdata = 317;
-	public static final int Channeltpphold = 318;
-	public static final int Channeltrreq = 319;
-	public static final int Channeltwait = 320;
-	public static final int ChannelUnicastPort = 321;
-	public static final int ChanneluserQLimit = 322;
-		
-	// Dictionary	
-	public static final int DictionaryGroup = 400;
-	public static final int DefaultDictionary = 401;
-	public static final int DictionaryList = 402;
-	public static final int Dictionary = 403;
-	public static final int DictionaryName = 404;
-	public static final int DictionaryType = 405;
-	public static final int DictionaryEnumTypeDefFileName = 406;
-	public static final int DictionaryRDMFieldDictFileName = 407;
-	public static final int DictionaryDictionaryID = 408;
-	public static final int DictionaryRdmFieldDictionaryItemName = 409;
-	public static final int DictionaryEnumTypeDefItemName = 410;
-	public static final int DictionaryFieldDictFragmentSize = 411;
-	public static final int DictionaryEnumTypeFragmentSize = 412;
-	
-	// NIProvider
-	public static final int NiProviderGroup = 500;
-	public static final int DefaultNiProvider = 501;
-	public static final int NiProviderList = 502;
-	public static final int NiProvider = 503;
-	
-	public static final int NiProviderName = 504;
-	public static final int NiProviderChannelName = 505;
-	public static final int NiProviderDirectoryName = 506;
-	public static final int NiProviderRefreshFirstRequired = 507;
-	public static final int NiProviderMergeSourceDirectoryStreams = 508;
-	public static final int NiProviderRecoverUserSubmitSourceDirectory = 509;
-	public static final int NiProviderRemoveItemsOnDisconnect = 510;
-	
-	// Directory
-	public static final int DirectoryGroup = 600;
-	public static final int DefaultDirectory = 601;
-	public static final int DirectoryList = 602;
-	public static final int Directory = 603;
-	public static final int DirectoryName = 604;
-	
-	// Service
-	public static final int Service = 605;
-	public static final int ServiceName = 606;
-	public static final int ServiceInfoFilter = 607;
-	public static final int ServiceInfoFilterServiceId = 608;
-	public static final int ServiceInfoFilterVendor = 609;
-	public static final int ServiceInfoFilterIsSource = 610;
-	public static final int ServiceInfoFilterCapabilities = 611;
-	public static final int ServiceInfoFilterCapabilitiesCapabilitiesEntry = 612;
-	public static final int ServiceInfoFilterDictionariesProvided = 613;
-	public static final int ServiceInfoFilterDictionariesProvidedDictionariesProvidedEntry = 614;
-	public static final int ServiceInfoFilterDictionariesUsed = 615;
-	public static final int ServiceInfoFilterDictionariesUsedDictionariesUsedEntry = 616;
-	public static final int ServiceInfoFilterQoS = 617;
-	public static final int ServiceInfoFilterQoSEntry = 618;
-	public static final int ServiceInfoFilterQoSEntryTimeliness = 619;
-	public static final int ServiceInfoFilterQoSEntryRate = 620;
-	public static final int ServiceInfoFilterSupportsQoSRange = 621;
-	public static final int ServiceInfoFilterItemList = 622;
-	public static final int ServiceInfoFilterAcceptingConsumerStatus = 623;
-	public static final int ServiceInfoFilterSupportsOutOfBandSnapshots = 624;
-	public static final int ServiceStateFilter = 625;
-	public static final int ServiceStateFilterServiceState = 626;
-	public static final int ServiceStateFilterAcceptingRequests = 627;
-	public static final int ServiceStateFilterStatus = 628;
-	public static final int ServiceStateFilterStatusStreamState = 629;
-	public static final int ServiceStateFilterStatusDataState = 630;
-	public static final int ServiceStateFilterStatusStatusCode = 631;
-	public static final int ServiceStateFilterStatusStatusText = 632;
-	public static final int ServiceLoadFilter = 633;
-	public static final int ServiceLoadFilterOpenLimit = 634;
-	public static final int ServiceLoadFilterOpenWindow = 635;
-	public static final int ServiceLoadFilterLoadFactor = 636;
-
-	// IProvider
-	public static final int IProviderGroup = 800;
-	public static final int DefaultIProvider = 801;
-	public static final int IProviderList = 802;
-	public static final int IProvider = 803;
-	
-	public static final int IProviderName = 804;
-	public static final int IProviderServerName = 805;
-	public static final int IProviderDirectoryName = 806;
-	public static final int IProviderRefreshFirstRequired = 807;
-	public static final int IProviderAcceptMessageWithoutAcceptingRequests = 808;
-	public static final int IProviderAcceptDirMessageWithoutMinFilters = 809;
-	public static final int IProviderAcceptMessageWithoutBeingLogin = 810;
-	public static final int IProviderAcceptMessageSameKeyButDiffStream = 811;
-	public static final int IProviderAcceptMessageThatChangesService = 812;
-	public static final int IProviderAcceptMessageWithoutQosInRange = 813;
-	public static final int IProviderEnforceAckIDValidation = 814;
-	
-	// Server: Global
-	public static final int ServerGroup = 900;
-	public static final int ServerList = 901;
-	public static final int Server = 902;
-	public static final int ServerName = 903;
-	public static final int ServerType = 904;
-	public static final int ServerInitTimeout = 905;
-	public static final int ServerWsProtocols = 906;
-	public static final int ServerMaxFragmentSize = 907;
-	public static final int ServerSharedSocket = 908;
-
-	// Server: Socket
-	public static final int ServerCompressionThreshold = 1000;
-	public static final int ServerCompressionType = 1001;
-	public static final int ServerPort = 1002;
-	public static final int ServerTcpNodelay = 1003;
-	public static final int ServerDirectSocketWrite = 1004;
-
-	// GlobalConfig
-	public static final int GlobalConfig = 1100;
-	public static final int WorkerEventPoolLimit = 1101;
-	public static final int ReactorChannelEventPoolLimit = 1102;
-	public static final int ReactorMsgEventPoolLimit = 1103;
-	public static final int TunnelStreamMsgEventPoolLimit = 1104;
-	public static final int TunnelStreamStatusEventPoolLimit = 1105;
-	public static final int WatchlistObjectsPoolLimit = 1106;
-	public static final int SocketProtocolPoolLimit = 1108;
-
-	// WarmStandby
-	public static final int ConsumerWarmStandbyChannelSet = 1200;
-	
-	// WarmStandbyGroup
-	public static final int WarmStandbyGroup = 1201;
-	public static final int WarmStandbyList = 1202;
-	public static final int WarmStandbyChannel = 1203;
-	public static final int WarmStandbyChannelName = 1204;
-	public static final int StartingActiveServer = 1205;
-	public static final int StandbyServerSet = 1206;
-	public static final int WarmStandbyMode = 1207;
-	
-	// WarmStandbyServerInfo
-	public static final int WarmStandbyServerInfoGroup = 1208;
-	public static final int WarmStandbyServerInfoList = 1209;
-	public static final int WarmStandbyServerInfo = 1210;
-	public static final int WarmStandbyServerName = 1211;
-	public static final int WarmStandbyServerChannel = 1212;
-	public static final int PerServiceNameSet = 1213;
-	
-	// SessionChannel
-	
-	public static final int ConsumerSessionChannelSet = 1300;
-	public static final int ConsumerSessionEnhancedItemRecovery = 1301;
-	
-	public static final int SessionChannelGroup = 1305;
-	public static final int SessionChannelList = 1306;
-	public static final int SessionChannelInfo = 1307;
-	public static final int SessionChannelInfoName = 1308;
-	
-	public static final int MAX_UINT16 = 0xFFFF;
-	
-	static
-	{
-		_stringMaker = new StringBuilder(512);
-		_nodeAsText = new Hashtable<Integer,String>();
-		
-		ConsumerTagDict = acquire().new TagDictionary();
-		ChannelTagDict = acquire().new TagDictionary();
-		DictionaryTagDict = acquire().new TagDictionary();
-		NiProviderTagDict = acquire().new TagDictionary();
-		DirectoryTagDict = acquire().new TagDictionary();
-		ServiceTagDict = acquire().new TagDictionary();
-		IProviderTagDict = acquire().new TagDictionary();
-		ServerTagDict = acquire().new TagDictionary();
-		GlobalConfigDict = acquire().new TagDictionary();
-		WarmStandbyGroupDict = acquire().new TagDictionary();
-		WarmStandbyServerDict = acquire().new TagDictionary();
-		SessionChannelGroupDict = acquire().new TagDictionary();
-		
-		ConsumerTagDict.add( "ConsumerGroup",ConsumerGroup );
-		ConsumerTagDict.add( "DefaultConsumer",DefaultConsumer );
-		ConsumerTagDict.add( "ConsumerList",ConsumerList );
-		ConsumerTagDict.add( "Consumer",Consumer );
-		
-		ConsumerTagDict.add( "Name",ConsumerName );
-		ConsumerTagDict.add( "Channel",ConsumerChannelName );
-		ConsumerTagDict.add( "ChannelSet",ChannelSet );
-		ConsumerTagDict.add( "Logger",ConsumerLoggerName );
-		ConsumerTagDict.add( "Dictionary",ConsumerDictionaryName );
-		ConsumerTagDict.add( "WarmStandbyChannelSet", ConsumerWarmStandbyChannelSet);
-		
-		ConsumerTagDict.add( "CatchUnhandledException",CatchUnhandledException );
-		ConsumerTagDict.add( "DictionaryRequestTimeOut",DictionaryRequestTimeOut );
-		ConsumerTagDict.add( "DirectoryRequestTimeOut",DirectoryRequestTimeOut );
-		ConsumerTagDict.add( "DispatchTimeoutApiThread",DispatchTimeoutApiThread );
-		ConsumerTagDict.add( "ItemCountHint",ItemCountHint );
-		ConsumerTagDict.add( "LoginRequestTimeOut",LoginRequestTimeOut );
-		ConsumerTagDict.add( "MaxDispatchCountApiThread",MaxDispatchCountApiThread );
-		ConsumerTagDict.add( "MaxDispatchCountUserThread",MaxDispatchCountUserThread );
-		ConsumerTagDict.add( "MaxOutstandingPosts",MaxOutstandingPosts );
-		ConsumerTagDict.add( "ObeyOpenWindow",ObeyOpenWindow );
-		ConsumerTagDict.add( "PostAckTimeout",PostAckTimeout );
-		ConsumerTagDict.add( "ReissueTokenAttemptLimit",ReissueTokenAttemptLimit );
-		ConsumerTagDict.add( "ReissueTokenAttemptInterval",ReissueTokenAttemptInterval );
-		ConsumerTagDict.add( "RequestTimeout",RequestTimeout );
-		ConsumerTagDict.add( "RestRequestTimeOut",RestRequestTimeout );
-		ConsumerTagDict.add( "ServiceCountHint",ServiceCountHint );
-		ConsumerTagDict.add( "TokenReissueRatio",TokenReissueRatio );
-		ConsumerTagDict.add( "MsgKeyInUpdates",MsgKeyInUpdates );
-		ConsumerTagDict.add( "ReconnectAttemptLimit",ReconnectAttemptLimit );		
-		ConsumerTagDict.add( "ReconnectMaxDelay",ReconnectMaxDelay );
-		ConsumerTagDict.add( "ReconnectMinDelay",ReconnectMinDelay );
-		ConsumerTagDict.add( "XmlTraceFileName",XmlTraceFileName );		
-		ConsumerTagDict.add( "XmlTraceHex", XmlTraceHex );
-		ConsumerTagDict.add( "XmlTraceMaxFileSize", XmlTraceMaxFileSize );
-		ConsumerTagDict.add( "XmlTracePing", XmlTracePing );
-		ConsumerTagDict.add( "XmlTraceRead",XmlTraceRead );
-		ConsumerTagDict.add( "XmlTraceToFile",XmlTraceToFile );
-		ConsumerTagDict.add( "XmlTraceToMultipleFiles",XmlTraceToMultipleFiles );
-		ConsumerTagDict.add( "XmlTraceToStdout",XmlTraceToStdout );
-		ConsumerTagDict.add( "XmlTraceWrite",XmlTraceWrite );
-		ConsumerTagDict.add( "EnableRtt",EnableRtt );
-		ConsumerTagDict.add("DefaultServiceID", DefaultServiceID);
-		ConsumerTagDict.add("JsonExpandedEnumFields", JsonExpandedEnumFields);
-		ConsumerTagDict.add("CatchUnknownJsonFids", CatchUnknownJsonFids);
-		ConsumerTagDict.add("CatchUnknownJsonKeys", CatchUnknownJsonKeys);
-		ConsumerTagDict.add("CloseChannelFromConverterFailure", CloseChannelFromConverterFailure);
-		ConsumerTagDict.add("SendJsonConvError", SendJsonConvError);
-		ConsumerTagDict.add("RestProxyHostName", RestProxyHostName);
-		ConsumerTagDict.add("RestProxyPort", RestProxyPort);
-		ConsumerTagDict.add("EnablePreferredHostOptions", EnablePreferredHostOptions);
-		ConsumerTagDict.add("PHDetectionTimeSchedule", PreferredDetectionTimeSchedule);
-		ConsumerTagDict.add("PHDetectionTimeInterval", PreferredDetectionTimeInterval);
-		ConsumerTagDict.add("PreferredChannelName", PreferredChannelName);
-		ConsumerTagDict.add("PreferredWSBChannelName", PreferredWSBChannelName);
-		ConsumerTagDict.add("PHFallBackWithInWSBGroup", PreferredFallBackWithInWSBGroup);
-		ConsumerTagDict.add("SessionChannelSet", ConsumerSessionChannelSet);
-		ConsumerTagDict.add("SessionEnhancedItemRecovery", ConsumerSessionEnhancedItemRecovery);
-		ConsumerTagDict.add("UpdateTypeFilter", UpdateTypeFilter);
-		ConsumerTagDict.add("NegativeUpdateTypeFilter", NegativeUpdateTypeFilter);
-
-		ChannelTagDict.add( "ChannelGroup",ChannelGroup );
-		ChannelTagDict.add( "ChannelList",ChannelList );
-		ChannelTagDict.add( "Channel",Channel );
-		ChannelTagDict.add( "Name",ChannelName );
-		ChannelTagDict.add( "ChannelType",ChannelType );
-		ChannelTagDict.add( "InitializationTimeout", ChannelInitTimeout );
-		ChannelTagDict.add( "ConnectionPingTimeout",ConnectionPingTimeout );
-		ChannelTagDict.add( "GuaranteedOutputBuffers",GuaranteedOutputBuffers );
-		ChannelTagDict.add( "InterfaceName",InterfaceName );
-		ChannelTagDict.add( "NumInputBuffers",NumInputBuffers );		
-		ChannelTagDict.add( "SysRecvBufSize",SysRecvBufSize );
-		ChannelTagDict.add( "SysSendBufSize",SysSendBufSize );
-		ChannelTagDict.add( "HighWaterMark",HighWaterMark );
-		ChannelTagDict.add( "ServiceDiscoveryRetryCount", ServiceDiscoveryRetryCount);
-		
-		// ConnectionTypes.SOCKET, ConnectionTypes.HTTP, ConnectionTypes.ENCRYPTED 
-		ChannelTagDict.add( "CompressionThreshold",ChannelCompressionThreshold );
-		ChannelTagDict.add( "CompressionType",ChannelCompressionType );
-		ChannelTagDict.add( "Host",ChannelHost );
-		ChannelTagDict.add( "ObjectName",ChannelObjectName );
-		ChannelTagDict.add( "Port",ChannelPort );
-		ChannelTagDict.add( "TcpNodelay",ChannelTcpNodelay );
-		ChannelTagDict.add( "DirectWrite",ChannelDirectSocketWrite );
-		ChannelTagDict.add( "ProxyHost",ChannelProxyHost );
-		ChannelTagDict.add( "ProxyPort",ChannelProxyPort );
-		ChannelTagDict.add( "EnableSessionManagement",ChannelEnableSessionMgnt );
-		ChannelTagDict.add( "Location",ChannelLocation );
-		ChannelTagDict.add( "EncryptedProtocolType", EncryptedProtocolType);
-		ChannelTagDict.add("WsProtocols", WsProtocols);
-		ChannelTagDict.add("WsMaxMsgSize", WsMaxMsgSize);
-
-		// ConnectionTypes.MCAST
-		ChannelTagDict.add( "DisconnectOnGap",ChannelDisconnectOnGap );
-		ChannelTagDict.add( "HsmInterface",ChannelHsmInterface );
-		ChannelTagDict.add( "HsmInterval",ChannelHsmInterval );
-		ChannelTagDict.add( "HsmMultAddress",ChannelHsmMultAddress );
-		ChannelTagDict.add( "HsmPort",ChannelHsmPort );
-		ChannelTagDict.add( "ndata",Channelndata );
-		ChannelTagDict.add( "nmissing",Channelnmissing );
-		ChannelTagDict.add( "nrreq",Channelnrreq );
-		ChannelTagDict.add( "PacketTTL",ChannelPacketTTL );
-		ChannelTagDict.add( "pktPoolLimitHigh",ChannelpktPoolLimitHigh );
-		ChannelTagDict.add( "pktPoolLimitLow",ChannelpktPoolLimitLow );
-		ChannelTagDict.add( "RecvAddress",ChannelRecvAddress );
-		ChannelTagDict.add( "RecvPort",ChannelRecvPort );
-		ChannelTagDict.add( "SendAddress",ChannelSendAddress );
-		ChannelTagDict.add( "SendPort",ChannelSendPort );
-		ChannelTagDict.add( "tbchold",Channeltbchold );
-		ChannelTagDict.add( "tcpControlPort",ChanneltcpControlPort );
-		ChannelTagDict.add( "tdata",Channeltdata );
-		ChannelTagDict.add( "tpphold",Channeltpphold );
-		ChannelTagDict.add( "trreq",Channeltrreq );
-		ChannelTagDict.add( "twait",Channeltwait );
-		ChannelTagDict.add( "UnicastPort",ChannelUnicastPort );
-		ChannelTagDict.add( "userQLimit",ChanneluserQLimit );
-				
-		DictionaryTagDict.add( "DictionaryGroup",DictionaryGroup );
-		DictionaryTagDict.add( "DefaultDictionary",DefaultDictionary);
-		DictionaryTagDict.add( "DictionaryList",DictionaryList );
-		DictionaryTagDict.add( "Dictionary",Dictionary );
-		DictionaryTagDict.add( "Name",DictionaryName );
-		DictionaryTagDict.add( "DictionaryType",DictionaryType );
-		DictionaryTagDict.add( "RdmFieldDictionaryFileName",DictionaryRDMFieldDictFileName );
-		DictionaryTagDict.add( "EnumTypeDefFileName",DictionaryEnumTypeDefFileName );
-		DictionaryTagDict.add( "DictionaryID", DictionaryDictionaryID);
-		DictionaryTagDict.add( "RdmFieldDictionaryItemName", DictionaryRdmFieldDictionaryItemName);
-		DictionaryTagDict.add( "EnumTypeDefItemName", DictionaryEnumTypeDefItemName);
-		
-		NiProviderTagDict.add( "NiProviderGroup", NiProviderGroup);
-		NiProviderTagDict.add( "DefaultNiProvider", DefaultNiProvider);
-		NiProviderTagDict.add( "NiProviderList", NiProviderList);
-		NiProviderTagDict.add( "NiProvider", NiProvider);
-		NiProviderTagDict.add( "Name", NiProviderName);
-		NiProviderTagDict.add( "Channel", NiProviderChannelName);
-		NiProviderTagDict.add( "ChannelSet", ChannelSet);
-		NiProviderTagDict.add( "Directory", NiProviderDirectoryName);
-        NiProviderTagDict.add( "DictionaryRequestTimeOut",DictionaryRequestTimeOut );
-		NiProviderTagDict.add( "DispatchTimeoutApiThread",DispatchTimeoutApiThread );
-		NiProviderTagDict.add( "ItemCountHint",ItemCountHint );
-		NiProviderTagDict.add( "LoginRequestTimeOut",LoginRequestTimeOut );
-		NiProviderTagDict.add( "MaxDispatchCountApiThread",MaxDispatchCountApiThread );
-		NiProviderTagDict.add( "MaxDispatchCountUserThread",MaxDispatchCountUserThread );
-		NiProviderTagDict.add( "ServiceCountHint",ServiceCountHint );
-		NiProviderTagDict.add( "RefreshFirstRequired", NiProviderRefreshFirstRequired);
-		NiProviderTagDict.add( "MergeSourceDirectoryStreams", NiProviderMergeSourceDirectoryStreams);
-		NiProviderTagDict.add( "RecoverUserSubmitSourceDirectory", NiProviderRecoverUserSubmitSourceDirectory);
-		NiProviderTagDict.add( "RemoveItemsOnDisconnect", NiProviderRemoveItemsOnDisconnect);
-		NiProviderTagDict.add( "MsgKeyInUpdates",MsgKeyInUpdates );
-		NiProviderTagDict.add( "ReconnectAttemptLimit",ReconnectAttemptLimit );		
-		NiProviderTagDict.add( "ReconnectMaxDelay",ReconnectMaxDelay );
-		NiProviderTagDict.add( "ReconnectMinDelay",ReconnectMinDelay );
-		NiProviderTagDict.add( "RequestTimeout", RequestTimeout);
-		NiProviderTagDict.add( "XmlTraceFileName",XmlTraceFileName );		
-		NiProviderTagDict.add( "XmlTraceHex", XmlTraceHex );
-		NiProviderTagDict.add( "XmlTraceMaxFileSize", XmlTraceMaxFileSize );
-		NiProviderTagDict.add( "XmlTracePing", XmlTracePing );
-		NiProviderTagDict.add( "XmlTraceRead",XmlTraceRead );
-		NiProviderTagDict.add( "XmlTraceToFile",XmlTraceToFile );
-		NiProviderTagDict.add( "XmlTraceToMultipleFiles",XmlTraceToMultipleFiles );
-		NiProviderTagDict.add( "XmlTraceToStdout",XmlTraceToStdout );
-		NiProviderTagDict.add( "XmlTraceWrite",XmlTraceWrite );
-		NiProviderTagDict.add("DefaultServiceID", DefaultServiceID);
-		NiProviderTagDict.add("JsonExpandedEnumFields", JsonExpandedEnumFields);
-		NiProviderTagDict.add("CatchUnknownJsonFids", CatchUnknownJsonFids);
-		NiProviderTagDict.add("CatchUnknownJsonKeys", CatchUnknownJsonKeys);
-		NiProviderTagDict.add("CloseChannelFromConverterFailure", CloseChannelFromConverterFailure);
-		NiProviderTagDict.add("SendJsonConvError", SendJsonConvError);
-
-		
-		DirectoryTagDict.add( "DirectoryGroup", DirectoryGroup);
-		DirectoryTagDict.add( "DefaultDirectory", DefaultDirectory);
-		DirectoryTagDict.add( "DirectoryList", DirectoryList);
-		DirectoryTagDict.add( "Directory", Directory);
-		DirectoryTagDict.add( "Name", DirectoryName);
-		
-		ServiceTagDict.add( "Service", Service);
-		ServiceTagDict.add( "Name", ServiceName);
-		ServiceTagDict.add( "InfoFilter", ServiceInfoFilter);
-		ServiceTagDict.add( "ServiceId", ServiceInfoFilterServiceId);
-		ServiceTagDict.add( "Vendor", ServiceInfoFilterVendor);
-		ServiceTagDict.add( "IsSource", ServiceInfoFilterIsSource);
-		ServiceTagDict.add( "Capabilities", ServiceInfoFilterCapabilities);
-		ServiceTagDict.add( "CapabilitiesEntry", ServiceInfoFilterCapabilitiesCapabilitiesEntry);
-		ServiceTagDict.add( "DictionariesProvided", ServiceInfoFilterDictionariesProvided);
-		ServiceTagDict.add( "DictionariesProvidedEntry", ServiceInfoFilterDictionariesProvidedDictionariesProvidedEntry);
-		ServiceTagDict.add( "DictionariesUsed", ServiceInfoFilterDictionariesUsed);
-		ServiceTagDict.add( "DictionariesUsedEntry", ServiceInfoFilterDictionariesUsedDictionariesUsedEntry);
-		ServiceTagDict.add( "QoS", ServiceInfoFilterQoS);
-		ServiceTagDict.add( "QoSEntry", ServiceInfoFilterQoSEntry);
-		ServiceTagDict.add( "Timeliness", ServiceInfoFilterQoSEntryTimeliness);
-		ServiceTagDict.add( "Rate", ServiceInfoFilterQoSEntryRate);
-		ServiceTagDict.add( "SupportsQoSRange", ServiceInfoFilterSupportsQoSRange);
-		ServiceTagDict.add( "ItemList", ServiceInfoFilterItemList);
-		ServiceTagDict.add( "AcceptingConsumerStatus", ServiceInfoFilterAcceptingConsumerStatus);
-		ServiceTagDict.add( "SupportsOutOfBandSnapshots", ServiceInfoFilterSupportsOutOfBandSnapshots);
-		ServiceTagDict.add( "StateFilter", ServiceStateFilter);
-		ServiceTagDict.add( "ServiceState", ServiceStateFilterServiceState);
-		ServiceTagDict.add( "AcceptingRequests", ServiceStateFilterAcceptingRequests);
-		ServiceTagDict.add( "Status", ServiceStateFilterStatus);
-		ServiceTagDict.add( "StreamState", ServiceStateFilterStatusStreamState);
-		ServiceTagDict.add( "DataState", ServiceStateFilterStatusDataState);
-		ServiceTagDict.add( "StatusCode", ServiceStateFilterStatusStatusCode);
-		ServiceTagDict.add( "StatusText", ServiceStateFilterStatusStatusText);
-		ServiceTagDict.add( "LoadFilter", ServiceLoadFilter);
-		ServiceTagDict.add( "OpenLimit", ServiceLoadFilterOpenLimit);
-		ServiceTagDict.add( "OpenWindow", ServiceLoadFilterOpenWindow);
-		ServiceTagDict.add( "LoadFactor", ServiceLoadFilterLoadFactor);
-
-		IProviderTagDict.add("IProviderGroup", IProviderGroup);
-		IProviderTagDict.add("DefaultIProvider", DefaultIProvider);
-		IProviderTagDict.add("IProviderList", IProviderList);
-		IProviderTagDict.add("IProvider", IProvider);
-		IProviderTagDict.add("Name", IProviderName);
-		IProviderTagDict.add("Server", IProviderServerName);
-		IProviderTagDict.add("Directory", IProviderDirectoryName );
-		IProviderTagDict.add( "CatchUnhandledException",CatchUnhandledException );
-		IProviderTagDict.add( "DictionaryRequestTimeOut",DictionaryRequestTimeOut );
-		IProviderTagDict.add( "DispatchTimeoutApiThread",DispatchTimeoutApiThread );
-		IProviderTagDict.add( "ItemCountHint",ItemCountHint );
-		IProviderTagDict.add( "MaxDispatchCountApiThread",MaxDispatchCountApiThread );
-		IProviderTagDict.add( "MaxDispatchCountUserThread",MaxDispatchCountUserThread );
-		IProviderTagDict.add( "PostAckTimeout",PostAckTimeout );
-		IProviderTagDict.add( "ServiceCountHint",ServiceCountHint );
-		IProviderTagDict.add( "RefreshFirstRequired", IProviderRefreshFirstRequired);
-		IProviderTagDict.add( "RequestTimeout", RequestTimeout);
-		IProviderTagDict.add( "AcceptMessageWithoutAcceptingRequests", IProviderAcceptMessageWithoutAcceptingRequests);
-		IProviderTagDict.add( "AcceptDirMessageWithoutMinFilters", IProviderAcceptDirMessageWithoutMinFilters);
-		IProviderTagDict.add( "AcceptMessageWithoutBeingLogin", IProviderAcceptMessageWithoutBeingLogin);
-		IProviderTagDict.add( "AcceptMessageSameKeyButDiffStream", IProviderAcceptMessageSameKeyButDiffStream);
-		IProviderTagDict.add( "AcceptMessageThatChangesService", IProviderAcceptMessageThatChangesService);
-		IProviderTagDict.add( "AcceptMessageWithoutQosInRange", IProviderAcceptMessageWithoutQosInRange);
-		IProviderTagDict.add( "EnforceAckIDValidation", IProviderEnforceAckIDValidation );
-		IProviderTagDict.add( "FieldDictionaryFragmentSize", DictionaryFieldDictFragmentSize);
-		IProviderTagDict.add( "EnumTypeFragmentSize", DictionaryEnumTypeFragmentSize);
-		IProviderTagDict.add( "XmlTraceFileName",XmlTraceFileName );		
-		IProviderTagDict.add( "XmlTraceHex", XmlTraceHex );
-		IProviderTagDict.add( "XmlTraceMaxFileSize", XmlTraceMaxFileSize );
-		IProviderTagDict.add( "XmlTracePing", XmlTracePing );
-		IProviderTagDict.add( "XmlTraceRead", XmlTraceRead );
-		IProviderTagDict.add( "XmlTraceWrite", XmlTraceWrite );
-		IProviderTagDict.add( "XmlTraceToFile", XmlTraceToFile );
-		IProviderTagDict.add( "XmlTraceToMultipleFiles", XmlTraceToMultipleFiles );
-		IProviderTagDict.add( "XmlTraceToStdout", XmlTraceToStdout );
-		IProviderTagDict.add("DefaultServiceID", DefaultServiceID);
-		IProviderTagDict.add("JsonExpandedEnumFields", JsonExpandedEnumFields);
-		IProviderTagDict.add("CatchUnknownJsonFids", CatchUnknownJsonFids);
-		IProviderTagDict.add("CatchUnknownJsonKeys", CatchUnknownJsonKeys);
-		IProviderTagDict.add("CloseChannelFromConverterFailure", CloseChannelFromConverterFailure);
-		IProviderTagDict.add("SendJsonConvError", SendJsonConvError);
-
-		ServerTagDict.add( "ServerGroup", ServerGroup );
-		ServerTagDict.add( "ServerList" , ServerList );
-		ServerTagDict.add( "Server", Server );
-		ServerTagDict.add( "Name", ServerName );
-		ServerTagDict.add( "ServerType", ServerType );
-		ServerTagDict.add( "CompressionThreshold", ServerCompressionThreshold);
-		ServerTagDict.add( "CompressionType", ServerCompressionType);
-		ServerTagDict.add( "ConnectionPingTimeout",ConnectionPingTimeout );
-		ServerTagDict.add( "GuaranteedOutputBuffers",GuaranteedOutputBuffers );
-		ServerTagDict.add( "InterfaceName",InterfaceName );
-		ServerTagDict.add( "NumInputBuffers",NumInputBuffers );		
-		ServerTagDict.add( "SysRecvBufSize",SysRecvBufSize );
-		ServerTagDict.add( "SysSendBufSize",SysSendBufSize );
-		ServerTagDict.add( "HighWaterMark",HighWaterMark );
-		ServerTagDict.add( "CompressionThreshold",ServerCompressionThreshold );
-		ServerTagDict.add( "Port", ServerPort );
-		ServerTagDict.add( "TcpNodelay",ServerTcpNodelay );
-		ServerTagDict.add( "DirectWrite",ServerDirectSocketWrite );
-		ServerTagDict.add( "ConnectionMinPingTimeout", ConnectionMinPingTimeout);
-		ServerTagDict.add( "InitializationTimeout", ServerInitTimeout );
-		ServerTagDict.add("WsProtocols", ServerWsProtocols);
-		ServerTagDict.add("MaxFragmentSize", ServerMaxFragmentSize);
-		ServerTagDict.add( "ServerSharedSocket", ServerSharedSocket);
-
-		GlobalConfigDict.add( "GlobalConfig", GlobalConfig );
-		GlobalConfigDict.add( "WorkerEventPoolLimit", WorkerEventPoolLimit );
-		GlobalConfigDict.add( "ReactorChannelEventPoolLimit",ReactorChannelEventPoolLimit );
-		GlobalConfigDict.add( "ReactorMsgEventPoolLimit",ReactorMsgEventPoolLimit );
-		GlobalConfigDict.add( "TunnelStreamMsgEventPoolLimit", TunnelStreamMsgEventPoolLimit);
-		GlobalConfigDict.add( "TunnelStreamStatusEventPoolLimit", TunnelStreamStatusEventPoolLimit );
-		GlobalConfigDict.add("JsonConverterPoolsSize", JsonConverterPoolsSize);
-		GlobalConfigDict.add( "WatchlistObjectsPoolLimit", WatchlistObjectsPoolLimit );
-		GlobalConfigDict.add( "SocketProtocolPoolLimit", SocketProtocolPoolLimit );
-
-		WarmStandbyGroupDict.add( "WarmStandbyGroup", WarmStandbyGroup);
-		WarmStandbyGroupDict.add( "WarmStandbyList", WarmStandbyList);
-		WarmStandbyGroupDict.add( "WarmStandbyChannel", WarmStandbyChannel);
-		WarmStandbyGroupDict.add( "Name", WarmStandbyChannelName);
-		WarmStandbyGroupDict.add( "StartingActiveServer", StartingActiveServer);
-		WarmStandbyGroupDict.add( "StandbyServerSet", StandbyServerSet);
-		WarmStandbyGroupDict.add( "WarmStandbyMode", WarmStandbyMode);
-		
-		WarmStandbyServerDict.add( "WarmStandbyServerInfoGroup", WarmStandbyServerInfoGroup);
-		WarmStandbyServerDict.add( "WarmStandbyServerInfoList", WarmStandbyServerInfoList);
-		WarmStandbyServerDict.add( "WarmStandbyServerInfo", WarmStandbyServerInfo);
-		WarmStandbyServerDict.add( "Name", WarmStandbyServerName);
-		WarmStandbyServerDict.add( "Channel", WarmStandbyServerChannel);
-		WarmStandbyServerDict.add( "PerServiceNameSet", PerServiceNameSet);
-		
-		SessionChannelGroupDict.add( "SessionChannelGroup", SessionChannelGroup);
-		SessionChannelGroupDict.add( "SessionChannelList", SessionChannelList);
-		SessionChannelGroupDict.add( "SessionChannelInfo", SessionChannelInfo);
-		SessionChannelGroupDict.add( "Name", SessionChannelInfoName);
-		SessionChannelGroupDict.add( "ChannelSet", ChannelSet);
-		SessionChannelGroupDict.add( "WarmStandbyChannelSet", ConsumerWarmStandbyChannelSet);
-		SessionChannelGroupDict.add( "ReconnectAttemptLimit", ReconnectAttemptLimit);
-		SessionChannelGroupDict.add( "ReconnectMinDelay", ReconnectMinDelay);
-		SessionChannelGroupDict.add( "ReconnectMaxDelay", ReconnectMaxDelay);
-		
-		CONSUMER_GROUP = ConfigManager.acquire().new Branch();
-		CONSUMER_GROUP.add(ConfigManager.ConsumerGroup,ConfigManager.ConsumerTagDict);
-		CONSUMER_GROUP.complete();
-
-		DEFAULT_CONSUMER = ConfigManager.acquire().new Branch();
-		DEFAULT_CONSUMER.add(ConfigManager.ConsumerGroup,ConfigManager.ConsumerTagDict);
-		DEFAULT_CONSUMER.add(ConfigManager.DefaultConsumer,ConfigManager.ConsumerTagDict);
-		DEFAULT_CONSUMER.complete();
-
-		CONSUMER_LIST = ConfigManager.acquire().new Branch();
-		CONSUMER_LIST.add(ConfigManager.ConsumerGroup,ConfigManager.ConsumerTagDict);
-		CONSUMER_LIST.add(ConfigManager.ConsumerList,ConfigManager.ConsumerTagDict);
-		CONSUMER_LIST.complete();
-		
-		DICTIONARY_LIST = ConfigManager.acquire().new Branch();
-		DICTIONARY_LIST.add(ConfigManager.DictionaryGroup,ConfigManager.DictionaryTagDict);
-		DICTIONARY_LIST.add(ConfigManager.DictionaryList,ConfigManager.DictionaryTagDict);
-		DICTIONARY_LIST.complete();
-		
-		CHANNEL_LIST = ConfigManager.acquire().new Branch();
-		CHANNEL_LIST.add(ConfigManager.ChannelGroup,ConfigManager.ChannelTagDict);
-		CHANNEL_LIST.add(ConfigManager.ChannelList,ConfigManager.ChannelTagDict);
-		CHANNEL_LIST.complete();
-		
-		NIPROVIDER_GROUP = ConfigManager.acquire().new Branch();
-		NIPROVIDER_GROUP.add(ConfigManager.NiProviderGroup,ConfigManager.NiProviderTagDict);
-		NIPROVIDER_GROUP.complete();
-		
-		DEFAULT_NIPROVIDER = ConfigManager.acquire().new Branch();
-		DEFAULT_NIPROVIDER.add(ConfigManager.NiProviderGroup,ConfigManager.NiProviderTagDict);
-		DEFAULT_NIPROVIDER.add(ConfigManager.DefaultNiProvider,ConfigManager.NiProviderTagDict);
-		DEFAULT_NIPROVIDER.complete();
-		
-		NIPROVIDER_LIST = ConfigManager.acquire().new Branch();
-		NIPROVIDER_LIST.add(ConfigManager.NiProviderGroup,ConfigManager.NiProviderTagDict);
-		NIPROVIDER_LIST.add(ConfigManager.NiProviderList,ConfigManager.NiProviderTagDict);
-		NIPROVIDER_LIST.complete();
-		
-		DEFAULT_DIRECTORY = ConfigManager.acquire().new Branch();
-		DEFAULT_DIRECTORY.add(ConfigManager.DirectoryGroup,ConfigManager.DirectoryTagDict);
-		DEFAULT_DIRECTORY.add(ConfigManager.DefaultDirectory,ConfigManager.DirectoryTagDict);
-		DEFAULT_DIRECTORY.complete();
-		
-		DIRECTORY_LIST = ConfigManager.acquire().new Branch();
-		DIRECTORY_LIST.add(ConfigManager.DirectoryGroup,ConfigManager.DirectoryTagDict);
-		DIRECTORY_LIST.add(ConfigManager.DirectoryList,ConfigManager.DirectoryTagDict);
-		DIRECTORY_LIST.complete();
-		
-		IPROVIDER_GROUP = ConfigManager.acquire().new Branch();
-		IPROVIDER_GROUP.add(ConfigManager.IProviderGroup,ConfigManager.IProviderTagDict);
-		IPROVIDER_GROUP.complete();
-		
-		DEFAULT_IPROVIDER = ConfigManager.acquire().new Branch();
-		DEFAULT_IPROVIDER.add(ConfigManager.IProviderGroup,ConfigManager.IProviderTagDict);
-		DEFAULT_IPROVIDER.add(ConfigManager.DefaultIProvider,ConfigManager.IProviderTagDict);
-		DEFAULT_IPROVIDER.complete();
-		
-		IPROVIDER_LIST = ConfigManager.acquire().new Branch();
-		IPROVIDER_LIST.add(ConfigManager.IProviderGroup,ConfigManager.IProviderTagDict);
-		IPROVIDER_LIST.add(ConfigManager.IProviderList,ConfigManager.IProviderTagDict);
-		IPROVIDER_LIST.complete();
-		
-		SERVER_LIST = ConfigManager.acquire().new Branch();
-		SERVER_LIST.add(ConfigManager.ServerGroup,ConfigManager.ServerTagDict);
-		SERVER_LIST.add(ConfigManager.ServerList,ConfigManager.ServerTagDict);
-		SERVER_LIST.complete();
-
-		GLOBAL_CONFIG = ConfigManager.acquire().new Branch();
-		GLOBAL_CONFIG.add(ConfigManager.GlobalConfig, ConfigManager.GlobalConfigDict);
-		GLOBAL_CONFIG.complete();
-		
-		WARMSTANDBYGROUP_LIST = ConfigManager.acquire().new Branch();
-		WARMSTANDBYGROUP_LIST.add(ConfigManager.WarmStandbyGroup, ConfigManager.WarmStandbyGroupDict);
-		WARMSTANDBYGROUP_LIST.add(ConfigManager.WarmStandbyList, ConfigManager.WarmStandbyGroupDict);
-		WARMSTANDBYGROUP_LIST.complete();
-		
-		WARMSTANDBYSERVER_LIST = ConfigManager.acquire().new Branch();
-		WARMSTANDBYSERVER_LIST.add(ConfigManager.WarmStandbyServerInfoGroup, ConfigManager.WarmStandbyServerDict);
-		WARMSTANDBYSERVER_LIST.add(ConfigManager.WarmStandbyServerInfoList, ConfigManager.WarmStandbyServerDict);
-		WARMSTANDBYSERVER_LIST.complete();
-		
-		SESSIONCHANNEL_LIST = ConfigManager.acquire().new Branch();
-		SESSIONCHANNEL_LIST.add(ConfigManager.SessionChannelGroup, ConfigManager.SessionChannelGroupDict);
-		SESSIONCHANNEL_LIST.add(ConfigManager.SessionChannelList, ConfigManager.SessionChannelGroupDict);
-		SESSIONCHANNEL_LIST.complete();
-		
-	}
-
-	public static String AsciiValues[] = {
-			"CapabilitiesEntry",
-			"Channel",
-			"ChannelSet",
-			"DefaultConsumer",
-			"DefaultDictionary",
-			"DefaultDirectory",
-			"DefaultIProvider",
-			"DefaultNiProvider",
-			"DictionariesProvidedEntry",
-			"DictionariesUsedEntry",
-			"Dictionary",
-			"Directory",
-			"EnumTypeDefFileName",
-			"EnumTypeDefItemName",
-			"FileName",
-			"Host",
-			"HsmInterface",
-			"HsmMultAddress",
-			"HsmPort",
-			"InterfaceName",
-			"ItemList",
-			"Location",
-			"Logger",
-			"Name",
-			"ObjectName",
-			"Port",
-			"Rate",
-			"RdmFieldDictionaryFileName",
-			"RdmFieldDictionaryItemName",
-			"RecvAddress",
-			"RecvPort",
-			"SendAddress",
-			"SendPort",
-			"Server",
-			"StatusText",
-			"tcpControlPort",
-			"Timeliness",
-			"UnicastPort",
-			"Vendor",
-			"XmlTraceFileName",
-			"ProxyHost",
-			"ProxyPort",
-			"WsProtocols",
-			"WarmStandbyChannelSet",
-			"WarmStandbyChannelName",
-			"StartingActiveServer",
-			"StandbyServerSet",
-			"WarmStandbyMode",
-			"WarmStandbyServerName",
-			"WarmStandbyServerChannel",
-			"PerServiceNameSet",
-			"RestProxyHostName",
-			"RestProxyPort",
-			"PHDetectionTimeSchedule",
-			"PreferredChannelName",
-			"PreferredWSBChannelName",
-			"SessionChannelSet"
-	};
-	
-	public static String EnumeratedValues[] = {
-		"ChannelType",
-		"CompressionType",
-		"EncryptedProtocolType",
-		"DataState",
-		"DictionaryType",
-		"ServerType",
-		"StatusCode",
-		"StreamState"
-	};
-
-	public static String Int64Values[] = {
-		"DictionaryID",
-		"DispatchTimeoutApiThread",
-		"ReconnectAttemptLimit",
-		"ReconnectMaxDelay",
-		"ReconnectMinDelay",
-		"ReissueTokenAttemptLimit",
-		"ReissueTokenAttemptInterval",
-		"XmlTraceMaxFileSize",
-		"WorkerEventPoolLimit",
-		"ReactorChannelEventPoolLimit",
-		"ReactorMsgEventPoolLimit",
-		"ServiceDiscoveryRetryCount",
-		"TunnelStreamMsgEventPoolLimit",
-		"TunnelStreamStatusEventPoolLimit",
-		"WatchlistObjectsPoolLimit",
-		"SocketProtocolPoolLimit"
-	};
-
-	public static String UInt64Values[] = {
-	    "AcceptDirMessageWithoutMinFilters",
-		"AcceptingConsumerStatus",
-		"AcceptingRequests",
-		"AcceptMessageSameKeyButDiffStream",
-		"AcceptMessageThatChangesService",
-		"AcceptMessageWithoutAcceptingRequests",
-		"AcceptMessageWithoutBeingLogin",
-		"AcceptMessageWithoutQosInRange",
-		"CompressionThreshold",
-		"ConnectionPingTimeout",
-		"ConnectionMinPingTimeout",
-		"DictionaryRequestTimeOut",
-		"DirectoryRequestTimeOut",
-		"DisconnectOnGap",
-		"EnableSessionManagement", 
-		"EnforceAckIDValidation",
-		"EnumTypeFragmentSize",
-		"FieldDictionaryFragmentSize",
-		"GuaranteedOutputBuffers",
-		"HsmInterval",
-		"IncludeDateInLoggerOutput",
-		"InitializationTimeout",
-		"ItemCountHint",
-		"IsSource",
-		"LoginRequestTimeOut",
-		"MaxDispatchCountApiThread",
-		"MaxDispatchCountUserThread",
-		"MaxOutstandingPosts",
-		"MergeSourceDirectoryStreams",
-		"MsgKeyInUpdates",
-		"ndata",
-		"nmissing",
-		"nrreq",
-		"NumInputBuffers",
-		"ObeyOpenWindow",
-		"PacketTTL",
-		"pktPoolLimitHigh",
-		"pktPoolLimitLow",
-		"PostAckTimeout",
-		"RecoverUserSubmitSourceDirectory",
-		"RefreshFirstRequired",
-		"RemoveItemsOnDisconnect",
-		"RequestTimeout",
-		"RestRequestTimeOut",
-		"ServerSharedSocket",
-		"ServiceCountHint",
-		"ServiceId",
-		"ServiceState",
-		"SupportsOutOfBandSnapshots",
-		"SupportsQoSRange",
-		"SysRecvBufSize",
-		"SysSendBufSize",
-		"HighWaterMark",
-		"tbchold",
-		"TcpNodelay",
-		"tdata",
-		"tpphold",
-		"trreq",
-		"twait",
-		"userQLimit",
-		"DirectWrite",
-		"XmlTraceHex",
-		"XmlTraceMaxFileSize",
-		"XmlTracePing",
-		"XmlTraceRead",
-		"XmlTraceToFile",		
-		"XmlTraceToMultipleFiles",
-		"XmlTraceToStdout",
-		"XmlTraceWrite",
-		"EnableRtt",
-		"MaxFragmentSize",
-		"WsMaxMsgSize",
-		"DefaultServiceID",
-		"JsonExpandedEnumFields",
-		"CatchUnknownJsonFids",
-		"CatchUnknownJsonKeys",
-		"CloseChannelFromConverterFailure",
-		"OpenLimit",
-		"OpenWindow",
-		"LoadFactor",
-		"JsonConverterPoolsSize",
-		"SendJsonConvError",
-<<<<<<< HEAD
-		"SessionEnhancedItemRecovery",
-		"UpdateTypeFilter",
-		"NegativeUpdateTypeFilter"
-=======
-		"EnablePreferredHostOptions",
-		"PHDetectionTimeInterval",
-		"PHFallBackWithInWSBGroup",
-		"SessionEnhancedItemRecovery"
->>>>>>> b159fcb4
-	};
-	public static String DoubleValues[] = {
-		"TokenReissueRatio"	
-	};
-	public static String NodesThatRequireName[] = {
-		"Channel",
-		"Consumer",
-		"Dictionary",
-		"Directory",
-		"IProvider",
-		"NiProvider",
-		"Service",
-		"Server"
-	};
-	
-	static ConfigManager acquire() 
-	{
-		if(_configManager==null)
-			_configManager = new ConfigManager();
-		
-		return _configManager;
-	}
-	
-	 ConfigAttributes createConfigAttributes()
-	{
-		return( new ConfigAttributes());
-	}
-
-	static StringBuilder stringMaker() 
-	{
-		return _stringMaker;
-	}
-
-	static String nodeName(int nodeId) 
-	{
-		return _nodeAsText.get( nodeId );
-	}
-
-	static void addNodeText(int tagId, String tagName) 
-	{
-		_nodeAsText.put( tagId, tagName );
-	}
-	
-	static Long convertQosRate(String rate)
-	{
-		switch(rate)
-		{
-		case"Rate::JustInTimeConflated":
-			return Long.valueOf(OmmQos.Rate.JUST_IN_TIME_CONFLATED);
-		case "Rate::TickByTick":
-			return Long.valueOf(OmmQos.Rate.TICK_BY_TICK);
-		default:
-			try
-			{
-				return Long.parseLong(rate);
-			}
-			catch(NumberFormatException excp)
-			{
-				return null;
-			}
-		}
-	}
-	
-	static Long convertQosTimeliness(String timeliness)
-	{
-		switch(timeliness)
-		{
-		case"Timeliness::RealTime":
-			return Long.valueOf(OmmQos.Timeliness.REALTIME);
-		case "Timeliness::InexactDelayed":
-			return Long.valueOf(OmmQos.Timeliness.INEXACT_DELAYED);
-		default:	
-			try
-			{
-				return Long.parseLong(timeliness);
-			}
-			catch(NumberFormatException excp)
-			{
-				return null;
-			}
-		}
-	}
-	
-	static Integer convertDomainType(String domainType)
-	{
-		switch (domainType)
-		{
-		case "MMT_LOGIN":
-			return EmaRdm.MMT_LOGIN;
-		case "MMT_DIRECTORY":
-			return EmaRdm.MMT_DIRECTORY;
-		case "MMT_DICTIONARY":
-			return EmaRdm.MMT_DICTIONARY;
-		case "MMT_MARKET_PRICE":
-			return EmaRdm.MMT_MARKET_PRICE;
-		case "MMT_MARKET_BY_ORDER":
-			return EmaRdm.MMT_MARKET_BY_ORDER;
-		case "MMT_MARKET_BY_PRICE":
-			return EmaRdm.MMT_MARKET_BY_PRICE;
-		case "MMT_MARKET_MAKER":
-			return EmaRdm.MMT_MARKET_MAKER;
-		case "MMT_SYMBOL_LIST":
-			return EmaRdm.MMT_SYMBOL_LIST;
-		case "MMT_SERVICE_PROVIDER_STATUS":
-			return EmaRdm.MMT_SERVICE_PROVIDER_STATUS;
-		case "MMT_HISTORY":
-			return EmaRdm.MMT_HISTORY;
-		case "MMT_HEADLINE":
-			return EmaRdm.MMT_HEADLINE;
-		case "MMT_STORY":
-			return EmaRdm.MMT_STORY;
-		case "MMT_REPLAYHEADLINE":
-			return EmaRdm.MMT_REPLAYHEADLINE;
-		case "MMT_REPLAYSTORY":
-			return EmaRdm.MMT_REPLAYSTORY;
-		case "MMT_TRANSACTION":
-			return EmaRdm.MMT_TRANSACTION;
-		case "MMT_YIELD_CURVE":
-			return EmaRdm.MMT_YIELD_CURVE;
-		case "MMT_CONTRIBUTION":
-			return EmaRdm.MMT_CONTRIBUTION;
-		case "MMT_PROVIDER_ADMIN":
-			return EmaRdm.MMT_PROVIDER_ADMIN;
-		case "MMT_ANALYTICS":
-			return EmaRdm.MMT_ANALYTICS;
-		case "MMT_REFERENCE":
-			return EmaRdm.MMT_REFERENCE;
-		case "MMT_NEWS_TEXT_ANALYTICS":
-			return EmaRdm.MMT_NEWS_TEXT_ANALYTICS;
-		case "MMT_SYSTEM":
-			return EmaRdm.MMT_SYSTEM;
-		default:
-			try
-			{
-				return Integer.parseInt(domainType);
-			}
-			catch(NumberFormatException excp)
-			{
-				return null;
-			}
-		}
-	}
-
-	class TagDictionary 
-	{
-		Hashtable<String, Integer> dict = new Hashtable<String, Integer>();
-
-		void add(String tagName, int tagId)
-		{
-			dict.put( tagName, tagId );
-			ConfigManager.addNodeText( tagId, tagName );
-		}
-
-		 Integer get(String name) 
-		{
-			Integer tagId = dict.get(name);
-			return tagId;
-		}
-
-		 boolean isEmpty() 
-		{
-			return(dict.isEmpty());
-		}
-
-		/* String nodeName(int nodeId) 
-		{
-			String nodeName = dictText.get(nodeId);
-			if( nodeName == null )
-				nodeName = "Unknown";
-			
-			return nodeName;
-		}*/
-	}
-
-	class Branch 
-	{
-		ArrayList<Integer> branchAsNumeric = new ArrayList<Integer>();
-		ArrayList<String> branchAsString = new ArrayList<String>();
-
-		String branchName;
-		
-		 void add(int nodeId,TagDictionary dictionary) 
-		{
-			branchAsNumeric.add(nodeId);
-			branchAsString.add(ConfigManager.nodeName(nodeId));
-		}
-
-		void complete()
-		{
-			ConfigManager.stringMaker().append(branchAsString.get(0));
-
-			for(int i = 1; i < branchAsNumeric.size(); i++)
-			{
-				_stringMaker.append("|");
-				_stringMaker.append(branchAsString.get(i));
-			}
-			branchName = _stringMaker.toString();
-			_stringMaker.setLength(0);
-		}
-		
-		 int size() 
-		{
-			return branchAsNumeric.size();
-		}
-		
-		@Override
-		public String toString()
-		{
-			return branchName;
-		}
-
-		 int get(int i) 
-		{
-			return branchAsNumeric.get(i);
-		}
-
-		 String nodeAsString(int findNodeId) 
-		{
-			for( int i = 0; i < branchAsNumeric.size(); i++)
-			{
-				int nodeId = branchAsNumeric.get(i);
-				if(nodeId == findNodeId)
-				{
-					return(branchAsString.get(i));
-				}
-			}
-			return "Unknown";
-		}
-	}
-	
-	class ConfigAttributes
-	{
-		Map<Integer, List<ConfigElement>> _list;
-		
-		 ConfigAttributes()
-		{
-			_list = new LinkedHashMap<Integer, List<ConfigElement>>();
-			
-		}
-		 
-		 Map<Integer, List<ConfigElement>> getList()
-		 {			 
-			return _list;
-		 }
-		 
-		List<ConfigElement> getConfigElementList(int attributeId)
-		{
-			return _list.get(attributeId);
-		}
-		
-		 void put(int id, ConfigElement element) 
-		{
-			if ( !_list.containsKey(id) )
-			{
-				List<ConfigElement> arrayList = new ArrayList<>();
-				arrayList.add(element);
-				
-				_list.put(id, arrayList);
-			}
-			else
-			{
-				_list.get(id).add(element);
-			}
-		}
-
-		 void dump(String space) 
-		{
-			if( _list.size() > 0 )
-			{
-				String aspace = space+" ";
-
-				Set<Integer> keys = _list.keySet();
-				for(Integer k:keys)
-				{
-					List<ConfigElement> ceList = _list.get(k);
-					
-					for(int index = 0 ; index < ceList.size(); index++ )
-					{
-						ConfigElement ce = ceList.get(index);
-						System.out.format("%s___ %s (Key:%d) - %s\n",aspace,ce._name,k,ce._valueStr);
-					}
-				}
-			}
-		}
-
-		Object getValue(int attributeId)
-		{
-			List<ConfigElement> list = _list.get(attributeId);
-			
-			if ( list != null )
-			{
-				ConfigElement ce = list.get(list.size()-1);
-				if( ce != null )
-					return ce.value();
-			}
-		
-			return null;
-		}
-		
-		Object getElement(int attributeId)
-		{
-			List<ConfigElement> list = _list.get(attributeId);
-			
-			if ( list != null )
-			{
-				ConfigElement ce = list.get(list.size()-1);
-				if( ce != null )
-					return ce;
-			}
-		
-			return null;
-		}
-
-		boolean setValue( int attributeId, String newValue, int dataType )
-		{
-			Set<Integer> keys = _list.keySet();
-			for(Integer k:keys)
-			{
-				if(k == attributeId)
-				{
-					List<ConfigElement> list = _list.get(k);
-					ConfigElement ce = list.get(list.size() - 1);
-					if( dataType == ConfigElement.Type.Ascii )
-						ce.setAsciiValue(newValue);
-					
-					return true;
-				}
-			}
-			
-			return false;
-		}
-
-		 ConfigElement getPrimitiveValue(int id) 
-		{
-			 List<ConfigElement> list = _list.get(id);
-				
-			if ( list != null )
-			{
-				ConfigElement ce = list.get(list.size()-1);
-				if( ce != null )
-					return ce;
-			}
-		
-			return null;
-		}
-	}
-	
-	 abstract class ConfigElement 
-	{
-		int _type;
-		String _name;
-		XMLnode _parent;
-		String _valueStr;
-		int _tagId;
-
-		 final class Type
-		{
-			 final static int Int64 = 0;
-			 final static int UInt64 = 1;
-			 final static int Ascii = 2;
-			 final static int Enum = 3;
-			 final static int Boolean = 4;
-			 final static int Double = 5;
-		};
-
-		 ConfigElement( XMLnode  parent )
-		{
-			this._parent = parent;
-		}
-
-		abstract  Object value();
-		
-		int type()
-		{
-			return _type;
-		}
-
-		void setAsciiValue(String newValue) {}
-
-		 int intValue() 
-		{
-			try 
-			{
-				throw new Exception("intValue() not implemented");
-			} catch (Exception e) {
-				e.printStackTrace();
-			}
-			
-			return 0;
-		}
-
-		 int intLongValue() 
-		{
-			try 
-			{
-				throw new Exception("intLongValue() not implemented");
-			} catch (Exception e) {
-				e.printStackTrace();
-			}
-			
-			return 0;
-		}
-
-		 String asciiValue() 
-		{
-			try 
-			{
-				throw new Exception("asciiValue() not implemented");
-			} catch (Exception e) {
-				e.printStackTrace();
-			}
-			
-			return null;
-		}
-
-		boolean booleanValue() {
-			try 
-			{
-				throw new Exception("booleanValue() not implemented");
-			} catch (Exception e) {
-				e.printStackTrace();
-			}
-			
-			return false;
-		}
-		 
-		double doubleValue() {
-			try 
-			{
-				throw new Exception("doubleValue() not implemented");
-			} catch (Exception e) {
-				e.printStackTrace();
-			}
-			
-			return 0;
-		}
-		
-	}
-
-	class IntConfigElement extends ConfigElement
-	{
-		int intValue;
-		Integer intObject;
-		
-		 IntConfigElement(XMLnode parent, int type, int value) 
-		{
-			super( parent);
-			this._type = type;
-			intValue = value;
-		}
-
-		@Override
-		 Object value() 
-		{
-			if( intObject == null )
-				intObject = Integer.valueOf(intValue);
-			
-			return intObject;
-		}
-		
-		 boolean booleanValue() 
-		{
-			Integer intValue = (Integer) value();
-			if( intValue.intValue() == 1 )
-				return true;
-			else
-				return false;
-		}
-		
-		 int intValue() 
-		{
-			return( ((Integer)value()).intValue() );
-		}
-	}
-
-	class LongConfigElement extends ConfigElement
-	{
-		long longValue;
-		Long longObject;
-
-		 LongConfigElement(XMLnode parent, int type, long value) 
-		{
-			super( parent);
-			this._type = type;
-			longValue = value;
-		}
-
-		 long longValue()
-		{
-			return longValue;
-		}
-
-		 int intLongValue() 
-		{
-			return (int) longValue;
-		}
-
-		@Override
-		 Object value() 
-		{
-			if( longObject == null )
-				longObject = Long.valueOf(longValue);
-			
-			return longObject;
-		}
-		
-		 boolean booleanValue() 
-		{
-			Long longValue = (Long) value();
-			if( longValue.longValue() == 1 )
-				return true;
-			else
-				return false;
-		}
-	}
-
-	class AsciiConfigElement extends ConfigElement
-	{
-		String asciiValue;
-		
-		 AsciiConfigElement(XMLnode parent, String value) 
-		{
-			super( parent);
-			asciiValue = value;
-		}
-		
-		 String asciiValue()
-		{
-			return asciiValue; 
-		}
-
-		@Override
-		 Object value() 
-		{
-			return asciiValue;
-		}
-		
-		 void setAsciiValue(String value) 
-		{
-			asciiValue = value;
-		}
-	}
-	
-	class DoubleConfigElement extends ConfigElement
-	{
-		double doubleValue;
-		Double doubleObject;
-		
-		DoubleConfigElement(XMLnode parent, int type, double value) 
-		{
-			super( parent);
-			this._type = type;
-			doubleValue = value;
-		}
-		
-		 double doubleValue()
-		{
-			return doubleValue; 
-		}
-
-		@Override
-		 Object value() 
-		{
-			if( doubleObject == null )
-				doubleObject = Double.valueOf(doubleValue);
-			
-			return doubleObject;
-		}
-		
-		 void setDoubleValue(double value) 
-		{
-			 doubleValue = value;
-		}
-	}
-}
+/*|-----------------------------------------------------------------------------
+ *|            This source code is provided under the Apache 2.0 license
+ *|  and is provided AS IS with no warranty or guarantee of fit for purpose.
+ *|                See the project's LICENSE.md for details.
+ *|           Copyright (C) 2020-2025 LSEG. All rights reserved.
+ *|-----------------------------------------------------------------------------
+ */
+
+package com.refinitiv.ema.access;
+
+import java.util.ArrayList;
+import java.util.Hashtable;
+import java.util.LinkedHashMap;
+import java.util.List;
+import java.util.Map;
+import java.util.Set;
+
+import com.refinitiv.ema.access.ConfigReader.XMLnode;
+import com.refinitiv.ema.rdm.EmaRdm;
+
+class ConfigManager
+{
+	private static ConfigManager _configManager;
+	static Hashtable<Integer, String> _nodeAsText;
+	
+	static TagDictionary ConsumerTagDict;
+	static TagDictionary ChannelTagDict;
+	static TagDictionary DictionaryTagDict;
+	static TagDictionary NiProviderTagDict;
+	static TagDictionary DirectoryTagDict;
+	static TagDictionary ServiceTagDict;
+	static TagDictionary IProviderTagDict;
+	static TagDictionary ServerTagDict;
+	static TagDictionary GlobalConfigDict;
+	static TagDictionary WarmStandbyGroupDict;
+	static TagDictionary WarmStandbyServerDict;
+	static TagDictionary SessionChannelGroupDict;
+	
+	static Branch DEFAULT_CONSUMER;
+	static Branch DEFAULT_NIPROVIDER;
+	static Branch DEFAULT_IPROVIDER;
+	static Branch DEFAULT_DIRECTORY;
+	static Branch CONSUMER_GROUP;
+	static Branch CONSUMER_LIST;
+	static Branch NIPROVIDER_GROUP;
+	static Branch NIPROVIDER_LIST;
+	static Branch IPROVIDER_GROUP;
+	static Branch IPROVIDER_LIST;
+	static Branch DICTIONARY_LIST;
+	static Branch CHANNEL_LIST;
+	static Branch SERVER_LIST;
+	static Branch GLOBAL_CONFIG;
+	static Branch DIRECTORY_LIST;
+	static Branch WARMSTANDBYGROUP_LIST;
+	static Branch WARMSTANDBYSERVER_LIST;
+	static Branch SESSIONCHANNEL_LIST;
+	
+	
+	private static StringBuilder _stringMaker;
+	
+	static String ConfigName = "EmaConfig";
+	
+	static int ROOT = 1001;
+	
+	// Consumer
+	public static final int ConsumerGroup = 1;
+	public static final int DefaultConsumer = 2;
+	public static final int ConsumerList = 3;
+	public static final int Consumer = 4;
+	
+	public static final int ConsumerName = 5;
+	public static final int ConsumerChannelName = 6;
+	public static final int ConsumerLoggerName = 7;
+	public static final int ConsumerDictionaryName = 8;
+	
+	public static final int CatchUnhandledException = 9;
+	public static final int ConsumerCatchUnhandledException = 10;
+	public static final int ChannelSet = 11;
+	public static final int DictionaryRequestTimeOut = 12;
+	public static final int DirectoryRequestTimeOut = 13;
+	public static final int DispatchTimeoutApiThread = 14;
+	public static final int ItemCountHint = 15;
+	public static final int LoginRequestTimeOut = 16;
+	public static final int MaxDispatchCountApiThread = 17;
+	public static final int MaxDispatchCountUserThread = 18;
+	public static final int MaxOutstandingPosts = 19;
+	public static final int ObeyOpenWindow = 20;
+
+	public static final int PostAckTimeout = 21;
+	public static final int RequestTimeout = 22;
+	public static final int ServiceCountHint = 23;
+	
+	public static final int ConnectionPingTimeout = 24;
+	public static final int GuaranteedOutputBuffers = 25;
+	public static final int InterfaceName = 26;
+	public static final int NumInputBuffers = 27;
+	public static final int SysRecvBufSize = 28;
+	public static final int SysSendBufSize = 29;
+	public static final int XmlTraceFileName = 30;
+	public static final int XmlTraceHex = 31;
+	public static final int XmlTraceMaxFileSize = 32;
+	public static final int XmlTracePing = 33;
+	public static final int XmlTraceRead = 34;
+	public static final int XmlTraceToFile = 35;
+	public static final int XmlTraceToMultipleFiles = 36;
+	public static final int XmlTraceToStdout = 37;
+	public static final int XmlTraceWrite = 38;
+	public static final int HighWaterMark = 39;
+	public static final int ConnectionMinPingTimeout = 40;
+	public static final int MsgKeyInUpdates = 41;
+	public static final int ReconnectAttemptLimit = 42;
+	public static final int ReconnectMaxDelay = 43;	
+	public static final int ReconnectMinDelay = 44;
+	public static final int RestRequestTimeout = 45;
+	public static final int TokenReissueRatio = 46;
+	public static final int ReissueTokenAttemptLimit = 47;
+	public static final int ReissueTokenAttemptInterval = 48;
+	public static final int EnableRtt = 49;
+	public static final int DefaultServiceID = 50;
+	public static final int JsonExpandedEnumFields = 51;
+	public static final int CatchUnknownJsonFids = 52;
+	public static final int CatchUnknownJsonKeys = 53;
+	public static final int CloseChannelFromConverterFailure = 54;
+
+	public static final int SendJsonConvError = 55;
+	
+	public static final int RestProxyHostName = 56;
+	public static final int RestProxyPort = 57;
+	
+	public static final int SessionChannel = 58;
+
+	public static final int EnablePreferredHostOptions = 58;
+	public static final int PreferredDetectionTimeSchedule = 59;
+	public static final int PreferredDetectionTimeInterval = 60;
+
+	public static final int PreferredChannelName = 61;
+	public static final int PreferredWSBChannelName = 62;
+	public static final int PreferredFallBackWithInWSBGroup = 63;
+	
+	public static final int UpdateTypeFilter = 64;
+	public static final int NegativeUpdateTypeFilte = 65;
+
+	// Channel: Global
+	public static final int ChannelGroup = 100;
+	public static final int ChannelList = 101;
+	public static final int Channel = 102;
+	public static final int ChannelName = 103;
+	public static final int ChannelType = 104;
+	public static final int ChannelInitTimeout = 105;
+	public static final int ServiceDiscoveryRetryCount = 106;
+	public static final int JsonConverterPoolsSize = 107;
+	
+	// Channel: Socket, HTTP, Encrypted, WebSocket
+	public static final int ChannelCompressionThreshold = 200;
+	public static final int ChannelCompressionType = 201;
+	public static final int ChannelHost = 202;
+	public static final int ChannelObjectName = 203;
+	public static final int ChannelPort = 204;
+	public static final int ChannelTcpNodelay = 205;
+	public static final int ChannelDirectSocketWrite = 206;
+	public static final int ChannelProxyHost = 207;
+	public static final int ChannelProxyPort = 208;
+	public static final int ChannelEnableSessionMgnt = 209;
+	public static final int ChannelLocation = 210;
+	public static final int EncryptedProtocolType = 211;
+	public static final int WsProtocols = 212;
+	public static final int WsMaxMsgSize = 213;
+
+	// Channel: Multicast
+	public static final int ChannelDisconnectOnGap = 300;
+	public static final int ChannelHsmInterface = 301;
+	public static final int ChannelHsmInterval = 302;
+	public static final int ChannelHsmMultAddress = 303;
+	public static final int ChannelHsmPort = 304;
+	public static final int Channelndata = 305;
+	public static final int Channelnmissing = 306;
+	public static final int Channelnrreq = 307;
+	public static final int ChannelPacketTTL = 308;
+	public static final int ChannelpktPoolLimitHigh = 309;
+	public static final int ChannelpktPoolLimitLow = 310;
+	public static final int ChannelRecvAddress = 311;
+	public static final int ChannelRecvPort = 312;
+	public static final int ChannelSendAddress = 313;
+	public static final int ChannelSendPort = 314;
+	public static final int Channeltbchold = 315;
+	public static final int ChanneltcpControlPort = 316;
+	public static final int Channeltdata = 317;
+	public static final int Channeltpphold = 318;
+	public static final int Channeltrreq = 319;
+	public static final int Channeltwait = 320;
+	public static final int ChannelUnicastPort = 321;
+	public static final int ChanneluserQLimit = 322;
+		
+	// Dictionary	
+	public static final int DictionaryGroup = 400;
+	public static final int DefaultDictionary = 401;
+	public static final int DictionaryList = 402;
+	public static final int Dictionary = 403;
+	public static final int DictionaryName = 404;
+	public static final int DictionaryType = 405;
+	public static final int DictionaryEnumTypeDefFileName = 406;
+	public static final int DictionaryRDMFieldDictFileName = 407;
+	public static final int DictionaryDictionaryID = 408;
+	public static final int DictionaryRdmFieldDictionaryItemName = 409;
+	public static final int DictionaryEnumTypeDefItemName = 410;
+	public static final int DictionaryFieldDictFragmentSize = 411;
+	public static final int DictionaryEnumTypeFragmentSize = 412;
+	
+	// NIProvider
+	public static final int NiProviderGroup = 500;
+	public static final int DefaultNiProvider = 501;
+	public static final int NiProviderList = 502;
+	public static final int NiProvider = 503;
+	
+	public static final int NiProviderName = 504;
+	public static final int NiProviderChannelName = 505;
+	public static final int NiProviderDirectoryName = 506;
+	public static final int NiProviderRefreshFirstRequired = 507;
+	public static final int NiProviderMergeSourceDirectoryStreams = 508;
+	public static final int NiProviderRecoverUserSubmitSourceDirectory = 509;
+	public static final int NiProviderRemoveItemsOnDisconnect = 510;
+	
+	// Directory
+	public static final int DirectoryGroup = 600;
+	public static final int DefaultDirectory = 601;
+	public static final int DirectoryList = 602;
+	public static final int Directory = 603;
+	public static final int DirectoryName = 604;
+	
+	// Service
+	public static final int Service = 605;
+	public static final int ServiceName = 606;
+	public static final int ServiceInfoFilter = 607;
+	public static final int ServiceInfoFilterServiceId = 608;
+	public static final int ServiceInfoFilterVendor = 609;
+	public static final int ServiceInfoFilterIsSource = 610;
+	public static final int ServiceInfoFilterCapabilities = 611;
+	public static final int ServiceInfoFilterCapabilitiesCapabilitiesEntry = 612;
+	public static final int ServiceInfoFilterDictionariesProvided = 613;
+	public static final int ServiceInfoFilterDictionariesProvidedDictionariesProvidedEntry = 614;
+	public static final int ServiceInfoFilterDictionariesUsed = 615;
+	public static final int ServiceInfoFilterDictionariesUsedDictionariesUsedEntry = 616;
+	public static final int ServiceInfoFilterQoS = 617;
+	public static final int ServiceInfoFilterQoSEntry = 618;
+	public static final int ServiceInfoFilterQoSEntryTimeliness = 619;
+	public static final int ServiceInfoFilterQoSEntryRate = 620;
+	public static final int ServiceInfoFilterSupportsQoSRange = 621;
+	public static final int ServiceInfoFilterItemList = 622;
+	public static final int ServiceInfoFilterAcceptingConsumerStatus = 623;
+	public static final int ServiceInfoFilterSupportsOutOfBandSnapshots = 624;
+	public static final int ServiceStateFilter = 625;
+	public static final int ServiceStateFilterServiceState = 626;
+	public static final int ServiceStateFilterAcceptingRequests = 627;
+	public static final int ServiceStateFilterStatus = 628;
+	public static final int ServiceStateFilterStatusStreamState = 629;
+	public static final int ServiceStateFilterStatusDataState = 630;
+	public static final int ServiceStateFilterStatusStatusCode = 631;
+	public static final int ServiceStateFilterStatusStatusText = 632;
+	public static final int ServiceLoadFilter = 633;
+	public static final int ServiceLoadFilterOpenLimit = 634;
+	public static final int ServiceLoadFilterOpenWindow = 635;
+	public static final int ServiceLoadFilterLoadFactor = 636;
+
+	// IProvider
+	public static final int IProviderGroup = 800;
+	public static final int DefaultIProvider = 801;
+	public static final int IProviderList = 802;
+	public static final int IProvider = 803;
+	
+	public static final int IProviderName = 804;
+	public static final int IProviderServerName = 805;
+	public static final int IProviderDirectoryName = 806;
+	public static final int IProviderRefreshFirstRequired = 807;
+	public static final int IProviderAcceptMessageWithoutAcceptingRequests = 808;
+	public static final int IProviderAcceptDirMessageWithoutMinFilters = 809;
+	public static final int IProviderAcceptMessageWithoutBeingLogin = 810;
+	public static final int IProviderAcceptMessageSameKeyButDiffStream = 811;
+	public static final int IProviderAcceptMessageThatChangesService = 812;
+	public static final int IProviderAcceptMessageWithoutQosInRange = 813;
+	public static final int IProviderEnforceAckIDValidation = 814;
+	
+	// Server: Global
+	public static final int ServerGroup = 900;
+	public static final int ServerList = 901;
+	public static final int Server = 902;
+	public static final int ServerName = 903;
+	public static final int ServerType = 904;
+	public static final int ServerInitTimeout = 905;
+	public static final int ServerWsProtocols = 906;
+	public static final int ServerMaxFragmentSize = 907;
+	public static final int ServerSharedSocket = 908;
+
+	// Server: Socket
+	public static final int ServerCompressionThreshold = 1000;
+	public static final int ServerCompressionType = 1001;
+	public static final int ServerPort = 1002;
+	public static final int ServerTcpNodelay = 1003;
+	public static final int ServerDirectSocketWrite = 1004;
+
+	// GlobalConfig
+	public static final int GlobalConfig = 1100;
+	public static final int WorkerEventPoolLimit = 1101;
+	public static final int ReactorChannelEventPoolLimit = 1102;
+	public static final int ReactorMsgEventPoolLimit = 1103;
+	public static final int TunnelStreamMsgEventPoolLimit = 1104;
+	public static final int TunnelStreamStatusEventPoolLimit = 1105;
+	public static final int WatchlistObjectsPoolLimit = 1106;
+	public static final int SocketProtocolPoolLimit = 1108;
+
+	// WarmStandby
+	public static final int ConsumerWarmStandbyChannelSet = 1200;
+	
+	// WarmStandbyGroup
+	public static final int WarmStandbyGroup = 1201;
+	public static final int WarmStandbyList = 1202;
+	public static final int WarmStandbyChannel = 1203;
+	public static final int WarmStandbyChannelName = 1204;
+	public static final int StartingActiveServer = 1205;
+	public static final int StandbyServerSet = 1206;
+	public static final int WarmStandbyMode = 1207;
+	
+	// WarmStandbyServerInfo
+	public static final int WarmStandbyServerInfoGroup = 1208;
+	public static final int WarmStandbyServerInfoList = 1209;
+	public static final int WarmStandbyServerInfo = 1210;
+	public static final int WarmStandbyServerName = 1211;
+	public static final int WarmStandbyServerChannel = 1212;
+	public static final int PerServiceNameSet = 1213;
+	
+	// SessionChannel
+	
+	public static final int ConsumerSessionChannelSet = 1300;
+	public static final int ConsumerSessionEnhancedItemRecovery = 1301;
+	
+	public static final int SessionChannelGroup = 1305;
+	public static final int SessionChannelList = 1306;
+	public static final int SessionChannelInfo = 1307;
+	public static final int SessionChannelInfoName = 1308;
+	
+	public static final int MAX_UINT16 = 0xFFFF;
+	
+	static
+	{
+		_stringMaker = new StringBuilder(512);
+		_nodeAsText = new Hashtable<Integer,String>();
+		
+		ConsumerTagDict = acquire().new TagDictionary();
+		ChannelTagDict = acquire().new TagDictionary();
+		DictionaryTagDict = acquire().new TagDictionary();
+		NiProviderTagDict = acquire().new TagDictionary();
+		DirectoryTagDict = acquire().new TagDictionary();
+		ServiceTagDict = acquire().new TagDictionary();
+		IProviderTagDict = acquire().new TagDictionary();
+		ServerTagDict = acquire().new TagDictionary();
+		GlobalConfigDict = acquire().new TagDictionary();
+		WarmStandbyGroupDict = acquire().new TagDictionary();
+		WarmStandbyServerDict = acquire().new TagDictionary();
+		SessionChannelGroupDict = acquire().new TagDictionary();
+		
+		ConsumerTagDict.add( "ConsumerGroup",ConsumerGroup );
+		ConsumerTagDict.add( "DefaultConsumer",DefaultConsumer );
+		ConsumerTagDict.add( "ConsumerList",ConsumerList );
+		ConsumerTagDict.add( "Consumer",Consumer );
+		
+		ConsumerTagDict.add( "Name",ConsumerName );
+		ConsumerTagDict.add( "Channel",ConsumerChannelName );
+		ConsumerTagDict.add( "ChannelSet",ChannelSet );
+		ConsumerTagDict.add( "Logger",ConsumerLoggerName );
+		ConsumerTagDict.add( "Dictionary",ConsumerDictionaryName );
+		ConsumerTagDict.add( "WarmStandbyChannelSet", ConsumerWarmStandbyChannelSet);
+		
+		ConsumerTagDict.add( "CatchUnhandledException",CatchUnhandledException );
+		ConsumerTagDict.add( "DictionaryRequestTimeOut",DictionaryRequestTimeOut );
+		ConsumerTagDict.add( "DirectoryRequestTimeOut",DirectoryRequestTimeOut );
+		ConsumerTagDict.add( "DispatchTimeoutApiThread",DispatchTimeoutApiThread );
+		ConsumerTagDict.add( "ItemCountHint",ItemCountHint );
+		ConsumerTagDict.add( "LoginRequestTimeOut",LoginRequestTimeOut );
+		ConsumerTagDict.add( "MaxDispatchCountApiThread",MaxDispatchCountApiThread );
+		ConsumerTagDict.add( "MaxDispatchCountUserThread",MaxDispatchCountUserThread );
+		ConsumerTagDict.add( "MaxOutstandingPosts",MaxOutstandingPosts );
+		ConsumerTagDict.add( "ObeyOpenWindow",ObeyOpenWindow );
+		ConsumerTagDict.add( "PostAckTimeout",PostAckTimeout );
+		ConsumerTagDict.add( "ReissueTokenAttemptLimit",ReissueTokenAttemptLimit );
+		ConsumerTagDict.add( "ReissueTokenAttemptInterval",ReissueTokenAttemptInterval );
+		ConsumerTagDict.add( "RequestTimeout",RequestTimeout );
+		ConsumerTagDict.add( "RestRequestTimeOut",RestRequestTimeout );
+		ConsumerTagDict.add( "ServiceCountHint",ServiceCountHint );
+		ConsumerTagDict.add( "TokenReissueRatio",TokenReissueRatio );
+		ConsumerTagDict.add( "MsgKeyInUpdates",MsgKeyInUpdates );
+		ConsumerTagDict.add( "ReconnectAttemptLimit",ReconnectAttemptLimit );		
+		ConsumerTagDict.add( "ReconnectMaxDelay",ReconnectMaxDelay );
+		ConsumerTagDict.add( "ReconnectMinDelay",ReconnectMinDelay );
+		ConsumerTagDict.add( "XmlTraceFileName",XmlTraceFileName );		
+		ConsumerTagDict.add( "XmlTraceHex", XmlTraceHex );
+		ConsumerTagDict.add( "XmlTraceMaxFileSize", XmlTraceMaxFileSize );
+		ConsumerTagDict.add( "XmlTracePing", XmlTracePing );
+		ConsumerTagDict.add( "XmlTraceRead",XmlTraceRead );
+		ConsumerTagDict.add( "XmlTraceToFile",XmlTraceToFile );
+		ConsumerTagDict.add( "XmlTraceToMultipleFiles",XmlTraceToMultipleFiles );
+		ConsumerTagDict.add( "XmlTraceToStdout",XmlTraceToStdout );
+		ConsumerTagDict.add( "XmlTraceWrite",XmlTraceWrite );
+		ConsumerTagDict.add( "EnableRtt",EnableRtt );
+		ConsumerTagDict.add("DefaultServiceID", DefaultServiceID);
+		ConsumerTagDict.add("JsonExpandedEnumFields", JsonExpandedEnumFields);
+		ConsumerTagDict.add("CatchUnknownJsonFids", CatchUnknownJsonFids);
+		ConsumerTagDict.add("CatchUnknownJsonKeys", CatchUnknownJsonKeys);
+		ConsumerTagDict.add("CloseChannelFromConverterFailure", CloseChannelFromConverterFailure);
+		ConsumerTagDict.add("SendJsonConvError", SendJsonConvError);
+		ConsumerTagDict.add("RestProxyHostName", RestProxyHostName);
+		ConsumerTagDict.add("RestProxyPort", RestProxyPort);
+		ConsumerTagDict.add("EnablePreferredHostOptions", EnablePreferredHostOptions);
+		ConsumerTagDict.add("PHDetectionTimeSchedule", PreferredDetectionTimeSchedule);
+		ConsumerTagDict.add("PHDetectionTimeInterval", PreferredDetectionTimeInterval);
+		ConsumerTagDict.add("PreferredChannelName", PreferredChannelName);
+		ConsumerTagDict.add("PreferredWSBChannelName", PreferredWSBChannelName);
+		ConsumerTagDict.add("PHFallBackWithInWSBGroup", PreferredFallBackWithInWSBGroup);
+		ConsumerTagDict.add("SessionChannelSet", ConsumerSessionChannelSet);
+		ConsumerTagDict.add("SessionEnhancedItemRecovery", ConsumerSessionEnhancedItemRecovery);
+		ConsumerTagDict.add("UpdateTypeFilter", UpdateTypeFilter);
+		ConsumerTagDict.add("NegativeUpdateTypeFilter", NegativeUpdateTypeFilter);
+
+		ChannelTagDict.add( "ChannelGroup",ChannelGroup );
+		ChannelTagDict.add( "ChannelList",ChannelList );
+		ChannelTagDict.add( "Channel",Channel );
+		ChannelTagDict.add( "Name",ChannelName );
+		ChannelTagDict.add( "ChannelType",ChannelType );
+		ChannelTagDict.add( "InitializationTimeout", ChannelInitTimeout );
+		ChannelTagDict.add( "ConnectionPingTimeout",ConnectionPingTimeout );
+		ChannelTagDict.add( "GuaranteedOutputBuffers",GuaranteedOutputBuffers );
+		ChannelTagDict.add( "InterfaceName",InterfaceName );
+		ChannelTagDict.add( "NumInputBuffers",NumInputBuffers );		
+		ChannelTagDict.add( "SysRecvBufSize",SysRecvBufSize );
+		ChannelTagDict.add( "SysSendBufSize",SysSendBufSize );
+		ChannelTagDict.add( "HighWaterMark",HighWaterMark );
+		ChannelTagDict.add( "ServiceDiscoveryRetryCount", ServiceDiscoveryRetryCount);
+		
+		// ConnectionTypes.SOCKET, ConnectionTypes.HTTP, ConnectionTypes.ENCRYPTED 
+		ChannelTagDict.add( "CompressionThreshold",ChannelCompressionThreshold );
+		ChannelTagDict.add( "CompressionType",ChannelCompressionType );
+		ChannelTagDict.add( "Host",ChannelHost );
+		ChannelTagDict.add( "ObjectName",ChannelObjectName );
+		ChannelTagDict.add( "Port",ChannelPort );
+		ChannelTagDict.add( "TcpNodelay",ChannelTcpNodelay );
+		ChannelTagDict.add( "DirectWrite",ChannelDirectSocketWrite );
+		ChannelTagDict.add( "ProxyHost",ChannelProxyHost );
+		ChannelTagDict.add( "ProxyPort",ChannelProxyPort );
+		ChannelTagDict.add( "EnableSessionManagement",ChannelEnableSessionMgnt );
+		ChannelTagDict.add( "Location",ChannelLocation );
+		ChannelTagDict.add( "EncryptedProtocolType", EncryptedProtocolType);
+		ChannelTagDict.add("WsProtocols", WsProtocols);
+		ChannelTagDict.add("WsMaxMsgSize", WsMaxMsgSize);
+
+		// ConnectionTypes.MCAST
+		ChannelTagDict.add( "DisconnectOnGap",ChannelDisconnectOnGap );
+		ChannelTagDict.add( "HsmInterface",ChannelHsmInterface );
+		ChannelTagDict.add( "HsmInterval",ChannelHsmInterval );
+		ChannelTagDict.add( "HsmMultAddress",ChannelHsmMultAddress );
+		ChannelTagDict.add( "HsmPort",ChannelHsmPort );
+		ChannelTagDict.add( "ndata",Channelndata );
+		ChannelTagDict.add( "nmissing",Channelnmissing );
+		ChannelTagDict.add( "nrreq",Channelnrreq );
+		ChannelTagDict.add( "PacketTTL",ChannelPacketTTL );
+		ChannelTagDict.add( "pktPoolLimitHigh",ChannelpktPoolLimitHigh );
+		ChannelTagDict.add( "pktPoolLimitLow",ChannelpktPoolLimitLow );
+		ChannelTagDict.add( "RecvAddress",ChannelRecvAddress );
+		ChannelTagDict.add( "RecvPort",ChannelRecvPort );
+		ChannelTagDict.add( "SendAddress",ChannelSendAddress );
+		ChannelTagDict.add( "SendPort",ChannelSendPort );
+		ChannelTagDict.add( "tbchold",Channeltbchold );
+		ChannelTagDict.add( "tcpControlPort",ChanneltcpControlPort );
+		ChannelTagDict.add( "tdata",Channeltdata );
+		ChannelTagDict.add( "tpphold",Channeltpphold );
+		ChannelTagDict.add( "trreq",Channeltrreq );
+		ChannelTagDict.add( "twait",Channeltwait );
+		ChannelTagDict.add( "UnicastPort",ChannelUnicastPort );
+		ChannelTagDict.add( "userQLimit",ChanneluserQLimit );
+				
+		DictionaryTagDict.add( "DictionaryGroup",DictionaryGroup );
+		DictionaryTagDict.add( "DefaultDictionary",DefaultDictionary);
+		DictionaryTagDict.add( "DictionaryList",DictionaryList );
+		DictionaryTagDict.add( "Dictionary",Dictionary );
+		DictionaryTagDict.add( "Name",DictionaryName );
+		DictionaryTagDict.add( "DictionaryType",DictionaryType );
+		DictionaryTagDict.add( "RdmFieldDictionaryFileName",DictionaryRDMFieldDictFileName );
+		DictionaryTagDict.add( "EnumTypeDefFileName",DictionaryEnumTypeDefFileName );
+		DictionaryTagDict.add( "DictionaryID", DictionaryDictionaryID);
+		DictionaryTagDict.add( "RdmFieldDictionaryItemName", DictionaryRdmFieldDictionaryItemName);
+		DictionaryTagDict.add( "EnumTypeDefItemName", DictionaryEnumTypeDefItemName);
+		
+		NiProviderTagDict.add( "NiProviderGroup", NiProviderGroup);
+		NiProviderTagDict.add( "DefaultNiProvider", DefaultNiProvider);
+		NiProviderTagDict.add( "NiProviderList", NiProviderList);
+		NiProviderTagDict.add( "NiProvider", NiProvider);
+		NiProviderTagDict.add( "Name", NiProviderName);
+		NiProviderTagDict.add( "Channel", NiProviderChannelName);
+		NiProviderTagDict.add( "ChannelSet", ChannelSet);
+		NiProviderTagDict.add( "Directory", NiProviderDirectoryName);
+        NiProviderTagDict.add( "DictionaryRequestTimeOut",DictionaryRequestTimeOut );
+		NiProviderTagDict.add( "DispatchTimeoutApiThread",DispatchTimeoutApiThread );
+		NiProviderTagDict.add( "ItemCountHint",ItemCountHint );
+		NiProviderTagDict.add( "LoginRequestTimeOut",LoginRequestTimeOut );
+		NiProviderTagDict.add( "MaxDispatchCountApiThread",MaxDispatchCountApiThread );
+		NiProviderTagDict.add( "MaxDispatchCountUserThread",MaxDispatchCountUserThread );
+		NiProviderTagDict.add( "ServiceCountHint",ServiceCountHint );
+		NiProviderTagDict.add( "RefreshFirstRequired", NiProviderRefreshFirstRequired);
+		NiProviderTagDict.add( "MergeSourceDirectoryStreams", NiProviderMergeSourceDirectoryStreams);
+		NiProviderTagDict.add( "RecoverUserSubmitSourceDirectory", NiProviderRecoverUserSubmitSourceDirectory);
+		NiProviderTagDict.add( "RemoveItemsOnDisconnect", NiProviderRemoveItemsOnDisconnect);
+		NiProviderTagDict.add( "MsgKeyInUpdates",MsgKeyInUpdates );
+		NiProviderTagDict.add( "ReconnectAttemptLimit",ReconnectAttemptLimit );		
+		NiProviderTagDict.add( "ReconnectMaxDelay",ReconnectMaxDelay );
+		NiProviderTagDict.add( "ReconnectMinDelay",ReconnectMinDelay );
+		NiProviderTagDict.add( "RequestTimeout", RequestTimeout);
+		NiProviderTagDict.add( "XmlTraceFileName",XmlTraceFileName );		
+		NiProviderTagDict.add( "XmlTraceHex", XmlTraceHex );
+		NiProviderTagDict.add( "XmlTraceMaxFileSize", XmlTraceMaxFileSize );
+		NiProviderTagDict.add( "XmlTracePing", XmlTracePing );
+		NiProviderTagDict.add( "XmlTraceRead",XmlTraceRead );
+		NiProviderTagDict.add( "XmlTraceToFile",XmlTraceToFile );
+		NiProviderTagDict.add( "XmlTraceToMultipleFiles",XmlTraceToMultipleFiles );
+		NiProviderTagDict.add( "XmlTraceToStdout",XmlTraceToStdout );
+		NiProviderTagDict.add( "XmlTraceWrite",XmlTraceWrite );
+		NiProviderTagDict.add("DefaultServiceID", DefaultServiceID);
+		NiProviderTagDict.add("JsonExpandedEnumFields", JsonExpandedEnumFields);
+		NiProviderTagDict.add("CatchUnknownJsonFids", CatchUnknownJsonFids);
+		NiProviderTagDict.add("CatchUnknownJsonKeys", CatchUnknownJsonKeys);
+		NiProviderTagDict.add("CloseChannelFromConverterFailure", CloseChannelFromConverterFailure);
+		NiProviderTagDict.add("SendJsonConvError", SendJsonConvError);
+
+		
+		DirectoryTagDict.add( "DirectoryGroup", DirectoryGroup);
+		DirectoryTagDict.add( "DefaultDirectory", DefaultDirectory);
+		DirectoryTagDict.add( "DirectoryList", DirectoryList);
+		DirectoryTagDict.add( "Directory", Directory);
+		DirectoryTagDict.add( "Name", DirectoryName);
+		
+		ServiceTagDict.add( "Service", Service);
+		ServiceTagDict.add( "Name", ServiceName);
+		ServiceTagDict.add( "InfoFilter", ServiceInfoFilter);
+		ServiceTagDict.add( "ServiceId", ServiceInfoFilterServiceId);
+		ServiceTagDict.add( "Vendor", ServiceInfoFilterVendor);
+		ServiceTagDict.add( "IsSource", ServiceInfoFilterIsSource);
+		ServiceTagDict.add( "Capabilities", ServiceInfoFilterCapabilities);
+		ServiceTagDict.add( "CapabilitiesEntry", ServiceInfoFilterCapabilitiesCapabilitiesEntry);
+		ServiceTagDict.add( "DictionariesProvided", ServiceInfoFilterDictionariesProvided);
+		ServiceTagDict.add( "DictionariesProvidedEntry", ServiceInfoFilterDictionariesProvidedDictionariesProvidedEntry);
+		ServiceTagDict.add( "DictionariesUsed", ServiceInfoFilterDictionariesUsed);
+		ServiceTagDict.add( "DictionariesUsedEntry", ServiceInfoFilterDictionariesUsedDictionariesUsedEntry);
+		ServiceTagDict.add( "QoS", ServiceInfoFilterQoS);
+		ServiceTagDict.add( "QoSEntry", ServiceInfoFilterQoSEntry);
+		ServiceTagDict.add( "Timeliness", ServiceInfoFilterQoSEntryTimeliness);
+		ServiceTagDict.add( "Rate", ServiceInfoFilterQoSEntryRate);
+		ServiceTagDict.add( "SupportsQoSRange", ServiceInfoFilterSupportsQoSRange);
+		ServiceTagDict.add( "ItemList", ServiceInfoFilterItemList);
+		ServiceTagDict.add( "AcceptingConsumerStatus", ServiceInfoFilterAcceptingConsumerStatus);
+		ServiceTagDict.add( "SupportsOutOfBandSnapshots", ServiceInfoFilterSupportsOutOfBandSnapshots);
+		ServiceTagDict.add( "StateFilter", ServiceStateFilter);
+		ServiceTagDict.add( "ServiceState", ServiceStateFilterServiceState);
+		ServiceTagDict.add( "AcceptingRequests", ServiceStateFilterAcceptingRequests);
+		ServiceTagDict.add( "Status", ServiceStateFilterStatus);
+		ServiceTagDict.add( "StreamState", ServiceStateFilterStatusStreamState);
+		ServiceTagDict.add( "DataState", ServiceStateFilterStatusDataState);
+		ServiceTagDict.add( "StatusCode", ServiceStateFilterStatusStatusCode);
+		ServiceTagDict.add( "StatusText", ServiceStateFilterStatusStatusText);
+		ServiceTagDict.add( "LoadFilter", ServiceLoadFilter);
+		ServiceTagDict.add( "OpenLimit", ServiceLoadFilterOpenLimit);
+		ServiceTagDict.add( "OpenWindow", ServiceLoadFilterOpenWindow);
+		ServiceTagDict.add( "LoadFactor", ServiceLoadFilterLoadFactor);
+
+		IProviderTagDict.add("IProviderGroup", IProviderGroup);
+		IProviderTagDict.add("DefaultIProvider", DefaultIProvider);
+		IProviderTagDict.add("IProviderList", IProviderList);
+		IProviderTagDict.add("IProvider", IProvider);
+		IProviderTagDict.add("Name", IProviderName);
+		IProviderTagDict.add("Server", IProviderServerName);
+		IProviderTagDict.add("Directory", IProviderDirectoryName );
+		IProviderTagDict.add( "CatchUnhandledException",CatchUnhandledException );
+		IProviderTagDict.add( "DictionaryRequestTimeOut",DictionaryRequestTimeOut );
+		IProviderTagDict.add( "DispatchTimeoutApiThread",DispatchTimeoutApiThread );
+		IProviderTagDict.add( "ItemCountHint",ItemCountHint );
+		IProviderTagDict.add( "MaxDispatchCountApiThread",MaxDispatchCountApiThread );
+		IProviderTagDict.add( "MaxDispatchCountUserThread",MaxDispatchCountUserThread );
+		IProviderTagDict.add( "PostAckTimeout",PostAckTimeout );
+		IProviderTagDict.add( "ServiceCountHint",ServiceCountHint );
+		IProviderTagDict.add( "RefreshFirstRequired", IProviderRefreshFirstRequired);
+		IProviderTagDict.add( "RequestTimeout", RequestTimeout);
+		IProviderTagDict.add( "AcceptMessageWithoutAcceptingRequests", IProviderAcceptMessageWithoutAcceptingRequests);
+		IProviderTagDict.add( "AcceptDirMessageWithoutMinFilters", IProviderAcceptDirMessageWithoutMinFilters);
+		IProviderTagDict.add( "AcceptMessageWithoutBeingLogin", IProviderAcceptMessageWithoutBeingLogin);
+		IProviderTagDict.add( "AcceptMessageSameKeyButDiffStream", IProviderAcceptMessageSameKeyButDiffStream);
+		IProviderTagDict.add( "AcceptMessageThatChangesService", IProviderAcceptMessageThatChangesService);
+		IProviderTagDict.add( "AcceptMessageWithoutQosInRange", IProviderAcceptMessageWithoutQosInRange);
+		IProviderTagDict.add( "EnforceAckIDValidation", IProviderEnforceAckIDValidation );
+		IProviderTagDict.add( "FieldDictionaryFragmentSize", DictionaryFieldDictFragmentSize);
+		IProviderTagDict.add( "EnumTypeFragmentSize", DictionaryEnumTypeFragmentSize);
+		IProviderTagDict.add( "XmlTraceFileName",XmlTraceFileName );		
+		IProviderTagDict.add( "XmlTraceHex", XmlTraceHex );
+		IProviderTagDict.add( "XmlTraceMaxFileSize", XmlTraceMaxFileSize );
+		IProviderTagDict.add( "XmlTracePing", XmlTracePing );
+		IProviderTagDict.add( "XmlTraceRead", XmlTraceRead );
+		IProviderTagDict.add( "XmlTraceWrite", XmlTraceWrite );
+		IProviderTagDict.add( "XmlTraceToFile", XmlTraceToFile );
+		IProviderTagDict.add( "XmlTraceToMultipleFiles", XmlTraceToMultipleFiles );
+		IProviderTagDict.add( "XmlTraceToStdout", XmlTraceToStdout );
+		IProviderTagDict.add("DefaultServiceID", DefaultServiceID);
+		IProviderTagDict.add("JsonExpandedEnumFields", JsonExpandedEnumFields);
+		IProviderTagDict.add("CatchUnknownJsonFids", CatchUnknownJsonFids);
+		IProviderTagDict.add("CatchUnknownJsonKeys", CatchUnknownJsonKeys);
+		IProviderTagDict.add("CloseChannelFromConverterFailure", CloseChannelFromConverterFailure);
+		IProviderTagDict.add("SendJsonConvError", SendJsonConvError);
+
+		ServerTagDict.add( "ServerGroup", ServerGroup );
+		ServerTagDict.add( "ServerList" , ServerList );
+		ServerTagDict.add( "Server", Server );
+		ServerTagDict.add( "Name", ServerName );
+		ServerTagDict.add( "ServerType", ServerType );
+		ServerTagDict.add( "CompressionThreshold", ServerCompressionThreshold);
+		ServerTagDict.add( "CompressionType", ServerCompressionType);
+		ServerTagDict.add( "ConnectionPingTimeout",ConnectionPingTimeout );
+		ServerTagDict.add( "GuaranteedOutputBuffers",GuaranteedOutputBuffers );
+		ServerTagDict.add( "InterfaceName",InterfaceName );
+		ServerTagDict.add( "NumInputBuffers",NumInputBuffers );		
+		ServerTagDict.add( "SysRecvBufSize",SysRecvBufSize );
+		ServerTagDict.add( "SysSendBufSize",SysSendBufSize );
+		ServerTagDict.add( "HighWaterMark",HighWaterMark );
+		ServerTagDict.add( "CompressionThreshold",ServerCompressionThreshold );
+		ServerTagDict.add( "Port", ServerPort );
+		ServerTagDict.add( "TcpNodelay",ServerTcpNodelay );
+		ServerTagDict.add( "DirectWrite",ServerDirectSocketWrite );
+		ServerTagDict.add( "ConnectionMinPingTimeout", ConnectionMinPingTimeout);
+		ServerTagDict.add( "InitializationTimeout", ServerInitTimeout );
+		ServerTagDict.add("WsProtocols", ServerWsProtocols);
+		ServerTagDict.add("MaxFragmentSize", ServerMaxFragmentSize);
+		ServerTagDict.add( "ServerSharedSocket", ServerSharedSocket);
+
+		GlobalConfigDict.add( "GlobalConfig", GlobalConfig );
+		GlobalConfigDict.add( "WorkerEventPoolLimit", WorkerEventPoolLimit );
+		GlobalConfigDict.add( "ReactorChannelEventPoolLimit",ReactorChannelEventPoolLimit );
+		GlobalConfigDict.add( "ReactorMsgEventPoolLimit",ReactorMsgEventPoolLimit );
+		GlobalConfigDict.add( "TunnelStreamMsgEventPoolLimit", TunnelStreamMsgEventPoolLimit);
+		GlobalConfigDict.add( "TunnelStreamStatusEventPoolLimit", TunnelStreamStatusEventPoolLimit );
+		GlobalConfigDict.add("JsonConverterPoolsSize", JsonConverterPoolsSize);
+		GlobalConfigDict.add( "WatchlistObjectsPoolLimit", WatchlistObjectsPoolLimit );
+		GlobalConfigDict.add( "SocketProtocolPoolLimit", SocketProtocolPoolLimit );
+
+		WarmStandbyGroupDict.add( "WarmStandbyGroup", WarmStandbyGroup);
+		WarmStandbyGroupDict.add( "WarmStandbyList", WarmStandbyList);
+		WarmStandbyGroupDict.add( "WarmStandbyChannel", WarmStandbyChannel);
+		WarmStandbyGroupDict.add( "Name", WarmStandbyChannelName);
+		WarmStandbyGroupDict.add( "StartingActiveServer", StartingActiveServer);
+		WarmStandbyGroupDict.add( "StandbyServerSet", StandbyServerSet);
+		WarmStandbyGroupDict.add( "WarmStandbyMode", WarmStandbyMode);
+		
+		WarmStandbyServerDict.add( "WarmStandbyServerInfoGroup", WarmStandbyServerInfoGroup);
+		WarmStandbyServerDict.add( "WarmStandbyServerInfoList", WarmStandbyServerInfoList);
+		WarmStandbyServerDict.add( "WarmStandbyServerInfo", WarmStandbyServerInfo);
+		WarmStandbyServerDict.add( "Name", WarmStandbyServerName);
+		WarmStandbyServerDict.add( "Channel", WarmStandbyServerChannel);
+		WarmStandbyServerDict.add( "PerServiceNameSet", PerServiceNameSet);
+		
+		SessionChannelGroupDict.add( "SessionChannelGroup", SessionChannelGroup);
+		SessionChannelGroupDict.add( "SessionChannelList", SessionChannelList);
+		SessionChannelGroupDict.add( "SessionChannelInfo", SessionChannelInfo);
+		SessionChannelGroupDict.add( "Name", SessionChannelInfoName);
+		SessionChannelGroupDict.add( "ChannelSet", ChannelSet);
+		SessionChannelGroupDict.add( "WarmStandbyChannelSet", ConsumerWarmStandbyChannelSet);
+		SessionChannelGroupDict.add( "ReconnectAttemptLimit", ReconnectAttemptLimit);
+		SessionChannelGroupDict.add( "ReconnectMinDelay", ReconnectMinDelay);
+		SessionChannelGroupDict.add( "ReconnectMaxDelay", ReconnectMaxDelay);
+		
+		CONSUMER_GROUP = ConfigManager.acquire().new Branch();
+		CONSUMER_GROUP.add(ConfigManager.ConsumerGroup,ConfigManager.ConsumerTagDict);
+		CONSUMER_GROUP.complete();
+
+		DEFAULT_CONSUMER = ConfigManager.acquire().new Branch();
+		DEFAULT_CONSUMER.add(ConfigManager.ConsumerGroup,ConfigManager.ConsumerTagDict);
+		DEFAULT_CONSUMER.add(ConfigManager.DefaultConsumer,ConfigManager.ConsumerTagDict);
+		DEFAULT_CONSUMER.complete();
+
+		CONSUMER_LIST = ConfigManager.acquire().new Branch();
+		CONSUMER_LIST.add(ConfigManager.ConsumerGroup,ConfigManager.ConsumerTagDict);
+		CONSUMER_LIST.add(ConfigManager.ConsumerList,ConfigManager.ConsumerTagDict);
+		CONSUMER_LIST.complete();
+		
+		DICTIONARY_LIST = ConfigManager.acquire().new Branch();
+		DICTIONARY_LIST.add(ConfigManager.DictionaryGroup,ConfigManager.DictionaryTagDict);
+		DICTIONARY_LIST.add(ConfigManager.DictionaryList,ConfigManager.DictionaryTagDict);
+		DICTIONARY_LIST.complete();
+		
+		CHANNEL_LIST = ConfigManager.acquire().new Branch();
+		CHANNEL_LIST.add(ConfigManager.ChannelGroup,ConfigManager.ChannelTagDict);
+		CHANNEL_LIST.add(ConfigManager.ChannelList,ConfigManager.ChannelTagDict);
+		CHANNEL_LIST.complete();
+		
+		NIPROVIDER_GROUP = ConfigManager.acquire().new Branch();
+		NIPROVIDER_GROUP.add(ConfigManager.NiProviderGroup,ConfigManager.NiProviderTagDict);
+		NIPROVIDER_GROUP.complete();
+		
+		DEFAULT_NIPROVIDER = ConfigManager.acquire().new Branch();
+		DEFAULT_NIPROVIDER.add(ConfigManager.NiProviderGroup,ConfigManager.NiProviderTagDict);
+		DEFAULT_NIPROVIDER.add(ConfigManager.DefaultNiProvider,ConfigManager.NiProviderTagDict);
+		DEFAULT_NIPROVIDER.complete();
+		
+		NIPROVIDER_LIST = ConfigManager.acquire().new Branch();
+		NIPROVIDER_LIST.add(ConfigManager.NiProviderGroup,ConfigManager.NiProviderTagDict);
+		NIPROVIDER_LIST.add(ConfigManager.NiProviderList,ConfigManager.NiProviderTagDict);
+		NIPROVIDER_LIST.complete();
+		
+		DEFAULT_DIRECTORY = ConfigManager.acquire().new Branch();
+		DEFAULT_DIRECTORY.add(ConfigManager.DirectoryGroup,ConfigManager.DirectoryTagDict);
+		DEFAULT_DIRECTORY.add(ConfigManager.DefaultDirectory,ConfigManager.DirectoryTagDict);
+		DEFAULT_DIRECTORY.complete();
+		
+		DIRECTORY_LIST = ConfigManager.acquire().new Branch();
+		DIRECTORY_LIST.add(ConfigManager.DirectoryGroup,ConfigManager.DirectoryTagDict);
+		DIRECTORY_LIST.add(ConfigManager.DirectoryList,ConfigManager.DirectoryTagDict);
+		DIRECTORY_LIST.complete();
+		
+		IPROVIDER_GROUP = ConfigManager.acquire().new Branch();
+		IPROVIDER_GROUP.add(ConfigManager.IProviderGroup,ConfigManager.IProviderTagDict);
+		IPROVIDER_GROUP.complete();
+		
+		DEFAULT_IPROVIDER = ConfigManager.acquire().new Branch();
+		DEFAULT_IPROVIDER.add(ConfigManager.IProviderGroup,ConfigManager.IProviderTagDict);
+		DEFAULT_IPROVIDER.add(ConfigManager.DefaultIProvider,ConfigManager.IProviderTagDict);
+		DEFAULT_IPROVIDER.complete();
+		
+		IPROVIDER_LIST = ConfigManager.acquire().new Branch();
+		IPROVIDER_LIST.add(ConfigManager.IProviderGroup,ConfigManager.IProviderTagDict);
+		IPROVIDER_LIST.add(ConfigManager.IProviderList,ConfigManager.IProviderTagDict);
+		IPROVIDER_LIST.complete();
+		
+		SERVER_LIST = ConfigManager.acquire().new Branch();
+		SERVER_LIST.add(ConfigManager.ServerGroup,ConfigManager.ServerTagDict);
+		SERVER_LIST.add(ConfigManager.ServerList,ConfigManager.ServerTagDict);
+		SERVER_LIST.complete();
+
+		GLOBAL_CONFIG = ConfigManager.acquire().new Branch();
+		GLOBAL_CONFIG.add(ConfigManager.GlobalConfig, ConfigManager.GlobalConfigDict);
+		GLOBAL_CONFIG.complete();
+		
+		WARMSTANDBYGROUP_LIST = ConfigManager.acquire().new Branch();
+		WARMSTANDBYGROUP_LIST.add(ConfigManager.WarmStandbyGroup, ConfigManager.WarmStandbyGroupDict);
+		WARMSTANDBYGROUP_LIST.add(ConfigManager.WarmStandbyList, ConfigManager.WarmStandbyGroupDict);
+		WARMSTANDBYGROUP_LIST.complete();
+		
+		WARMSTANDBYSERVER_LIST = ConfigManager.acquire().new Branch();
+		WARMSTANDBYSERVER_LIST.add(ConfigManager.WarmStandbyServerInfoGroup, ConfigManager.WarmStandbyServerDict);
+		WARMSTANDBYSERVER_LIST.add(ConfigManager.WarmStandbyServerInfoList, ConfigManager.WarmStandbyServerDict);
+		WARMSTANDBYSERVER_LIST.complete();
+		
+		SESSIONCHANNEL_LIST = ConfigManager.acquire().new Branch();
+		SESSIONCHANNEL_LIST.add(ConfigManager.SessionChannelGroup, ConfigManager.SessionChannelGroupDict);
+		SESSIONCHANNEL_LIST.add(ConfigManager.SessionChannelList, ConfigManager.SessionChannelGroupDict);
+		SESSIONCHANNEL_LIST.complete();
+		
+	}
+
+	public static String AsciiValues[] = {
+			"CapabilitiesEntry",
+			"Channel",
+			"ChannelSet",
+			"DefaultConsumer",
+			"DefaultDictionary",
+			"DefaultDirectory",
+			"DefaultIProvider",
+			"DefaultNiProvider",
+			"DictionariesProvidedEntry",
+			"DictionariesUsedEntry",
+			"Dictionary",
+			"Directory",
+			"EnumTypeDefFileName",
+			"EnumTypeDefItemName",
+			"FileName",
+			"Host",
+			"HsmInterface",
+			"HsmMultAddress",
+			"HsmPort",
+			"InterfaceName",
+			"ItemList",
+			"Location",
+			"Logger",
+			"Name",
+			"ObjectName",
+			"Port",
+			"Rate",
+			"RdmFieldDictionaryFileName",
+			"RdmFieldDictionaryItemName",
+			"RecvAddress",
+			"RecvPort",
+			"SendAddress",
+			"SendPort",
+			"Server",
+			"StatusText",
+			"tcpControlPort",
+			"Timeliness",
+			"UnicastPort",
+			"Vendor",
+			"XmlTraceFileName",
+			"ProxyHost",
+			"ProxyPort",
+			"WsProtocols",
+			"WarmStandbyChannelSet",
+			"WarmStandbyChannelName",
+			"StartingActiveServer",
+			"StandbyServerSet",
+			"WarmStandbyMode",
+			"WarmStandbyServerName",
+			"WarmStandbyServerChannel",
+			"PerServiceNameSet",
+			"RestProxyHostName",
+			"RestProxyPort",
+			"PHDetectionTimeSchedule",
+			"PreferredChannelName",
+			"PreferredWSBChannelName",
+			"SessionChannelSet"
+	};
+	
+	public static String EnumeratedValues[] = {
+		"ChannelType",
+		"CompressionType",
+		"EncryptedProtocolType",
+		"DataState",
+		"DictionaryType",
+		"ServerType",
+		"StatusCode",
+		"StreamState"
+	};
+
+	public static String Int64Values[] = {
+		"DictionaryID",
+		"DispatchTimeoutApiThread",
+		"ReconnectAttemptLimit",
+		"ReconnectMaxDelay",
+		"ReconnectMinDelay",
+		"ReissueTokenAttemptLimit",
+		"ReissueTokenAttemptInterval",
+		"XmlTraceMaxFileSize",
+		"WorkerEventPoolLimit",
+		"ReactorChannelEventPoolLimit",
+		"ReactorMsgEventPoolLimit",
+		"ServiceDiscoveryRetryCount",
+		"TunnelStreamMsgEventPoolLimit",
+		"TunnelStreamStatusEventPoolLimit",
+		"WatchlistObjectsPoolLimit",
+		"SocketProtocolPoolLimit"
+	};
+
+	public static String UInt64Values[] = {
+	    "AcceptDirMessageWithoutMinFilters",
+		"AcceptingConsumerStatus",
+		"AcceptingRequests",
+		"AcceptMessageSameKeyButDiffStream",
+		"AcceptMessageThatChangesService",
+		"AcceptMessageWithoutAcceptingRequests",
+		"AcceptMessageWithoutBeingLogin",
+		"AcceptMessageWithoutQosInRange",
+		"CompressionThreshold",
+		"ConnectionPingTimeout",
+		"ConnectionMinPingTimeout",
+		"DictionaryRequestTimeOut",
+		"DirectoryRequestTimeOut",
+		"DisconnectOnGap",
+		"EnableSessionManagement", 
+		"EnforceAckIDValidation",
+		"EnumTypeFragmentSize",
+		"FieldDictionaryFragmentSize",
+		"GuaranteedOutputBuffers",
+		"HsmInterval",
+		"IncludeDateInLoggerOutput",
+		"InitializationTimeout",
+		"ItemCountHint",
+		"IsSource",
+		"LoginRequestTimeOut",
+		"MaxDispatchCountApiThread",
+		"MaxDispatchCountUserThread",
+		"MaxOutstandingPosts",
+		"MergeSourceDirectoryStreams",
+		"MsgKeyInUpdates",
+		"ndata",
+		"nmissing",
+		"nrreq",
+		"NumInputBuffers",
+		"ObeyOpenWindow",
+		"PacketTTL",
+		"pktPoolLimitHigh",
+		"pktPoolLimitLow",
+		"PostAckTimeout",
+		"RecoverUserSubmitSourceDirectory",
+		"RefreshFirstRequired",
+		"RemoveItemsOnDisconnect",
+		"RequestTimeout",
+		"RestRequestTimeOut",
+		"ServerSharedSocket",
+		"ServiceCountHint",
+		"ServiceId",
+		"ServiceState",
+		"SupportsOutOfBandSnapshots",
+		"SupportsQoSRange",
+		"SysRecvBufSize",
+		"SysSendBufSize",
+		"HighWaterMark",
+		"tbchold",
+		"TcpNodelay",
+		"tdata",
+		"tpphold",
+		"trreq",
+		"twait",
+		"userQLimit",
+		"DirectWrite",
+		"XmlTraceHex",
+		"XmlTraceMaxFileSize",
+		"XmlTracePing",
+		"XmlTraceRead",
+		"XmlTraceToFile",		
+		"XmlTraceToMultipleFiles",
+		"XmlTraceToStdout",
+		"XmlTraceWrite",
+		"EnableRtt",
+		"MaxFragmentSize",
+		"WsMaxMsgSize",
+		"DefaultServiceID",
+		"JsonExpandedEnumFields",
+		"CatchUnknownJsonFids",
+		"CatchUnknownJsonKeys",
+		"CloseChannelFromConverterFailure",
+		"OpenLimit",
+		"OpenWindow",
+		"LoadFactor",
+		"JsonConverterPoolsSize",
+		"SendJsonConvError",
+		"SessionEnhancedItemRecovery",
+		"UpdateTypeFilter",
+		"NegativeUpdateTypeFilter"
+		"EnablePreferredHostOptions",
+		"PHDetectionTimeInterval",
+		"PHFallBackWithInWSBGroup",
+	};
+	public static String DoubleValues[] = {
+		"TokenReissueRatio"	
+	};
+	public static String NodesThatRequireName[] = {
+		"Channel",
+		"Consumer",
+		"Dictionary",
+		"Directory",
+		"IProvider",
+		"NiProvider",
+		"Service",
+		"Server"
+	};
+	
+	static ConfigManager acquire() 
+	{
+		if(_configManager==null)
+			_configManager = new ConfigManager();
+		
+		return _configManager;
+	}
+	
+	 ConfigAttributes createConfigAttributes()
+	{
+		return( new ConfigAttributes());
+	}
+
+	static StringBuilder stringMaker() 
+	{
+		return _stringMaker;
+	}
+
+	static String nodeName(int nodeId) 
+	{
+		return _nodeAsText.get( nodeId );
+	}
+
+	static void addNodeText(int tagId, String tagName) 
+	{
+		_nodeAsText.put( tagId, tagName );
+	}
+	
+	static Long convertQosRate(String rate)
+	{
+		switch(rate)
+		{
+		case"Rate::JustInTimeConflated":
+			return Long.valueOf(OmmQos.Rate.JUST_IN_TIME_CONFLATED);
+		case "Rate::TickByTick":
+			return Long.valueOf(OmmQos.Rate.TICK_BY_TICK);
+		default:
+			try
+			{
+				return Long.parseLong(rate);
+			}
+			catch(NumberFormatException excp)
+			{
+				return null;
+			}
+		}
+	}
+	
+	static Long convertQosTimeliness(String timeliness)
+	{
+		switch(timeliness)
+		{
+		case"Timeliness::RealTime":
+			return Long.valueOf(OmmQos.Timeliness.REALTIME);
+		case "Timeliness::InexactDelayed":
+			return Long.valueOf(OmmQos.Timeliness.INEXACT_DELAYED);
+		default:	
+			try
+			{
+				return Long.parseLong(timeliness);
+			}
+			catch(NumberFormatException excp)
+			{
+				return null;
+			}
+		}
+	}
+	
+	static Integer convertDomainType(String domainType)
+	{
+		switch (domainType)
+		{
+		case "MMT_LOGIN":
+			return EmaRdm.MMT_LOGIN;
+		case "MMT_DIRECTORY":
+			return EmaRdm.MMT_DIRECTORY;
+		case "MMT_DICTIONARY":
+			return EmaRdm.MMT_DICTIONARY;
+		case "MMT_MARKET_PRICE":
+			return EmaRdm.MMT_MARKET_PRICE;
+		case "MMT_MARKET_BY_ORDER":
+			return EmaRdm.MMT_MARKET_BY_ORDER;
+		case "MMT_MARKET_BY_PRICE":
+			return EmaRdm.MMT_MARKET_BY_PRICE;
+		case "MMT_MARKET_MAKER":
+			return EmaRdm.MMT_MARKET_MAKER;
+		case "MMT_SYMBOL_LIST":
+			return EmaRdm.MMT_SYMBOL_LIST;
+		case "MMT_SERVICE_PROVIDER_STATUS":
+			return EmaRdm.MMT_SERVICE_PROVIDER_STATUS;
+		case "MMT_HISTORY":
+			return EmaRdm.MMT_HISTORY;
+		case "MMT_HEADLINE":
+			return EmaRdm.MMT_HEADLINE;
+		case "MMT_STORY":
+			return EmaRdm.MMT_STORY;
+		case "MMT_REPLAYHEADLINE":
+			return EmaRdm.MMT_REPLAYHEADLINE;
+		case "MMT_REPLAYSTORY":
+			return EmaRdm.MMT_REPLAYSTORY;
+		case "MMT_TRANSACTION":
+			return EmaRdm.MMT_TRANSACTION;
+		case "MMT_YIELD_CURVE":
+			return EmaRdm.MMT_YIELD_CURVE;
+		case "MMT_CONTRIBUTION":
+			return EmaRdm.MMT_CONTRIBUTION;
+		case "MMT_PROVIDER_ADMIN":
+			return EmaRdm.MMT_PROVIDER_ADMIN;
+		case "MMT_ANALYTICS":
+			return EmaRdm.MMT_ANALYTICS;
+		case "MMT_REFERENCE":
+			return EmaRdm.MMT_REFERENCE;
+		case "MMT_NEWS_TEXT_ANALYTICS":
+			return EmaRdm.MMT_NEWS_TEXT_ANALYTICS;
+		case "MMT_SYSTEM":
+			return EmaRdm.MMT_SYSTEM;
+		default:
+			try
+			{
+				return Integer.parseInt(domainType);
+			}
+			catch(NumberFormatException excp)
+			{
+				return null;
+			}
+		}
+	}
+
+	class TagDictionary 
+	{
+		Hashtable<String, Integer> dict = new Hashtable<String, Integer>();
+
+		void add(String tagName, int tagId)
+		{
+			dict.put( tagName, tagId );
+			ConfigManager.addNodeText( tagId, tagName );
+		}
+
+		 Integer get(String name) 
+		{
+			Integer tagId = dict.get(name);
+			return tagId;
+		}
+
+		 boolean isEmpty() 
+		{
+			return(dict.isEmpty());
+		}
+
+		/* String nodeName(int nodeId) 
+		{
+			String nodeName = dictText.get(nodeId);
+			if( nodeName == null )
+				nodeName = "Unknown";
+			
+			return nodeName;
+		}*/
+	}
+
+	class Branch 
+	{
+		ArrayList<Integer> branchAsNumeric = new ArrayList<Integer>();
+		ArrayList<String> branchAsString = new ArrayList<String>();
+
+		String branchName;
+		
+		 void add(int nodeId,TagDictionary dictionary) 
+		{
+			branchAsNumeric.add(nodeId);
+			branchAsString.add(ConfigManager.nodeName(nodeId));
+		}
+
+		void complete()
+		{
+			ConfigManager.stringMaker().append(branchAsString.get(0));
+
+			for(int i = 1; i < branchAsNumeric.size(); i++)
+			{
+				_stringMaker.append("|");
+				_stringMaker.append(branchAsString.get(i));
+			}
+			branchName = _stringMaker.toString();
+			_stringMaker.setLength(0);
+		}
+		
+		 int size() 
+		{
+			return branchAsNumeric.size();
+		}
+		
+		@Override
+		public String toString()
+		{
+			return branchName;
+		}
+
+		 int get(int i) 
+		{
+			return branchAsNumeric.get(i);
+		}
+
+		 String nodeAsString(int findNodeId) 
+		{
+			for( int i = 0; i < branchAsNumeric.size(); i++)
+			{
+				int nodeId = branchAsNumeric.get(i);
+				if(nodeId == findNodeId)
+				{
+					return(branchAsString.get(i));
+				}
+			}
+			return "Unknown";
+		}
+	}
+	
+	class ConfigAttributes
+	{
+		Map<Integer, List<ConfigElement>> _list;
+		
+		 ConfigAttributes()
+		{
+			_list = new LinkedHashMap<Integer, List<ConfigElement>>();
+			
+		}
+		 
+		 Map<Integer, List<ConfigElement>> getList()
+		 {			 
+			return _list;
+		 }
+		 
+		List<ConfigElement> getConfigElementList(int attributeId)
+		{
+			return _list.get(attributeId);
+		}
+		
+		 void put(int id, ConfigElement element) 
+		{
+			if ( !_list.containsKey(id) )
+			{
+				List<ConfigElement> arrayList = new ArrayList<>();
+				arrayList.add(element);
+				
+				_list.put(id, arrayList);
+			}
+			else
+			{
+				_list.get(id).add(element);
+			}
+		}
+
+		 void dump(String space) 
+		{
+			if( _list.size() > 0 )
+			{
+				String aspace = space+" ";
+
+				Set<Integer> keys = _list.keySet();
+				for(Integer k:keys)
+				{
+					List<ConfigElement> ceList = _list.get(k);
+					
+					for(int index = 0 ; index < ceList.size(); index++ )
+					{
+						ConfigElement ce = ceList.get(index);
+						System.out.format("%s___ %s (Key:%d) - %s\n",aspace,ce._name,k,ce._valueStr);
+					}
+				}
+			}
+		}
+
+		Object getValue(int attributeId)
+		{
+			List<ConfigElement> list = _list.get(attributeId);
+			
+			if ( list != null )
+			{
+				ConfigElement ce = list.get(list.size()-1);
+				if( ce != null )
+					return ce.value();
+			}
+		
+			return null;
+		}
+		
+		Object getElement(int attributeId)
+		{
+			List<ConfigElement> list = _list.get(attributeId);
+			
+			if ( list != null )
+			{
+				ConfigElement ce = list.get(list.size()-1);
+				if( ce != null )
+					return ce;
+			}
+		
+			return null;
+		}
+
+		boolean setValue( int attributeId, String newValue, int dataType )
+		{
+			Set<Integer> keys = _list.keySet();
+			for(Integer k:keys)
+			{
+				if(k == attributeId)
+				{
+					List<ConfigElement> list = _list.get(k);
+					ConfigElement ce = list.get(list.size() - 1);
+					if( dataType == ConfigElement.Type.Ascii )
+						ce.setAsciiValue(newValue);
+					
+					return true;
+				}
+			}
+			
+			return false;
+		}
+
+		 ConfigElement getPrimitiveValue(int id) 
+		{
+			 List<ConfigElement> list = _list.get(id);
+				
+			if ( list != null )
+			{
+				ConfigElement ce = list.get(list.size()-1);
+				if( ce != null )
+					return ce;
+			}
+		
+			return null;
+		}
+	}
+	
+	 abstract class ConfigElement 
+	{
+		int _type;
+		String _name;
+		XMLnode _parent;
+		String _valueStr;
+		int _tagId;
+
+		 final class Type
+		{
+			 final static int Int64 = 0;
+			 final static int UInt64 = 1;
+			 final static int Ascii = 2;
+			 final static int Enum = 3;
+			 final static int Boolean = 4;
+			 final static int Double = 5;
+		};
+
+		 ConfigElement( XMLnode  parent )
+		{
+			this._parent = parent;
+		}
+
+		abstract  Object value();
+		
+		int type()
+		{
+			return _type;
+		}
+
+		void setAsciiValue(String newValue) {}
+
+		 int intValue() 
+		{
+			try 
+			{
+				throw new Exception("intValue() not implemented");
+			} catch (Exception e) {
+				e.printStackTrace();
+			}
+			
+			return 0;
+		}
+
+		 int intLongValue() 
+		{
+			try 
+			{
+				throw new Exception("intLongValue() not implemented");
+			} catch (Exception e) {
+				e.printStackTrace();
+			}
+			
+			return 0;
+		}
+
+		 String asciiValue() 
+		{
+			try 
+			{
+				throw new Exception("asciiValue() not implemented");
+			} catch (Exception e) {
+				e.printStackTrace();
+			}
+			
+			return null;
+		}
+
+		boolean booleanValue() {
+			try 
+			{
+				throw new Exception("booleanValue() not implemented");
+			} catch (Exception e) {
+				e.printStackTrace();
+			}
+			
+			return false;
+		}
+		 
+		double doubleValue() {
+			try 
+			{
+				throw new Exception("doubleValue() not implemented");
+			} catch (Exception e) {
+				e.printStackTrace();
+			}
+			
+			return 0;
+		}
+		
+	}
+
+	class IntConfigElement extends ConfigElement
+	{
+		int intValue;
+		Integer intObject;
+		
+		 IntConfigElement(XMLnode parent, int type, int value) 
+		{
+			super( parent);
+			this._type = type;
+			intValue = value;
+		}
+
+		@Override
+		 Object value() 
+		{
+			if( intObject == null )
+				intObject = Integer.valueOf(intValue);
+			
+			return intObject;
+		}
+		
+		 boolean booleanValue() 
+		{
+			Integer intValue = (Integer) value();
+			if( intValue.intValue() == 1 )
+				return true;
+			else
+				return false;
+		}
+		
+		 int intValue() 
+		{
+			return( ((Integer)value()).intValue() );
+		}
+	}
+
+	class LongConfigElement extends ConfigElement
+	{
+		long longValue;
+		Long longObject;
+
+		 LongConfigElement(XMLnode parent, int type, long value) 
+		{
+			super( parent);
+			this._type = type;
+			longValue = value;
+		}
+
+		 long longValue()
+		{
+			return longValue;
+		}
+
+		 int intLongValue() 
+		{
+			return (int) longValue;
+		}
+
+		@Override
+		 Object value() 
+		{
+			if( longObject == null )
+				longObject = Long.valueOf(longValue);
+			
+			return longObject;
+		}
+		
+		 boolean booleanValue() 
+		{
+			Long longValue = (Long) value();
+			if( longValue.longValue() == 1 )
+				return true;
+			else
+				return false;
+		}
+	}
+
+	class AsciiConfigElement extends ConfigElement
+	{
+		String asciiValue;
+		
+		 AsciiConfigElement(XMLnode parent, String value) 
+		{
+			super( parent);
+			asciiValue = value;
+		}
+		
+		 String asciiValue()
+		{
+			return asciiValue; 
+		}
+
+		@Override
+		 Object value() 
+		{
+			return asciiValue;
+		}
+		
+		 void setAsciiValue(String value) 
+		{
+			asciiValue = value;
+		}
+	}
+	
+	class DoubleConfigElement extends ConfigElement
+	{
+		double doubleValue;
+		Double doubleObject;
+		
+		DoubleConfigElement(XMLnode parent, int type, double value) 
+		{
+			super( parent);
+			this._type = type;
+			doubleValue = value;
+		}
+		
+		 double doubleValue()
+		{
+			return doubleValue; 
+		}
+
+		@Override
+		 Object value() 
+		{
+			if( doubleObject == null )
+				doubleObject = Double.valueOf(doubleValue);
+			
+			return doubleObject;
+		}
+		
+		 void setDoubleValue(double value) 
+		{
+			 doubleValue = value;
+		}
+	}
+}