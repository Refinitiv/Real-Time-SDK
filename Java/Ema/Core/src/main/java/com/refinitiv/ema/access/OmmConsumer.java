--- conflicted
+++ resolved
@@ -1,347 +1,338 @@
-<<<<<<< HEAD
-/*|-----------------------------------------------------------------------------
- *|            This source code is provided under the Apache 2.0 license
- *|  and is provided AS IS with no warranty or guarantee of fit for purpose.
- *|                See the project's LICENSE.md for details.
- *|           Copyright (C) 2020,2022,2024-2025 LSEG. All rights reserved.
- *|-----------------------------------------------------------------------------
- */
-=======
-///*|-----------------------------------------------------------------------------
-// *|            This source code is provided under the Apache 2.0 license      --
-// *|  and is provided AS IS with no warranty or guarantee of fit for purpose.  --
-// *|                See the project's LICENSE.md for details.                  --
-// *|           Copyright (C) 2019-2024 LSEG. All rights reserved.         		--
-///*|-----------------------------------------------------------------------------
->>>>>>> b159fcb4
-
-package com.refinitiv.ema.access;
-
-import java.util.List;
-
-
-/**
- * OmmConsumer class encapsulates functionality of an Omm consuming type application.
- * 
- * <p>OmmConsumer provides interfaces to open, modify and close items.<br>
- * It establishes and maintains connection to server, maintains open item watch list,
- * performs connection and item recovery, etc.</p>
- * 
- * <p>OmmConsumer provides a default behaviour / functionality.<br>
- * This may be tuned / modified by application when using OmmConsumerConfig.</p>
- * 
- * <p>Application interacts with server through the OmmConsumer interface methods.<br>
- * The results of these interactions are communicated back to application through
- * OmmConsumerClient and OmmConsumerErrorClient.</p>
- * 
- * <p>An OmmConsumer is created from EmaFactory<br>
- * (see {@link com.refinitiv.ema.access.EmaFactory#createOmmConsumer(OmmConsumerConfig)}
- *  or {@link com.refinitiv.ema.access.EmaFactory#createOmmConsumer(OmmConsumerConfig, OmmConsumerErrorClient)}).</p>
- * 
- * 
- * The following consumer example shows basic usage of OmmConsumer class in a simple consumer type app.<br>
- * This application opens a regular streaming item named RTR from a service RDF from the 1.1.1.1 server
- * on port 14002.
- *
- * <pre>
- * // create an implementation for OmmConsumerClient to process received item messages
- * class AppClient implements OmmConsumerClient
- * {
- *    public void onRefreshMsg(RefreshMsg refreshMsg, OmmConsumerEvent event)
- *    {
- *       System.out.println(refreshMsg);
- *    }
- * 	
- *    public void onUpdateMsg(UpdateMsg updateMsg, OmmConsumerEvent event) 
- *    {
- *       System.out.println(updateMsg);
- *    }
- * 
- *    public void onStatusMsg(StatusMsg statusMsg, OmmConsumerEvent event) 
- *    {
- *       System.out.println(statusMsg);
- *    }
- * 
- *    public void onGenericMsg(GenericMsg genericMsg, OmmConsumerEvent consumerEvent){}
- *    public void onAckMsg(AckMsg ackMsg, OmmConsumerEvent consumerEvent){}
- *    public void onAllMsg(Msg msg, OmmConsumerEvent consumerEvent){}
- * }
- * 
- * public class Consumer 
- * {
- *    public static void main(String[] args)
- *    {
- *       OmmConsumer consumer = null;
- *       try
- *       {
- *          AppClient appClient = new AppClient();			
- *          OmmConsumerConfig config = EmaFactory.createOmmConsumerConfig();
- * 			
- *          // instantiate OmmConsumer object and connect it to a server
- *          consumer  = EmaFactory.createOmmConsumer(config.host("1.1.1.1:14002"));
- *
- *          // open an item of interest
- *          ReqMsg reqMsg = EmaFactory.createReqMsg();
- *          consumer.registerClient(reqMsg.serviceName("RDF").name("RTR"), appClient);
- * 			
- *          Thread.sleep(60000);    // API calls onRefreshMsg(), onUpdateMsg() and onStatusMsg()
- *       } 
- *       catch (InterruptedException | OmmException excp)
- *       {
- *          System.out.println(excp.getMessage());
- *       }
- *       finally 
- *       {
- *          if (consumer != null) consumer.uninitialize();
- *       }
- *    }
- * }
- * </pre>
- * 
- * @see OmmConsumerConfig
- * @see OmmConsumerClient
- * @see OmmConsumerErrorClient
- * @see	EmaFactory
- */
-public interface OmmConsumer
-{
-	
-	/**
-	 * The Class DispatchTimeout.
-	 */
-	public static class DispatchTimeout
-	{
-		
-		/** dispatch blocks till a message arrives. */
-		public static final int INFINITE_WAIT = 0;
-		
-		/** dispatch exits immediately even if there is no message. */
-		public static final int NO_WAIT = 1; 
-	}
-
-	/**
-	 * The Class DispatchReturn.
-	 */
-	public static class DispatchReturn
-	{
-		
-		/** dispatch exits immediately even if there is no message. */
-		public static final int TIMEOUT = 0;
-		
-		/** a message was dispatched on this dispatch call. */
-		public static final int DISPATCHED = 1; 
-	}
-
-	/**
-	 * Retrieve internally generated consumer instance name.
-	 * 
-	 * @return name of this OmmConsumer instance
-	 */
-	public String consumerName();
-
-	/**
-	 *  
-	 * Opens an item stream.
-	 * 
-	 * <p>This method is ObjectLevelSafe if OmmConsumerErrorClient is used and an error condition is encountered,
-	 * then null handle is returned.</p>
-	 *
-	 * @param reqMsg specifies item and its unique attributes
-	 * @param client specifies OmmConsumerClient instance receiving notifications about this item
-	 * @return item identifier (a.k.a. handle)
-	 * @throws OmmInvalidUsageException if application passes invalid ReqMsg
-	 * @throws OmmInvalidHandleException if application passes invalid parent item handle
-	 */
-	public long registerClient(ReqMsg reqMsg, OmmConsumerClient client);
-	
-	/**
-	 *  
-	 * Opens an item stream.
-	 * 
-	 * <p>This method is ObjectLevelSafe if OmmConsumerErrorClient is used and an error condition is encountered,
-	 * then null handle is returned.</p>
-	 *
-	 * @param reqMsg specifies item and its unique attributes
-	 * @param client specifies OmmConsumerClient instance receiving notifications about this item
-	 * @param closure specifies application defined item identification
-	 * @return item identifier (a.k.a. handle)
-	 * @throws OmmInvalidUsageException if application passes invalid ReqMsg
-	 * @throws OmmInvalidHandleException if application passes invalid parent item handle
-	 */
-	public long registerClient(ReqMsg reqMsg, OmmConsumerClient client, Object closure);
-	
-	/**
-	 *  
-	 * Opens an item stream.
-	 * 
-	 * <p>This method is ObjectLevelSafe if OmmConsumerErrorClient is used and an error condition is encountered,
-	 * then null handle is returned.</p>
-	 *
-	 * @param reqMsg specifies item and its unique attributes
-	 * @param client specifies OmmConsumerClient instance receiving notifications about this item
-	 * @param closure specifies application defined item identification
-	 * @param parentHandle specifies handle of tunnel stream over which this substream is open (required for substreams)
-	 * @return item identifier (a.k.a. handle)
-	 * @throws OmmInvalidUsageException if application passes invalid ReqMsg
-	 * @throws OmmInvalidHandleException if application passes invalid parent item handle
-	 */
-	public long registerClient(ReqMsg reqMsg, OmmConsumerClient client, Object closure, long parentHandle);
-	
-	/**
-	 * Opens a tunnel stream.
-	 * 
-	 * <p>This method is ObjectLevelSafe if OmmConsumerErrorClient is used and an error condition is encountered,
-	 * then null handle is returned.</p>
-	 *
-	 * @param tunnelStreamRequest specifies tunnel stream attributes
-	 * @param client specifies OmmConsumerClient instance receiving notifications about this item
-	 * @return tunnel stream handle (a.k.a. parentHandle)
-	 * @throws OmmInvalidUsageException if application passes invalid TunnelStreamRequest
-	 */
-	public long registerClient(TunnelStreamRequest tunnelStreamRequest, OmmConsumerClient client);
-	
-	/**
-	 * Opens a tunnel stream.
-	 * 
-	 * <p>This method is ObjectLevelSafe if OmmConsumerErrorClient is used and an error condition is encountered,
-	 * then null handle is returned.</p>
-	 *
-	 * @param tunnelStreamRequest specifies tunnel stream attributes
-	 * @param client specifies OmmConsumerClient instance receiving notifications about this item
-	 * @param closure specifies application defined item identification
-	 * @return tunnel stream handle (a.k.a. parentHandle)
-	 * @throws OmmInvalidUsageException if application passes invalid TunnelStreamRequest
-	 */
-	public long registerClient(TunnelStreamRequest tunnelStreamRequest, OmmConsumerClient client, Object closure);
-	
-	/**
-	 *  
-	 * Changes the interest in an open item stream.
-	 * The first formal parameter houses a ReqMsg.
-	 * ReqMsg attributes that may change are Priority(), InitialImage(), InterestAfterRefresh(),
-	 * Pause() and Payload ViewData().
-	 * The second formal parameter is a handle that identifies the open stream to be modified.
-	 * This method is ObjectLevelSafe.
-	 *
-	 * @param reqMsg specifies modifications to the open item stream
-	 * @param handle identifies item to be modified
-	 * @throws OmmInvalidHandleException if passed in handle does not refer to an open stream
-	 * @throws OmmInvalidUsageException if passed in ReqMsg violates reissue rules
-	 */
-	public void reissue(ReqMsg reqMsg, long handle);
-	
-	/**
-	 * Sends a GenericMsg.
-	 * <p>This method is ObjectLevelSafe.</p>
-	 *
-	 * @param genericMsg specifies GenericMsg to be sent on the open item stream
-	 * @param handle identifies item stream on which to send the GenericMsg
-	 * @throws OmmInvalidHandleException if passed in handle does not refer to an open stream
-	 */
-	public void submit(GenericMsg genericMsg, long handle);
-	
-	/**
-	 * Sends a PostMsg.
-	 * Accepts a PostMsg and optionally a handle associated to an open item stream. 	
-	 * Specifying an item handle is known as "on stream posting".
-	 * Specifying a login handle is known as "off stream posting".
-	 * <p> This method is ObjectLevelSafe.</p>
-	 *
-	 * @param postMsg specifies PostMsg to be sent on the open item stream
-	 * @param handle identifies item stream on which to send the PostMsg
-	 * @throws OmmInvalidHandleException if passed in handle does not refer to an open stream
-	 */
-	void submit(PostMsg postMsg, long handle);
-	
-	/**
-	 * Relinquishes application thread of control to receive callbacks via OmmConsumerClient descendant.
-	 * Requires OperationalModel to be set to {@link OmmConsumerConfig.OperationModel#USER_DISPATCH}.
-	 * <p> This method is ObjectLevelSafe.</p>
-	 *
-	 * @return {@link DispatchReturn#TIMEOUT} if nothing was dispatched; {@link DispatchReturn#DISPATCHED} otherwise
-	 * @throws OmmInvalidUsageException if OperationalModel is not set to {@link OmmConsumerConfig.OperationModel#USER_DISPATCH}
-	 */
-	public long dispatch();
-	
-	/**
-	 * Relinquishes application thread of control to receive callbacks via OmmConsumerClient descendant.
-	 * Requires OperationalModel to be set to {@link OmmConsumerConfig.OperationModel#USER_DISPATCH}.
-	 * <p> This method is ObjectLevelSafe.</p>
-	 *
-	 * @param timeOut specifies time in microseconds to wait in dispatch() for a message to dispatch
-	 * @return {@link DispatchReturn#TIMEOUT} if nothing was dispatched; {@link DispatchReturn#DISPATCHED} otherwise
-	 * @throws OmmInvalidUsageException if OperationalModel is not set to {@link OmmConsumerConfig.OperationModel#USER_DISPATCH}
-	 */
-	public long dispatch(long timeOut);
-	
-	/**
-	 * Relinquishes interest in an open item stream.
-	 * <p> This method is ObjectLevelSafe.</p>
-	 * 
-	 * @param handle identifies item to close
-	*/
-	public void unregister(long handle);
-	
-	/**
-	 * Uninitializes the OmmConsumer object.
-	 * <p> This method is ObjectLevelSafe.</p>
-	 */
-	public void uninitialize();
-
-	/**
-	 * Retrieves channel information on the OmmConsumer object.
-	 * 
-	 * @throws OmmInvalidUsageException if the request routing feature is enabled on the OmmConsumer object.
-	 *
-	 * @param ci the ChannelInformation
-	 */
-	public void channelInformation(ChannelInformation ci);
-	
-	/**
-	 * Allows modifying some I/O values programmatically for a channel to override the default values.
-	 * <p> This method is ObjectLevelSafe.</p>
-	 * 
-	 * @param code provides Code of I/O option defined in {@link IOCtlCode} to modify.
-	 * @param value provides Value to modify I/O option to
-	 * @throws OmmInvalidUsageException if failed to modify I/O option to
-	 */
-	public void modifyIOCtl(int code, int value);
-
-	/**
-	 * Allows modifying some I/O values programmatically for a channel to override the default values.
-	 * <p> This method is ObjectLevelSafe.</p>
-	 *
-	 * @param code provides Code of I/O option defined in {@link IOCtlCode} to modify.
-	 * @param value provides Value to modify I/O option to
-	 * @throws OmmInvalidUsageException if failed to modify I/O option to
-	 */
-	public void modifyIOCtl(int code, Object value);
-
-	/** Provide updated OAuth2 credentials when the callback OmmOAuth2ConsumerClient::onCredentialRenewal is called.
-	 *  This method allows the application to use a secure credential storage when using LDP functionality such as
-	 *  the LDP token service or LDP service discovery.
-	 *	This function can only be called within the onCredentialRenewal callback.  It will throw an 
-	 *  OmmInvalidUsageException if not called in the callback
-	 *	@param credentials OAuth2CredentialRenewal object that contains the credentials.
-	 *
-	 *	@throws OmmInvalidUsageException if the credential update fails or if this method is called outside of an onCredentialRenewal callback.
-	 */
-	public void renewOAuthCredentials(OAuth2CredentialRenewal credentials);
-
-	/**
-	 * Triggers an immediate attempt to switch the current connection to the preferred host.
-	 *
-	 *	@throws OmmInvalidUsageException if the reactor failed to switch to preferred host.
-	 */
-	public void fallbackPreferredHost();
-
-	/**
-	 * Returns a list of channel information for session channels associated with the OmmConsumer object.
-	 * 
-	 * <p>This function returns an empty list if this event does not have any session channels.</p>
-	 * 
-	 * @param sessionChannelInfo the ChannelInformation List
-	 */
-	public void sessionChannelInfo(List<ChannelInformation> sessionChannelInfo);
-}
-
+/*|-----------------------------------------------------------------------------
+ *|            This source code is provided under the Apache 2.0 license
+ *|  and is provided AS IS with no warranty or guarantee of fit for purpose.
+ *|                See the project's LICENSE.md for details.
+ *|           Copyright (C) 2020,2022,2024-2025 LSEG. All rights reserved.
+ *|-----------------------------------------------------------------------------
+ */
+
+package com.refinitiv.ema.access;
+
+import java.util.List;
+
+
+/**
+ * OmmConsumer class encapsulates functionality of an Omm consuming type application.
+ * 
+ * <p>OmmConsumer provides interfaces to open, modify and close items.<br>
+ * It establishes and maintains connection to server, maintains open item watch list,
+ * performs connection and item recovery, etc.</p>
+ * 
+ * <p>OmmConsumer provides a default behaviour / functionality.<br>
+ * This may be tuned / modified by application when using OmmConsumerConfig.</p>
+ * 
+ * <p>Application interacts with server through the OmmConsumer interface methods.<br>
+ * The results of these interactions are communicated back to application through
+ * OmmConsumerClient and OmmConsumerErrorClient.</p>
+ * 
+ * <p>An OmmConsumer is created from EmaFactory<br>
+ * (see {@link com.refinitiv.ema.access.EmaFactory#createOmmConsumer(OmmConsumerConfig)}
+ *  or {@link com.refinitiv.ema.access.EmaFactory#createOmmConsumer(OmmConsumerConfig, OmmConsumerErrorClient)}).</p>
+ * 
+ * 
+ * The following consumer example shows basic usage of OmmConsumer class in a simple consumer type app.<br>
+ * This application opens a regular streaming item named RTR from a service RDF from the 1.1.1.1 server
+ * on port 14002.
+ *
+ * <pre>
+ * // create an implementation for OmmConsumerClient to process received item messages
+ * class AppClient implements OmmConsumerClient
+ * {
+ *    public void onRefreshMsg(RefreshMsg refreshMsg, OmmConsumerEvent event)
+ *    {
+ *       System.out.println(refreshMsg);
+ *    }
+ * 	
+ *    public void onUpdateMsg(UpdateMsg updateMsg, OmmConsumerEvent event) 
+ *    {
+ *       System.out.println(updateMsg);
+ *    }
+ * 
+ *    public void onStatusMsg(StatusMsg statusMsg, OmmConsumerEvent event) 
+ *    {
+ *       System.out.println(statusMsg);
+ *    }
+ * 
+ *    public void onGenericMsg(GenericMsg genericMsg, OmmConsumerEvent consumerEvent){}
+ *    public void onAckMsg(AckMsg ackMsg, OmmConsumerEvent consumerEvent){}
+ *    public void onAllMsg(Msg msg, OmmConsumerEvent consumerEvent){}
+ * }
+ * 
+ * public class Consumer 
+ * {
+ *    public static void main(String[] args)
+ *    {
+ *       OmmConsumer consumer = null;
+ *       try
+ *       {
+ *          AppClient appClient = new AppClient();			
+ *          OmmConsumerConfig config = EmaFactory.createOmmConsumerConfig();
+ * 			
+ *          // instantiate OmmConsumer object and connect it to a server
+ *          consumer  = EmaFactory.createOmmConsumer(config.host("1.1.1.1:14002"));
+ *
+ *          // open an item of interest
+ *          ReqMsg reqMsg = EmaFactory.createReqMsg();
+ *          consumer.registerClient(reqMsg.serviceName("RDF").name("RTR"), appClient);
+ * 			
+ *          Thread.sleep(60000);    // API calls onRefreshMsg(), onUpdateMsg() and onStatusMsg()
+ *       } 
+ *       catch (InterruptedException | OmmException excp)
+ *       {
+ *          System.out.println(excp.getMessage());
+ *       }
+ *       finally 
+ *       {
+ *          if (consumer != null) consumer.uninitialize();
+ *       }
+ *    }
+ * }
+ * </pre>
+ * 
+ * @see OmmConsumerConfig
+ * @see OmmConsumerClient
+ * @see OmmConsumerErrorClient
+ * @see	EmaFactory
+ */
+public interface OmmConsumer
+{
+	
+	/**
+	 * The Class DispatchTimeout.
+	 */
+	public static class DispatchTimeout
+	{
+		
+		/** dispatch blocks till a message arrives. */
+		public static final int INFINITE_WAIT = 0;
+		
+		/** dispatch exits immediately even if there is no message. */
+		public static final int NO_WAIT = 1; 
+	}
+
+	/**
+	 * The Class DispatchReturn.
+	 */
+	public static class DispatchReturn
+	{
+		
+		/** dispatch exits immediately even if there is no message. */
+		public static final int TIMEOUT = 0;
+		
+		/** a message was dispatched on this dispatch call. */
+		public static final int DISPATCHED = 1; 
+	}
+
+	/**
+	 * Retrieve internally generated consumer instance name.
+	 * 
+	 * @return name of this OmmConsumer instance
+	 */
+	public String consumerName();
+
+	/**
+	 *  
+	 * Opens an item stream.
+	 * 
+	 * <p>This method is ObjectLevelSafe if OmmConsumerErrorClient is used and an error condition is encountered,
+	 * then null handle is returned.</p>
+	 *
+	 * @param reqMsg specifies item and its unique attributes
+	 * @param client specifies OmmConsumerClient instance receiving notifications about this item
+	 * @return item identifier (a.k.a. handle)
+	 * @throws OmmInvalidUsageException if application passes invalid ReqMsg
+	 * @throws OmmInvalidHandleException if application passes invalid parent item handle
+	 */
+	public long registerClient(ReqMsg reqMsg, OmmConsumerClient client);
+	
+	/**
+	 *  
+	 * Opens an item stream.
+	 * 
+	 * <p>This method is ObjectLevelSafe if OmmConsumerErrorClient is used and an error condition is encountered,
+	 * then null handle is returned.</p>
+	 *
+	 * @param reqMsg specifies item and its unique attributes
+	 * @param client specifies OmmConsumerClient instance receiving notifications about this item
+	 * @param closure specifies application defined item identification
+	 * @return item identifier (a.k.a. handle)
+	 * @throws OmmInvalidUsageException if application passes invalid ReqMsg
+	 * @throws OmmInvalidHandleException if application passes invalid parent item handle
+	 */
+	public long registerClient(ReqMsg reqMsg, OmmConsumerClient client, Object closure);
+	
+	/**
+	 *  
+	 * Opens an item stream.
+	 * 
+	 * <p>This method is ObjectLevelSafe if OmmConsumerErrorClient is used and an error condition is encountered,
+	 * then null handle is returned.</p>
+	 *
+	 * @param reqMsg specifies item and its unique attributes
+	 * @param client specifies OmmConsumerClient instance receiving notifications about this item
+	 * @param closure specifies application defined item identification
+	 * @param parentHandle specifies handle of tunnel stream over which this substream is open (required for substreams)
+	 * @return item identifier (a.k.a. handle)
+	 * @throws OmmInvalidUsageException if application passes invalid ReqMsg
+	 * @throws OmmInvalidHandleException if application passes invalid parent item handle
+	 */
+	public long registerClient(ReqMsg reqMsg, OmmConsumerClient client, Object closure, long parentHandle);
+	
+	/**
+	 * Opens a tunnel stream.
+	 * 
+	 * <p>This method is ObjectLevelSafe if OmmConsumerErrorClient is used and an error condition is encountered,
+	 * then null handle is returned.</p>
+	 *
+	 * @param tunnelStreamRequest specifies tunnel stream attributes
+	 * @param client specifies OmmConsumerClient instance receiving notifications about this item
+	 * @return tunnel stream handle (a.k.a. parentHandle)
+	 * @throws OmmInvalidUsageException if application passes invalid TunnelStreamRequest
+	 */
+	public long registerClient(TunnelStreamRequest tunnelStreamRequest, OmmConsumerClient client);
+	
+	/**
+	 * Opens a tunnel stream.
+	 * 
+	 * <p>This method is ObjectLevelSafe if OmmConsumerErrorClient is used and an error condition is encountered,
+	 * then null handle is returned.</p>
+	 *
+	 * @param tunnelStreamRequest specifies tunnel stream attributes
+	 * @param client specifies OmmConsumerClient instance receiving notifications about this item
+	 * @param closure specifies application defined item identification
+	 * @return tunnel stream handle (a.k.a. parentHandle)
+	 * @throws OmmInvalidUsageException if application passes invalid TunnelStreamRequest
+	 */
+	public long registerClient(TunnelStreamRequest tunnelStreamRequest, OmmConsumerClient client, Object closure);
+	
+	/**
+	 *  
+	 * Changes the interest in an open item stream.
+	 * The first formal parameter houses a ReqMsg.
+	 * ReqMsg attributes that may change are Priority(), InitialImage(), InterestAfterRefresh(),
+	 * Pause() and Payload ViewData().
+	 * The second formal parameter is a handle that identifies the open stream to be modified.
+	 * This method is ObjectLevelSafe.
+	 *
+	 * @param reqMsg specifies modifications to the open item stream
+	 * @param handle identifies item to be modified
+	 * @throws OmmInvalidHandleException if passed in handle does not refer to an open stream
+	 * @throws OmmInvalidUsageException if passed in ReqMsg violates reissue rules
+	 */
+	public void reissue(ReqMsg reqMsg, long handle);
+	
+	/**
+	 * Sends a GenericMsg.
+	 * <p>This method is ObjectLevelSafe.</p>
+	 *
+	 * @param genericMsg specifies GenericMsg to be sent on the open item stream
+	 * @param handle identifies item stream on which to send the GenericMsg
+	 * @throws OmmInvalidHandleException if passed in handle does not refer to an open stream
+	 */
+	public void submit(GenericMsg genericMsg, long handle);
+	
+	/**
+	 * Sends a PostMsg.
+	 * Accepts a PostMsg and optionally a handle associated to an open item stream. 	
+	 * Specifying an item handle is known as "on stream posting".
+	 * Specifying a login handle is known as "off stream posting".
+	 * <p> This method is ObjectLevelSafe.</p>
+	 *
+	 * @param postMsg specifies PostMsg to be sent on the open item stream
+	 * @param handle identifies item stream on which to send the PostMsg
+	 * @throws OmmInvalidHandleException if passed in handle does not refer to an open stream
+	 */
+	void submit(PostMsg postMsg, long handle);
+	
+	/**
+	 * Relinquishes application thread of control to receive callbacks via OmmConsumerClient descendant.
+	 * Requires OperationalModel to be set to {@link OmmConsumerConfig.OperationModel#USER_DISPATCH}.
+	 * <p> This method is ObjectLevelSafe.</p>
+	 *
+	 * @return {@link DispatchReturn#TIMEOUT} if nothing was dispatched; {@link DispatchReturn#DISPATCHED} otherwise
+	 * @throws OmmInvalidUsageException if OperationalModel is not set to {@link OmmConsumerConfig.OperationModel#USER_DISPATCH}
+	 */
+	public long dispatch();
+	
+	/**
+	 * Relinquishes application thread of control to receive callbacks via OmmConsumerClient descendant.
+	 * Requires OperationalModel to be set to {@link OmmConsumerConfig.OperationModel#USER_DISPATCH}.
+	 * <p> This method is ObjectLevelSafe.</p>
+	 *
+	 * @param timeOut specifies time in microseconds to wait in dispatch() for a message to dispatch
+	 * @return {@link DispatchReturn#TIMEOUT} if nothing was dispatched; {@link DispatchReturn#DISPATCHED} otherwise
+	 * @throws OmmInvalidUsageException if OperationalModel is not set to {@link OmmConsumerConfig.OperationModel#USER_DISPATCH}
+	 */
+	public long dispatch(long timeOut);
+	
+	/**
+	 * Relinquishes interest in an open item stream.
+	 * <p> This method is ObjectLevelSafe.</p>
+	 * 
+	 * @param handle identifies item to close
+	*/
+	public void unregister(long handle);
+	
+	/**
+	 * Uninitializes the OmmConsumer object.
+	 * <p> This method is ObjectLevelSafe.</p>
+	 */
+	public void uninitialize();
+
+	/**
+	 * Retrieves channel information on the OmmConsumer object.
+	 * 
+	 * @throws OmmInvalidUsageException if the request routing feature is enabled on the OmmConsumer object.
+	 *
+	 * @param ci the ChannelInformation
+	 */
+	public void channelInformation(ChannelInformation ci);
+	
+	/**
+	 * Allows modifying some I/O values programmatically for a channel to override the default values.
+	 * <p> This method is ObjectLevelSafe.</p>
+	 * 
+	 * @param code provides Code of I/O option defined in {@link IOCtlCode} to modify.
+	 * @param value provides Value to modify I/O option to
+	 * @throws OmmInvalidUsageException if failed to modify I/O option to
+	 */
+	public void modifyIOCtl(int code, int value);
+
+	/**
+	 * Allows modifying some I/O values programmatically for a channel to override the default values.
+	 * <p> This method is ObjectLevelSafe.</p>
+	 *
+	 * @param code provides Code of I/O option defined in {@link IOCtlCode} to modify.
+	 * @param value provides Value to modify I/O option to
+	 * @throws OmmInvalidUsageException if failed to modify I/O option to
+	 */
+	public void modifyIOCtl(int code, Object value);
+
+	/** Provide updated OAuth2 credentials when the callback OmmOAuth2ConsumerClient::onCredentialRenewal is called.
+	 *  This method allows the application to use a secure credential storage when using LDP functionality such as
+	 *  the LDP token service or LDP service discovery.
+	 *	This function can only be called within the onCredentialRenewal callback.  It will throw an 
+	 *  OmmInvalidUsageException if not called in the callback
+	 *	@param credentials OAuth2CredentialRenewal object that contains the credentials.
+	 *
+	 *	@throws OmmInvalidUsageException if the credential update fails or if this method is called outside of an onCredentialRenewal callback.
+	 */
+	public void renewOAuthCredentials(OAuth2CredentialRenewal credentials);
+
+	/**
+	 * Triggers an immediate attempt to switch the current connection to the preferred host.
+	 *
+	 *	@throws OmmInvalidUsageException if the reactor failed to switch to preferred host.
+	 */
+	public void fallbackPreferredHost();
+
+	/**
+	 * Returns a list of channel information for session channels associated with the OmmConsumer object.
+	 * 
+	 * <p>This function returns an empty list if this event does not have any session channels.</p>
+	 * 
+	 * @param sessionChannelInfo the ChannelInformation List
+	 */
+	public void sessionChannelInfo(List<ChannelInformation> sessionChannelInfo);
+}
+