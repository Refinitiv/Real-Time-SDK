<<<<<<< HEAD
/*|-----------------------------------------------------------------------------
 *|            This source code is provided under the Apache 2.0 license
 *|  and is provided AS IS with no warranty or guarantee of fit for purpose.
 *|                See the project's LICENSE.md for details.
 *|           Copyright (C) 2020-2024 LSEG. All rights reserved.
 *|-----------------------------------------------------------------------------
 */
=======
///*|-----------------------------------------------------------------------------
// *|            This source code is provided under the Apache 2.0 license      --
// *|  and is provided AS IS with no warranty or guarantee of fit for purpose.  --
// *|                See the project's LICENSE.md for details.                  --
// *|           Copyright (C) 2019-2025 LSEG. All rights reserved.         	--
///*|-----------------------------------------------------------------------------
>>>>>>> b159fcb4

package com.refinitiv.ema.access;


import java.net.InetAddress;
import java.net.UnknownHostException;
import java.nio.channels.ClosedChannelException;
import java.nio.channels.SelectionKey;
import java.util.ArrayList;
import java.util.Arrays;
import java.util.List;
import java.util.Objects;

import com.refinitiv.ema.access.OmmBaseImpl.OmmImplState;
import com.refinitiv.ema.access.OmmLoggerClient.Severity;
import com.refinitiv.eta.codec.Buffer;
import com.refinitiv.eta.codec.CodecFactory;
import com.refinitiv.eta.codec.DataDictionary;
import com.refinitiv.eta.rdm.Login;
import com.refinitiv.eta.transport.ConnectOptions;
import com.refinitiv.eta.transport.ConnectionTypes;
import com.refinitiv.eta.transport.WriteFlags;
import com.refinitiv.eta.transport.WritePriorities;
import com.refinitiv.eta.valueadd.domainrep.rdm.directory.DirectoryRefresh;
import com.refinitiv.eta.valueadd.domainrep.rdm.directory.DirectoryRequest;
import com.refinitiv.eta.valueadd.domainrep.rdm.login.LoginRequest;
import com.refinitiv.eta.valueadd.reactor.ConsumerRole;
import com.refinitiv.eta.valueadd.reactor.ConsumerWatchlistOptions;
import com.refinitiv.eta.valueadd.reactor.DictionaryDownloadModes;
import com.refinitiv.eta.valueadd.reactor.NIProviderRole;
import com.refinitiv.eta.valueadd.reactor.Reactor;
import com.refinitiv.eta.valueadd.reactor.ReactorCallbackReturnCodes;
import com.refinitiv.eta.valueadd.reactor.ReactorChannel;
import com.refinitiv.eta.valueadd.reactor.ReactorChannelEvent;
import com.refinitiv.eta.valueadd.reactor.ReactorChannelEventCallback;
import com.refinitiv.eta.valueadd.reactor.ReactorChannelEventTypes;
import com.refinitiv.eta.valueadd.reactor.ReactorChannelInfo;
import com.refinitiv.eta.valueadd.reactor.ReactorChannelType;
import com.refinitiv.eta.valueadd.reactor.ReactorConnectInfo;
import com.refinitiv.eta.valueadd.reactor.ReactorConnectOptions;
import com.refinitiv.eta.valueadd.reactor.ReactorErrorInfo;
import com.refinitiv.eta.valueadd.reactor.ReactorFactory;
import com.refinitiv.eta.valueadd.reactor.ReactorOAuthCredential;
import com.refinitiv.eta.valueadd.reactor.ReactorOAuthCredentialEventCallback;
import com.refinitiv.eta.valueadd.reactor.ReactorReturnCodes;
import com.refinitiv.eta.valueadd.reactor.ReactorRole;
import com.refinitiv.eta.valueadd.reactor.ReactorWarmStandbyServerInfo;

class ChannelInfo
{
	private String				_name;
	private StringBuilder		_toString;
	private boolean				_toStringSet;
	private Reactor				_rsslReactor;
	private ReactorChannel		_rsslReactorChannel;
	private int					_reactorChannelType;
	private ChannelInfo			_parentChannel;
	private ActiveConfig		_activeConfig;
	private SessionChannelInfo<OmmConsumerClient> _sessionChannelInfo;
	protected int _majorVersion;
	protected int _minorVersion;
	protected DataDictionary		_rsslDictionary;
	
	ChannelConfig				_channelConfig;
	
	ChannelInfo(String name, Reactor rsslReactor, int reactorChannelType)
	{
		_name = name;
		_rsslReactor = rsslReactor;
		_reactorChannelType = reactorChannelType;
	}
	
	ChannelInfo(String name, Reactor rsslReactor)
	{
		_name = name;
		_rsslReactor = rsslReactor;
		_reactorChannelType = ReactorChannelType.NORMAL;
	}

	ChannelInfo reset(String name, Reactor rsslReactor, int reactorChannelType)
	{
		_name = name;
		_rsslReactor = rsslReactor;
		_reactorChannelType = reactorChannelType;
		_toStringSet = false;
		return this;
	}
	
	void clear()
	{
		_name = null;
		_rsslReactor = null;
	}
	
	String name()
	{
		return _name;
	}

	Reactor rsslReactor()
	{
		return _rsslReactor;
	}
	
	ReactorChannel rsslReactorChannel()
	{
		return _rsslReactorChannel;
	}
	
	void rsslReactorChannel(ReactorChannel rsslReactorChannel)
	{
		_rsslReactorChannel = rsslReactorChannel;
				
		_majorVersion = rsslReactorChannel.majorVersion();
		_minorVersion = rsslReactorChannel.minorVersion();
	}
		
	DataDictionary rsslDictionary()
	{
		return _rsslDictionary;
	}
	
	ChannelInfo rsslDictionary(DataDictionary rsslDictionary)
	{
		_rsslDictionary = rsslDictionary;
		return this;
	}
	
	void reactorChannelType(int reactorChannelType)
	{
		_reactorChannelType = reactorChannelType;
	}
	
	int getReactorChannelType()
	{
		return _reactorChannelType;
	}
	
	ChannelInfo getParentChannel()
	{
		return _parentChannel;
	}
	
	void setParentChannel(ChannelInfo parentChannel)
	{
		_parentChannel = parentChannel;
	}
	
	SessionChannelInfo<OmmConsumerClient> sessionChannelInfo()
	{
		return _sessionChannelInfo;
	}
	
	void sessionChannelInfo(SessionChannelInfo<OmmConsumerClient> sessionChannelInfo)
	{
		if(_parentChannel != null)
		{
			_parentChannel.sessionChannelInfo(sessionChannelInfo);
		}
		
		_sessionChannelInfo = sessionChannelInfo;
	}

	ActiveConfig getActiveConfig()
	{
		return _activeConfig;
	}

	void setActiveConfig(ActiveConfig activeConfig)
	{
		_activeConfig = activeConfig;
	}

	@Override
	public String toString()
	{
		if (!_toStringSet)
		{
			_toStringSet = true;
			if (_toString == null)
				_toString = new StringBuilder(1024);
			else
				_toString.setLength(0);
			
			_toString.append("\tRsslReactorChannel name ")
					 .append(_name).append(OmmLoggerClient.CR)
					 .append("\tRsslReactor ")
					 .append(Integer.toHexString(_rsslReactor.hashCode())).append(OmmLoggerClient.CR)
					 .append("\tRsslReactorChannel ")
					 .append(Integer.toHexString(_rsslReactorChannel != null ?  _rsslReactorChannel.hashCode() : 0)).append(OmmLoggerClient.CR);
		}
		
		return _toString.toString();
	}
}

class ChannelCallbackClient<T> implements ReactorChannelEventCallback
{
	private static final String CLIENT_NAME = "ChannelCallbackClient";
	
	private final List<ChannelInfo>		_channelPool = new ArrayList<>();
	private final List<ChannelInfo>		_channelList = new ArrayList<>();
	private final OmmBaseImpl<T>		_baseImpl;
	private final Reactor				_rsslReactor;
	private final ReactorConnectOptions _rsslReactorConnOptions = ReactorFactory.createReactorConnectOptions();
	private ReactorRole 				_rsslReactorRole = null;
	private ChannelInfo					_warmStandbyChannelInfo = null;
	private boolean						_bInitialChannelReadyEventReceived;
	private static String		 		_productVersion = null;
	{
		_productVersion = ChannelCallbackClient.class.getPackage().getImplementationVersion();
		if (_productVersion == null) {
			_productVersion = "EMA Java Edition";
		}
	}
	
	ChannelCallbackClient(OmmBaseImpl<T> baseImpl, Reactor rsslReactor)
	{
		_baseImpl = baseImpl;
		_rsslReactor = rsslReactor;
		_bInitialChannelReadyEventReceived = false;
		
		if (_baseImpl.loggerClient().isTraceEnabled())
		{
			_baseImpl.loggerClient().trace(_baseImpl.formatLogMessage(CLIENT_NAME,
																		"Created ChannelCallbackClient",
																		Severity.TRACE));
		}
	}

	@SuppressWarnings("unchecked")
	@Override
	public int reactorChannelEventCallback(ReactorChannelEvent event)
	{
		_baseImpl.eventReceived();
		ChannelInfo chnlInfo = (ChannelInfo)event.reactorChannel().userSpecObj();
		ReactorChannel rsslReactorChannel  = event.reactorChannel();
		ChannelConfig channelConfig = chnlInfo._channelConfig;
		
		if (chnlInfo.getParentChannel() != null)
			chnlInfo = chnlInfo.getParentChannel();
		
		SessionChannelInfo<OmmConsumerClient> sessionChannelInfo = chnlInfo.sessionChannelInfo();
		chnlInfo.reactorChannelType(event.reactorChannel().reactorChannelType());

		_baseImpl._rsslSubmitOptions.writeArgs().priority(WritePriorities.HIGH);
		if (channelConfig.rsslConnectionType == ConnectionTypes.SOCKET &&
				((SocketChannelConfig) channelConfig).directWrite)
			_baseImpl._rsslSubmitOptions.writeArgs().flags( _baseImpl._rsslSubmitOptions.writeArgs().flags() |  WriteFlags.DIRECT_SOCKET_WRITE);

		switch(event.eventType())
		{
		
			case ReactorChannelEventTypes.CHANNEL_OPENED :
			{
				if (_baseImpl.loggerClient().isTraceEnabled())
				{
					StringBuilder temp = _baseImpl.strBuilder();
    	        	temp.append("Received ChannelOpened on channel ");
					temp.append(channelConfig.name).append(OmmLoggerClient.CR)
						.append("Instance Name ").append(_baseImpl.instanceName());
					_baseImpl.loggerClient().trace(_baseImpl.formatLogMessage(ChannelCallbackClient.CLIENT_NAME, temp.toString(), Severity.TRACE));
				}
				
				if (sessionChannelInfo != null)
				{
					sessionChannelInfo.reactorChannel(event.reactorChannel());
					chnlInfo.rsslReactorChannel(event.reactorChannel());
				}
				
				return ReactorCallbackReturnCodes.SUCCESS;
			}
    		case ReactorChannelEventTypes.CHANNEL_UP:
    		{
    			ReactorErrorInfo rsslReactorErrorInfo = ReactorFactory.createReactorErrorInfo();
                ReactorChannelInfo reactorChannelInfo = ReactorFactory.createReactorChannelInfo();
    			
				if(event.reactorChannel().reactorChannelType() == ReactorChannelType.WARM_STANDBY)
				{
					
					/* Add all the current selectable channels */
					for(int i = 0; i < event.reactorChannel().warmStandbyChannelInfo().selectableChannelList().size(); i++)
					{
						try
						{
							event.reactorChannel().warmStandbyChannelInfo().selectableChannelList().get(i).register(_baseImpl.selector(),
									SelectionKey.OP_READ,
									event.reactorChannel());
						}
		    	        catch (ClosedChannelException e)
		    	        {
		    	        	if (_baseImpl.loggerClient().isErrorEnabled())
		    	        	{
			    	        	StringBuilder temp = _baseImpl.strBuilder();
			    	        	temp.append("Selector failed to register channel ")
									.append(channelConfig.name).append(OmmLoggerClient.CR)
									.append("Instance Name ").append(_baseImpl.instanceName()).append(OmmLoggerClient.CR);
			    	        		if (rsslReactorChannel != null && rsslReactorChannel.channel() != null )
										temp.append("RsslReactor ").append("@").append(Integer.toHexString(rsslReactorChannel.reactor().hashCode() )).append(OmmLoggerClient.CR)
										.append("RsslChannel ").append("@").append(Integer.toHexString(rsslReactorChannel.channel().hashCode())).append(OmmLoggerClient.CR);
									else
										temp.append("RsslReactor Channel is null").append(OmmLoggerClient.CR);
				    	        	
			    	        	_baseImpl.loggerClient().error(_baseImpl.formatLogMessage(ChannelCallbackClient.CLIENT_NAME, temp.toString(), Severity.ERROR));
		    	        	}
		    	        	return ReactorCallbackReturnCodes.FAILURE;
		    			}
						
					}
					
					setRsslReactorChannelOnChnlInfo(event.reactorChannel(), chnlInfo);
					event.reactorChannel().info(reactorChannelInfo, rsslReactorErrorInfo);

					if(sessionChannelInfo != null)
					{
						sessionChannelInfo.reactorChannel(event.reactorChannel());
						chnlInfo.rsslReactorChannel(event.reactorChannel());
						sessionChannelInfo.consumerSession().watchlist().submitItemCloseForChannel(event.reactorChannel());
					}
				}
				else
				{
					
					try
	    	        {
	    				event.reactorChannel().selectableChannel().register(_baseImpl.selector(),
	    																	SelectionKey.OP_READ,
	    																	event.reactorChannel());
	    			}
	    	        catch (ClosedChannelException e)
	    	        {
	    	        	if (_baseImpl.loggerClient().isErrorEnabled())
	    	        	{
		    	        	StringBuilder temp = _baseImpl.strBuilder();
		    	        	temp.append("Selector failed to register channel ")
								.append(channelConfig.name).append(OmmLoggerClient.CR)
								.append("Instance Name ").append(_baseImpl.instanceName()).append(OmmLoggerClient.CR);
		    	        		if (rsslReactorChannel != null && rsslReactorChannel.channel() != null )
									temp.append("RsslReactor ").append("@").append(Integer.toHexString(rsslReactorChannel.reactor().hashCode() )).append(OmmLoggerClient.CR)
									.append("RsslChannel ").append("@").append(Integer.toHexString(rsslReactorChannel.channel().hashCode())).append(OmmLoggerClient.CR);
								else
									temp.append("RsslReactor Channel is null").append(OmmLoggerClient.CR);
			    	        	
		    	        	_baseImpl.loggerClient().error(_baseImpl.formatLogMessage(ChannelCallbackClient.CLIENT_NAME, temp.toString(), Severity.ERROR));
	    	        	}
	    	        	return ReactorCallbackReturnCodes.FAILURE;
	    			}
					
					setRsslReactorChannel(event.reactorChannel(), reactorChannelInfo, rsslReactorErrorInfo);

					if(sessionChannelInfo != null)
					{
						sessionChannelInfo.reactorChannel(event.reactorChannel());
						chnlInfo.rsslReactorChannel(event.reactorChannel());
						sessionChannelInfo.consumerSession().watchlist().submitItemCloseForChannel(event.reactorChannel());
					}
				}

    	        if (rsslReactorChannel.ioctl(com.refinitiv.eta.transport.IoctlCodes.SYSTEM_WRITE_BUFFERS, channelConfig.sysSendBufSize, rsslReactorErrorInfo) != ReactorReturnCodes.SUCCESS)
                {
    	        	if (_baseImpl.loggerClient().isErrorEnabled())
    	        	{
	    	        	StringBuilder temp = _baseImpl.strBuilder();
	    	        	temp.append("Failed to set send buffer size on channel ")
							.append(channelConfig.name).append(OmmLoggerClient.CR)
							.append("Instance Name ").append(_baseImpl.instanceName()).append(OmmLoggerClient.CR);
	    	        	    if (rsslReactorChannel.channel() != null )
								temp.append("RsslReactor ").append("@").append(Integer.toHexString(rsslReactorChannel.reactor().hashCode() )).append(OmmLoggerClient.CR)
								.append("RsslChannel ").append("@").append(Integer.toHexString(rsslReactorChannel.channel().hashCode())).append(OmmLoggerClient.CR);
							else
								temp.append("RsslReactor Channel is null").append(OmmLoggerClient.CR);
		    	        	
							temp.append("Error Id ").append(rsslReactorErrorInfo.error().errorId()).append(OmmLoggerClient.CR)
							.append("Internal sysError ").append(rsslReactorErrorInfo.error().sysError()).append(OmmLoggerClient.CR)
							.append("Error Location ").append(rsslReactorErrorInfo.location()).append(OmmLoggerClient.CR)
							.append("Error text ").append(rsslReactorErrorInfo.error().text());

	    	        	_baseImpl.loggerClient().error(_baseImpl.formatLogMessage(ChannelCallbackClient.CLIENT_NAME, temp.toString(), Severity.ERROR));
    	        	}
    	        	
    	        	_baseImpl.closeRsslChannel(rsslReactorChannel);
    	        	
                    return ReactorCallbackReturnCodes.SUCCESS;
                }
    	        
                if (rsslReactorChannel.ioctl(com.refinitiv.eta.transport.IoctlCodes.SYSTEM_READ_BUFFERS, channelConfig.sysRecvBufSize, rsslReactorErrorInfo) != ReactorReturnCodes.SUCCESS)
                {
                	if (_baseImpl.loggerClient().isErrorEnabled())
    	        	{
	    	        	StringBuilder temp = _baseImpl.strBuilder();
	    	        	temp.append("Failed to set recv buffer size on channel ").append(channelConfig.name).append(OmmLoggerClient.CR)
							.append("Instance Name ").append(_baseImpl.instanceName()).append(OmmLoggerClient.CR);
	    	        	if (rsslReactorChannel.channel() != null)
							temp.append("RsslReactor ").append("@").append(Integer.toHexString(rsslReactorChannel.reactor().hashCode() )).append(OmmLoggerClient.CR)
							.append("RsslChannel ").append("@").append(Integer.toHexString(rsslReactorChannel.channel().hashCode())).append(OmmLoggerClient.CR);
						else
							temp.append("RsslReactor Channel is null").append(OmmLoggerClient.CR);
	    	        	
						temp.append("Error Id ").append(rsslReactorErrorInfo.error().errorId()).append(OmmLoggerClient.CR)
							.append("Internal sysError ").append(rsslReactorErrorInfo.error().sysError()).append(OmmLoggerClient.CR)
							.append("Error Location ").append(rsslReactorErrorInfo.location()).append(OmmLoggerClient.CR)
							.append("Error text ").append(rsslReactorErrorInfo.error().text());

	    	        	_baseImpl.loggerClient().error(_baseImpl.formatLogMessage(ChannelCallbackClient.CLIENT_NAME, temp.toString(), Severity.ERROR));
    	        	}
                	
                	_baseImpl.closeRsslChannel(rsslReactorChannel);
                	
                    return ReactorCallbackReturnCodes.SUCCESS;
                }
                
                if (channelConfig.compressionThresholdSet)
                {
	                if (rsslReactorChannel.ioctl(com.refinitiv.eta.transport.IoctlCodes.COMPRESSION_THRESHOLD, channelConfig.compressionThreshold, rsslReactorErrorInfo) != ReactorReturnCodes.SUCCESS)
	                {
	                	if (_baseImpl.loggerClient().isErrorEnabled())
	    	        	{
		    	        	StringBuilder temp = _baseImpl.strBuilder();
							
		    	        	temp.append("Failed to set compression threshold on channel ")
								.append(channelConfig.name).append(OmmLoggerClient.CR)
								.append("Instance Name ").append(_baseImpl.instanceName()).append(OmmLoggerClient.CR);
			    	        	if (rsslReactorChannel.channel() != null)
									temp.append("RsslReactor ").append("@").append(Integer.toHexString(rsslReactorChannel.reactor().hashCode() )).append(OmmLoggerClient.CR)
									.append("RsslChannel ").append("@").append(Integer.toHexString(rsslReactorChannel.channel().hashCode())).append(OmmLoggerClient.CR);
								else
									temp.append("RsslReactor Channel is null").append(OmmLoggerClient.CR);
			    	        	
								temp.append("Error Id ").append(rsslReactorErrorInfo.error().errorId()).append(OmmLoggerClient.CR)
								.append("Internal sysError ").append(rsslReactorErrorInfo.error().sysError()).append(OmmLoggerClient.CR)
								.append("Error Location ").append(rsslReactorErrorInfo.location()).append(OmmLoggerClient.CR)
								.append("Error text ").append(rsslReactorErrorInfo.error().text());
	
		    	        	_baseImpl.loggerClient().error(_baseImpl.formatLogMessage(ChannelCallbackClient.CLIENT_NAME, temp.toString(), Severity.ERROR));
	    	        	}
	                	
	                	_baseImpl.closeRsslChannel(rsslReactorChannel);
	                	
	                    return ReactorCallbackReturnCodes.SUCCESS;
	                }
                }

				if (_baseImpl.loggerClient().isInfoEnabled())
				{
					StringBuilder temp = _baseImpl.strBuilder();
    	        	temp.append("Received ChannelUp event on channel ");
					temp.append(channelConfig.name).append(OmmLoggerClient.CR)
						.append("Instance Name ").append(_baseImpl.instanceName());

					if (reactorChannelInfo.channelInfo().componentInfo() != null)
					{
						int count = reactorChannelInfo.channelInfo().componentInfo().size();
						if (count != 0) {
							temp.append(OmmLoggerClient.CR).append("Component Version ");
							for (int i = 0; i < count; ++i) {
								temp.append(reactorChannelInfo.channelInfo().componentInfo().get(i).componentVersion());
								if (i < count - 1)
									temp.append(", ");
							}
						}
					}

					_baseImpl.loggerClient().info(_baseImpl.formatLogMessage(ChannelCallbackClient.CLIENT_NAME, temp.toString(), Severity.INFO));
				}
				
				if(sessionChannelInfo != null)
				{
					sessionChannelInfo.state(OmmImplState.RSSLCHANNEL_UP);
					
    				sessionChannelInfo.consumerSession().processChannelEvent(sessionChannelInfo, event);
    				
    				if(sessionChannelInfo.consumerSession().checkAllSessionChannelHasState(OmmImplState.RSSLCHANNEL_UP))
					{
						_baseImpl.ommImplState(OmmImplState.RSSLCHANNEL_UP);
					}
				}
				else
				{
					_baseImpl.ommImplState(OmmImplState.RSSLCHANNEL_UP);
				}
				
				if (channelConfig.highWaterMark > 0)
				{
	                if (rsslReactorChannel.ioctl(com.refinitiv.eta.transport.IoctlCodes.HIGH_WATER_MARK, channelConfig.highWaterMark, rsslReactorErrorInfo) != ReactorReturnCodes.SUCCESS)
	                {
	                	if (_baseImpl.loggerClient().isErrorEnabled())
	    	        	{
		    	        	StringBuilder temp = _baseImpl.strBuilder();
							
		    	        	temp.append("Failed to set high water mark on channel ")
								.append(channelConfig.name).append(OmmLoggerClient.CR)
								.append("Instance Name ").append(_baseImpl.instanceName()).append(OmmLoggerClient.CR);
			    	        	if (rsslReactorChannel.channel() != null)
									temp.append("RsslReactor ").append("@").append(Integer.toHexString(rsslReactorChannel.reactor().hashCode() )).append(OmmLoggerClient.CR)
									.append("RsslChannel ").append("@").append(Integer.toHexString(rsslReactorChannel.channel().hashCode())).append(OmmLoggerClient.CR);
								else
									temp.append("RsslReactor Channel is null").append(OmmLoggerClient.CR);
			    	        	
								temp.append("Error Id ").append(rsslReactorErrorInfo.error().errorId()).append(OmmLoggerClient.CR)
								.append("Internal sysError ").append(rsslReactorErrorInfo.error().sysError()).append(OmmLoggerClient.CR)
								.append("Error Location ").append(rsslReactorErrorInfo.location()).append(OmmLoggerClient.CR)
								.append("Error text ").append(rsslReactorErrorInfo.error().text());
	
		    	        	_baseImpl.loggerClient().error(_baseImpl.formatLogMessage(ChannelCallbackClient.CLIENT_NAME, temp.toString(), Severity.ERROR));
	    	        	}
	                	
	             	_baseImpl.closeRsslChannel(rsslReactorChannel);
	                	
	                    return ReactorCallbackReturnCodes.SUCCESS;
	                }
	                else if (_baseImpl.loggerClient().isInfoEnabled())
					{
						StringBuilder temp = _baseImpl.strBuilder();
	    	        	temp.append("high water mark set on channel ");
						temp.append(channelConfig.name).append(OmmLoggerClient.CR)
							.append("Instance Name ").append(_baseImpl.instanceName());
						_baseImpl.loggerClient().info(_baseImpl.formatLogMessage(ChannelCallbackClient.CLIENT_NAME, temp.toString(), Severity.INFO));
					}
				}
                
				return ReactorCallbackReturnCodes.SUCCESS;
    		}
    		case ReactorChannelEventTypes.FD_CHANGE:
    		{
    			
    			if(event.reactorChannel().reactorChannelType() == ReactorChannelType.WARM_STANDBY)
				{
    				setRsslReactorChannelOnChnlInfo(event.reactorChannel(), chnlInfo);
    				
					/* Remove all the old keys from the selectable key list */
					event.reactorChannel().warmStandbyChannelInfo().oldSelectableChannelList().forEach((oldSelectChannel) -> {
						// cancel old reactorChannel select if it's not in the current list
						if(!event.reactorChannel().warmStandbyChannelInfo().selectableChannelList().contains(oldSelectChannel))
						{
							SelectionKey key = oldSelectChannel.keyFor(_baseImpl.selector());
							if (key != null)
								key.cancel();
						}
					});
					
					/* Add all the current selectable channels */
					for(int i = 0; i < event.reactorChannel().warmStandbyChannelInfo().selectableChannelList().size(); i++)
					{
						try
						{
							if(event.reactorChannel().warmStandbyChannelInfo().selectableChannelList().get(i).keyFor(_baseImpl.selector()) == null)
							{
								event.reactorChannel().warmStandbyChannelInfo().selectableChannelList().get(i).register(_baseImpl.selector(),
										SelectionKey.OP_READ,
										event.reactorChannel());
							}
						}
						catch (ClosedChannelException e)
						{
		    	        	if (_baseImpl.loggerClient().isErrorEnabled())
		    	        	{
			    	        	StringBuilder temp = _baseImpl.strBuilder();
			    	        	temp.append("Selector failed to register channel ")
									.append(channelConfig.name).append(OmmLoggerClient.CR);
				    	        	if (rsslReactorChannel != null && rsslReactorChannel.channel() != null)
										temp.append("RsslReactor ").append("@").append(Integer.toHexString(rsslReactorChannel.reactor().hashCode() )).append(OmmLoggerClient.CR)
										.append("RsslChannel ").append("@").append(Integer.toHexString(rsslReactorChannel.channel().hashCode())).append(OmmLoggerClient.CR);
									else
										temp.append("RsslReactor Channel is null").append(OmmLoggerClient.CR);
				    	        	
			    	        	_baseImpl.loggerClient().error(_baseImpl.formatLogMessage(ChannelCallbackClient.CLIENT_NAME, temp.toString(), Severity.ERROR));
		    	        	}
		    	        	return ReactorCallbackReturnCodes.FAILURE;
						}
						
					}
				}
				else
				{
	    			
	    	        try
	    	        {
	    	            SelectionKey key = event.reactorChannel().oldSelectableChannel().keyFor(_baseImpl.selector());
	    	            if (key != null)
	                       	key.cancel();
	    	        }
	    	        catch (Exception e) {}
	    
	    	        try
	    	        {
	    	        	event.reactorChannel().selectableChannel().register(_baseImpl.selector(),
	    	        													SelectionKey.OP_READ,
	    	        													event.reactorChannel());
	    	        }
	    	        catch (Exception e)
	    	        {
	    	        	if (_baseImpl.loggerClient().isErrorEnabled())
	    	        	{
		    	        	StringBuilder temp = _baseImpl.strBuilder();
		    	        	temp.append("Selector failed to register channel ")
								.append(channelConfig.name).append(OmmLoggerClient.CR);
			    	        	if (rsslReactorChannel != null && rsslReactorChannel.channel() != null)
									temp.append("RsslReactor ").append("@").append(Integer.toHexString(rsslReactorChannel.reactor().hashCode() )).append(OmmLoggerClient.CR)
									.append("RsslChannel ").append("@").append(Integer.toHexString(rsslReactorChannel.channel().hashCode())).append(OmmLoggerClient.CR);
								else
									temp.append("RsslReactor Channel is null").append(OmmLoggerClient.CR);
			    	        	
		    	        	_baseImpl.loggerClient().error(_baseImpl.formatLogMessage(ChannelCallbackClient.CLIENT_NAME, temp.toString(), Severity.ERROR));
	    	        	}
	    	        	return ReactorCallbackReturnCodes.FAILURE;
	    	        }
				}
    	        
    	        if (_baseImpl.loggerClient().isTraceEnabled())
    			{
    	        	StringBuilder temp = _baseImpl.strBuilder();
    	        	temp.append("Received FD Change event on channel ")
						.append(channelConfig.name).append(OmmLoggerClient.CR)
						.append("Instance Name ").append(_baseImpl.instanceName());
    	        	_baseImpl.loggerClient().trace(_baseImpl.formatLogMessage(ChannelCallbackClient.CLIENT_NAME, temp.toString(), Severity.TRACE));
    			}

				return ReactorCallbackReturnCodes.SUCCESS;
    		}
    		case ReactorChannelEventTypes.CHANNEL_READY:
    		{
    			if (_baseImpl.loggerClient().isTraceEnabled())
				{
					StringBuilder temp = _baseImpl.strBuilder();
    	        	temp.append("Received ChannelReady event on channel ");
					temp.append(channelConfig.name).append(OmmLoggerClient.CR)
						.append("Instance Name ").append(_baseImpl.instanceName());
					_baseImpl.loggerClient().trace(_baseImpl.formatLogMessage(ChannelCallbackClient.CLIENT_NAME, temp.toString(), Severity.TRACE));
				}
    			
    			_baseImpl.processChannelEvent( event );
    			
    			if(sessionChannelInfo != null)
				{
    				sessionChannelInfo.consumerSession().processChannelEvent(sessionChannelInfo, event);
				}
    			else
    			{
	    			if ( _bInitialChannelReadyEventReceived )
	    			{
	    				_baseImpl.loginCallbackClient().processChannelEvent(event);
	    			}
	    			else
	    				_bInitialChannelReadyEventReceived = true;
				}
    			
    			return ReactorCallbackReturnCodes.SUCCESS;
    		}
    		case ReactorChannelEventTypes.CHANNEL_DOWN_RECONNECTING:
    		{
				// unregister selectableChannel from Selector
				if(event.reactorChannel().reactorChannelType() == ReactorChannelType.WARM_STANDBY)
				{
					/* Remove all the old keys from the selectable key list */
					event.reactorChannel().warmStandbyChannelInfo().oldSelectableChannelList().forEach((oldSelectChannel) -> {
						// cancel old reactorChannel select if it's not in the current list
						if(!event.reactorChannel().warmStandbyChannelInfo().selectableChannelList().contains(oldSelectChannel))
						{
							SelectionKey key = oldSelectChannel.keyFor(_baseImpl.selector());
							if (key != null)
								key.cancel();
						}
					});
				}
				else
				{
	                try
	                {
	                    SelectionKey key = event.reactorChannel().selectableChannel().keyFor(_baseImpl.selector());
	                    if (key != null)
	                    	key.cancel();
	                }
	                catch (Exception e) { }
<<<<<<< HEAD
	    			
	                if (_baseImpl.loggerClient().isWarnEnabled())
	          	   	{
	            		ReactorErrorInfo errorInfo = event.errorInfo();
	            		 
	  					StringBuilder temp = _baseImpl.strBuilder();
	  		        	temp.append("Received ChannelDownReconnecting event on channel ")
	  						.append(channelConfig.name).append(OmmLoggerClient.CR);
		    	        	if (rsslReactorChannel != null && rsslReactorChannel.channel() != null)
								temp.append("RsslReactor ").append("@").append(Integer.toHexString(rsslReactorChannel.reactor().hashCode() )).append(OmmLoggerClient.CR)
=======
				}

				if (_baseImpl.loggerClient().isWarnEnabled())
				{
					ReactorErrorInfo errorInfo = event.errorInfo();

					StringBuilder temp = _baseImpl.strBuilder();
					temp.append("Received ChannelDownReconnecting event on channel ")
							.append(chnlInfo.name()).append(OmmLoggerClient.CR);
					if (rsslReactorChannel != null && rsslReactorChannel.channel() != null)
						temp.append("RsslReactor ").append("@").append(Integer.toHexString(rsslReactorChannel.reactor().hashCode() )).append(OmmLoggerClient.CR)
>>>>>>> b159fcb4
								.append("RsslChannel ").append("@").append(Integer.toHexString(rsslReactorChannel.channel().hashCode())).append(OmmLoggerClient.CR);
					else
						temp.append("RsslReactor Channel is null").append(OmmLoggerClient.CR);

					temp.append("Error Id ").append(event.errorInfo().error().errorId()).append(OmmLoggerClient.CR)
							.append("Internal sysError ").append(errorInfo.error().sysError()).append(OmmLoggerClient.CR)
							.append("Error Location ").append(errorInfo.location()).append(OmmLoggerClient.CR)
							.append("Error text ").append(errorInfo.error().text());

					_baseImpl.loggerClient().warn(_baseImpl.formatLogMessage(ChannelCallbackClient.CLIENT_NAME, temp.toString(), Severity.WARNING));
				}

				if(sessionChannelInfo != null)
				{
					sessionChannelInfo.state(OmmImplState.RSSLCHANNEL_DOWN);
					
					if(sessionChannelInfo.consumerSession().checkAllSessionChannelHasState(OmmImplState.RSSLCHANNEL_DOWN))
					{
						_baseImpl.ommImplState(OmmImplState.RSSLCHANNEL_DOWN);
					}
					
					sessionChannelInfo.consumerSession().processChannelEvent(sessionChannelInfo, event);
				}
        		else
        		{
        			_baseImpl.ommImplState(OmmImplState.RSSLCHANNEL_DOWN);
        			
        			_baseImpl.loginCallbackClient().processChannelEvent(event);
        		}
        		
         	   _baseImpl.processChannelEvent(event);
            	
            	return ReactorCallbackReturnCodes.SUCCESS;
    		}
    		case ReactorChannelEventTypes.CHANNEL_DOWN:
            {
				// unregister selectableChannel from Selector
				if(event.reactorChannel().reactorChannelType() == ReactorChannelType.WARM_STANDBY)
				{
					/* Remove all the old keys from the selectable key list */
					event.reactorChannel().warmStandbyChannelInfo().oldSelectableChannelList().forEach((oldSelectChannel) -> {
						// cancel old reactorChannel select if it's not in the current list
						if(!event.reactorChannel().warmStandbyChannelInfo().selectableChannelList().contains(oldSelectChannel))
						{
							SelectionKey key = oldSelectChannel.keyFor(_baseImpl.selector());
							if (key != null)
								key.cancel();
						}
					});
				}
				else
				{
		        	   try
		               {
		                   SelectionKey key = rsslReactorChannel.selectableChannel().keyFor(_baseImpl.selector());
		                   if (key != null)
		                      	key.cancel();
		               }
		               catch (Exception e) {}
				}

<<<<<<< HEAD
		        	   if (_baseImpl.loggerClient().isErrorEnabled())
		        	   {
		        		    ReactorErrorInfo errorInfo = event.errorInfo();
							StringBuilder temp = _baseImpl.strBuilder();
				        	temp.append("Received ChannelDown event on channel ")
								.append(channelConfig.name).append(OmmLoggerClient.CR)
								.append("Instance Name ").append(_baseImpl.instanceName()).append(OmmLoggerClient.CR);
			    	        	if (rsslReactorChannel != null && rsslReactorChannel.channel() != null && rsslReactorChannel.reactor() != null)
									temp.append("RsslReactor ").append("@").append(Integer.toHexString(rsslReactorChannel.reactor().hashCode() )).append(OmmLoggerClient.CR)
									.append("RsslChannel ").append("@").append(Integer.toHexString(rsslReactorChannel.channel().hashCode())).append(OmmLoggerClient.CR);
								else
									temp.append("RsslReactor Channel is null").append(OmmLoggerClient.CR);
			    	        	
								temp.append("Error Id ").append(event.errorInfo().error().errorId()).append(OmmLoggerClient.CR)
								.append("Internal sysError ").append(errorInfo.error().sysError()).append(OmmLoggerClient.CR)
								.append("Error Location ").append(errorInfo.location()).append(OmmLoggerClient.CR)
								.append("Error text ").append(errorInfo.error().text());
			
				        	_baseImpl.loggerClient().error(_baseImpl.formatLogMessage(ChannelCallbackClient.CLIENT_NAME, temp.toString(), Severity.ERROR));
		        	   }
=======
				if (_baseImpl.loggerClient().isErrorEnabled())
				{
					ReactorErrorInfo errorInfo = event.errorInfo();
					StringBuilder temp = _baseImpl.strBuilder();
					temp.append("Received ChannelDown event on channel ")
							.append(chnlInfo.name()).append(OmmLoggerClient.CR)
							.append("Instance Name ").append(_baseImpl.instanceName()).append(OmmLoggerClient.CR);
					if (rsslReactorChannel != null && rsslReactorChannel.channel() != null && rsslReactorChannel.reactor() != null)
						temp.append("RsslReactor ").append("@").append(Integer.toHexString(rsslReactorChannel.reactor().hashCode() )).append(OmmLoggerClient.CR)
								.append("RsslChannel ").append("@").append(Integer.toHexString(rsslReactorChannel.channel().hashCode())).append(OmmLoggerClient.CR);
					else
						temp.append("RsslReactor Channel is null").append(OmmLoggerClient.CR);

					temp.append("Error Id ").append(event.errorInfo().error().errorId()).append(OmmLoggerClient.CR)
							.append("Internal sysError ").append(errorInfo.error().sysError()).append(OmmLoggerClient.CR)
							.append("Error Location ").append(errorInfo.location()).append(OmmLoggerClient.CR)
							.append("Error text ").append(errorInfo.error().text());

					_baseImpl.loggerClient().error(_baseImpl.formatLogMessage(ChannelCallbackClient.CLIENT_NAME, temp.toString(), Severity.ERROR));
>>>>>>> b159fcb4
				}

        	   if(sessionChannelInfo != null)
        	   {
        		   sessionChannelInfo.state(OmmImplState.RSSLCHANNEL_DOWN);
        		   
        		   if(sessionChannelInfo.consumerSession().checkAllSessionChannelHasState(OmmImplState.RSSLCHANNEL_DOWN))
					{
						_baseImpl.ommImplState(OmmImplState.RSSLCHANNEL_DOWN);
					}
        		   
        		   sessionChannelInfo.consumerSession().processChannelEvent(sessionChannelInfo, event);        		   
        		   _baseImpl.closeSessionChannel((SessionChannelInfo<T>) sessionChannelInfo);
        		   
        		   sessionChannelInfo.onChannelClose(chnlInfo);
        	   }
        	   else
        	   {
        		   _baseImpl.ommImplState(OmmImplState.RSSLCHANNEL_DOWN);
            	   
            	   _baseImpl.processChannelEvent(event);
        		   
        		   _baseImpl.loginCallbackClient().processChannelEvent(event);
        		   _baseImpl.closeRsslChannel(event.reactorChannel());
        	   }
			
        	   return ReactorCallbackReturnCodes.SUCCESS;
            }
            case ReactorChannelEventTypes.WARNING:
            {
            	if (_baseImpl.loggerClient().isWarnEnabled())
          	   	{
            		ReactorErrorInfo errorInfo = event.errorInfo();
            		 
  					StringBuilder temp = _baseImpl.strBuilder();
  		        	temp.append("Received Channel warning event on channel ")
  						.append(channelConfig.name).append(OmmLoggerClient.CR)
  						.append("Instance Name ").append(_baseImpl.instanceName()).append(OmmLoggerClient.CR);
	    	        	if (rsslReactorChannel != null && rsslReactorChannel.channel() != null)
							temp.append("RsslReactor ").append("@").append(Integer.toHexString(rsslReactorChannel.reactor().hashCode() )).append(OmmLoggerClient.CR)
							.append("RsslChannel ").append("@").append(Integer.toHexString(rsslReactorChannel.channel().hashCode())).append(OmmLoggerClient.CR);
						else
							temp.append("RsslReactor Channel is null").append(OmmLoggerClient.CR);
	    	        	
						temp.append("Error Id ").append(event.errorInfo().error().errorId()).append(OmmLoggerClient.CR)
  						.append("Internal sysError ").append(errorInfo.error().sysError()).append(OmmLoggerClient.CR)
  						.append("Error Location ").append(errorInfo.location()).append(OmmLoggerClient.CR)
  						.append("Error text ").append(errorInfo.error().text());
  	
  		        	_baseImpl.loggerClient().warn(_baseImpl.formatLogMessage(ChannelCallbackClient.CLIENT_NAME, temp.toString(), Severity.WARNING));
          	   	}
            	return ReactorCallbackReturnCodes.SUCCESS;
            }
			case ReactorChannelEventTypes.PREFERRED_HOST_COMPLETE:
			{
				if (_baseImpl.loggerClient().isInfoEnabled())
				{
					StringBuilder temp = _baseImpl.strBuilder();
					temp.append("Received PreferredHostSwitchoverComplete event on channel ");
					temp.append(chnlInfo.name()).append(OmmLoggerClient.CR)
							.append("Instance Name ").append(_baseImpl.instanceName());
					_baseImpl.loggerClient().info(_baseImpl.formatLogMessage(ChannelCallbackClient.CLIENT_NAME, temp.toString(), Severity.INFO));
				}

				_baseImpl.processChannelEvent(event);

				if (sessionChannelInfo != null)
				{
					sessionChannelInfo.phOperationInProgress(false);
					sessionChannelInfo.consumerSession().processChannelEvent(sessionChannelInfo, event);
				}
				else
				{
					_baseImpl.loginCallbackClient().processChannelEvent(event);
				}

				return ReactorCallbackReturnCodes.SUCCESS;
			}
			case ReactorChannelEventTypes.PREFERRED_HOST_STARTING_FALLBACK:
			{
				if (_baseImpl.loggerClient().isInfoEnabled())
				{
					StringBuilder temp = _baseImpl.strBuilder();
					temp.append("Received PreferredHostStartFallback event on channel ");
					temp.append(chnlInfo.name()).append(OmmLoggerClient.CR)
							.append("Instance Name ").append(_baseImpl.instanceName());
					_baseImpl.loggerClient().info(_baseImpl.formatLogMessage(ChannelCallbackClient.CLIENT_NAME, temp.toString(), Severity.INFO));
				}

				_baseImpl.processChannelEvent(event);

				if (sessionChannelInfo != null)
				{
					sessionChannelInfo.phOperationInProgress(true);
					sessionChannelInfo.consumerSession().processChannelEvent(sessionChannelInfo, event);
				}
				else
				{
					_baseImpl.loginCallbackClient().processChannelEvent(event);
				}

				return ReactorCallbackReturnCodes.SUCCESS;
			}
            default:
            {
            	if (_baseImpl.loggerClient().isErrorEnabled())
         	   	{
         		    ReactorErrorInfo errorInfo = event.errorInfo();
 					StringBuilder temp = _baseImpl.strBuilder();
 		        	temp.append("Received unknown channel event type ")
 						.append(channelConfig.name).append(OmmLoggerClient.CR)
 						.append("Instance Name ").append(_baseImpl.instanceName()).append(OmmLoggerClient.CR);
	    	        	if (rsslReactorChannel != null && rsslReactorChannel.channel() != null )
							temp.append("RsslReactor ").append("@").append(Integer.toHexString(rsslReactorChannel.reactor().hashCode() )).append(OmmLoggerClient.CR)
							.append("RsslChannel ").append("@").append(Integer.toHexString(rsslReactorChannel.channel().hashCode())).append(OmmLoggerClient.CR);
						else
							temp.append("RsslReactor Channel is null").append(OmmLoggerClient.CR);
	    	        	
						temp.append("Error Id ").append(event.errorInfo().error().errorId()).append(OmmLoggerClient.CR)
 						.append("Internal sysError ").append(errorInfo.error().sysError()).append(OmmLoggerClient.CR)
 						.append("Error Location ").append(errorInfo.location()).append(OmmLoggerClient.CR)
 						.append("Error text ").append(errorInfo.error().text());
 	
 		        	_baseImpl.loggerClient().error(_baseImpl.formatLogMessage(ChannelCallbackClient.CLIENT_NAME, temp.toString(), Severity.ERROR));
         	   	}
            	return ReactorCallbackReturnCodes.FAILURE;
            }
		}
	}

	@SuppressWarnings("fallthrough")
	private String channelParametersToString(ActiveConfig activeConfig,  ChannelConfig channelCfg )
	{
		boolean bValidChType = true;
		StringBuilder cfgParameters = new StringBuilder(512);
		String compType;
		String strConnectionType = "SOCKET";
		switch (channelCfg.compressionType)
		{
		case com.refinitiv.eta.transport.CompressionTypes.ZLIB:
			{
				compType = "ZLib";
				break;
			}
		case com.refinitiv.eta.transport.CompressionTypes.LZ4:
			{
				compType = "LZ4";
				break;
			}
		case com.refinitiv.eta.transport.CompressionTypes.NONE:
			{
				compType = "None";
				break;
			}
		default:
			{	
				compType = "Unknown Compression Type";
				break;
			}
		}
		
		switch (channelCfg.rsslConnectionType)
		{
		case com.refinitiv.eta.transport.ConnectionTypes.WEBSOCKET:
			strConnectionType = "WEBSOCKET";
			//fallthrough because WEBSOCKET channel should be handled similarly to SOCKET
		case com.refinitiv.eta.transport.ConnectionTypes.SOCKET: {
			SocketChannelConfig tempChannelCfg = (SocketChannelConfig) channelCfg;
			cfgParameters.append( "hostName " ).append( tempChannelCfg.hostName ).append( OmmLoggerClient.CR )
					.append( "port " ).append( tempChannelCfg.serviceName ).append( OmmLoggerClient.CR )
					.append( "CompressionType " ).append( compType ).append( OmmLoggerClient.CR )
					.append( "tcpNodelay " ).append( ( tempChannelCfg.tcpNodelay ? "true" : "false" ) ).append( OmmLoggerClient.CR );

			break;
		}
		case com.refinitiv.eta.transport.ConnectionTypes.HTTP:
		case com.refinitiv.eta.transport.ConnectionTypes.ENCRYPTED:
			{
				HttpChannelConfig tempChannelCfg = (HttpChannelConfig) channelCfg;
				strConnectionType = ConnectionTypes.toString(tempChannelCfg.rsslConnectionType);
				cfgParameters.append( "hostName " ).append( tempChannelCfg.hostName ).append( OmmLoggerClient.CR )
				.append( "port " ).append( tempChannelCfg.serviceName ).append( OmmLoggerClient.CR )
				.append( "CompressionType " ).append( compType ).append( OmmLoggerClient.CR )
				.append( "tcpNodelay " ).append( ( tempChannelCfg.tcpNodelay ? "true" : "false" ) ).append( OmmLoggerClient.CR )
				.append( "ObjectName " ).append( tempChannelCfg.objectName ).append( OmmLoggerClient.CR )
				.append( "EnableSessionMgnt " ).append( ( tempChannelCfg.enableSessionMgnt ? "true" : "false" ) ).append( OmmLoggerClient.CR );
				
				// Provides additional logging information for encrypted connection.
				if(channelCfg.rsslConnectionType == com.refinitiv.eta.transport.ConnectionTypes.ENCRYPTED)
				{
					EncryptedChannelConfig tempEncryptedChannelCfg = (EncryptedChannelConfig)channelCfg;
					cfgParameters.append( "EncryptedProtocolType " ).append( tempEncryptedChannelCfg.encryptedProtocolType ).append( OmmLoggerClient.CR )
					.append( "SecurityProtocol " ).append( tempEncryptedChannelCfg.encryptionConfig.SecurityProtocol).append( OmmLoggerClient.CR )
					.append( "SecurityProtocolVersions " ).append( Arrays.toString(tempEncryptedChannelCfg.encryptionConfig.SecurityProtocolVersions)).append( OmmLoggerClient.CR )
					.append( "EnableSessionMgnt " ).append( ( tempEncryptedChannelCfg.enableSessionMgnt ? "true" : "false" ) ).append( OmmLoggerClient.CR )
					.append( "Location " ).append( tempEncryptedChannelCfg.location ).append( OmmLoggerClient.CR );
				}
				break;
			}
		default:
			{	
				strConnectionType = "Invalid ChannelType: ";
				strConnectionType += com.refinitiv.eta.transport.ConnectionTypes.toString(channelCfg.rsslConnectionType);
				bValidChType = false;
				break;
			}
		}

		if (channelCfg.rsslConnectionType == ConnectionTypes.WEBSOCKET
				|| (channelCfg.rsslConnectionType == ConnectionTypes.ENCRYPTED && channelCfg.encryptedProtocolType == ConnectionTypes.WEBSOCKET)) {
			cfgParameters
					.append("WsMaxMsgSize ").append(channelCfg.wsMaxMsgSize).append(OmmLoggerClient.CR)
					.append("WsProtocols ").append(channelCfg.wsProtocols).append(OmmLoggerClient.CR);
		}

		StringBuilder tempBlder = _baseImpl.strBuilder();
		tempBlder.append( strConnectionType ).append( OmmLoggerClient.CR )
		.append( "Channel name " ).append( channelCfg.name ).append( OmmLoggerClient.CR )
		.append( "Instance Name " ).append( _baseImpl.instanceName() ).append( OmmLoggerClient.CR );

		if (bValidChType)
		{
			tempBlder.append("RsslReactor ").append("@").append(Integer.toHexString(_rsslReactor.hashCode())).append(OmmLoggerClient.CR)
			.append( "InterfaceName " ).append( channelCfg.interfaceName ).append( OmmLoggerClient.CR )
			.append( cfgParameters )
			.append( "reconnectAttemptLimit " ).append( activeConfig.reconnectAttemptLimit ).append( OmmLoggerClient.CR )
			.append( "reconnectMinDelay " ).append( activeConfig.reconnectMinDelay ).append( " msec" ).append( OmmLoggerClient.CR )
			.append( "reconnectMaxDelay " ).append( activeConfig.reconnectMaxDelay ).append( " msec" ).append( OmmLoggerClient.CR )
			.append( "guaranteedOutputBuffers " ).append( channelCfg.guaranteedOutputBuffers ).append( OmmLoggerClient.CR )
			.append( "numInputBuffers " ).append( channelCfg.numInputBuffers ).append( OmmLoggerClient.CR )
			.append( "sysRecvBufSize " ).append( channelCfg.sysRecvBufSize ).append( OmmLoggerClient.CR )
			.append( "sysSendBufSize " ).append( channelCfg.sysSendBufSize ).append( OmmLoggerClient.CR )
			.append( "connectionPingTimeout " ).append( channelCfg.connectionPingTimeout ).append( " msec" ).append( OmmLoggerClient.CR )
			.append( "initializationTimeout " ).append( channelCfg.initializationTimeout ).append( " sec" ).append( OmmLoggerClient.CR );
		}
		
		return tempBlder.toString();
	}

	@SuppressWarnings("unchecked")
	private ReactorConnectInfo channelConfigToReactorConnectInfo(ChannelConfig channelConfig, List<ChannelConfig> activeConfigChannelSet, SessionChannelInfo<T> sessionChannelInfo,
			ChannelInfo wsbChannelInfo)
	{
		int connectionType = channelConfig.rsslConnectionType;
		ReactorConnectInfo reactorConnectInfo = ReactorFactory.createReactorConnectInfo();

		ChannelInfo channelInfo = channelInfo(channelConfig.name, _rsslReactor);
		channelInfo.setActiveConfig(_baseImpl.activeConfig());
		channelInfo._channelConfig = channelConfig;
		channelConfig.channelInfo = channelInfo;
		channelInfo.setParentChannel(wsbChannelInfo);

		reactorConnectInfo.connectOptions().userSpecObject(channelInfo);
		
		if(sessionChannelInfo != null)
		{
			channelInfo.sessionChannelInfo((SessionChannelInfo<OmmConsumerClient>)sessionChannelInfo);
			sessionChannelInfo.channelInfoList().add(channelInfo);
		}
		else
		{
			_channelList.add(channelInfo);
		}

		reactorConnectInfo.connectOptions().majorVersion(com.refinitiv.eta.codec.Codec.majorVersion());
		reactorConnectInfo.connectOptions().minorVersion(com.refinitiv.eta.codec.Codec.minorVersion());
		reactorConnectInfo.connectOptions().protocolType(com.refinitiv.eta.codec.Codec.protocolType());
		
		reactorConnectInfo.connectOptions().compressionType(channelConfig.compressionType);
		reactorConnectInfo.connectOptions().connectionType(connectionType);
		reactorConnectInfo.connectOptions().pingTimeout(channelConfig.connectionPingTimeout/1000);
		reactorConnectInfo.connectOptions().guaranteedOutputBuffers(channelConfig.guaranteedOutputBuffers);
		reactorConnectInfo.connectOptions().sysRecvBufSize(channelConfig.sysRecvBufSize);
		reactorConnectInfo.connectOptions().sysSendBufSize(channelConfig.sysSendBufSize);
		reactorConnectInfo.connectOptions().numInputBuffers(channelConfig.numInputBuffers);
		reactorConnectInfo.connectOptions().componentVersion(_productVersion);

		switch (reactorConnectInfo.connectOptions().connectionType())
		{
		case com.refinitiv.eta.transport.ConnectionTypes.ENCRYPTED:
		{
			if(channelConfig.encryptedProtocolType == com.refinitiv.eta.transport.ConnectionTypes.HTTP || 
					channelConfig.encryptedProtocolType == com.refinitiv.eta.transport.ConnectionTypes.SOCKET ||
					channelConfig.encryptedProtocolType == com.refinitiv.eta.transport.ConnectionTypes.WEBSOCKET)
			{
				reactorConnectInfo.enableSessionManagement(channelConfig.enableSessionMgnt);
				reactorConnectInfo.location(channelConfig.location);

				reactorConnectInfo.connectOptions().unifiedNetworkInfo().address(((HttpChannelConfig) channelConfig).hostName);
				try
				{
					reactorConnectInfo.connectOptions().unifiedNetworkInfo().serviceName(((HttpChannelConfig) channelConfig).serviceName);
				}
				catch(Exception e) 
				{
	        	   if (_baseImpl.loggerClient().isErrorEnabled())
	        	   {
	        		   StringBuilder tempErr = _baseImpl.strBuilder();
						tempErr.append("Failed to set service name on channel options, received exception: '")
	        				     .append(e.getLocalizedMessage())
	        				     .append( "'. ");
			        	_baseImpl.loggerClient().error(_baseImpl.formatLogMessage(ChannelCallbackClient.CLIENT_NAME, tempErr.toString(), Severity.ERROR));
	        	   }
				}
				reactorConnectInfo.connectOptions().tcpOpts().tcpNoDelay(((HttpChannelConfig) channelConfig).tcpNodelay);
				reactorConnectInfo.connectOptions().tunnelingInfo().objectName(((HttpChannelConfig) channelConfig).objectName);
				reactorConnectInfo.connectOptions().encryptionOptions().connectionType(channelConfig.encryptedProtocolType);
				tunnelingConfiguration(reactorConnectInfo.connectOptions(), (HttpChannelConfig)channelConfig);
            }
			else /* Multiple checks prior to this point, so we don't need additional verification */
			{
				reactorConnectInfo.connectOptions().unifiedNetworkInfo().address(((SocketChannelConfig) channelConfig).hostName);
				try
				{
					reactorConnectInfo.connectOptions().unifiedNetworkInfo().serviceName(((SocketChannelConfig) channelConfig).serviceName);
				}
				catch (Exception e)
				{
					if (_baseImpl.loggerClient().isErrorEnabled())
					{
						StringBuilder tempErr = _baseImpl.strBuilder();
						tempErr.append("Failed to set service name on channel options, received exception: '")
								.append(e.getLocalizedMessage())
								.append("'. ");
						_baseImpl.loggerClient().error(_baseImpl.formatLogMessage(ChannelCallbackClient.CLIENT_NAME, tempErr.toString(), Severity.ERROR));
					}
				}
				reactorConnectInfo.connectOptions().tcpOpts().tcpNoDelay(((SocketChannelConfig) channelConfig).tcpNodelay);
				socketProxyConfiguration(reactorConnectInfo.connectOptions(), (SocketChannelConfig)channelConfig);
            }
            break;
        }
		case com.refinitiv.eta.transport.ConnectionTypes.WEBSOCKET:
		case com.refinitiv.eta.transport.ConnectionTypes.SOCKET:
		{
			if ( channelConfig.channelInfo != null &&
                    Objects.equals(((ChannelInfo) reactorConnectInfo.connectOptions().userSpecObject())._channelConfig.name, channelConfig.name))
			{
				try
				{
					reactorConnectInfo.connectOptions().unifiedNetworkInfo().address(((SocketChannelConfig)  channelConfig).hostName);
					reactorConnectInfo.connectOptions().unifiedNetworkInfo().serviceName(((SocketChannelConfig)  channelConfig).serviceName);
				}
				catch (Exception e)
				{
					if (_baseImpl.loggerClient().isErrorEnabled())
					{
						StringBuilder tempErr = _baseImpl.strBuilder();
						tempErr.append("Failed to set service name on channel options, received exception: '")
								.append(e.getLocalizedMessage())
								.append("'. ");
						_baseImpl.loggerClient().error(_baseImpl.formatLogMessage(ChannelCallbackClient.CLIENT_NAME, tempErr.toString(), Severity.ERROR));
					}
				}
				reactorConnectInfo.connectOptions().tcpOpts().tcpNoDelay(((SocketChannelConfig) channelConfig).tcpNodelay);
				socketProxyConfiguration(reactorConnectInfo.connectOptions(), (SocketChannelConfig) channelConfig);

				reactorConnectInfo.enableSessionManagement(channelConfig.enableSessionMgnt);
			}
			break;
		}
		
		case com.refinitiv.eta.transport.ConnectionTypes.HTTP:
			{
				reactorConnectInfo.connectOptions().unifiedNetworkInfo().address(((HttpChannelConfig) channelConfig).hostName);
				try
				{
					reactorConnectInfo.connectOptions().unifiedNetworkInfo().serviceName(((HttpChannelConfig) channelConfig).serviceName);
				}
				catch(Exception e) 
				{
	        	   if (_baseImpl.loggerClient().isErrorEnabled())
	        	   {
	        		   StringBuilder tempErr = _baseImpl.strBuilder();
						tempErr.append("Failed to set service name on channel options, received exception: '")
	        				     .append(e.getLocalizedMessage())
	        				     .append( "'. ");
			        	_baseImpl.loggerClient().error(_baseImpl.formatLogMessage(ChannelCallbackClient.CLIENT_NAME, tempErr.toString(), Severity.ERROR));
	        	   }
				}
				reactorConnectInfo.connectOptions().tcpOpts().tcpNoDelay(((HttpChannelConfig) channelConfig).tcpNodelay);
				reactorConnectInfo.connectOptions().tunnelingInfo().objectName(((HttpChannelConfig) channelConfig).objectName);
				tunnelingConfiguration(reactorConnectInfo.connectOptions(), (HttpChannelConfig)channelConfig);
			break;
			}
		default :
			break;
		}

		reactorConnectInfo.connectOptions().unifiedNetworkInfo().interfaceName( channelConfig.interfaceName);
		reactorConnectInfo.connectOptions().unifiedNetworkInfo().unicastServiceName("");

		if (reactorConnectInfo.connectOptions().connectionType() == ConnectionTypes.WEBSOCKET
				|| reactorConnectInfo.connectOptions().encryptionOptions().connectionType() == ConnectionTypes.WEBSOCKET) {
			reactorConnectInfo.connectOptions().wSocketOpts().protocols(channelConfig.wsProtocols);
			reactorConnectInfo.connectOptions().wSocketOpts().maxMsgSize(channelConfig.wsMaxMsgSize);
		}

		return reactorConnectInfo;
	}
	
	private void initalizeSessionChannel()
	{
		ActiveConfig activeConfig = _baseImpl.activeConfig();
		List<SessionChannelConfig>	activeSessionChannelSet = activeConfig.configSessionChannelSet;

		ConsumerSession<T> consumerSession = _baseImpl.consumerSession();
		
		StringBuilder temp = new StringBuilder();
		temp.append("Attempt to connect using session channels");
		
		String channelParams;

		StringBuilder errorStrUnsupportedConnectionType = new StringBuilder();		
		errorStrUnsupportedConnectionType.append( "Unsupported connection type. Passed in type is ");
		
		for(int i = 0;i < activeSessionChannelSet.size(); i++)
		{
			SessionChannelConfig sessionChannelConfig = activeSessionChannelSet.get(i);
			
			sessionChannelConfig.connectOptions().reconnectAttemptLimit(sessionChannelConfig.reconnectAttemptLimit);
			sessionChannelConfig.connectOptions().reconnectMinDelay(sessionChannelConfig.reconnectMinDelay);
			sessionChannelConfig.connectOptions().reconnectMaxDelay(sessionChannelConfig.reconnectMaxDelay);
			
			SessionChannelInfo<T> sessionChannelInfo = new SessionChannelInfo<>(sessionChannelConfig, consumerSession);
			
			consumerSession.addSessionChannelInfo(sessionChannelInfo);
			
			ReactorConnectInfo reactorConnectInfo;
			ChannelConfig activeChannelConfig;
			int rsslReactorConnListSize;
			String channelNames = "";
			int supportedConnectionTypeChannelCount = 0;
			
			// Handle the channel set of SessionChannel
			for (int j = 0; j < sessionChannelConfig.configChannelSet.size(); j++)
			{
				activeChannelConfig = sessionChannelConfig.configChannelSet.get(j);
				int channelCfgSetLastIndex = sessionChannelConfig.configChannelSet.size() - 1;
				
				if (activeChannelConfig.rsslConnectionType == com.refinitiv.eta.transport.ConnectionTypes.SOCKET  ||
						activeChannelConfig.rsslConnectionType == com.refinitiv.eta.transport.ConnectionTypes.HTTP ||
						activeChannelConfig.rsslConnectionType == com.refinitiv.eta.transport.ConnectionTypes.ENCRYPTED ||
						activeChannelConfig.rsslConnectionType == com.refinitiv.eta.transport.ConnectionTypes.WEBSOCKET)
				{	
					reactorConnectInfo = channelConfigToReactorConnectInfo(activeChannelConfig, sessionChannelConfig.configChannelSet, sessionChannelInfo, null);
					supportedConnectionTypeChannelCount++;
					channelNames += (activeChannelConfig.name + " ");
					rsslReactorConnListSize = sessionChannelConfig.connectOptions().connectionList().size();
                    if (j >= rsslReactorConnListSize) {
                        sessionChannelConfig.connectOptions().connectionList().add(reactorConnectInfo);
                    }
                    reactorConnectInfo.connectOptions().copy(sessionChannelConfig.connectOptions().connectionList().get(j).connectOptions());
                    sessionChannelConfig.connectOptions().connectionList().get(j).location(reactorConnectInfo.location());
                    sessionChannelConfig.connectOptions().connectionList().get(j).enableSessionManagement(reactorConnectInfo.enableSessionManagement());
                    sessionChannelConfig.connectOptions().connectionList().get(j).initTimeout(activeChannelConfig.initializationTimeout);
                    sessionChannelConfig.connectOptions().connectionList().get(j).serviceDiscoveryRetryCount(activeChannelConfig.serviceDiscoveryRetryCount);

                    if (_baseImpl.loggerClient().isTraceEnabled())
					{
						channelParams = channelParametersToString( _baseImpl.activeConfig(), activeChannelConfig );
						temp.append( OmmLoggerClient.CR ).append( i + 1 ).append( "] " ).append( channelParams );
						if ( j == ( channelCfgSetLastIndex ) )				
							_baseImpl.loggerClient().trace(_baseImpl.formatLogMessage(CLIENT_NAME, temp.toString(), Severity.TRACE));
					}	
				}
				else
				{
					errorStrUnsupportedConnectionType.append( ConnectionTypes.toString(activeChannelConfig.rsslConnectionType)).append( " for " )
					.append( activeChannelConfig.name );
					if ( i < sessionChannelConfig.configChannelSet.size() - 1 )
						errorStrUnsupportedConnectionType.append( ", " );
				}
			}
			
			// Handling the WSB channel set of SessionChannel
			WarmStandbyChannelConfig warmStandbyChannelConfig;
			ReactorConnectInfo wsbStartingActiveServerReactorConnectInfo = null;
			
			if (!sessionChannelConfig.configWarmStandbySet.isEmpty())
			{		
				for (int k = 0; k < sessionChannelConfig.configWarmStandbySet.size(); ++k)
				{
					sessionChannelConfig.connectOptions().reactorWarmStandbyGroupList().add(ReactorFactory.createReactorWarmStandbyGroup());
				}
			}

			// Handle active c going to Warm Standby Groups
			for (int k = 0; k < sessionChannelConfig.configWarmStandbySet.size(); ++k)
			{				
				warmStandbyChannelConfig = sessionChannelConfig.configWarmStandbySet.get(k);
				
				_warmStandbyChannelInfo = new ChannelInfo(warmStandbyChannelConfig.name, _rsslReactor, ReactorChannelType.WARM_STANDBY);
				// Handle active config going to Starting Active Server of this Warm Standby Group
				if (warmStandbyChannelConfig.startingActiveServer != null)
				{
					if (warmStandbyChannelConfig.startingActiveServer.channelConfig.rsslConnectionType == com.refinitiv.eta.transport.ConnectionTypes.SOCKET  ||
						warmStandbyChannelConfig.startingActiveServer.channelConfig.rsslConnectionType == com.refinitiv.eta.transport.ConnectionTypes.HTTP ||
						warmStandbyChannelConfig.startingActiveServer.channelConfig.rsslConnectionType == com.refinitiv.eta.transport.ConnectionTypes.ENCRYPTED ||
						warmStandbyChannelConfig.startingActiveServer.channelConfig.rsslConnectionType == com.refinitiv.eta.transport.ConnectionTypes.WEBSOCKET)
					{
						wsbStartingActiveServerReactorConnectInfo = channelConfigToReactorConnectInfo(warmStandbyChannelConfig.startingActiveServer.channelConfig, null, sessionChannelInfo, _warmStandbyChannelInfo);
						supportedConnectionTypeChannelCount++;
						channelNames += (warmStandbyChannelConfig.startingActiveServer.channelConfig.name + " ");	
					}
					else
					{
						errorStrUnsupportedConnectionType.append( ConnectionTypes.toString(warmStandbyChannelConfig.startingActiveServer.channelConfig.rsslConnectionType)).append( " for " )
						.append( warmStandbyChannelConfig.startingActiveServer.channelConfig.name ).append( ", " );
					}
				
					if (!warmStandbyChannelConfig.startingActiveServer.perServiceNameSet.isEmpty())
					{
						sessionChannelConfig.connectOptions().reactorWarmStandbyGroupList().get(k).startingActiveServer().perServiceBasedOptions().serviceNameList(new ArrayList<Buffer>());
						
						for (int index = 0; index < warmStandbyChannelConfig.startingActiveServer.perServiceNameSet.size(); index++)
						{
							Buffer serviceName = CodecFactory.createBuffer();
							serviceName.data(warmStandbyChannelConfig.startingActiveServer.perServiceNameSet.get(index));
							sessionChannelConfig.connectOptions().reactorWarmStandbyGroupList().get(k).startingActiveServer().perServiceBasedOptions().serviceNameList().add(serviceName);
						}
					}

					// Copy Reactor Connect Info into Warm Standby Channel Group's specific Reactor Connect Info
					sessionChannelConfig.connectOptions().reactorWarmStandbyGroupList().get(k).startingActiveServer().reactorConnectInfo(wsbStartingActiveServerReactorConnectInfo);
				}
				
				// Handle active config going to StandbyServerSet of this Warm Standby Group
				if (!warmStandbyChannelConfig.standbyServerSet.isEmpty())
				{
					for (int j = 0; j < warmStandbyChannelConfig.standbyServerSet.size(); ++j)
					{
						sessionChannelConfig.connectOptions().reactorWarmStandbyGroupList().get(k).standbyServerList().add(ReactorFactory.createReactorWarmStandbyServerInfo());
					}
				}
				
				ReactorWarmStandbyServerInfo warmStandbyServerInfo;
				ReactorConnectInfo wsbStandbyChannelReactorConnectInfo = null;
				
				// Handle active config going to each Standby Server of this Warm Standby Group
				for (int j = 0; j < sessionChannelConfig.connectOptions().reactorWarmStandbyGroupList().get(k).standbyServerList().size(); ++j)
				{
					warmStandbyServerInfo = sessionChannelConfig.connectOptions().reactorWarmStandbyGroupList().get(k).standbyServerList().get(j);
					warmStandbyServerInfo.clear();

					if (warmStandbyChannelConfig.standbyServerSet.get(j).channelConfig.rsslConnectionType == com.refinitiv.eta.transport.ConnectionTypes.SOCKET  ||
							warmStandbyChannelConfig.standbyServerSet.get(j).channelConfig.rsslConnectionType == com.refinitiv.eta.transport.ConnectionTypes.HTTP ||
							warmStandbyChannelConfig.standbyServerSet.get(j).channelConfig.rsslConnectionType == com.refinitiv.eta.transport.ConnectionTypes.ENCRYPTED ||
							warmStandbyChannelConfig.standbyServerSet.get(j).channelConfig.rsslConnectionType == com.refinitiv.eta.transport.ConnectionTypes.WEBSOCKET)
						{
							wsbStandbyChannelReactorConnectInfo = channelConfigToReactorConnectInfo(warmStandbyChannelConfig.standbyServerSet.get(j).channelConfig, null, sessionChannelInfo, _warmStandbyChannelInfo);
							supportedConnectionTypeChannelCount++;
							channelNames += (warmStandbyChannelConfig.standbyServerSet.get(j).channelConfig.name + " ");
						}
						else
						{
							errorStrUnsupportedConnectionType.append( ConnectionTypes.toString(warmStandbyChannelConfig.standbyServerSet.get(j).channelConfig.rsslConnectionType)).append( " for " )
							.append( warmStandbyChannelConfig.standbyServerSet.get(j).channelConfig.name );
							if ( j < warmStandbyChannelConfig.standbyServerSet.size() - 1 )
								errorStrUnsupportedConnectionType.append( ", " );
						}
					
					if (!warmStandbyChannelConfig.standbyServerSet.get(j).perServiceNameSet.isEmpty())
					{
						warmStandbyServerInfo.perServiceBasedOptions().serviceNameList(new ArrayList<Buffer>());
						
						for (int index = 0; index < warmStandbyChannelConfig.standbyServerSet.get(j).perServiceNameSet.size(); index++)
						{
							Buffer serviceName = CodecFactory.createBuffer();
							serviceName.data(warmStandbyChannelConfig.standbyServerSet.get(j).perServiceNameSet.get(index));
							warmStandbyServerInfo.perServiceBasedOptions().serviceNameList().add(serviceName);
						}
					}
					
					// Copy Reactor Connect Info into Warm Standby Channel Group's specific Reactor Connect Info
					sessionChannelConfig.connectOptions().reactorWarmStandbyGroupList().get(k).standbyServerList().get(j).reactorConnectInfo(wsbStandbyChannelReactorConnectInfo);
				}
				
				sessionChannelConfig.connectOptions().reactorWarmStandbyGroupList().get(k).warmStandbyMode(warmStandbyChannelConfig.warmStandbyMode);
			}
			
			if(supportedConnectionTypeChannelCount > 0)
			{
				ReactorErrorInfo rsslErrorInfo = _baseImpl.rsslErrorInfo();
				
				_baseImpl.ommImplState(OmmImplState.RSSLCHANNEL_DOWN);
				
				if (ReactorReturnCodes.SUCCESS > _rsslReactor.connect(sessionChannelConfig.connectOptions(), _rsslReactorRole, rsslErrorInfo))
				{
					com.refinitiv.eta.transport.Error error = rsslErrorInfo.error();
					StringBuilder tempErr = _baseImpl.strBuilder();
					tempErr.append("Failed to add RsslChannel(s) to RsslReactor. Channel name(s) ")
					    .append( channelNames ).append(OmmLoggerClient.CR)
						.append("Instance Name ").append(_baseImpl.instanceName()).append(OmmLoggerClient.CR)
						.append("RsslReactor ").append("@").append(Integer.toHexString(_rsslReactor.hashCode())).append(OmmLoggerClient.CR)
						.append("RsslChannel ").append(error.channel()).append(OmmLoggerClient.CR)
						.append("Error Id ").append(error.errorId()).append(OmmLoggerClient.CR)
						.append("Internal sysError ").append(error.sysError()).append(OmmLoggerClient.CR)
						.append("Error Location ").append(rsslErrorInfo.location()).append(OmmLoggerClient.CR)
						.append("Error Text ").append(error.text());

					if (_baseImpl.loggerClient().isErrorEnabled())
						_baseImpl.loggerClient().error(_baseImpl.formatLogMessage(CLIENT_NAME, tempErr.toString(), Severity.ERROR));
					
					for(int k = 0; k <  sessionChannelConfig.connectOptions().connectionList().size(); k++ )
					{
						ChannelInfo checkChannelInfo = (ChannelInfo) sessionChannelConfig.connectOptions().connectionList().get(k).connectOptions().userSpecObject();
						if( checkChannelInfo != null)
						{
							removeChannel( checkChannelInfo );
						}
					}
					
					throw _baseImpl.ommIUExcept().message(tempErr.toString(), rsslErrorInfo.code());
			    }

				if (_baseImpl.loggerClient().isTraceEnabled())
				{
					StringBuilder tempTrace = _baseImpl.strBuilder();
					tempTrace.append("Successfully created a Reactor and Channel(s)")
		            	.append(OmmLoggerClient.CR)
					    .append(" Channel name(s) ").append( channelNames ).append(OmmLoggerClient.CR)
						.append("Instance Name ").append(_baseImpl.instanceName());
					_baseImpl.loggerClient().trace(_baseImpl.formatLogMessage(CLIENT_NAME, tempTrace.toString(), Severity.TRACE));
				}	
			}
			else
			{
				if(sessionChannelConfig.configChannelSet.isEmpty() && sessionChannelConfig.configWarmStandbySet.isEmpty())
				{
					errorStrUnsupportedConnectionType.setLength(0);
					errorStrUnsupportedConnectionType.append("There is no valid channel for session name: ").append(sessionChannelConfig.name);
				}
				
				if (_baseImpl.loggerClient().isErrorEnabled())
		        	_baseImpl.loggerClient().error(_baseImpl.formatLogMessage(ChannelCallbackClient.CLIENT_NAME, errorStrUnsupportedConnectionType.toString(), Severity.ERROR));

				throw _baseImpl.ommIUExcept().message( errorStrUnsupportedConnectionType.toString(), OmmInvalidUsageException.ErrorCode.UNSUPPORTED_CHANNEL_TYPE );
			}
		}
	}
	
	private void initializeReactor()
	{
		ActiveConfig activeConfig = _baseImpl.activeConfig();
		List<ChannelConfig>	activeConfigChannelSet = activeConfig.channelConfigSet;
		StringBuilder channelNames = new StringBuilder();
		int supportedConnectionTypeChannelCount = 0;
		
		StringBuilder temp = new StringBuilder();
		if( activeConfigChannelSet.size() > 1 )
			temp.append("Attempt to connect using the following list");
		else
			temp.append("Attempt to connect using ");
		
		int channelCfgSetLastIndex = activeConfigChannelSet.size() - 1;

		StringBuilder errorStrUnsupportedConnectionType = new StringBuilder();
		errorStrUnsupportedConnectionType.append( "Unsupported connection type. Passed in type is ");

		
		List<WarmStandbyChannelConfig> warmStandbyChannelSet = _baseImpl.activeConfig().configWarmStandbySet;
		
		if (!warmStandbyChannelSet.isEmpty())
		{		
			for (int i = 0; i < warmStandbyChannelSet.size(); ++i)
			{
				_rsslReactorConnOptions.reactorWarmStandbyGroupList().add(ReactorFactory.createReactorWarmStandbyGroup());
			}
		}
		_rsslReactorConnOptions.reconnectAttemptLimit(activeConfig.reconnectAttemptLimit);
		_rsslReactorConnOptions.reconnectMinDelay(activeConfig.reconnectMinDelay);
		_rsslReactorConnOptions.reconnectMaxDelay(activeConfig.reconnectMaxDelay);

		// Preferred Host fallback attributes
		_rsslReactorConnOptions.reactorPreferredHostOptions().isPreferredHostEnabled(activeConfig.enablePreferredHostOptions);
		_rsslReactorConnOptions.reactorPreferredHostOptions().detectionTimeSchedule(activeConfig.detectionTimeSchedule);
		_rsslReactorConnOptions.reactorPreferredHostOptions().detectionTimeInterval(activeConfig.detectionTimeInterval);
		_rsslReactorConnOptions.reactorPreferredHostOptions().connectionListIndex(activeConfig.connectionListIndex);
		_rsslReactorConnOptions.reactorPreferredHostOptions().warmStandbyGroupListIndex(activeConfig.warmStandbyGroupListIndex);
		_rsslReactorConnOptions.reactorPreferredHostOptions().fallBackWithInWSBGroup(activeConfig.fallBackWithInWSBGroup);

		ReactorConnectInfo reactorConnectInfo;
		ChannelConfig activeChannelConfig;

		// Handle activeConfig information going to channelList
		for (int i = 0; i < activeConfigChannelSet.size(); i++)
		{
			activeChannelConfig = activeConfigChannelSet.get(i);
			
			if (activeChannelConfig.rsslConnectionType == com.refinitiv.eta.transport.ConnectionTypes.SOCKET  ||
					activeChannelConfig.rsslConnectionType == com.refinitiv.eta.transport.ConnectionTypes.HTTP ||
					activeChannelConfig.rsslConnectionType == com.refinitiv.eta.transport.ConnectionTypes.ENCRYPTED ||
					activeChannelConfig.rsslConnectionType == com.refinitiv.eta.transport.ConnectionTypes.WEBSOCKET)
			{
				reactorConnectInfo = channelConfigToReactorConnectInfo(activeChannelConfig, activeConfigChannelSet, null, null);
				supportedConnectionTypeChannelCount++;
				channelNames.append(activeChannelConfig.name);
				int rsslReactorConnListSize = _rsslReactorConnOptions.connectionList().size();
                if (i >= rsslReactorConnListSize) {
                    _rsslReactorConnOptions.connectionList().add(reactorConnectInfo);
                }
                reactorConnectInfo.connectOptions().copy(_rsslReactorConnOptions.connectionList().get(i).connectOptions());
                _rsslReactorConnOptions.connectionList().get(i).location(reactorConnectInfo.location());
                _rsslReactorConnOptions.connectionList().get(i).enableSessionManagement(reactorConnectInfo.enableSessionManagement());
                _rsslReactorConnOptions.connectionList().get(i).initTimeout(activeChannelConfig.initializationTimeout);
                _rsslReactorConnOptions.connectionList().get(i).serviceDiscoveryRetryCount(activeChannelConfig.serviceDiscoveryRetryCount);

                if (_baseImpl.loggerClient().isTraceEnabled())
				{
					String channelParams = channelParametersToString( _baseImpl.activeConfig(), activeConfigChannelSet.get( i ) );
					temp.append( OmmLoggerClient.CR ).append( i + 1 ).append( "] " ).append( channelParams );
					if ( i == ( channelCfgSetLastIndex ) )				
						_baseImpl.loggerClient().trace(_baseImpl.formatLogMessage(CLIENT_NAME, temp.toString(), Severity.TRACE));
				}	
			}
			else
			{
				errorStrUnsupportedConnectionType.append( ConnectionTypes.toString(activeChannelConfig.rsslConnectionType)).append( " for " )
				.append( activeConfigChannelSet.get(i).name );
				if ( i < activeConfigChannelSet.size() - 1 )
					errorStrUnsupportedConnectionType.append( ", " );
			}
		}

		WarmStandbyChannelConfig warmStandbyChannelConfig;
		ReactorConnectInfo wsbStartingActiveServerReactorConnectInfo = null;

		// Handle active config going to Warm Standby Groups
		for (int i = 0; i < _rsslReactorConnOptions.reactorWarmStandbyGroupList().size(); ++i)
		{
			_warmStandbyChannelInfo = new ChannelInfo("", _rsslReactor, ReactorChannelType.WARM_STANDBY);
			_warmStandbyChannelInfo.setActiveConfig(activeConfig);
			
			warmStandbyChannelConfig = warmStandbyChannelSet.get(i);
			
			_warmStandbyChannelInfo = new ChannelInfo(warmStandbyChannelConfig.name, _rsslReactor, ReactorChannelType.WARM_STANDBY);
			
			// Handle active config going to Starting Active Server of this Warm Standby Group
			if (warmStandbyChannelConfig.startingActiveServer != null)
			{
				if (warmStandbyChannelConfig.startingActiveServer.channelConfig.rsslConnectionType == com.refinitiv.eta.transport.ConnectionTypes.SOCKET  ||
					warmStandbyChannelConfig.startingActiveServer.channelConfig.rsslConnectionType == com.refinitiv.eta.transport.ConnectionTypes.HTTP ||
					warmStandbyChannelConfig.startingActiveServer.channelConfig.rsslConnectionType == com.refinitiv.eta.transport.ConnectionTypes.ENCRYPTED ||
					warmStandbyChannelConfig.startingActiveServer.channelConfig.rsslConnectionType == com.refinitiv.eta.transport.ConnectionTypes.WEBSOCKET)
				{
					wsbStartingActiveServerReactorConnectInfo = channelConfigToReactorConnectInfo(warmStandbyChannelConfig.startingActiveServer.channelConfig, activeConfigChannelSet, null, _warmStandbyChannelInfo);
					supportedConnectionTypeChannelCount++;
					channelNames.append(warmStandbyChannelConfig.startingActiveServer.channelConfig.name);
				}
				else
				{
					errorStrUnsupportedConnectionType.append( ConnectionTypes.toString(warmStandbyChannelConfig.startingActiveServer.channelConfig.rsslConnectionType)).append( " for " )
					.append( activeConfigChannelSet.get(i).name );
					if ( i < activeConfigChannelSet.size() - 1 )
						errorStrUnsupportedConnectionType.append( ", " );
				}
			
				if (!warmStandbyChannelConfig.startingActiveServer.perServiceNameSet.isEmpty())
				{
					_rsslReactorConnOptions.reactorWarmStandbyGroupList().get(i).startingActiveServer().perServiceBasedOptions().serviceNameList(new ArrayList<Buffer>());
					
					for (int index = 0; index < warmStandbyChannelConfig.startingActiveServer.perServiceNameSet.size(); index++)
					{
						Buffer serviceName = CodecFactory.createBuffer();
						serviceName.data(warmStandbyChannelConfig.startingActiveServer.perServiceNameSet.get(index));
						_rsslReactorConnOptions.reactorWarmStandbyGroupList().get(i).startingActiveServer().perServiceBasedOptions().serviceNameList().add(serviceName);
					}
				}

				// Copy Reactor Connect Info into Warm Standby Channel Group's specific Reactor Connect Info
				_rsslReactorConnOptions.reactorWarmStandbyGroupList().get(i).startingActiveServer().reactorConnectInfo(wsbStartingActiveServerReactorConnectInfo);
			}
			
			// Handle active config going to StandbyServerSet of this Warm Standby Group
			if (!warmStandbyChannelConfig.standbyServerSet.isEmpty())
			{
				for (int j = 0; j < warmStandbyChannelConfig.standbyServerSet.size(); ++j)
				{
					_rsslReactorConnOptions.reactorWarmStandbyGroupList().get(i).standbyServerList().add(ReactorFactory.createReactorWarmStandbyServerInfo());
				}
			}
			
			ReactorWarmStandbyServerInfo warmStandbyServerInfo;
			ReactorConnectInfo wsbStandbyChannelReactorConnectInfo = null;
			
			// Handle active config going to each Standby Server of this Warm Standby Group
			for (int j = 0; j < _rsslReactorConnOptions.reactorWarmStandbyGroupList().get(i).standbyServerList().size(); ++j)
			{
				warmStandbyServerInfo = _rsslReactorConnOptions.reactorWarmStandbyGroupList().get(i).standbyServerList().get(j);
				warmStandbyServerInfo.clear();

				if (warmStandbyChannelConfig.standbyServerSet.get(j).channelConfig.rsslConnectionType == com.refinitiv.eta.transport.ConnectionTypes.SOCKET  ||
						warmStandbyChannelConfig.standbyServerSet.get(j).channelConfig.rsslConnectionType == com.refinitiv.eta.transport.ConnectionTypes.HTTP ||
						warmStandbyChannelConfig.standbyServerSet.get(j).channelConfig.rsslConnectionType == com.refinitiv.eta.transport.ConnectionTypes.ENCRYPTED ||
						warmStandbyChannelConfig.standbyServerSet.get(j).channelConfig.rsslConnectionType == com.refinitiv.eta.transport.ConnectionTypes.WEBSOCKET)
					{
						wsbStandbyChannelReactorConnectInfo = channelConfigToReactorConnectInfo(warmStandbyChannelConfig.standbyServerSet.get(j).channelConfig, activeConfigChannelSet, null, _warmStandbyChannelInfo);
						supportedConnectionTypeChannelCount++;
						channelNames.append(warmStandbyChannelConfig.standbyServerSet.get(j).channelConfig.name);
					}
					else
					{
						errorStrUnsupportedConnectionType.append( ConnectionTypes.toString(warmStandbyChannelConfig.standbyServerSet.get(j).channelConfig.rsslConnectionType)).append( " for " )
						.append( activeConfigChannelSet.get(i).name );
						if ( i < activeConfigChannelSet.size() - 1 )
							errorStrUnsupportedConnectionType.append( ", " );
					}
				
				if (!warmStandbyChannelConfig.standbyServerSet.get(j).perServiceNameSet.isEmpty())
				{
					warmStandbyServerInfo.perServiceBasedOptions().serviceNameList(new ArrayList<Buffer>());
					
					for (int index = 0; index < warmStandbyChannelConfig.standbyServerSet.get(j).perServiceNameSet.size(); index++)
					{
						Buffer serviceName = CodecFactory.createBuffer();
						serviceName.data(warmStandbyChannelConfig.standbyServerSet.get(j).perServiceNameSet.get(index));
						warmStandbyServerInfo.perServiceBasedOptions().serviceNameList().add(serviceName);
					}
				}
				
				// Copy Reactor Connect Info into Warm Standby Channel Group's specific Reactor Connect Info
				_rsslReactorConnOptions.reactorWarmStandbyGroupList().get(i).standbyServerList().get(j).reactorConnectInfo(wsbStandbyChannelReactorConnectInfo);
			}
			
			_rsslReactorConnOptions.reactorWarmStandbyGroupList().get(i).warmStandbyMode(warmStandbyChannelConfig.warmStandbyMode);
		}

		// Check to make sure we have support connections and call connect
		if( supportedConnectionTypeChannelCount > 0 )
		{
			ReactorErrorInfo rsslErrorInfo = _baseImpl.rsslErrorInfo();
			if (ReactorReturnCodes.SUCCESS > _rsslReactor.connect(_rsslReactorConnOptions, _rsslReactorRole, rsslErrorInfo))
			{
				com.refinitiv.eta.transport.Error error = rsslErrorInfo.error();
				StringBuilder tempErr = _baseImpl.strBuilder();
				tempErr.append("Failed to add RsslChannel(s) to RsslReactor. Channel name(s) ")
				    .append( channelNames ).append(OmmLoggerClient.CR)
					.append("Instance Name ").append(_baseImpl.instanceName()).append(OmmLoggerClient.CR)
					.append("RsslReactor ").append("@").append(Integer.toHexString(_rsslReactor.hashCode())).append(OmmLoggerClient.CR)
					.append("RsslChannel ").append(error.channel()).append(OmmLoggerClient.CR)
					.append("Error Id ").append(error.errorId()).append(OmmLoggerClient.CR)
					.append("Internal sysError ").append(error.sysError()).append(OmmLoggerClient.CR)
					.append("Error Location ").append(rsslErrorInfo.location()).append(OmmLoggerClient.CR)
					.append("Error Text ").append(error.text());

				if (_baseImpl.loggerClient().isErrorEnabled())
					_baseImpl.loggerClient().error(_baseImpl.formatLogMessage(CLIENT_NAME, tempErr.toString(), Severity.ERROR));
				
				for(int i = 0; i <  _rsslReactorConnOptions.connectionList().size(); i++ )
				{
					ChannelInfo checkChannelInfo = (ChannelInfo) _rsslReactorConnOptions.connectionList().get(i).connectOptions().userSpecObject();
					if( checkChannelInfo != null)
					{
						removeChannel( checkChannelInfo );
					}
				}
				
				throw _baseImpl.ommIUExcept().message(tempErr.toString(), rsslErrorInfo.code());
			}

			_baseImpl.ommImplState(OmmImplState.RSSLCHANNEL_DOWN);

			if (_baseImpl.loggerClient().isTraceEnabled())
			{
				StringBuilder tempTrace = _baseImpl.strBuilder();
				tempTrace.append("Successfully created a Reactor and Channel(s)")
	            	.append(OmmLoggerClient.CR)
				    .append(" Channel name(s) ").append( channelNames ).append(OmmLoggerClient.CR)
					.append("Instance Name ").append(_baseImpl.instanceName());
				_baseImpl.loggerClient().trace(_baseImpl.formatLogMessage(CLIENT_NAME, tempTrace.toString(), Severity.TRACE));
			}	
		}
		else
		{
			 if (_baseImpl.loggerClient().isErrorEnabled())
			        	_baseImpl.loggerClient().error(_baseImpl.formatLogMessage(ChannelCallbackClient.CLIENT_NAME, errorStrUnsupportedConnectionType.toString(), Severity.ERROR));

			 throw _baseImpl.ommIUExcept().message( errorStrUnsupportedConnectionType.toString(), OmmInvalidUsageException.ErrorCode.UNSUPPORTED_CHANNEL_TYPE );
		}
			
	}

	void initializeConsumerRole(LoginRequest loginReq, DirectoryRequest dirReq, EmaConfigImpl configImpl, ReactorOAuthCredentialEventCallback credentialCallback)
	{
        ConsumerRole consumerRole = ReactorFactory.createConsumerRole();
		
        loginReq.applyHasRole();
		loginReq.role(Login.RoleTypes.CONS);
		consumerRole.rdmLoginRequest(loginReq);
		consumerRole.rdmDirectoryRequest(dirReq);
		consumerRole.dictionaryDownloadMode(DictionaryDownloadModes.NONE);
		consumerRole.loginMsgCallback(_baseImpl.loginCallbackClient());
		consumerRole.dictionaryMsgCallback(_baseImpl.dictionaryCallbackClient());
		consumerRole.directoryMsgCallback(_baseImpl.directoryCallbackClient());
		consumerRole.channelEventCallback(_baseImpl.channelCallbackClient());
		consumerRole.defaultMsgCallback(_baseImpl.itemCallbackClient());
		
		ReactorOAuthCredential oAuthCredential = ReactorFactory.createReactorOAuthCredential();
		
		oAuthCredential.takeExclusiveSignOnControl(configImpl.takeExclusiveSignOnControl());
		
		if(credentialCallback != null)
		{
			oAuthCredential.reactorOAuthCredentialEventCallback(credentialCallback);
		}
		
		/* The Client ID is required parameter to enable the session management */
		if(configImpl.clientId().length() != 0 )
		{				
			oAuthCredential.clientId(configImpl.clientId());
		}
		
		if(configImpl.clientSecret().length() != 0 )
		{				
			oAuthCredential.clientSecret(configImpl.clientSecret());
		}
		
		if(configImpl.tokenScope().length() != 0 )
		{				
			oAuthCredential.tokenScope(configImpl.tokenScope());
		}
		
		if(configImpl.clientJwk().length() != 0 )
		{				
			oAuthCredential.clientJwk(configImpl.clientJwk());
		}
		
		if(configImpl.audience().length() != 0 )
		{				
			oAuthCredential.audience(configImpl.audience());
		}
		
		
		oAuthCredential.reactorOAuthCredentialEventCallback(credentialCallback);
		
		consumerRole.reactorOAuthCredential(oAuthCredential);
		
		ConsumerWatchlistOptions watchlistOptions = consumerRole.watchlistOptions();
		watchlistOptions.channelOpenCallback(this);
		watchlistOptions.enableWatchlist(true);
		watchlistOptions.itemCountHint(_baseImpl.activeConfig().itemCountHint);
		watchlistOptions.obeyOpenWindow(_baseImpl.activeConfig().obeyOpenWindow > 0);
		watchlistOptions.postAckTimeout(_baseImpl.activeConfig().postAckTimeout);
		watchlistOptions.requestTimeout(_baseImpl.activeConfig().requestTimeout);
		watchlistOptions.maxOutstandingPosts(_baseImpl.activeConfig().maxOutstandingPosts);
		
		_rsslReactorRole = consumerRole;
		
		
		if(!_baseImpl.activeConfig().configSessionChannelSet.isEmpty())
		{
			if (_baseImpl.loggerClient().isTraceEnabled())
			{
				StringBuilder temp = _baseImpl.strBuilder();
				temp.append("Initializing session channels: ");
	        	
	        	int count = _baseImpl.activeConfig().configSessionChannelSet.size();
	        	for(SessionChannelConfig config : _baseImpl.activeConfig().configSessionChannelSet)
	        	{
	        		if(--count > 0)
	        			temp.append(config.name).append(", ");
					else
						temp.append(config.name).append(OmmLoggerClient.CR);
	        	}
	      
				_baseImpl.loggerClient().trace(_baseImpl.formatLogMessage(ChannelCallbackClient.CLIENT_NAME, temp.toString(), Severity.TRACE));
			}
			
			initalizeSessionChannel();
		}
		else
		{
			initializeReactor();
		}
	}
	
	void initializeNiProviderRole(LoginRequest loginReq, DirectoryRefresh directoryRefresh)
	{
		NIProviderRole niProviderRole = ReactorFactory.createNIProviderRole();
	
		loginReq.applyHasRole();
		loginReq.role(Login.RoleTypes.PROV);
		niProviderRole.rdmLoginRequest(loginReq);
		niProviderRole.loginMsgCallback(_baseImpl.loginCallbackClient());
		niProviderRole.channelEventCallback(this);
		niProviderRole.defaultMsgCallback(_baseImpl.itemCallbackClient());
		niProviderRole.rdmDirectoryRefresh(directoryRefresh);
		
		_rsslReactorRole = niProviderRole;
		
		initializeReactor();
	}

	private void tunnelingConfiguration(com.refinitiv.eta.transport.ConnectOptions rsslOptions, HttpChannelConfig channelConfig)
    {    	
        if (channelConfig.httpProxy)
        {
            if (channelConfig.httpProxyHostName == null)
            {
            	if (_baseImpl.loggerClient().isErrorEnabled())
		        	_baseImpl.loggerClient().error(_baseImpl.formatLogMessage(ChannelCallbackClient.CLIENT_NAME, "Proxy hostname not provided", Severity.ERROR));

            	throw _baseImpl.ommIUExcept().message( "Proxy hostname not provided", OmmInvalidUsageException.ErrorCode.INVALID_ARGUMENT );
            }           
            if (channelConfig.httpProxyPort == null)
            {
            	if (_baseImpl.loggerClient().isErrorEnabled())
		        	_baseImpl.loggerClient().error(_baseImpl.formatLogMessage(ChannelCallbackClient.CLIENT_NAME, "Proxy port number not provided", Severity.ERROR));

            	throw _baseImpl.ommIUExcept().message( "Proxy port number not provided", OmmInvalidUsageException.ErrorCode.INVALID_ARGUMENT );
            }                             	
            
            rsslOptions.tunnelingInfo().HTTPproxy(true);
            rsslOptions.tunnelingInfo().HTTPproxyHostName(channelConfig.httpProxyHostName);
            try
            {
            	rsslOptions.tunnelingInfo().HTTPproxyPort(Integer.parseInt(channelConfig.httpProxyPort));
            }
            catch(Exception e)
            {
            	if (_baseImpl.loggerClient().isErrorEnabled())
		        	_baseImpl.loggerClient().error(_baseImpl.formatLogMessage(ChannelCallbackClient.CLIENT_NAME, "Proxy port number not provided", Severity.ERROR));

            	throw _baseImpl.ommIUExcept().message( "Proxy port number not provided", OmmInvalidUsageException.ErrorCode.INVALID_ARGUMENT );
            }
            
            // set credentials
            if ( channelConfig.httpProxyUserName != null)
            {
            	 rsslOptions.credentialsInfo().HTTPproxyUsername(channelConfig.httpProxyUserName);
            }         	
            if ( channelConfig.httpproxyPasswd != null)
            {
            	 rsslOptions.credentialsInfo().HTTPproxyPasswd(channelConfig.httpproxyPasswd);
            }     
            if ( channelConfig.httpProxyDomain != null)
            {
            	rsslOptions.credentialsInfo().HTTPproxyDomain(channelConfig.httpProxyDomain);		        		        		
            }
          
            if (channelConfig.httpProxyLocalHostName == null)
            {
            	 String localIPaddress = null;
                 String localHostName;
            	   try
                   {
                       localIPaddress = InetAddress.getLocalHost().getHostAddress();
                       localHostName = InetAddress.getLocalHost().getHostName();
                   }
                   catch (UnknownHostException e)
                   {
                	   localHostName = localIPaddress;
                   }
            	 rsslOptions.credentialsInfo().HTTPproxyLocalHostname(localHostName);     		        		        		
            }
            else
            {
            	rsslOptions.credentialsInfo().HTTPproxyLocalHostname(channelConfig.httpProxyLocalHostName);
            }
        	    	
            if (channelConfig.httpProxyKRB5ConfigFile != null)
            {
            	 rsslOptions.credentialsInfo().HTTPproxyKRB5configFile(channelConfig.httpProxyKRB5ConfigFile);      		        		        		
            }                       
        }
        
        if (channelConfig.rsslConnectionType == ConnectionTypes.ENCRYPTED)
        {
			readEncryptedChannelConfig(rsslOptions, channelConfig.encryptionConfig);
		}
        else
        	rsslOptions.tunnelingInfo().tunnelingType("http"); 
        
        if (_baseImpl.loggerClient().isTraceEnabled())
		{
			StringBuilder tempTrace = _baseImpl.strBuilder();
			tempTrace.append("Successfully set a tunneling ")
            	.append(OmmLoggerClient.CR)
			    .append(" Channel name ").append( channelConfig.name ).append(OmmLoggerClient.CR)
				.append("Instance Name ").append(_baseImpl.instanceName()).append(OmmLoggerClient.CR)
				.append("with the following tunneling configurations:")
				.append( OmmLoggerClient.CR );
			if (rsslOptions.tunnelingInfo().tunnelingType().equals("encrypted"))
			{
				tempTrace.append(rsslOptions.tunnelingInfo().toString()).append( OmmLoggerClient.CR );
			}
			else if (rsslOptions.tunnelingInfo().tunnelingType().equals("None"))
			{
				tempTrace.append(rsslOptions.encryptionOptions().toString());
				
				if (rsslOptions.tunnelingInfo().HTTPproxy())
				{
					tempTrace.append("\tHTTP Proxy").append( OmmLoggerClient.CR );
					tempTrace.append("\t\tHTTPproxy: ").append("true").append( OmmLoggerClient.CR );
					tempTrace.append("\t\tHTTPproxyHostName: " ).append(rsslOptions.tunnelingInfo().HTTPproxyHostName()).append( OmmLoggerClient.CR );
					tempTrace.append("\t\tHTTPproxyPort: " ).append(rsslOptions.tunnelingInfo().HTTPproxyPort()).append( OmmLoggerClient.CR );
				}
			}
			else
			{
				tempTrace.append(rsslOptions.tunnelingInfo().toString()).append( OmmLoggerClient.CR );
			}
			
				tempTrace.append(rsslOptions.credentialsInfo().toString()).append( OmmLoggerClient.CR );
			_baseImpl.loggerClient().trace(_baseImpl.formatLogMessage(CLIENT_NAME, tempTrace.toString(), Severity.TRACE));
		}	
	}
	
	private void socketProxyConfiguration(com.refinitiv.eta.transport.ConnectOptions rsslOptions, SocketChannelConfig channelConfig)
    {    	
        if (channelConfig.httpProxy)
        {
            if (channelConfig.httpProxyHostName == null)
            {
            	if (_baseImpl.loggerClient().isErrorEnabled())
		        	_baseImpl.loggerClient().error(_baseImpl.formatLogMessage(ChannelCallbackClient.CLIENT_NAME, "Proxy hostname not provided", Severity.ERROR));

            	throw _baseImpl.ommIUExcept().message( "Proxy hostname not provided", OmmInvalidUsageException.ErrorCode.INVALID_ARGUMENT );
            }           
            if (channelConfig.httpProxyPort == null)
            {
            	if (_baseImpl.loggerClient().isErrorEnabled())
		        	_baseImpl.loggerClient().error(_baseImpl.formatLogMessage(ChannelCallbackClient.CLIENT_NAME, "Proxy port number not provided", Severity.ERROR));

            	throw _baseImpl.ommIUExcept().message( "Proxy port number not provided", OmmInvalidUsageException.ErrorCode.INVALID_ARGUMENT );
            }                             	
            
            rsslOptions.tunnelingInfo().HTTPproxy(true);
            rsslOptions.tunnelingInfo().HTTPproxyHostName(channelConfig.httpProxyHostName);
            try
            {
            	rsslOptions.tunnelingInfo().HTTPproxyPort(Integer.parseInt(channelConfig.httpProxyPort));
            }
            catch(Exception e)
            {
            	if (_baseImpl.loggerClient().isErrorEnabled())
		        	_baseImpl.loggerClient().error(_baseImpl.formatLogMessage(ChannelCallbackClient.CLIENT_NAME, "Proxy port number not provided", Severity.ERROR));

            	throw _baseImpl.ommIUExcept().message( "Proxy port number not provided", OmmInvalidUsageException.ErrorCode.INVALID_ARGUMENT );
            }
            
            // set credentials
            if ( channelConfig.httpProxyUserName != null)
            {
            	 rsslOptions.credentialsInfo().HTTPproxyUsername(channelConfig.httpProxyUserName);
            }         	
            if ( channelConfig.httpproxyPasswd != null)
            {
            	 rsslOptions.credentialsInfo().HTTPproxyPasswd(channelConfig.httpproxyPasswd);
            }     
            if ( channelConfig.httpProxyDomain != null)
            {
            	rsslOptions.credentialsInfo().HTTPproxyDomain(channelConfig.httpProxyDomain);		        		        		
            }   
          
            if (channelConfig.httpProxyLocalHostName == null)
            {
            	 String localIPaddress = null;
                 String localHostName;
            	   try
                   {
                       localIPaddress = InetAddress.getLocalHost().getHostAddress();
                       localHostName = InetAddress.getLocalHost().getHostName();
                   }
                   catch (UnknownHostException e)
                   {
                	   localHostName = localIPaddress;
                   }
            	 rsslOptions.credentialsInfo().HTTPproxyLocalHostname(localHostName);     		        		        		
            }
            else
            {
            	rsslOptions.credentialsInfo().HTTPproxyLocalHostname(channelConfig.httpProxyLocalHostName);
            }
        	    	
            if (channelConfig.httpProxyKRB5ConfigFile != null)
            {
            	 rsslOptions.credentialsInfo().HTTPproxyKRB5configFile(channelConfig.httpProxyKRB5ConfigFile);      		        		        		
            }                       
        }
        
        if (channelConfig.rsslConnectionType == ConnectionTypes.ENCRYPTED)
        {
        	if(channelConfig.encryptedProtocolType == ConnectionTypes.HTTP)
        	{
        		rsslOptions.tunnelingInfo().tunnelingType("HTTP");
	        	rsslOptions.tunnelingInfo().KeystoreFile(channelConfig.encryptionConfig.KeyStoreFile);
	    		rsslOptions.tunnelingInfo().KeystorePasswd(channelConfig.encryptionConfig.KeyStorePasswd);
	    		if (channelConfig.encryptionConfig.KeyStoreType != null)
	    			 rsslOptions.tunnelingInfo().KeystoreType(channelConfig.encryptionConfig.KeyStoreType);
	    		if (channelConfig.encryptionConfig.SecurityProtocol != null)
	    			 rsslOptions.tunnelingInfo().SecurityProtocol(channelConfig.encryptionConfig.SecurityProtocol);
	    		if (channelConfig.encryptionConfig.SecurityProtocolVersions != null)
	    			 rsslOptions.tunnelingInfo().SecurityProtocolVersions(channelConfig.encryptionConfig.SecurityProtocolVersions);
	    		if (channelConfig.encryptionConfig.SecurityProvider != null)
	    			 rsslOptions.tunnelingInfo().SecurityProvider(channelConfig.encryptionConfig.SecurityProvider);
	    		if (channelConfig.encryptionConfig.TrustManagerAlgorithm != null)
	    			 rsslOptions.tunnelingInfo().TrustManagerAlgorithm(channelConfig.encryptionConfig.TrustManagerAlgorithm);
	    		if (channelConfig.encryptionConfig.KeyManagerAlgorithm != null)
	    			 rsslOptions.tunnelingInfo().KeyManagerAlgorithm(channelConfig.encryptionConfig.KeyManagerAlgorithm);
        	}
        	else
        	{
        		rsslOptions.tunnelingInfo().tunnelingType("None");
        		rsslOptions.encryptionOptions().connectionType(ConnectionTypes.SOCKET);
        		rsslOptions.encryptionOptions().KeystoreFile(channelConfig.encryptionConfig.KeyStoreFile);
	    		rsslOptions.encryptionOptions().KeystorePasswd(channelConfig.encryptionConfig.KeyStorePasswd);
	    		if (channelConfig.encryptionConfig.KeyStoreType != null)
	    			 rsslOptions.encryptionOptions().KeystoreType(channelConfig.encryptionConfig.KeyStoreType);
	    		if (channelConfig.encryptionConfig.SecurityProtocol != null)
	    			 rsslOptions.encryptionOptions().SecurityProtocol(channelConfig.encryptionConfig.SecurityProtocol);
	    		if (channelConfig.encryptionConfig.SecurityProtocolVersions != null)
	    			rsslOptions.encryptionOptions().SecurityProtocolVersions(channelConfig.encryptionConfig.SecurityProtocolVersions);
	    		if (channelConfig.encryptionConfig.SecurityProvider != null)
	    			 rsslOptions.encryptionOptions().SecurityProvider(channelConfig.encryptionConfig.SecurityProvider);
	    		if (channelConfig.encryptionConfig.TrustManagerAlgorithm != null)
	    			 rsslOptions.encryptionOptions().TrustManagerAlgorithm(channelConfig.encryptionConfig.TrustManagerAlgorithm);
	    		if (channelConfig.encryptionConfig.KeyManagerAlgorithm != null)
	    			 rsslOptions.encryptionOptions().KeyManagerAlgorithm(channelConfig.encryptionConfig.KeyManagerAlgorithm);
        	}
		}
        
        if (_baseImpl.loggerClient().isTraceEnabled())
		{
			StringBuilder tempTrace = _baseImpl.strBuilder();
			tempTrace.append("Successfully set a tunneling ")
            	.append(OmmLoggerClient.CR)
			    .append(" Channel name ").append( channelConfig.name ).append(OmmLoggerClient.CR)
				.append("Instance Name ").append(_baseImpl.instanceName()).append(OmmLoggerClient.CR)
				.append("with the following tunneling configurations:")
				.append( OmmLoggerClient.CR ).append(rsslOptions.tunnelingInfo().toString()).append( OmmLoggerClient.CR )
				.append(rsslOptions.credentialsInfo().toString()).append( OmmLoggerClient.CR );
			_baseImpl.loggerClient().trace(_baseImpl.formatLogMessage(CLIENT_NAME, tempTrace.toString(), Severity.TRACE));
		}	
	}

	private void readEncryptedChannelConfig(ConnectOptions rsslOptions, EncryptionConfig channelConfig)
	{
		if(rsslOptions.encryptionOptions().connectionType() == ConnectionTypes.HTTP)
		{
			rsslOptions.tunnelingInfo().tunnelingType("encrypted");
			
			rsslOptions.tunnelingInfo().KeystoreFile(channelConfig.KeyStoreFile);
			rsslOptions.tunnelingInfo().KeystorePasswd(channelConfig.KeyStorePasswd);
			if (channelConfig.KeyStoreType != null)
				 rsslOptions.tunnelingInfo().KeystoreType(channelConfig.KeyStoreType);
			if (channelConfig.SecurityProtocol != null)
				 rsslOptions.tunnelingInfo().SecurityProtocol(channelConfig.SecurityProtocol);
			if (channelConfig.SecurityProtocolVersions != null)
				 rsslOptions.tunnelingInfo().SecurityProtocolVersions(channelConfig.SecurityProtocolVersions);
			if (channelConfig.SecurityProvider != null)
				 rsslOptions.tunnelingInfo().SecurityProvider(channelConfig.SecurityProvider);
			if (channelConfig.TrustManagerAlgorithm != null)
				 rsslOptions.tunnelingInfo().TrustManagerAlgorithm(channelConfig.TrustManagerAlgorithm);
			if (channelConfig.KeyManagerAlgorithm != null)
				 rsslOptions.tunnelingInfo().KeyManagerAlgorithm(channelConfig.KeyManagerAlgorithm);
		}
		else
		{
			rsslOptions.tunnelingInfo().tunnelingType("None");
			rsslOptions.encryptionOptions().connectionType(rsslOptions.encryptionOptions().connectionType());
			rsslOptions.encryptionOptions().KeystoreFile(channelConfig.KeyStoreFile);
			rsslOptions.encryptionOptions().KeystorePasswd(channelConfig.KeyStorePasswd);
			if (channelConfig.KeyStoreType != null)
   			     rsslOptions.encryptionOptions().KeystoreType(channelConfig.KeyStoreType);
			if (channelConfig.SecurityProtocol != null)
  			     rsslOptions.encryptionOptions().SecurityProtocol(channelConfig.SecurityProtocol);
			if (channelConfig.SecurityProtocolVersions != null)
				rsslOptions.encryptionOptions().SecurityProtocolVersions(channelConfig.SecurityProtocolVersions);
			if (channelConfig.SecurityProvider != null)
  			     rsslOptions.encryptionOptions().SecurityProvider(channelConfig.SecurityProvider);
			if (channelConfig.TrustManagerAlgorithm != null)
  			     rsslOptions.encryptionOptions().TrustManagerAlgorithm(channelConfig.TrustManagerAlgorithm);
			if (channelConfig.KeyManagerAlgorithm != null)
  			     rsslOptions.encryptionOptions().KeyManagerAlgorithm(channelConfig.KeyManagerAlgorithm);
		}
	}

	private void setRsslReactorChannel(ReactorChannel rsslReactorChannel, ReactorChannelInfo rsslReactorChannlInfo, ReactorErrorInfo rsslReactorErrorInfo)
	{
		for (int index = _channelList.size() -1; index >= 0; index--)
		{
			_channelList.get(index).rsslReactorChannel(rsslReactorChannel);
			_channelList.get(index).rsslReactorChannel().info(rsslReactorChannlInfo, rsslReactorErrorInfo);
		}
	}
	
	private void setRsslReactorChannelOnChnlInfo(ReactorChannel rsslReactorChannel, ChannelInfo chnlInfo)
	{
		if (chnlInfo.getParentChannel() != null)
			chnlInfo.getParentChannel().rsslReactorChannel(rsslReactorChannel);
		chnlInfo.rsslReactorChannel(rsslReactorChannel);
	}
	
	private ChannelInfo channelInfo(String name, Reactor rsslReactor)
	{
		if (_channelPool.isEmpty())
			return new ChannelInfo(name, rsslReactor, ReactorChannelType.NORMAL);
		else 
			return (_channelPool.get(0).reset(name, rsslReactor, ReactorChannelType.NORMAL));
	}
	
	void removeChannel(ChannelInfo chanInfo)
	{
		if (chanInfo != null)
		{
			_baseImpl.loginCallbackClient().removeChannelInfo(chanInfo.rsslReactorChannel());
			_channelList.remove( chanInfo );
			chanInfo.clear();
			_channelPool.add( chanInfo );
		}
	}

	void closeChannels()
	{
		if(_baseImpl.consumerSession() == null)
		{
			for (int index = _channelList.size() -1; index >= 0; index--)
				_baseImpl.closeRsslChannel(_channelList.get(index).rsslReactorChannel());
		}
		else
		{
			_baseImpl.closeConsumerSession();
		}
	}

	List<ChannelInfo>  channelList()
	{
		return _channelList;
	}

	public void removeSessionChannel(SessionChannelInfo<T> sessionChannelInfo)
	{
		if(sessionChannelInfo != null)
		{
			_baseImpl.loginCallbackClient().removeSessionChannelInfo(sessionChannelInfo);
			
		}
		
	}
}
<|MERGE_RESOLUTION|>--- conflicted
+++ resolved
@@ -1,2158 +1,2113 @@
-<<<<<<< HEAD
-/*|-----------------------------------------------------------------------------
- *|            This source code is provided under the Apache 2.0 license
- *|  and is provided AS IS with no warranty or guarantee of fit for purpose.
- *|                See the project's LICENSE.md for details.
- *|           Copyright (C) 2020-2024 LSEG. All rights reserved.
- *|-----------------------------------------------------------------------------
- */
-=======
-///*|-----------------------------------------------------------------------------
-// *|            This source code is provided under the Apache 2.0 license      --
-// *|  and is provided AS IS with no warranty or guarantee of fit for purpose.  --
-// *|                See the project's LICENSE.md for details.                  --
-// *|           Copyright (C) 2019-2025 LSEG. All rights reserved.         	--
-///*|-----------------------------------------------------------------------------
->>>>>>> b159fcb4
-
-package com.refinitiv.ema.access;
-
-
-import java.net.InetAddress;
-import java.net.UnknownHostException;
-import java.nio.channels.ClosedChannelException;
-import java.nio.channels.SelectionKey;
-import java.util.ArrayList;
-import java.util.Arrays;
-import java.util.List;
-import java.util.Objects;
-
-import com.refinitiv.ema.access.OmmBaseImpl.OmmImplState;
-import com.refinitiv.ema.access.OmmLoggerClient.Severity;
-import com.refinitiv.eta.codec.Buffer;
-import com.refinitiv.eta.codec.CodecFactory;
-import com.refinitiv.eta.codec.DataDictionary;
-import com.refinitiv.eta.rdm.Login;
-import com.refinitiv.eta.transport.ConnectOptions;
-import com.refinitiv.eta.transport.ConnectionTypes;
-import com.refinitiv.eta.transport.WriteFlags;
-import com.refinitiv.eta.transport.WritePriorities;
-import com.refinitiv.eta.valueadd.domainrep.rdm.directory.DirectoryRefresh;
-import com.refinitiv.eta.valueadd.domainrep.rdm.directory.DirectoryRequest;
-import com.refinitiv.eta.valueadd.domainrep.rdm.login.LoginRequest;
-import com.refinitiv.eta.valueadd.reactor.ConsumerRole;
-import com.refinitiv.eta.valueadd.reactor.ConsumerWatchlistOptions;
-import com.refinitiv.eta.valueadd.reactor.DictionaryDownloadModes;
-import com.refinitiv.eta.valueadd.reactor.NIProviderRole;
-import com.refinitiv.eta.valueadd.reactor.Reactor;
-import com.refinitiv.eta.valueadd.reactor.ReactorCallbackReturnCodes;
-import com.refinitiv.eta.valueadd.reactor.ReactorChannel;
-import com.refinitiv.eta.valueadd.reactor.ReactorChannelEvent;
-import com.refinitiv.eta.valueadd.reactor.ReactorChannelEventCallback;
-import com.refinitiv.eta.valueadd.reactor.ReactorChannelEventTypes;
-import com.refinitiv.eta.valueadd.reactor.ReactorChannelInfo;
-import com.refinitiv.eta.valueadd.reactor.ReactorChannelType;
-import com.refinitiv.eta.valueadd.reactor.ReactorConnectInfo;
-import com.refinitiv.eta.valueadd.reactor.ReactorConnectOptions;
-import com.refinitiv.eta.valueadd.reactor.ReactorErrorInfo;
-import com.refinitiv.eta.valueadd.reactor.ReactorFactory;
-import com.refinitiv.eta.valueadd.reactor.ReactorOAuthCredential;
-import com.refinitiv.eta.valueadd.reactor.ReactorOAuthCredentialEventCallback;
-import com.refinitiv.eta.valueadd.reactor.ReactorReturnCodes;
-import com.refinitiv.eta.valueadd.reactor.ReactorRole;
-import com.refinitiv.eta.valueadd.reactor.ReactorWarmStandbyServerInfo;
-
-class ChannelInfo
-{
-	private String				_name;
-	private StringBuilder		_toString;
-	private boolean				_toStringSet;
-	private Reactor				_rsslReactor;
-	private ReactorChannel		_rsslReactorChannel;
-	private int					_reactorChannelType;
-	private ChannelInfo			_parentChannel;
-	private ActiveConfig		_activeConfig;
-	private SessionChannelInfo<OmmConsumerClient> _sessionChannelInfo;
-	protected int _majorVersion;
-	protected int _minorVersion;
-	protected DataDictionary		_rsslDictionary;
-	
-	ChannelConfig				_channelConfig;
-	
-	ChannelInfo(String name, Reactor rsslReactor, int reactorChannelType)
-	{
-		_name = name;
-		_rsslReactor = rsslReactor;
-		_reactorChannelType = reactorChannelType;
-	}
-	
-	ChannelInfo(String name, Reactor rsslReactor)
-	{
-		_name = name;
-		_rsslReactor = rsslReactor;
-		_reactorChannelType = ReactorChannelType.NORMAL;
-	}
-
-	ChannelInfo reset(String name, Reactor rsslReactor, int reactorChannelType)
-	{
-		_name = name;
-		_rsslReactor = rsslReactor;
-		_reactorChannelType = reactorChannelType;
-		_toStringSet = false;
-		return this;
-	}
-	
-	void clear()
-	{
-		_name = null;
-		_rsslReactor = null;
-	}
-	
-	String name()
-	{
-		return _name;
-	}
-
-	Reactor rsslReactor()
-	{
-		return _rsslReactor;
-	}
-	
-	ReactorChannel rsslReactorChannel()
-	{
-		return _rsslReactorChannel;
-	}
-	
-	void rsslReactorChannel(ReactorChannel rsslReactorChannel)
-	{
-		_rsslReactorChannel = rsslReactorChannel;
-				
-		_majorVersion = rsslReactorChannel.majorVersion();
-		_minorVersion = rsslReactorChannel.minorVersion();
-	}
-		
-	DataDictionary rsslDictionary()
-	{
-		return _rsslDictionary;
-	}
-	
-	ChannelInfo rsslDictionary(DataDictionary rsslDictionary)
-	{
-		_rsslDictionary = rsslDictionary;
-		return this;
-	}
-	
-	void reactorChannelType(int reactorChannelType)
-	{
-		_reactorChannelType = reactorChannelType;
-	}
-	
-	int getReactorChannelType()
-	{
-		return _reactorChannelType;
-	}
-	
-	ChannelInfo getParentChannel()
-	{
-		return _parentChannel;
-	}
-	
-	void setParentChannel(ChannelInfo parentChannel)
-	{
-		_parentChannel = parentChannel;
-	}
-	
-	SessionChannelInfo<OmmConsumerClient> sessionChannelInfo()
-	{
-		return _sessionChannelInfo;
-	}
-	
-	void sessionChannelInfo(SessionChannelInfo<OmmConsumerClient> sessionChannelInfo)
-	{
-		if(_parentChannel != null)
-		{
-			_parentChannel.sessionChannelInfo(sessionChannelInfo);
-		}
-		
-		_sessionChannelInfo = sessionChannelInfo;
-	}
-
-	ActiveConfig getActiveConfig()
-	{
-		return _activeConfig;
-	}
-
-	void setActiveConfig(ActiveConfig activeConfig)
-	{
-		_activeConfig = activeConfig;
-	}
-
-	@Override
-	public String toString()
-	{
-		if (!_toStringSet)
-		{
-			_toStringSet = true;
-			if (_toString == null)
-				_toString = new StringBuilder(1024);
-			else
-				_toString.setLength(0);
-			
-			_toString.append("\tRsslReactorChannel name ")
-					 .append(_name).append(OmmLoggerClient.CR)
-					 .append("\tRsslReactor ")
-					 .append(Integer.toHexString(_rsslReactor.hashCode())).append(OmmLoggerClient.CR)
-					 .append("\tRsslReactorChannel ")
-					 .append(Integer.toHexString(_rsslReactorChannel != null ?  _rsslReactorChannel.hashCode() : 0)).append(OmmLoggerClient.CR);
-		}
-		
-		return _toString.toString();
-	}
-}
-
-class ChannelCallbackClient<T> implements ReactorChannelEventCallback
-{
-	private static final String CLIENT_NAME = "ChannelCallbackClient";
-	
-	private final List<ChannelInfo>		_channelPool = new ArrayList<>();
-	private final List<ChannelInfo>		_channelList = new ArrayList<>();
-	private final OmmBaseImpl<T>		_baseImpl;
-	private final Reactor				_rsslReactor;
-	private final ReactorConnectOptions _rsslReactorConnOptions = ReactorFactory.createReactorConnectOptions();
-	private ReactorRole 				_rsslReactorRole = null;
-	private ChannelInfo					_warmStandbyChannelInfo = null;
-	private boolean						_bInitialChannelReadyEventReceived;
-	private static String		 		_productVersion = null;
-	{
-		_productVersion = ChannelCallbackClient.class.getPackage().getImplementationVersion();
-		if (_productVersion == null) {
-			_productVersion = "EMA Java Edition";
-		}
-	}
-	
-	ChannelCallbackClient(OmmBaseImpl<T> baseImpl, Reactor rsslReactor)
-	{
-		_baseImpl = baseImpl;
-		_rsslReactor = rsslReactor;
-		_bInitialChannelReadyEventReceived = false;
-		
-		if (_baseImpl.loggerClient().isTraceEnabled())
-		{
-			_baseImpl.loggerClient().trace(_baseImpl.formatLogMessage(CLIENT_NAME,
-																		"Created ChannelCallbackClient",
-																		Severity.TRACE));
-		}
-	}
-
-	@SuppressWarnings("unchecked")
-	@Override
-	public int reactorChannelEventCallback(ReactorChannelEvent event)
-	{
-		_baseImpl.eventReceived();
-		ChannelInfo chnlInfo = (ChannelInfo)event.reactorChannel().userSpecObj();
-		ReactorChannel rsslReactorChannel  = event.reactorChannel();
-		ChannelConfig channelConfig = chnlInfo._channelConfig;
-		
-		if (chnlInfo.getParentChannel() != null)
-			chnlInfo = chnlInfo.getParentChannel();
-		
-		SessionChannelInfo<OmmConsumerClient> sessionChannelInfo = chnlInfo.sessionChannelInfo();
-		chnlInfo.reactorChannelType(event.reactorChannel().reactorChannelType());
-
-		_baseImpl._rsslSubmitOptions.writeArgs().priority(WritePriorities.HIGH);
-		if (channelConfig.rsslConnectionType == ConnectionTypes.SOCKET &&
-				((SocketChannelConfig) channelConfig).directWrite)
-			_baseImpl._rsslSubmitOptions.writeArgs().flags( _baseImpl._rsslSubmitOptions.writeArgs().flags() |  WriteFlags.DIRECT_SOCKET_WRITE);
-
-		switch(event.eventType())
-		{
-		
-			case ReactorChannelEventTypes.CHANNEL_OPENED :
-			{
-				if (_baseImpl.loggerClient().isTraceEnabled())
-				{
-					StringBuilder temp = _baseImpl.strBuilder();
-    	        	temp.append("Received ChannelOpened on channel ");
-					temp.append(channelConfig.name).append(OmmLoggerClient.CR)
-						.append("Instance Name ").append(_baseImpl.instanceName());
-					_baseImpl.loggerClient().trace(_baseImpl.formatLogMessage(ChannelCallbackClient.CLIENT_NAME, temp.toString(), Severity.TRACE));
-				}
-				
-				if (sessionChannelInfo != null)
-				{
-					sessionChannelInfo.reactorChannel(event.reactorChannel());
-					chnlInfo.rsslReactorChannel(event.reactorChannel());
-				}
-				
-				return ReactorCallbackReturnCodes.SUCCESS;
-			}
-    		case ReactorChannelEventTypes.CHANNEL_UP:
-    		{
-    			ReactorErrorInfo rsslReactorErrorInfo = ReactorFactory.createReactorErrorInfo();
-                ReactorChannelInfo reactorChannelInfo = ReactorFactory.createReactorChannelInfo();
-    			
-				if(event.reactorChannel().reactorChannelType() == ReactorChannelType.WARM_STANDBY)
-				{
-					
-					/* Add all the current selectable channels */
-					for(int i = 0; i < event.reactorChannel().warmStandbyChannelInfo().selectableChannelList().size(); i++)
-					{
-						try
-						{
-							event.reactorChannel().warmStandbyChannelInfo().selectableChannelList().get(i).register(_baseImpl.selector(),
-									SelectionKey.OP_READ,
-									event.reactorChannel());
-						}
-		    	        catch (ClosedChannelException e)
-		    	        {
-		    	        	if (_baseImpl.loggerClient().isErrorEnabled())
-		    	        	{
-			    	        	StringBuilder temp = _baseImpl.strBuilder();
-			    	        	temp.append("Selector failed to register channel ")
-									.append(channelConfig.name).append(OmmLoggerClient.CR)
-									.append("Instance Name ").append(_baseImpl.instanceName()).append(OmmLoggerClient.CR);
-			    	        		if (rsslReactorChannel != null && rsslReactorChannel.channel() != null )
-										temp.append("RsslReactor ").append("@").append(Integer.toHexString(rsslReactorChannel.reactor().hashCode() )).append(OmmLoggerClient.CR)
-										.append("RsslChannel ").append("@").append(Integer.toHexString(rsslReactorChannel.channel().hashCode())).append(OmmLoggerClient.CR);
-									else
-										temp.append("RsslReactor Channel is null").append(OmmLoggerClient.CR);
-				    	        	
-			    	        	_baseImpl.loggerClient().error(_baseImpl.formatLogMessage(ChannelCallbackClient.CLIENT_NAME, temp.toString(), Severity.ERROR));
-		    	        	}
-		    	        	return ReactorCallbackReturnCodes.FAILURE;
-		    			}
-						
-					}
-					
-					setRsslReactorChannelOnChnlInfo(event.reactorChannel(), chnlInfo);
-					event.reactorChannel().info(reactorChannelInfo, rsslReactorErrorInfo);
-
-					if(sessionChannelInfo != null)
-					{
-						sessionChannelInfo.reactorChannel(event.reactorChannel());
-						chnlInfo.rsslReactorChannel(event.reactorChannel());
-						sessionChannelInfo.consumerSession().watchlist().submitItemCloseForChannel(event.reactorChannel());
-					}
-				}
-				else
-				{
-					
-					try
-	    	        {
-	    				event.reactorChannel().selectableChannel().register(_baseImpl.selector(),
-	    																	SelectionKey.OP_READ,
-	    																	event.reactorChannel());
-	    			}
-	    	        catch (ClosedChannelException e)
-	    	        {
-	    	        	if (_baseImpl.loggerClient().isErrorEnabled())
-	    	        	{
-		    	        	StringBuilder temp = _baseImpl.strBuilder();
-		    	        	temp.append("Selector failed to register channel ")
-								.append(channelConfig.name).append(OmmLoggerClient.CR)
-								.append("Instance Name ").append(_baseImpl.instanceName()).append(OmmLoggerClient.CR);
-		    	        		if (rsslReactorChannel != null && rsslReactorChannel.channel() != null )
-									temp.append("RsslReactor ").append("@").append(Integer.toHexString(rsslReactorChannel.reactor().hashCode() )).append(OmmLoggerClient.CR)
-									.append("RsslChannel ").append("@").append(Integer.toHexString(rsslReactorChannel.channel().hashCode())).append(OmmLoggerClient.CR);
-								else
-									temp.append("RsslReactor Channel is null").append(OmmLoggerClient.CR);
-			    	        	
-		    	        	_baseImpl.loggerClient().error(_baseImpl.formatLogMessage(ChannelCallbackClient.CLIENT_NAME, temp.toString(), Severity.ERROR));
-	    	        	}
-	    	        	return ReactorCallbackReturnCodes.FAILURE;
-	    			}
-					
-					setRsslReactorChannel(event.reactorChannel(), reactorChannelInfo, rsslReactorErrorInfo);
-
-					if(sessionChannelInfo != null)
-					{
-						sessionChannelInfo.reactorChannel(event.reactorChannel());
-						chnlInfo.rsslReactorChannel(event.reactorChannel());
-						sessionChannelInfo.consumerSession().watchlist().submitItemCloseForChannel(event.reactorChannel());
-					}
-				}
-
-    	        if (rsslReactorChannel.ioctl(com.refinitiv.eta.transport.IoctlCodes.SYSTEM_WRITE_BUFFERS, channelConfig.sysSendBufSize, rsslReactorErrorInfo) != ReactorReturnCodes.SUCCESS)
-                {
-    	        	if (_baseImpl.loggerClient().isErrorEnabled())
-    	        	{
-	    	        	StringBuilder temp = _baseImpl.strBuilder();
-	    	        	temp.append("Failed to set send buffer size on channel ")
-							.append(channelConfig.name).append(OmmLoggerClient.CR)
-							.append("Instance Name ").append(_baseImpl.instanceName()).append(OmmLoggerClient.CR);
-	    	        	    if (rsslReactorChannel.channel() != null )
-								temp.append("RsslReactor ").append("@").append(Integer.toHexString(rsslReactorChannel.reactor().hashCode() )).append(OmmLoggerClient.CR)
-								.append("RsslChannel ").append("@").append(Integer.toHexString(rsslReactorChannel.channel().hashCode())).append(OmmLoggerClient.CR);
-							else
-								temp.append("RsslReactor Channel is null").append(OmmLoggerClient.CR);
-		    	        	
-							temp.append("Error Id ").append(rsslReactorErrorInfo.error().errorId()).append(OmmLoggerClient.CR)
-							.append("Internal sysError ").append(rsslReactorErrorInfo.error().sysError()).append(OmmLoggerClient.CR)
-							.append("Error Location ").append(rsslReactorErrorInfo.location()).append(OmmLoggerClient.CR)
-							.append("Error text ").append(rsslReactorErrorInfo.error().text());
-
-	    	        	_baseImpl.loggerClient().error(_baseImpl.formatLogMessage(ChannelCallbackClient.CLIENT_NAME, temp.toString(), Severity.ERROR));
-    	        	}
-    	        	
-    	        	_baseImpl.closeRsslChannel(rsslReactorChannel);
-    	        	
-                    return ReactorCallbackReturnCodes.SUCCESS;
-                }
-    	        
-                if (rsslReactorChannel.ioctl(com.refinitiv.eta.transport.IoctlCodes.SYSTEM_READ_BUFFERS, channelConfig.sysRecvBufSize, rsslReactorErrorInfo) != ReactorReturnCodes.SUCCESS)
-                {
-                	if (_baseImpl.loggerClient().isErrorEnabled())
-    	        	{
-	    	        	StringBuilder temp = _baseImpl.strBuilder();
-	    	        	temp.append("Failed to set recv buffer size on channel ").append(channelConfig.name).append(OmmLoggerClient.CR)
-							.append("Instance Name ").append(_baseImpl.instanceName()).append(OmmLoggerClient.CR);
-	    	        	if (rsslReactorChannel.channel() != null)
-							temp.append("RsslReactor ").append("@").append(Integer.toHexString(rsslReactorChannel.reactor().hashCode() )).append(OmmLoggerClient.CR)
-							.append("RsslChannel ").append("@").append(Integer.toHexString(rsslReactorChannel.channel().hashCode())).append(OmmLoggerClient.CR);
-						else
-							temp.append("RsslReactor Channel is null").append(OmmLoggerClient.CR);
-	    	        	
-						temp.append("Error Id ").append(rsslReactorErrorInfo.error().errorId()).append(OmmLoggerClient.CR)
-							.append("Internal sysError ").append(rsslReactorErrorInfo.error().sysError()).append(OmmLoggerClient.CR)
-							.append("Error Location ").append(rsslReactorErrorInfo.location()).append(OmmLoggerClient.CR)
-							.append("Error text ").append(rsslReactorErrorInfo.error().text());
-
-	    	        	_baseImpl.loggerClient().error(_baseImpl.formatLogMessage(ChannelCallbackClient.CLIENT_NAME, temp.toString(), Severity.ERROR));
-    	        	}
-                	
-                	_baseImpl.closeRsslChannel(rsslReactorChannel);
-                	
-                    return ReactorCallbackReturnCodes.SUCCESS;
-                }
-                
-                if (channelConfig.compressionThresholdSet)
-                {
-	                if (rsslReactorChannel.ioctl(com.refinitiv.eta.transport.IoctlCodes.COMPRESSION_THRESHOLD, channelConfig.compressionThreshold, rsslReactorErrorInfo) != ReactorReturnCodes.SUCCESS)
-	                {
-	                	if (_baseImpl.loggerClient().isErrorEnabled())
-	    	        	{
-		    	        	StringBuilder temp = _baseImpl.strBuilder();
-							
-		    	        	temp.append("Failed to set compression threshold on channel ")
-								.append(channelConfig.name).append(OmmLoggerClient.CR)
-								.append("Instance Name ").append(_baseImpl.instanceName()).append(OmmLoggerClient.CR);
-			    	        	if (rsslReactorChannel.channel() != null)
-									temp.append("RsslReactor ").append("@").append(Integer.toHexString(rsslReactorChannel.reactor().hashCode() )).append(OmmLoggerClient.CR)
-									.append("RsslChannel ").append("@").append(Integer.toHexString(rsslReactorChannel.channel().hashCode())).append(OmmLoggerClient.CR);
-								else
-									temp.append("RsslReactor Channel is null").append(OmmLoggerClient.CR);
-			    	        	
-								temp.append("Error Id ").append(rsslReactorErrorInfo.error().errorId()).append(OmmLoggerClient.CR)
-								.append("Internal sysError ").append(rsslReactorErrorInfo.error().sysError()).append(OmmLoggerClient.CR)
-								.append("Error Location ").append(rsslReactorErrorInfo.location()).append(OmmLoggerClient.CR)
-								.append("Error text ").append(rsslReactorErrorInfo.error().text());
-	
-		    	        	_baseImpl.loggerClient().error(_baseImpl.formatLogMessage(ChannelCallbackClient.CLIENT_NAME, temp.toString(), Severity.ERROR));
-	    	        	}
-	                	
-	                	_baseImpl.closeRsslChannel(rsslReactorChannel);
-	                	
-	                    return ReactorCallbackReturnCodes.SUCCESS;
-	                }
-                }
-
-				if (_baseImpl.loggerClient().isInfoEnabled())
-				{
-					StringBuilder temp = _baseImpl.strBuilder();
-    	        	temp.append("Received ChannelUp event on channel ");
-					temp.append(channelConfig.name).append(OmmLoggerClient.CR)
-						.append("Instance Name ").append(_baseImpl.instanceName());
-
-					if (reactorChannelInfo.channelInfo().componentInfo() != null)
-					{
-						int count = reactorChannelInfo.channelInfo().componentInfo().size();
-						if (count != 0) {
-							temp.append(OmmLoggerClient.CR).append("Component Version ");
-							for (int i = 0; i < count; ++i) {
-								temp.append(reactorChannelInfo.channelInfo().componentInfo().get(i).componentVersion());
-								if (i < count - 1)
-									temp.append(", ");
-							}
-						}
-					}
-
-					_baseImpl.loggerClient().info(_baseImpl.formatLogMessage(ChannelCallbackClient.CLIENT_NAME, temp.toString(), Severity.INFO));
-				}
-				
-				if(sessionChannelInfo != null)
-				{
-					sessionChannelInfo.state(OmmImplState.RSSLCHANNEL_UP);
-					
-    				sessionChannelInfo.consumerSession().processChannelEvent(sessionChannelInfo, event);
-    				
-    				if(sessionChannelInfo.consumerSession().checkAllSessionChannelHasState(OmmImplState.RSSLCHANNEL_UP))
-					{
-						_baseImpl.ommImplState(OmmImplState.RSSLCHANNEL_UP);
-					}
-				}
-				else
-				{
-					_baseImpl.ommImplState(OmmImplState.RSSLCHANNEL_UP);
-				}
-				
-				if (channelConfig.highWaterMark > 0)
-				{
-	                if (rsslReactorChannel.ioctl(com.refinitiv.eta.transport.IoctlCodes.HIGH_WATER_MARK, channelConfig.highWaterMark, rsslReactorErrorInfo) != ReactorReturnCodes.SUCCESS)
-	                {
-	                	if (_baseImpl.loggerClient().isErrorEnabled())
-	    	        	{
-		    	        	StringBuilder temp = _baseImpl.strBuilder();
-							
-		    	        	temp.append("Failed to set high water mark on channel ")
-								.append(channelConfig.name).append(OmmLoggerClient.CR)
-								.append("Instance Name ").append(_baseImpl.instanceName()).append(OmmLoggerClient.CR);
-			    	        	if (rsslReactorChannel.channel() != null)
-									temp.append("RsslReactor ").append("@").append(Integer.toHexString(rsslReactorChannel.reactor().hashCode() )).append(OmmLoggerClient.CR)
-									.append("RsslChannel ").append("@").append(Integer.toHexString(rsslReactorChannel.channel().hashCode())).append(OmmLoggerClient.CR);
-								else
-									temp.append("RsslReactor Channel is null").append(OmmLoggerClient.CR);
-			    	        	
-								temp.append("Error Id ").append(rsslReactorErrorInfo.error().errorId()).append(OmmLoggerClient.CR)
-								.append("Internal sysError ").append(rsslReactorErrorInfo.error().sysError()).append(OmmLoggerClient.CR)
-								.append("Error Location ").append(rsslReactorErrorInfo.location()).append(OmmLoggerClient.CR)
-								.append("Error text ").append(rsslReactorErrorInfo.error().text());
-	
-		    	        	_baseImpl.loggerClient().error(_baseImpl.formatLogMessage(ChannelCallbackClient.CLIENT_NAME, temp.toString(), Severity.ERROR));
-	    	        	}
-	                	
-	             	_baseImpl.closeRsslChannel(rsslReactorChannel);
-	                	
-	                    return ReactorCallbackReturnCodes.SUCCESS;
-	                }
-	                else if (_baseImpl.loggerClient().isInfoEnabled())
-					{
-						StringBuilder temp = _baseImpl.strBuilder();
-	    	        	temp.append("high water mark set on channel ");
-						temp.append(channelConfig.name).append(OmmLoggerClient.CR)
-							.append("Instance Name ").append(_baseImpl.instanceName());
-						_baseImpl.loggerClient().info(_baseImpl.formatLogMessage(ChannelCallbackClient.CLIENT_NAME, temp.toString(), Severity.INFO));
-					}
-				}
-                
-				return ReactorCallbackReturnCodes.SUCCESS;
-    		}
-    		case ReactorChannelEventTypes.FD_CHANGE:
-    		{
-    			
-    			if(event.reactorChannel().reactorChannelType() == ReactorChannelType.WARM_STANDBY)
-				{
-    				setRsslReactorChannelOnChnlInfo(event.reactorChannel(), chnlInfo);
-    				
-					/* Remove all the old keys from the selectable key list */
-					event.reactorChannel().warmStandbyChannelInfo().oldSelectableChannelList().forEach((oldSelectChannel) -> {
-						// cancel old reactorChannel select if it's not in the current list
-						if(!event.reactorChannel().warmStandbyChannelInfo().selectableChannelList().contains(oldSelectChannel))
-						{
-							SelectionKey key = oldSelectChannel.keyFor(_baseImpl.selector());
-							if (key != null)
-								key.cancel();
-						}
-					});
-					
-					/* Add all the current selectable channels */
-					for(int i = 0; i < event.reactorChannel().warmStandbyChannelInfo().selectableChannelList().size(); i++)
-					{
-						try
-						{
-							if(event.reactorChannel().warmStandbyChannelInfo().selectableChannelList().get(i).keyFor(_baseImpl.selector()) == null)
-							{
-								event.reactorChannel().warmStandbyChannelInfo().selectableChannelList().get(i).register(_baseImpl.selector(),
-										SelectionKey.OP_READ,
-										event.reactorChannel());
-							}
-						}
-						catch (ClosedChannelException e)
-						{
-		    	        	if (_baseImpl.loggerClient().isErrorEnabled())
-		    	        	{
-			    	        	StringBuilder temp = _baseImpl.strBuilder();
-			    	        	temp.append("Selector failed to register channel ")
-									.append(channelConfig.name).append(OmmLoggerClient.CR);
-				    	        	if (rsslReactorChannel != null && rsslReactorChannel.channel() != null)
-										temp.append("RsslReactor ").append("@").append(Integer.toHexString(rsslReactorChannel.reactor().hashCode() )).append(OmmLoggerClient.CR)
-										.append("RsslChannel ").append("@").append(Integer.toHexString(rsslReactorChannel.channel().hashCode())).append(OmmLoggerClient.CR);
-									else
-										temp.append("RsslReactor Channel is null").append(OmmLoggerClient.CR);
-				    	        	
-			    	        	_baseImpl.loggerClient().error(_baseImpl.formatLogMessage(ChannelCallbackClient.CLIENT_NAME, temp.toString(), Severity.ERROR));
-		    	        	}
-		    	        	return ReactorCallbackReturnCodes.FAILURE;
-						}
-						
-					}
-				}
-				else
-				{
-	    			
-	    	        try
-	    	        {
-	    	            SelectionKey key = event.reactorChannel().oldSelectableChannel().keyFor(_baseImpl.selector());
-	    	            if (key != null)
-	                       	key.cancel();
-	    	        }
-	    	        catch (Exception e) {}
-	    
-	    	        try
-	    	        {
-	    	        	event.reactorChannel().selectableChannel().register(_baseImpl.selector(),
-	    	        													SelectionKey.OP_READ,
-	    	        													event.reactorChannel());
-	    	        }
-	    	        catch (Exception e)
-	    	        {
-	    	        	if (_baseImpl.loggerClient().isErrorEnabled())
-	    	        	{
-		    	        	StringBuilder temp = _baseImpl.strBuilder();
-		    	        	temp.append("Selector failed to register channel ")
-								.append(channelConfig.name).append(OmmLoggerClient.CR);
-			    	        	if (rsslReactorChannel != null && rsslReactorChannel.channel() != null)
-									temp.append("RsslReactor ").append("@").append(Integer.toHexString(rsslReactorChannel.reactor().hashCode() )).append(OmmLoggerClient.CR)
-									.append("RsslChannel ").append("@").append(Integer.toHexString(rsslReactorChannel.channel().hashCode())).append(OmmLoggerClient.CR);
-								else
-									temp.append("RsslReactor Channel is null").append(OmmLoggerClient.CR);
-			    	        	
-		    	        	_baseImpl.loggerClient().error(_baseImpl.formatLogMessage(ChannelCallbackClient.CLIENT_NAME, temp.toString(), Severity.ERROR));
-	    	        	}
-	    	        	return ReactorCallbackReturnCodes.FAILURE;
-	    	        }
-				}
-    	        
-    	        if (_baseImpl.loggerClient().isTraceEnabled())
-    			{
-    	        	StringBuilder temp = _baseImpl.strBuilder();
-    	        	temp.append("Received FD Change event on channel ")
-						.append(channelConfig.name).append(OmmLoggerClient.CR)
-						.append("Instance Name ").append(_baseImpl.instanceName());
-    	        	_baseImpl.loggerClient().trace(_baseImpl.formatLogMessage(ChannelCallbackClient.CLIENT_NAME, temp.toString(), Severity.TRACE));
-    			}
-
-				return ReactorCallbackReturnCodes.SUCCESS;
-    		}
-    		case ReactorChannelEventTypes.CHANNEL_READY:
-    		{
-    			if (_baseImpl.loggerClient().isTraceEnabled())
-				{
-					StringBuilder temp = _baseImpl.strBuilder();
-    	        	temp.append("Received ChannelReady event on channel ");
-					temp.append(channelConfig.name).append(OmmLoggerClient.CR)
-						.append("Instance Name ").append(_baseImpl.instanceName());
-					_baseImpl.loggerClient().trace(_baseImpl.formatLogMessage(ChannelCallbackClient.CLIENT_NAME, temp.toString(), Severity.TRACE));
-				}
-    			
-    			_baseImpl.processChannelEvent( event );
-    			
-    			if(sessionChannelInfo != null)
-				{
-    				sessionChannelInfo.consumerSession().processChannelEvent(sessionChannelInfo, event);
-				}
-    			else
-    			{
-	    			if ( _bInitialChannelReadyEventReceived )
-	    			{
-	    				_baseImpl.loginCallbackClient().processChannelEvent(event);
-	    			}
-	    			else
-	    				_bInitialChannelReadyEventReceived = true;
-				}
-    			
-    			return ReactorCallbackReturnCodes.SUCCESS;
-    		}
-    		case ReactorChannelEventTypes.CHANNEL_DOWN_RECONNECTING:
-    		{
-				// unregister selectableChannel from Selector
-				if(event.reactorChannel().reactorChannelType() == ReactorChannelType.WARM_STANDBY)
-				{
-					/* Remove all the old keys from the selectable key list */
-					event.reactorChannel().warmStandbyChannelInfo().oldSelectableChannelList().forEach((oldSelectChannel) -> {
-						// cancel old reactorChannel select if it's not in the current list
-						if(!event.reactorChannel().warmStandbyChannelInfo().selectableChannelList().contains(oldSelectChannel))
-						{
-							SelectionKey key = oldSelectChannel.keyFor(_baseImpl.selector());
-							if (key != null)
-								key.cancel();
-						}
-					});
-				}
-				else
-				{
-	                try
-	                {
-	                    SelectionKey key = event.reactorChannel().selectableChannel().keyFor(_baseImpl.selector());
-	                    if (key != null)
-	                    	key.cancel();
-	                }
-	                catch (Exception e) { }
-<<<<<<< HEAD
-	    			
-	                if (_baseImpl.loggerClient().isWarnEnabled())
-	          	   	{
-	            		ReactorErrorInfo errorInfo = event.errorInfo();
-	            		 
-	  					StringBuilder temp = _baseImpl.strBuilder();
-	  		        	temp.append("Received ChannelDownReconnecting event on channel ")
-	  						.append(channelConfig.name).append(OmmLoggerClient.CR);
-		    	        	if (rsslReactorChannel != null && rsslReactorChannel.channel() != null)
-								temp.append("RsslReactor ").append("@").append(Integer.toHexString(rsslReactorChannel.reactor().hashCode() )).append(OmmLoggerClient.CR)
-=======
-				}
-
-				if (_baseImpl.loggerClient().isWarnEnabled())
-				{
-					ReactorErrorInfo errorInfo = event.errorInfo();
-
-					StringBuilder temp = _baseImpl.strBuilder();
-					temp.append("Received ChannelDownReconnecting event on channel ")
-							.append(chnlInfo.name()).append(OmmLoggerClient.CR);
-					if (rsslReactorChannel != null && rsslReactorChannel.channel() != null)
-						temp.append("RsslReactor ").append("@").append(Integer.toHexString(rsslReactorChannel.reactor().hashCode() )).append(OmmLoggerClient.CR)
->>>>>>> b159fcb4
-								.append("RsslChannel ").append("@").append(Integer.toHexString(rsslReactorChannel.channel().hashCode())).append(OmmLoggerClient.CR);
-					else
-						temp.append("RsslReactor Channel is null").append(OmmLoggerClient.CR);
-
-					temp.append("Error Id ").append(event.errorInfo().error().errorId()).append(OmmLoggerClient.CR)
-							.append("Internal sysError ").append(errorInfo.error().sysError()).append(OmmLoggerClient.CR)
-							.append("Error Location ").append(errorInfo.location()).append(OmmLoggerClient.CR)
-							.append("Error text ").append(errorInfo.error().text());
-
-					_baseImpl.loggerClient().warn(_baseImpl.formatLogMessage(ChannelCallbackClient.CLIENT_NAME, temp.toString(), Severity.WARNING));
-				}
-
-				if(sessionChannelInfo != null)
-				{
-					sessionChannelInfo.state(OmmImplState.RSSLCHANNEL_DOWN);
-					
-					if(sessionChannelInfo.consumerSession().checkAllSessionChannelHasState(OmmImplState.RSSLCHANNEL_DOWN))
-					{
-						_baseImpl.ommImplState(OmmImplState.RSSLCHANNEL_DOWN);
-					}
-					
-					sessionChannelInfo.consumerSession().processChannelEvent(sessionChannelInfo, event);
-				}
-        		else
-        		{
-        			_baseImpl.ommImplState(OmmImplState.RSSLCHANNEL_DOWN);
-        			
-        			_baseImpl.loginCallbackClient().processChannelEvent(event);
-        		}
-        		
-         	   _baseImpl.processChannelEvent(event);
-            	
-            	return ReactorCallbackReturnCodes.SUCCESS;
-    		}
-    		case ReactorChannelEventTypes.CHANNEL_DOWN:
-            {
-				// unregister selectableChannel from Selector
-				if(event.reactorChannel().reactorChannelType() == ReactorChannelType.WARM_STANDBY)
-				{
-					/* Remove all the old keys from the selectable key list */
-					event.reactorChannel().warmStandbyChannelInfo().oldSelectableChannelList().forEach((oldSelectChannel) -> {
-						// cancel old reactorChannel select if it's not in the current list
-						if(!event.reactorChannel().warmStandbyChannelInfo().selectableChannelList().contains(oldSelectChannel))
-						{
-							SelectionKey key = oldSelectChannel.keyFor(_baseImpl.selector());
-							if (key != null)
-								key.cancel();
-						}
-					});
-				}
-				else
-				{
-		        	   try
-		               {
-		                   SelectionKey key = rsslReactorChannel.selectableChannel().keyFor(_baseImpl.selector());
-		                   if (key != null)
-		                      	key.cancel();
-		               }
-		               catch (Exception e) {}
-				}
-
-<<<<<<< HEAD
-		        	   if (_baseImpl.loggerClient().isErrorEnabled())
-		        	   {
-		        		    ReactorErrorInfo errorInfo = event.errorInfo();
-							StringBuilder temp = _baseImpl.strBuilder();
-				        	temp.append("Received ChannelDown event on channel ")
-								.append(channelConfig.name).append(OmmLoggerClient.CR)
-								.append("Instance Name ").append(_baseImpl.instanceName()).append(OmmLoggerClient.CR);
-			    	        	if (rsslReactorChannel != null && rsslReactorChannel.channel() != null && rsslReactorChannel.reactor() != null)
-									temp.append("RsslReactor ").append("@").append(Integer.toHexString(rsslReactorChannel.reactor().hashCode() )).append(OmmLoggerClient.CR)
-									.append("RsslChannel ").append("@").append(Integer.toHexString(rsslReactorChannel.channel().hashCode())).append(OmmLoggerClient.CR);
-								else
-									temp.append("RsslReactor Channel is null").append(OmmLoggerClient.CR);
-			    	        	
-								temp.append("Error Id ").append(event.errorInfo().error().errorId()).append(OmmLoggerClient.CR)
-								.append("Internal sysError ").append(errorInfo.error().sysError()).append(OmmLoggerClient.CR)
-								.append("Error Location ").append(errorInfo.location()).append(OmmLoggerClient.CR)
-								.append("Error text ").append(errorInfo.error().text());
-			
-				        	_baseImpl.loggerClient().error(_baseImpl.formatLogMessage(ChannelCallbackClient.CLIENT_NAME, temp.toString(), Severity.ERROR));
-		        	   }
-=======
-				if (_baseImpl.loggerClient().isErrorEnabled())
-				{
-					ReactorErrorInfo errorInfo = event.errorInfo();
-					StringBuilder temp = _baseImpl.strBuilder();
-					temp.append("Received ChannelDown event on channel ")
-							.append(chnlInfo.name()).append(OmmLoggerClient.CR)
-							.append("Instance Name ").append(_baseImpl.instanceName()).append(OmmLoggerClient.CR);
-					if (rsslReactorChannel != null && rsslReactorChannel.channel() != null && rsslReactorChannel.reactor() != null)
-						temp.append("RsslReactor ").append("@").append(Integer.toHexString(rsslReactorChannel.reactor().hashCode() )).append(OmmLoggerClient.CR)
-								.append("RsslChannel ").append("@").append(Integer.toHexString(rsslReactorChannel.channel().hashCode())).append(OmmLoggerClient.CR);
-					else
-						temp.append("RsslReactor Channel is null").append(OmmLoggerClient.CR);
-
-					temp.append("Error Id ").append(event.errorInfo().error().errorId()).append(OmmLoggerClient.CR)
-							.append("Internal sysError ").append(errorInfo.error().sysError()).append(OmmLoggerClient.CR)
-							.append("Error Location ").append(errorInfo.location()).append(OmmLoggerClient.CR)
-							.append("Error text ").append(errorInfo.error().text());
-
-					_baseImpl.loggerClient().error(_baseImpl.formatLogMessage(ChannelCallbackClient.CLIENT_NAME, temp.toString(), Severity.ERROR));
->>>>>>> b159fcb4
-				}
-
-        	   if(sessionChannelInfo != null)
-        	   {
-        		   sessionChannelInfo.state(OmmImplState.RSSLCHANNEL_DOWN);
-        		   
-        		   if(sessionChannelInfo.consumerSession().checkAllSessionChannelHasState(OmmImplState.RSSLCHANNEL_DOWN))
-					{
-						_baseImpl.ommImplState(OmmImplState.RSSLCHANNEL_DOWN);
-					}
-        		   
-        		   sessionChannelInfo.consumerSession().processChannelEvent(sessionChannelInfo, event);        		   
-        		   _baseImpl.closeSessionChannel((SessionChannelInfo<T>) sessionChannelInfo);
-        		   
-        		   sessionChannelInfo.onChannelClose(chnlInfo);
-        	   }
-        	   else
-        	   {
-        		   _baseImpl.ommImplState(OmmImplState.RSSLCHANNEL_DOWN);
-            	   
-            	   _baseImpl.processChannelEvent(event);
-        		   
-        		   _baseImpl.loginCallbackClient().processChannelEvent(event);
-        		   _baseImpl.closeRsslChannel(event.reactorChannel());
-        	   }
-			
-        	   return ReactorCallbackReturnCodes.SUCCESS;
-            }
-            case ReactorChannelEventTypes.WARNING:
-            {
-            	if (_baseImpl.loggerClient().isWarnEnabled())
-          	   	{
-            		ReactorErrorInfo errorInfo = event.errorInfo();
-            		 
-  					StringBuilder temp = _baseImpl.strBuilder();
-  		        	temp.append("Received Channel warning event on channel ")
-  						.append(channelConfig.name).append(OmmLoggerClient.CR)
-  						.append("Instance Name ").append(_baseImpl.instanceName()).append(OmmLoggerClient.CR);
-	    	        	if (rsslReactorChannel != null && rsslReactorChannel.channel() != null)
-							temp.append("RsslReactor ").append("@").append(Integer.toHexString(rsslReactorChannel.reactor().hashCode() )).append(OmmLoggerClient.CR)
-							.append("RsslChannel ").append("@").append(Integer.toHexString(rsslReactorChannel.channel().hashCode())).append(OmmLoggerClient.CR);
-						else
-							temp.append("RsslReactor Channel is null").append(OmmLoggerClient.CR);
-	    	        	
-						temp.append("Error Id ").append(event.errorInfo().error().errorId()).append(OmmLoggerClient.CR)
-  						.append("Internal sysError ").append(errorInfo.error().sysError()).append(OmmLoggerClient.CR)
-  						.append("Error Location ").append(errorInfo.location()).append(OmmLoggerClient.CR)
-  						.append("Error text ").append(errorInfo.error().text());
-  	
-  		        	_baseImpl.loggerClient().warn(_baseImpl.formatLogMessage(ChannelCallbackClient.CLIENT_NAME, temp.toString(), Severity.WARNING));
-          	   	}
-            	return ReactorCallbackReturnCodes.SUCCESS;
-            }
-			case ReactorChannelEventTypes.PREFERRED_HOST_COMPLETE:
-			{
-				if (_baseImpl.loggerClient().isInfoEnabled())
-				{
-					StringBuilder temp = _baseImpl.strBuilder();
-					temp.append("Received PreferredHostSwitchoverComplete event on channel ");
-					temp.append(chnlInfo.name()).append(OmmLoggerClient.CR)
-							.append("Instance Name ").append(_baseImpl.instanceName());
-					_baseImpl.loggerClient().info(_baseImpl.formatLogMessage(ChannelCallbackClient.CLIENT_NAME, temp.toString(), Severity.INFO));
-				}
-
-				_baseImpl.processChannelEvent(event);
-
-				if (sessionChannelInfo != null)
-				{
-					sessionChannelInfo.phOperationInProgress(false);
-					sessionChannelInfo.consumerSession().processChannelEvent(sessionChannelInfo, event);
-				}
-				else
-				{
-					_baseImpl.loginCallbackClient().processChannelEvent(event);
-				}
-
-				return ReactorCallbackReturnCodes.SUCCESS;
-			}
-			case ReactorChannelEventTypes.PREFERRED_HOST_STARTING_FALLBACK:
-			{
-				if (_baseImpl.loggerClient().isInfoEnabled())
-				{
-					StringBuilder temp = _baseImpl.strBuilder();
-					temp.append("Received PreferredHostStartFallback event on channel ");
-					temp.append(chnlInfo.name()).append(OmmLoggerClient.CR)
-							.append("Instance Name ").append(_baseImpl.instanceName());
-					_baseImpl.loggerClient().info(_baseImpl.formatLogMessage(ChannelCallbackClient.CLIENT_NAME, temp.toString(), Severity.INFO));
-				}
-
-				_baseImpl.processChannelEvent(event);
-
-				if (sessionChannelInfo != null)
-				{
-					sessionChannelInfo.phOperationInProgress(true);
-					sessionChannelInfo.consumerSession().processChannelEvent(sessionChannelInfo, event);
-				}
-				else
-				{
-					_baseImpl.loginCallbackClient().processChannelEvent(event);
-				}
-
-				return ReactorCallbackReturnCodes.SUCCESS;
-			}
-            default:
-            {
-            	if (_baseImpl.loggerClient().isErrorEnabled())
-         	   	{
-         		    ReactorErrorInfo errorInfo = event.errorInfo();
- 					StringBuilder temp = _baseImpl.strBuilder();
- 		        	temp.append("Received unknown channel event type ")
- 						.append(channelConfig.name).append(OmmLoggerClient.CR)
- 						.append("Instance Name ").append(_baseImpl.instanceName()).append(OmmLoggerClient.CR);
-	    	        	if (rsslReactorChannel != null && rsslReactorChannel.channel() != null )
-							temp.append("RsslReactor ").append("@").append(Integer.toHexString(rsslReactorChannel.reactor().hashCode() )).append(OmmLoggerClient.CR)
-							.append("RsslChannel ").append("@").append(Integer.toHexString(rsslReactorChannel.channel().hashCode())).append(OmmLoggerClient.CR);
-						else
-							temp.append("RsslReactor Channel is null").append(OmmLoggerClient.CR);
-	    	        	
-						temp.append("Error Id ").append(event.errorInfo().error().errorId()).append(OmmLoggerClient.CR)
- 						.append("Internal sysError ").append(errorInfo.error().sysError()).append(OmmLoggerClient.CR)
- 						.append("Error Location ").append(errorInfo.location()).append(OmmLoggerClient.CR)
- 						.append("Error text ").append(errorInfo.error().text());
- 	
- 		        	_baseImpl.loggerClient().error(_baseImpl.formatLogMessage(ChannelCallbackClient.CLIENT_NAME, temp.toString(), Severity.ERROR));
-         	   	}
-            	return ReactorCallbackReturnCodes.FAILURE;
-            }
-		}
-	}
-
-	@SuppressWarnings("fallthrough")
-	private String channelParametersToString(ActiveConfig activeConfig,  ChannelConfig channelCfg )
-	{
-		boolean bValidChType = true;
-		StringBuilder cfgParameters = new StringBuilder(512);
-		String compType;
-		String strConnectionType = "SOCKET";
-		switch (channelCfg.compressionType)
-		{
-		case com.refinitiv.eta.transport.CompressionTypes.ZLIB:
-			{
-				compType = "ZLib";
-				break;
-			}
-		case com.refinitiv.eta.transport.CompressionTypes.LZ4:
-			{
-				compType = "LZ4";
-				break;
-			}
-		case com.refinitiv.eta.transport.CompressionTypes.NONE:
-			{
-				compType = "None";
-				break;
-			}
-		default:
-			{	
-				compType = "Unknown Compression Type";
-				break;
-			}
-		}
-		
-		switch (channelCfg.rsslConnectionType)
-		{
-		case com.refinitiv.eta.transport.ConnectionTypes.WEBSOCKET:
-			strConnectionType = "WEBSOCKET";
-			//fallthrough because WEBSOCKET channel should be handled similarly to SOCKET
-		case com.refinitiv.eta.transport.ConnectionTypes.SOCKET: {
-			SocketChannelConfig tempChannelCfg = (SocketChannelConfig) channelCfg;
-			cfgParameters.append( "hostName " ).append( tempChannelCfg.hostName ).append( OmmLoggerClient.CR )
-					.append( "port " ).append( tempChannelCfg.serviceName ).append( OmmLoggerClient.CR )
-					.append( "CompressionType " ).append( compType ).append( OmmLoggerClient.CR )
-					.append( "tcpNodelay " ).append( ( tempChannelCfg.tcpNodelay ? "true" : "false" ) ).append( OmmLoggerClient.CR );
-
-			break;
-		}
-		case com.refinitiv.eta.transport.ConnectionTypes.HTTP:
-		case com.refinitiv.eta.transport.ConnectionTypes.ENCRYPTED:
-			{
-				HttpChannelConfig tempChannelCfg = (HttpChannelConfig) channelCfg;
-				strConnectionType = ConnectionTypes.toString(tempChannelCfg.rsslConnectionType);
-				cfgParameters.append( "hostName " ).append( tempChannelCfg.hostName ).append( OmmLoggerClient.CR )
-				.append( "port " ).append( tempChannelCfg.serviceName ).append( OmmLoggerClient.CR )
-				.append( "CompressionType " ).append( compType ).append( OmmLoggerClient.CR )
-				.append( "tcpNodelay " ).append( ( tempChannelCfg.tcpNodelay ? "true" : "false" ) ).append( OmmLoggerClient.CR )
-				.append( "ObjectName " ).append( tempChannelCfg.objectName ).append( OmmLoggerClient.CR )
-				.append( "EnableSessionMgnt " ).append( ( tempChannelCfg.enableSessionMgnt ? "true" : "false" ) ).append( OmmLoggerClient.CR );
-				
-				// Provides additional logging information for encrypted connection.
-				if(channelCfg.rsslConnectionType == com.refinitiv.eta.transport.ConnectionTypes.ENCRYPTED)
-				{
-					EncryptedChannelConfig tempEncryptedChannelCfg = (EncryptedChannelConfig)channelCfg;
-					cfgParameters.append( "EncryptedProtocolType " ).append( tempEncryptedChannelCfg.encryptedProtocolType ).append( OmmLoggerClient.CR )
-					.append( "SecurityProtocol " ).append( tempEncryptedChannelCfg.encryptionConfig.SecurityProtocol).append( OmmLoggerClient.CR )
-					.append( "SecurityProtocolVersions " ).append( Arrays.toString(tempEncryptedChannelCfg.encryptionConfig.SecurityProtocolVersions)).append( OmmLoggerClient.CR )
-					.append( "EnableSessionMgnt " ).append( ( tempEncryptedChannelCfg.enableSessionMgnt ? "true" : "false" ) ).append( OmmLoggerClient.CR )
-					.append( "Location " ).append( tempEncryptedChannelCfg.location ).append( OmmLoggerClient.CR );
-				}
-				break;
-			}
-		default:
-			{	
-				strConnectionType = "Invalid ChannelType: ";
-				strConnectionType += com.refinitiv.eta.transport.ConnectionTypes.toString(channelCfg.rsslConnectionType);
-				bValidChType = false;
-				break;
-			}
-		}
-
-		if (channelCfg.rsslConnectionType == ConnectionTypes.WEBSOCKET
-				|| (channelCfg.rsslConnectionType == ConnectionTypes.ENCRYPTED && channelCfg.encryptedProtocolType == ConnectionTypes.WEBSOCKET)) {
-			cfgParameters
-					.append("WsMaxMsgSize ").append(channelCfg.wsMaxMsgSize).append(OmmLoggerClient.CR)
-					.append("WsProtocols ").append(channelCfg.wsProtocols).append(OmmLoggerClient.CR);
-		}
-
-		StringBuilder tempBlder = _baseImpl.strBuilder();
-		tempBlder.append( strConnectionType ).append( OmmLoggerClient.CR )
-		.append( "Channel name " ).append( channelCfg.name ).append( OmmLoggerClient.CR )
-		.append( "Instance Name " ).append( _baseImpl.instanceName() ).append( OmmLoggerClient.CR );
-
-		if (bValidChType)
-		{
-			tempBlder.append("RsslReactor ").append("@").append(Integer.toHexString(_rsslReactor.hashCode())).append(OmmLoggerClient.CR)
-			.append( "InterfaceName " ).append( channelCfg.interfaceName ).append( OmmLoggerClient.CR )
-			.append( cfgParameters )
-			.append( "reconnectAttemptLimit " ).append( activeConfig.reconnectAttemptLimit ).append( OmmLoggerClient.CR )
-			.append( "reconnectMinDelay " ).append( activeConfig.reconnectMinDelay ).append( " msec" ).append( OmmLoggerClient.CR )
-			.append( "reconnectMaxDelay " ).append( activeConfig.reconnectMaxDelay ).append( " msec" ).append( OmmLoggerClient.CR )
-			.append( "guaranteedOutputBuffers " ).append( channelCfg.guaranteedOutputBuffers ).append( OmmLoggerClient.CR )
-			.append( "numInputBuffers " ).append( channelCfg.numInputBuffers ).append( OmmLoggerClient.CR )
-			.append( "sysRecvBufSize " ).append( channelCfg.sysRecvBufSize ).append( OmmLoggerClient.CR )
-			.append( "sysSendBufSize " ).append( channelCfg.sysSendBufSize ).append( OmmLoggerClient.CR )
-			.append( "connectionPingTimeout " ).append( channelCfg.connectionPingTimeout ).append( " msec" ).append( OmmLoggerClient.CR )
-			.append( "initializationTimeout " ).append( channelCfg.initializationTimeout ).append( " sec" ).append( OmmLoggerClient.CR );
-		}
-		
-		return tempBlder.toString();
-	}
-
-	@SuppressWarnings("unchecked")
-	private ReactorConnectInfo channelConfigToReactorConnectInfo(ChannelConfig channelConfig, List<ChannelConfig> activeConfigChannelSet, SessionChannelInfo<T> sessionChannelInfo,
-			ChannelInfo wsbChannelInfo)
-	{
-		int connectionType = channelConfig.rsslConnectionType;
-		ReactorConnectInfo reactorConnectInfo = ReactorFactory.createReactorConnectInfo();
-
-		ChannelInfo channelInfo = channelInfo(channelConfig.name, _rsslReactor);
-		channelInfo.setActiveConfig(_baseImpl.activeConfig());
-		channelInfo._channelConfig = channelConfig;
-		channelConfig.channelInfo = channelInfo;
-		channelInfo.setParentChannel(wsbChannelInfo);
-
-		reactorConnectInfo.connectOptions().userSpecObject(channelInfo);
-		
-		if(sessionChannelInfo != null)
-		{
-			channelInfo.sessionChannelInfo((SessionChannelInfo<OmmConsumerClient>)sessionChannelInfo);
-			sessionChannelInfo.channelInfoList().add(channelInfo);
-		}
-		else
-		{
-			_channelList.add(channelInfo);
-		}
-
-		reactorConnectInfo.connectOptions().majorVersion(com.refinitiv.eta.codec.Codec.majorVersion());
-		reactorConnectInfo.connectOptions().minorVersion(com.refinitiv.eta.codec.Codec.minorVersion());
-		reactorConnectInfo.connectOptions().protocolType(com.refinitiv.eta.codec.Codec.protocolType());
-		
-		reactorConnectInfo.connectOptions().compressionType(channelConfig.compressionType);
-		reactorConnectInfo.connectOptions().connectionType(connectionType);
-		reactorConnectInfo.connectOptions().pingTimeout(channelConfig.connectionPingTimeout/1000);
-		reactorConnectInfo.connectOptions().guaranteedOutputBuffers(channelConfig.guaranteedOutputBuffers);
-		reactorConnectInfo.connectOptions().sysRecvBufSize(channelConfig.sysRecvBufSize);
-		reactorConnectInfo.connectOptions().sysSendBufSize(channelConfig.sysSendBufSize);
-		reactorConnectInfo.connectOptions().numInputBuffers(channelConfig.numInputBuffers);
-		reactorConnectInfo.connectOptions().componentVersion(_productVersion);
-
-		switch (reactorConnectInfo.connectOptions().connectionType())
-		{
-		case com.refinitiv.eta.transport.ConnectionTypes.ENCRYPTED:
-		{
-			if(channelConfig.encryptedProtocolType == com.refinitiv.eta.transport.ConnectionTypes.HTTP || 
-					channelConfig.encryptedProtocolType == com.refinitiv.eta.transport.ConnectionTypes.SOCKET ||
-					channelConfig.encryptedProtocolType == com.refinitiv.eta.transport.ConnectionTypes.WEBSOCKET)
-			{
-				reactorConnectInfo.enableSessionManagement(channelConfig.enableSessionMgnt);
-				reactorConnectInfo.location(channelConfig.location);
-
-				reactorConnectInfo.connectOptions().unifiedNetworkInfo().address(((HttpChannelConfig) channelConfig).hostName);
-				try
-				{
-					reactorConnectInfo.connectOptions().unifiedNetworkInfo().serviceName(((HttpChannelConfig) channelConfig).serviceName);
-				}
-				catch(Exception e) 
-				{
-	        	   if (_baseImpl.loggerClient().isErrorEnabled())
-	        	   {
-	        		   StringBuilder tempErr = _baseImpl.strBuilder();
-						tempErr.append("Failed to set service name on channel options, received exception: '")
-	        				     .append(e.getLocalizedMessage())
-	        				     .append( "'. ");
-			        	_baseImpl.loggerClient().error(_baseImpl.formatLogMessage(ChannelCallbackClient.CLIENT_NAME, tempErr.toString(), Severity.ERROR));
-	        	   }
-				}
-				reactorConnectInfo.connectOptions().tcpOpts().tcpNoDelay(((HttpChannelConfig) channelConfig).tcpNodelay);
-				reactorConnectInfo.connectOptions().tunnelingInfo().objectName(((HttpChannelConfig) channelConfig).objectName);
-				reactorConnectInfo.connectOptions().encryptionOptions().connectionType(channelConfig.encryptedProtocolType);
-				tunnelingConfiguration(reactorConnectInfo.connectOptions(), (HttpChannelConfig)channelConfig);
-            }
-			else /* Multiple checks prior to this point, so we don't need additional verification */
-			{
-				reactorConnectInfo.connectOptions().unifiedNetworkInfo().address(((SocketChannelConfig) channelConfig).hostName);
-				try
-				{
-					reactorConnectInfo.connectOptions().unifiedNetworkInfo().serviceName(((SocketChannelConfig) channelConfig).serviceName);
-				}
-				catch (Exception e)
-				{
-					if (_baseImpl.loggerClient().isErrorEnabled())
-					{
-						StringBuilder tempErr = _baseImpl.strBuilder();
-						tempErr.append("Failed to set service name on channel options, received exception: '")
-								.append(e.getLocalizedMessage())
-								.append("'. ");
-						_baseImpl.loggerClient().error(_baseImpl.formatLogMessage(ChannelCallbackClient.CLIENT_NAME, tempErr.toString(), Severity.ERROR));
-					}
-				}
-				reactorConnectInfo.connectOptions().tcpOpts().tcpNoDelay(((SocketChannelConfig) channelConfig).tcpNodelay);
-				socketProxyConfiguration(reactorConnectInfo.connectOptions(), (SocketChannelConfig)channelConfig);
-            }
-            break;
-        }
-		case com.refinitiv.eta.transport.ConnectionTypes.WEBSOCKET:
-		case com.refinitiv.eta.transport.ConnectionTypes.SOCKET:
-		{
-			if ( channelConfig.channelInfo != null &&
-                    Objects.equals(((ChannelInfo) reactorConnectInfo.connectOptions().userSpecObject())._channelConfig.name, channelConfig.name))
-			{
-				try
-				{
-					reactorConnectInfo.connectOptions().unifiedNetworkInfo().address(((SocketChannelConfig)  channelConfig).hostName);
-					reactorConnectInfo.connectOptions().unifiedNetworkInfo().serviceName(((SocketChannelConfig)  channelConfig).serviceName);
-				}
-				catch (Exception e)
-				{
-					if (_baseImpl.loggerClient().isErrorEnabled())
-					{
-						StringBuilder tempErr = _baseImpl.strBuilder();
-						tempErr.append("Failed to set service name on channel options, received exception: '")
-								.append(e.getLocalizedMessage())
-								.append("'. ");
-						_baseImpl.loggerClient().error(_baseImpl.formatLogMessage(ChannelCallbackClient.CLIENT_NAME, tempErr.toString(), Severity.ERROR));
-					}
-				}
-				reactorConnectInfo.connectOptions().tcpOpts().tcpNoDelay(((SocketChannelConfig) channelConfig).tcpNodelay);
-				socketProxyConfiguration(reactorConnectInfo.connectOptions(), (SocketChannelConfig) channelConfig);
-
-				reactorConnectInfo.enableSessionManagement(channelConfig.enableSessionMgnt);
-			}
-			break;
-		}
-		
-		case com.refinitiv.eta.transport.ConnectionTypes.HTTP:
-			{
-				reactorConnectInfo.connectOptions().unifiedNetworkInfo().address(((HttpChannelConfig) channelConfig).hostName);
-				try
-				{
-					reactorConnectInfo.connectOptions().unifiedNetworkInfo().serviceName(((HttpChannelConfig) channelConfig).serviceName);
-				}
-				catch(Exception e) 
-				{
-	        	   if (_baseImpl.loggerClient().isErrorEnabled())
-	        	   {
-	        		   StringBuilder tempErr = _baseImpl.strBuilder();
-						tempErr.append("Failed to set service name on channel options, received exception: '")
-	        				     .append(e.getLocalizedMessage())
-	        				     .append( "'. ");
-			        	_baseImpl.loggerClient().error(_baseImpl.formatLogMessage(ChannelCallbackClient.CLIENT_NAME, tempErr.toString(), Severity.ERROR));
-	        	   }
-				}
-				reactorConnectInfo.connectOptions().tcpOpts().tcpNoDelay(((HttpChannelConfig) channelConfig).tcpNodelay);
-				reactorConnectInfo.connectOptions().tunnelingInfo().objectName(((HttpChannelConfig) channelConfig).objectName);
-				tunnelingConfiguration(reactorConnectInfo.connectOptions(), (HttpChannelConfig)channelConfig);
-			break;
-			}
-		default :
-			break;
-		}
-
-		reactorConnectInfo.connectOptions().unifiedNetworkInfo().interfaceName( channelConfig.interfaceName);
-		reactorConnectInfo.connectOptions().unifiedNetworkInfo().unicastServiceName("");
-
-		if (reactorConnectInfo.connectOptions().connectionType() == ConnectionTypes.WEBSOCKET
-				|| reactorConnectInfo.connectOptions().encryptionOptions().connectionType() == ConnectionTypes.WEBSOCKET) {
-			reactorConnectInfo.connectOptions().wSocketOpts().protocols(channelConfig.wsProtocols);
-			reactorConnectInfo.connectOptions().wSocketOpts().maxMsgSize(channelConfig.wsMaxMsgSize);
-		}
-
-		return reactorConnectInfo;
-	}
-	
-	private void initalizeSessionChannel()
-	{
-		ActiveConfig activeConfig = _baseImpl.activeConfig();
-		List<SessionChannelConfig>	activeSessionChannelSet = activeConfig.configSessionChannelSet;
-
-		ConsumerSession<T> consumerSession = _baseImpl.consumerSession();
-		
-		StringBuilder temp = new StringBuilder();
-		temp.append("Attempt to connect using session channels");
-		
-		String channelParams;
-
-		StringBuilder errorStrUnsupportedConnectionType = new StringBuilder();		
-		errorStrUnsupportedConnectionType.append( "Unsupported connection type. Passed in type is ");
-		
-		for(int i = 0;i < activeSessionChannelSet.size(); i++)
-		{
-			SessionChannelConfig sessionChannelConfig = activeSessionChannelSet.get(i);
-			
-			sessionChannelConfig.connectOptions().reconnectAttemptLimit(sessionChannelConfig.reconnectAttemptLimit);
-			sessionChannelConfig.connectOptions().reconnectMinDelay(sessionChannelConfig.reconnectMinDelay);
-			sessionChannelConfig.connectOptions().reconnectMaxDelay(sessionChannelConfig.reconnectMaxDelay);
-			
-			SessionChannelInfo<T> sessionChannelInfo = new SessionChannelInfo<>(sessionChannelConfig, consumerSession);
-			
-			consumerSession.addSessionChannelInfo(sessionChannelInfo);
-			
-			ReactorConnectInfo reactorConnectInfo;
-			ChannelConfig activeChannelConfig;
-			int rsslReactorConnListSize;
-			String channelNames = "";
-			int supportedConnectionTypeChannelCount = 0;
-			
-			// Handle the channel set of SessionChannel
-			for (int j = 0; j < sessionChannelConfig.configChannelSet.size(); j++)
-			{
-				activeChannelConfig = sessionChannelConfig.configChannelSet.get(j);
-				int channelCfgSetLastIndex = sessionChannelConfig.configChannelSet.size() - 1;
-				
-				if (activeChannelConfig.rsslConnectionType == com.refinitiv.eta.transport.ConnectionTypes.SOCKET  ||
-						activeChannelConfig.rsslConnectionType == com.refinitiv.eta.transport.ConnectionTypes.HTTP ||
-						activeChannelConfig.rsslConnectionType == com.refinitiv.eta.transport.ConnectionTypes.ENCRYPTED ||
-						activeChannelConfig.rsslConnectionType == com.refinitiv.eta.transport.ConnectionTypes.WEBSOCKET)
-				{	
-					reactorConnectInfo = channelConfigToReactorConnectInfo(activeChannelConfig, sessionChannelConfig.configChannelSet, sessionChannelInfo, null);
-					supportedConnectionTypeChannelCount++;
-					channelNames += (activeChannelConfig.name + " ");
-					rsslReactorConnListSize = sessionChannelConfig.connectOptions().connectionList().size();
-                    if (j >= rsslReactorConnListSize) {
-                        sessionChannelConfig.connectOptions().connectionList().add(reactorConnectInfo);
-                    }
-                    reactorConnectInfo.connectOptions().copy(sessionChannelConfig.connectOptions().connectionList().get(j).connectOptions());
-                    sessionChannelConfig.connectOptions().connectionList().get(j).location(reactorConnectInfo.location());
-                    sessionChannelConfig.connectOptions().connectionList().get(j).enableSessionManagement(reactorConnectInfo.enableSessionManagement());
-                    sessionChannelConfig.connectOptions().connectionList().get(j).initTimeout(activeChannelConfig.initializationTimeout);
-                    sessionChannelConfig.connectOptions().connectionList().get(j).serviceDiscoveryRetryCount(activeChannelConfig.serviceDiscoveryRetryCount);
-
-                    if (_baseImpl.loggerClient().isTraceEnabled())
-					{
-						channelParams = channelParametersToString( _baseImpl.activeConfig(), activeChannelConfig );
-						temp.append( OmmLoggerClient.CR ).append( i + 1 ).append( "] " ).append( channelParams );
-						if ( j == ( channelCfgSetLastIndex ) )				
-							_baseImpl.loggerClient().trace(_baseImpl.formatLogMessage(CLIENT_NAME, temp.toString(), Severity.TRACE));
-					}	
-				}
-				else
-				{
-					errorStrUnsupportedConnectionType.append( ConnectionTypes.toString(activeChannelConfig.rsslConnectionType)).append( " for " )
-					.append( activeChannelConfig.name );
-					if ( i < sessionChannelConfig.configChannelSet.size() - 1 )
-						errorStrUnsupportedConnectionType.append( ", " );
-				}
-			}
-			
-			// Handling the WSB channel set of SessionChannel
-			WarmStandbyChannelConfig warmStandbyChannelConfig;
-			ReactorConnectInfo wsbStartingActiveServerReactorConnectInfo = null;
-			
-			if (!sessionChannelConfig.configWarmStandbySet.isEmpty())
-			{		
-				for (int k = 0; k < sessionChannelConfig.configWarmStandbySet.size(); ++k)
-				{
-					sessionChannelConfig.connectOptions().reactorWarmStandbyGroupList().add(ReactorFactory.createReactorWarmStandbyGroup());
-				}
-			}
-
-			// Handle active c going to Warm Standby Groups
-			for (int k = 0; k < sessionChannelConfig.configWarmStandbySet.size(); ++k)
-			{				
-				warmStandbyChannelConfig = sessionChannelConfig.configWarmStandbySet.get(k);
-				
-				_warmStandbyChannelInfo = new ChannelInfo(warmStandbyChannelConfig.name, _rsslReactor, ReactorChannelType.WARM_STANDBY);
-				// Handle active config going to Starting Active Server of this Warm Standby Group
-				if (warmStandbyChannelConfig.startingActiveServer != null)
-				{
-					if (warmStandbyChannelConfig.startingActiveServer.channelConfig.rsslConnectionType == com.refinitiv.eta.transport.ConnectionTypes.SOCKET  ||
-						warmStandbyChannelConfig.startingActiveServer.channelConfig.rsslConnectionType == com.refinitiv.eta.transport.ConnectionTypes.HTTP ||
-						warmStandbyChannelConfig.startingActiveServer.channelConfig.rsslConnectionType == com.refinitiv.eta.transport.ConnectionTypes.ENCRYPTED ||
-						warmStandbyChannelConfig.startingActiveServer.channelConfig.rsslConnectionType == com.refinitiv.eta.transport.ConnectionTypes.WEBSOCKET)
-					{
-						wsbStartingActiveServerReactorConnectInfo = channelConfigToReactorConnectInfo(warmStandbyChannelConfig.startingActiveServer.channelConfig, null, sessionChannelInfo, _warmStandbyChannelInfo);
-						supportedConnectionTypeChannelCount++;
-						channelNames += (warmStandbyChannelConfig.startingActiveServer.channelConfig.name + " ");	
-					}
-					else
-					{
-						errorStrUnsupportedConnectionType.append( ConnectionTypes.toString(warmStandbyChannelConfig.startingActiveServer.channelConfig.rsslConnectionType)).append( " for " )
-						.append( warmStandbyChannelConfig.startingActiveServer.channelConfig.name ).append( ", " );
-					}
-				
-					if (!warmStandbyChannelConfig.startingActiveServer.perServiceNameSet.isEmpty())
-					{
-						sessionChannelConfig.connectOptions().reactorWarmStandbyGroupList().get(k).startingActiveServer().perServiceBasedOptions().serviceNameList(new ArrayList<Buffer>());
-						
-						for (int index = 0; index < warmStandbyChannelConfig.startingActiveServer.perServiceNameSet.size(); index++)
-						{
-							Buffer serviceName = CodecFactory.createBuffer();
-							serviceName.data(warmStandbyChannelConfig.startingActiveServer.perServiceNameSet.get(index));
-							sessionChannelConfig.connectOptions().reactorWarmStandbyGroupList().get(k).startingActiveServer().perServiceBasedOptions().serviceNameList().add(serviceName);
-						}
-					}
-
-					// Copy Reactor Connect Info into Warm Standby Channel Group's specific Reactor Connect Info
-					sessionChannelConfig.connectOptions().reactorWarmStandbyGroupList().get(k).startingActiveServer().reactorConnectInfo(wsbStartingActiveServerReactorConnectInfo);
-				}
-				
-				// Handle active config going to StandbyServerSet of this Warm Standby Group
-				if (!warmStandbyChannelConfig.standbyServerSet.isEmpty())
-				{
-					for (int j = 0; j < warmStandbyChannelConfig.standbyServerSet.size(); ++j)
-					{
-						sessionChannelConfig.connectOptions().reactorWarmStandbyGroupList().get(k).standbyServerList().add(ReactorFactory.createReactorWarmStandbyServerInfo());
-					}
-				}
-				
-				ReactorWarmStandbyServerInfo warmStandbyServerInfo;
-				ReactorConnectInfo wsbStandbyChannelReactorConnectInfo = null;
-				
-				// Handle active config going to each Standby Server of this Warm Standby Group
-				for (int j = 0; j < sessionChannelConfig.connectOptions().reactorWarmStandbyGroupList().get(k).standbyServerList().size(); ++j)
-				{
-					warmStandbyServerInfo = sessionChannelConfig.connectOptions().reactorWarmStandbyGroupList().get(k).standbyServerList().get(j);
-					warmStandbyServerInfo.clear();
-
-					if (warmStandbyChannelConfig.standbyServerSet.get(j).channelConfig.rsslConnectionType == com.refinitiv.eta.transport.ConnectionTypes.SOCKET  ||
-							warmStandbyChannelConfig.standbyServerSet.get(j).channelConfig.rsslConnectionType == com.refinitiv.eta.transport.ConnectionTypes.HTTP ||
-							warmStandbyChannelConfig.standbyServerSet.get(j).channelConfig.rsslConnectionType == com.refinitiv.eta.transport.ConnectionTypes.ENCRYPTED ||
-							warmStandbyChannelConfig.standbyServerSet.get(j).channelConfig.rsslConnectionType == com.refinitiv.eta.transport.ConnectionTypes.WEBSOCKET)
-						{
-							wsbStandbyChannelReactorConnectInfo = channelConfigToReactorConnectInfo(warmStandbyChannelConfig.standbyServerSet.get(j).channelConfig, null, sessionChannelInfo, _warmStandbyChannelInfo);
-							supportedConnectionTypeChannelCount++;
-							channelNames += (warmStandbyChannelConfig.standbyServerSet.get(j).channelConfig.name + " ");
-						}
-						else
-						{
-							errorStrUnsupportedConnectionType.append( ConnectionTypes.toString(warmStandbyChannelConfig.standbyServerSet.get(j).channelConfig.rsslConnectionType)).append( " for " )
-							.append( warmStandbyChannelConfig.standbyServerSet.get(j).channelConfig.name );
-							if ( j < warmStandbyChannelConfig.standbyServerSet.size() - 1 )
-								errorStrUnsupportedConnectionType.append( ", " );
-						}
-					
-					if (!warmStandbyChannelConfig.standbyServerSet.get(j).perServiceNameSet.isEmpty())
-					{
-						warmStandbyServerInfo.perServiceBasedOptions().serviceNameList(new ArrayList<Buffer>());
-						
-						for (int index = 0; index < warmStandbyChannelConfig.standbyServerSet.get(j).perServiceNameSet.size(); index++)
-						{
-							Buffer serviceName = CodecFactory.createBuffer();
-							serviceName.data(warmStandbyChannelConfig.standbyServerSet.get(j).perServiceNameSet.get(index));
-							warmStandbyServerInfo.perServiceBasedOptions().serviceNameList().add(serviceName);
-						}
-					}
-					
-					// Copy Reactor Connect Info into Warm Standby Channel Group's specific Reactor Connect Info
-					sessionChannelConfig.connectOptions().reactorWarmStandbyGroupList().get(k).standbyServerList().get(j).reactorConnectInfo(wsbStandbyChannelReactorConnectInfo);
-				}
-				
-				sessionChannelConfig.connectOptions().reactorWarmStandbyGroupList().get(k).warmStandbyMode(warmStandbyChannelConfig.warmStandbyMode);
-			}
-			
-			if(supportedConnectionTypeChannelCount > 0)
-			{
-				ReactorErrorInfo rsslErrorInfo = _baseImpl.rsslErrorInfo();
-				
-				_baseImpl.ommImplState(OmmImplState.RSSLCHANNEL_DOWN);
-				
-				if (ReactorReturnCodes.SUCCESS > _rsslReactor.connect(sessionChannelConfig.connectOptions(), _rsslReactorRole, rsslErrorInfo))
-				{
-					com.refinitiv.eta.transport.Error error = rsslErrorInfo.error();
-					StringBuilder tempErr = _baseImpl.strBuilder();
-					tempErr.append("Failed to add RsslChannel(s) to RsslReactor. Channel name(s) ")
-					    .append( channelNames ).append(OmmLoggerClient.CR)
-						.append("Instance Name ").append(_baseImpl.instanceName()).append(OmmLoggerClient.CR)
-						.append("RsslReactor ").append("@").append(Integer.toHexString(_rsslReactor.hashCode())).append(OmmLoggerClient.CR)
-						.append("RsslChannel ").append(error.channel()).append(OmmLoggerClient.CR)
-						.append("Error Id ").append(error.errorId()).append(OmmLoggerClient.CR)
-						.append("Internal sysError ").append(error.sysError()).append(OmmLoggerClient.CR)
-						.append("Error Location ").append(rsslErrorInfo.location()).append(OmmLoggerClient.CR)
-						.append("Error Text ").append(error.text());
-
-					if (_baseImpl.loggerClient().isErrorEnabled())
-						_baseImpl.loggerClient().error(_baseImpl.formatLogMessage(CLIENT_NAME, tempErr.toString(), Severity.ERROR));
-					
-					for(int k = 0; k <  sessionChannelConfig.connectOptions().connectionList().size(); k++ )
-					{
-						ChannelInfo checkChannelInfo = (ChannelInfo) sessionChannelConfig.connectOptions().connectionList().get(k).connectOptions().userSpecObject();
-						if( checkChannelInfo != null)
-						{
-							removeChannel( checkChannelInfo );
-						}
-					}
-					
-					throw _baseImpl.ommIUExcept().message(tempErr.toString(), rsslErrorInfo.code());
-			    }
-
-				if (_baseImpl.loggerClient().isTraceEnabled())
-				{
-					StringBuilder tempTrace = _baseImpl.strBuilder();
-					tempTrace.append("Successfully created a Reactor and Channel(s)")
-		            	.append(OmmLoggerClient.CR)
-					    .append(" Channel name(s) ").append( channelNames ).append(OmmLoggerClient.CR)
-						.append("Instance Name ").append(_baseImpl.instanceName());
-					_baseImpl.loggerClient().trace(_baseImpl.formatLogMessage(CLIENT_NAME, tempTrace.toString(), Severity.TRACE));
-				}	
-			}
-			else
-			{
-				if(sessionChannelConfig.configChannelSet.isEmpty() && sessionChannelConfig.configWarmStandbySet.isEmpty())
-				{
-					errorStrUnsupportedConnectionType.setLength(0);
-					errorStrUnsupportedConnectionType.append("There is no valid channel for session name: ").append(sessionChannelConfig.name);
-				}
-				
-				if (_baseImpl.loggerClient().isErrorEnabled())
-		        	_baseImpl.loggerClient().error(_baseImpl.formatLogMessage(ChannelCallbackClient.CLIENT_NAME, errorStrUnsupportedConnectionType.toString(), Severity.ERROR));
-
-				throw _baseImpl.ommIUExcept().message( errorStrUnsupportedConnectionType.toString(), OmmInvalidUsageException.ErrorCode.UNSUPPORTED_CHANNEL_TYPE );
-			}
-		}
-	}
-	
-	private void initializeReactor()
-	{
-		ActiveConfig activeConfig = _baseImpl.activeConfig();
-		List<ChannelConfig>	activeConfigChannelSet = activeConfig.channelConfigSet;
-		StringBuilder channelNames = new StringBuilder();
-		int supportedConnectionTypeChannelCount = 0;
-		
-		StringBuilder temp = new StringBuilder();
-		if( activeConfigChannelSet.size() > 1 )
-			temp.append("Attempt to connect using the following list");
-		else
-			temp.append("Attempt to connect using ");
-		
-		int channelCfgSetLastIndex = activeConfigChannelSet.size() - 1;
-
-		StringBuilder errorStrUnsupportedConnectionType = new StringBuilder();
-		errorStrUnsupportedConnectionType.append( "Unsupported connection type. Passed in type is ");
-
-		
-		List<WarmStandbyChannelConfig> warmStandbyChannelSet = _baseImpl.activeConfig().configWarmStandbySet;
-		
-		if (!warmStandbyChannelSet.isEmpty())
-		{		
-			for (int i = 0; i < warmStandbyChannelSet.size(); ++i)
-			{
-				_rsslReactorConnOptions.reactorWarmStandbyGroupList().add(ReactorFactory.createReactorWarmStandbyGroup());
-			}
-		}
-		_rsslReactorConnOptions.reconnectAttemptLimit(activeConfig.reconnectAttemptLimit);
-		_rsslReactorConnOptions.reconnectMinDelay(activeConfig.reconnectMinDelay);
-		_rsslReactorConnOptions.reconnectMaxDelay(activeConfig.reconnectMaxDelay);
-
-		// Preferred Host fallback attributes
-		_rsslReactorConnOptions.reactorPreferredHostOptions().isPreferredHostEnabled(activeConfig.enablePreferredHostOptions);
-		_rsslReactorConnOptions.reactorPreferredHostOptions().detectionTimeSchedule(activeConfig.detectionTimeSchedule);
-		_rsslReactorConnOptions.reactorPreferredHostOptions().detectionTimeInterval(activeConfig.detectionTimeInterval);
-		_rsslReactorConnOptions.reactorPreferredHostOptions().connectionListIndex(activeConfig.connectionListIndex);
-		_rsslReactorConnOptions.reactorPreferredHostOptions().warmStandbyGroupListIndex(activeConfig.warmStandbyGroupListIndex);
-		_rsslReactorConnOptions.reactorPreferredHostOptions().fallBackWithInWSBGroup(activeConfig.fallBackWithInWSBGroup);
-
-		ReactorConnectInfo reactorConnectInfo;
-		ChannelConfig activeChannelConfig;
-
-		// Handle activeConfig information going to channelList
-		for (int i = 0; i < activeConfigChannelSet.size(); i++)
-		{
-			activeChannelConfig = activeConfigChannelSet.get(i);
-			
-			if (activeChannelConfig.rsslConnectionType == com.refinitiv.eta.transport.ConnectionTypes.SOCKET  ||
-					activeChannelConfig.rsslConnectionType == com.refinitiv.eta.transport.ConnectionTypes.HTTP ||
-					activeChannelConfig.rsslConnectionType == com.refinitiv.eta.transport.ConnectionTypes.ENCRYPTED ||
-					activeChannelConfig.rsslConnectionType == com.refinitiv.eta.transport.ConnectionTypes.WEBSOCKET)
-			{
-				reactorConnectInfo = channelConfigToReactorConnectInfo(activeChannelConfig, activeConfigChannelSet, null, null);
-				supportedConnectionTypeChannelCount++;
-				channelNames.append(activeChannelConfig.name);
-				int rsslReactorConnListSize = _rsslReactorConnOptions.connectionList().size();
-                if (i >= rsslReactorConnListSize) {
-                    _rsslReactorConnOptions.connectionList().add(reactorConnectInfo);
-                }
-                reactorConnectInfo.connectOptions().copy(_rsslReactorConnOptions.connectionList().get(i).connectOptions());
-                _rsslReactorConnOptions.connectionList().get(i).location(reactorConnectInfo.location());
-                _rsslReactorConnOptions.connectionList().get(i).enableSessionManagement(reactorConnectInfo.enableSessionManagement());
-                _rsslReactorConnOptions.connectionList().get(i).initTimeout(activeChannelConfig.initializationTimeout);
-                _rsslReactorConnOptions.connectionList().get(i).serviceDiscoveryRetryCount(activeChannelConfig.serviceDiscoveryRetryCount);
-
-                if (_baseImpl.loggerClient().isTraceEnabled())
-				{
-					String channelParams = channelParametersToString( _baseImpl.activeConfig(), activeConfigChannelSet.get( i ) );
-					temp.append( OmmLoggerClient.CR ).append( i + 1 ).append( "] " ).append( channelParams );
-					if ( i == ( channelCfgSetLastIndex ) )				
-						_baseImpl.loggerClient().trace(_baseImpl.formatLogMessage(CLIENT_NAME, temp.toString(), Severity.TRACE));
-				}	
-			}
-			else
-			{
-				errorStrUnsupportedConnectionType.append( ConnectionTypes.toString(activeChannelConfig.rsslConnectionType)).append( " for " )
-				.append( activeConfigChannelSet.get(i).name );
-				if ( i < activeConfigChannelSet.size() - 1 )
-					errorStrUnsupportedConnectionType.append( ", " );
-			}
-		}
-
-		WarmStandbyChannelConfig warmStandbyChannelConfig;
-		ReactorConnectInfo wsbStartingActiveServerReactorConnectInfo = null;
-
-		// Handle active config going to Warm Standby Groups
-		for (int i = 0; i < _rsslReactorConnOptions.reactorWarmStandbyGroupList().size(); ++i)
-		{
-			_warmStandbyChannelInfo = new ChannelInfo("", _rsslReactor, ReactorChannelType.WARM_STANDBY);
-			_warmStandbyChannelInfo.setActiveConfig(activeConfig);
-			
-			warmStandbyChannelConfig = warmStandbyChannelSet.get(i);
-			
-			_warmStandbyChannelInfo = new ChannelInfo(warmStandbyChannelConfig.name, _rsslReactor, ReactorChannelType.WARM_STANDBY);
-			
-			// Handle active config going to Starting Active Server of this Warm Standby Group
-			if (warmStandbyChannelConfig.startingActiveServer != null)
-			{
-				if (warmStandbyChannelConfig.startingActiveServer.channelConfig.rsslConnectionType == com.refinitiv.eta.transport.ConnectionTypes.SOCKET  ||
-					warmStandbyChannelConfig.startingActiveServer.channelConfig.rsslConnectionType == com.refinitiv.eta.transport.ConnectionTypes.HTTP ||
-					warmStandbyChannelConfig.startingActiveServer.channelConfig.rsslConnectionType == com.refinitiv.eta.transport.ConnectionTypes.ENCRYPTED ||
-					warmStandbyChannelConfig.startingActiveServer.channelConfig.rsslConnectionType == com.refinitiv.eta.transport.ConnectionTypes.WEBSOCKET)
-				{
-					wsbStartingActiveServerReactorConnectInfo = channelConfigToReactorConnectInfo(warmStandbyChannelConfig.startingActiveServer.channelConfig, activeConfigChannelSet, null, _warmStandbyChannelInfo);
-					supportedConnectionTypeChannelCount++;
-					channelNames.append(warmStandbyChannelConfig.startingActiveServer.channelConfig.name);
-				}
-				else
-				{
-					errorStrUnsupportedConnectionType.append( ConnectionTypes.toString(warmStandbyChannelConfig.startingActiveServer.channelConfig.rsslConnectionType)).append( " for " )
-					.append( activeConfigChannelSet.get(i).name );
-					if ( i < activeConfigChannelSet.size() - 1 )
-						errorStrUnsupportedConnectionType.append( ", " );
-				}
-			
-				if (!warmStandbyChannelConfig.startingActiveServer.perServiceNameSet.isEmpty())
-				{
-					_rsslReactorConnOptions.reactorWarmStandbyGroupList().get(i).startingActiveServer().perServiceBasedOptions().serviceNameList(new ArrayList<Buffer>());
-					
-					for (int index = 0; index < warmStandbyChannelConfig.startingActiveServer.perServiceNameSet.size(); index++)
-					{
-						Buffer serviceName = CodecFactory.createBuffer();
-						serviceName.data(warmStandbyChannelConfig.startingActiveServer.perServiceNameSet.get(index));
-						_rsslReactorConnOptions.reactorWarmStandbyGroupList().get(i).startingActiveServer().perServiceBasedOptions().serviceNameList().add(serviceName);
-					}
-				}
-
-				// Copy Reactor Connect Info into Warm Standby Channel Group's specific Reactor Connect Info
-				_rsslReactorConnOptions.reactorWarmStandbyGroupList().get(i).startingActiveServer().reactorConnectInfo(wsbStartingActiveServerReactorConnectInfo);
-			}
-			
-			// Handle active config going to StandbyServerSet of this Warm Standby Group
-			if (!warmStandbyChannelConfig.standbyServerSet.isEmpty())
-			{
-				for (int j = 0; j < warmStandbyChannelConfig.standbyServerSet.size(); ++j)
-				{
-					_rsslReactorConnOptions.reactorWarmStandbyGroupList().get(i).standbyServerList().add(ReactorFactory.createReactorWarmStandbyServerInfo());
-				}
-			}
-			
-			ReactorWarmStandbyServerInfo warmStandbyServerInfo;
-			ReactorConnectInfo wsbStandbyChannelReactorConnectInfo = null;
-			
-			// Handle active config going to each Standby Server of this Warm Standby Group
-			for (int j = 0; j < _rsslReactorConnOptions.reactorWarmStandbyGroupList().get(i).standbyServerList().size(); ++j)
-			{
-				warmStandbyServerInfo = _rsslReactorConnOptions.reactorWarmStandbyGroupList().get(i).standbyServerList().get(j);
-				warmStandbyServerInfo.clear();
-
-				if (warmStandbyChannelConfig.standbyServerSet.get(j).channelConfig.rsslConnectionType == com.refinitiv.eta.transport.ConnectionTypes.SOCKET  ||
-						warmStandbyChannelConfig.standbyServerSet.get(j).channelConfig.rsslConnectionType == com.refinitiv.eta.transport.ConnectionTypes.HTTP ||
-						warmStandbyChannelConfig.standbyServerSet.get(j).channelConfig.rsslConnectionType == com.refinitiv.eta.transport.ConnectionTypes.ENCRYPTED ||
-						warmStandbyChannelConfig.standbyServerSet.get(j).channelConfig.rsslConnectionType == com.refinitiv.eta.transport.ConnectionTypes.WEBSOCKET)
-					{
-						wsbStandbyChannelReactorConnectInfo = channelConfigToReactorConnectInfo(warmStandbyChannelConfig.standbyServerSet.get(j).channelConfig, activeConfigChannelSet, null, _warmStandbyChannelInfo);
-						supportedConnectionTypeChannelCount++;
-						channelNames.append(warmStandbyChannelConfig.standbyServerSet.get(j).channelConfig.name);
-					}
-					else
-					{
-						errorStrUnsupportedConnectionType.append( ConnectionTypes.toString(warmStandbyChannelConfig.standbyServerSet.get(j).channelConfig.rsslConnectionType)).append( " for " )
-						.append( activeConfigChannelSet.get(i).name );
-						if ( i < activeConfigChannelSet.size() - 1 )
-							errorStrUnsupportedConnectionType.append( ", " );
-					}
-				
-				if (!warmStandbyChannelConfig.standbyServerSet.get(j).perServiceNameSet.isEmpty())
-				{
-					warmStandbyServerInfo.perServiceBasedOptions().serviceNameList(new ArrayList<Buffer>());
-					
-					for (int index = 0; index < warmStandbyChannelConfig.standbyServerSet.get(j).perServiceNameSet.size(); index++)
-					{
-						Buffer serviceName = CodecFactory.createBuffer();
-						serviceName.data(warmStandbyChannelConfig.standbyServerSet.get(j).perServiceNameSet.get(index));
-						warmStandbyServerInfo.perServiceBasedOptions().serviceNameList().add(serviceName);
-					}
-				}
-				
-				// Copy Reactor Connect Info into Warm Standby Channel Group's specific Reactor Connect Info
-				_rsslReactorConnOptions.reactorWarmStandbyGroupList().get(i).standbyServerList().get(j).reactorConnectInfo(wsbStandbyChannelReactorConnectInfo);
-			}
-			
-			_rsslReactorConnOptions.reactorWarmStandbyGroupList().get(i).warmStandbyMode(warmStandbyChannelConfig.warmStandbyMode);
-		}
-
-		// Check to make sure we have support connections and call connect
-		if( supportedConnectionTypeChannelCount > 0 )
-		{
-			ReactorErrorInfo rsslErrorInfo = _baseImpl.rsslErrorInfo();
-			if (ReactorReturnCodes.SUCCESS > _rsslReactor.connect(_rsslReactorConnOptions, _rsslReactorRole, rsslErrorInfo))
-			{
-				com.refinitiv.eta.transport.Error error = rsslErrorInfo.error();
-				StringBuilder tempErr = _baseImpl.strBuilder();
-				tempErr.append("Failed to add RsslChannel(s) to RsslReactor. Channel name(s) ")
-				    .append( channelNames ).append(OmmLoggerClient.CR)
-					.append("Instance Name ").append(_baseImpl.instanceName()).append(OmmLoggerClient.CR)
-					.append("RsslReactor ").append("@").append(Integer.toHexString(_rsslReactor.hashCode())).append(OmmLoggerClient.CR)
-					.append("RsslChannel ").append(error.channel()).append(OmmLoggerClient.CR)
-					.append("Error Id ").append(error.errorId()).append(OmmLoggerClient.CR)
-					.append("Internal sysError ").append(error.sysError()).append(OmmLoggerClient.CR)
-					.append("Error Location ").append(rsslErrorInfo.location()).append(OmmLoggerClient.CR)
-					.append("Error Text ").append(error.text());
-
-				if (_baseImpl.loggerClient().isErrorEnabled())
-					_baseImpl.loggerClient().error(_baseImpl.formatLogMessage(CLIENT_NAME, tempErr.toString(), Severity.ERROR));
-				
-				for(int i = 0; i <  _rsslReactorConnOptions.connectionList().size(); i++ )
-				{
-					ChannelInfo checkChannelInfo = (ChannelInfo) _rsslReactorConnOptions.connectionList().get(i).connectOptions().userSpecObject();
-					if( checkChannelInfo != null)
-					{
-						removeChannel( checkChannelInfo );
-					}
-				}
-				
-				throw _baseImpl.ommIUExcept().message(tempErr.toString(), rsslErrorInfo.code());
-			}
-
-			_baseImpl.ommImplState(OmmImplState.RSSLCHANNEL_DOWN);
-
-			if (_baseImpl.loggerClient().isTraceEnabled())
-			{
-				StringBuilder tempTrace = _baseImpl.strBuilder();
-				tempTrace.append("Successfully created a Reactor and Channel(s)")
-	            	.append(OmmLoggerClient.CR)
-				    .append(" Channel name(s) ").append( channelNames ).append(OmmLoggerClient.CR)
-					.append("Instance Name ").append(_baseImpl.instanceName());
-				_baseImpl.loggerClient().trace(_baseImpl.formatLogMessage(CLIENT_NAME, tempTrace.toString(), Severity.TRACE));
-			}	
-		}
-		else
-		{
-			 if (_baseImpl.loggerClient().isErrorEnabled())
-			        	_baseImpl.loggerClient().error(_baseImpl.formatLogMessage(ChannelCallbackClient.CLIENT_NAME, errorStrUnsupportedConnectionType.toString(), Severity.ERROR));
-
-			 throw _baseImpl.ommIUExcept().message( errorStrUnsupportedConnectionType.toString(), OmmInvalidUsageException.ErrorCode.UNSUPPORTED_CHANNEL_TYPE );
-		}
-			
-	}
-
-	void initializeConsumerRole(LoginRequest loginReq, DirectoryRequest dirReq, EmaConfigImpl configImpl, ReactorOAuthCredentialEventCallback credentialCallback)
-	{
-        ConsumerRole consumerRole = ReactorFactory.createConsumerRole();
-		
-        loginReq.applyHasRole();
-		loginReq.role(Login.RoleTypes.CONS);
-		consumerRole.rdmLoginRequest(loginReq);
-		consumerRole.rdmDirectoryRequest(dirReq);
-		consumerRole.dictionaryDownloadMode(DictionaryDownloadModes.NONE);
-		consumerRole.loginMsgCallback(_baseImpl.loginCallbackClient());
-		consumerRole.dictionaryMsgCallback(_baseImpl.dictionaryCallbackClient());
-		consumerRole.directoryMsgCallback(_baseImpl.directoryCallbackClient());
-		consumerRole.channelEventCallback(_baseImpl.channelCallbackClient());
-		consumerRole.defaultMsgCallback(_baseImpl.itemCallbackClient());
-		
-		ReactorOAuthCredential oAuthCredential = ReactorFactory.createReactorOAuthCredential();
-		
-		oAuthCredential.takeExclusiveSignOnControl(configImpl.takeExclusiveSignOnControl());
-		
-		if(credentialCallback != null)
-		{
-			oAuthCredential.reactorOAuthCredentialEventCallback(credentialCallback);
-		}
-		
-		/* The Client ID is required parameter to enable the session management */
-		if(configImpl.clientId().length() != 0 )
-		{				
-			oAuthCredential.clientId(configImpl.clientId());
-		}
-		
-		if(configImpl.clientSecret().length() != 0 )
-		{				
-			oAuthCredential.clientSecret(configImpl.clientSecret());
-		}
-		
-		if(configImpl.tokenScope().length() != 0 )
-		{				
-			oAuthCredential.tokenScope(configImpl.tokenScope());
-		}
-		
-		if(configImpl.clientJwk().length() != 0 )
-		{				
-			oAuthCredential.clientJwk(configImpl.clientJwk());
-		}
-		
-		if(configImpl.audience().length() != 0 )
-		{				
-			oAuthCredential.audience(configImpl.audience());
-		}
-		
-		
-		oAuthCredential.reactorOAuthCredentialEventCallback(credentialCallback);
-		
-		consumerRole.reactorOAuthCredential(oAuthCredential);
-		
-		ConsumerWatchlistOptions watchlistOptions = consumerRole.watchlistOptions();
-		watchlistOptions.channelOpenCallback(this);
-		watchlistOptions.enableWatchlist(true);
-		watchlistOptions.itemCountHint(_baseImpl.activeConfig().itemCountHint);
-		watchlistOptions.obeyOpenWindow(_baseImpl.activeConfig().obeyOpenWindow > 0);
-		watchlistOptions.postAckTimeout(_baseImpl.activeConfig().postAckTimeout);
-		watchlistOptions.requestTimeout(_baseImpl.activeConfig().requestTimeout);
-		watchlistOptions.maxOutstandingPosts(_baseImpl.activeConfig().maxOutstandingPosts);
-		
-		_rsslReactorRole = consumerRole;
-		
-		
-		if(!_baseImpl.activeConfig().configSessionChannelSet.isEmpty())
-		{
-			if (_baseImpl.loggerClient().isTraceEnabled())
-			{
-				StringBuilder temp = _baseImpl.strBuilder();
-				temp.append("Initializing session channels: ");
-	        	
-	        	int count = _baseImpl.activeConfig().configSessionChannelSet.size();
-	        	for(SessionChannelConfig config : _baseImpl.activeConfig().configSessionChannelSet)
-	        	{
-	        		if(--count > 0)
-	        			temp.append(config.name).append(", ");
-					else
-						temp.append(config.name).append(OmmLoggerClient.CR);
-	        	}
-	      
-				_baseImpl.loggerClient().trace(_baseImpl.formatLogMessage(ChannelCallbackClient.CLIENT_NAME, temp.toString(), Severity.TRACE));
-			}
-			
-			initalizeSessionChannel();
-		}
-		else
-		{
-			initializeReactor();
-		}
-	}
-	
-	void initializeNiProviderRole(LoginRequest loginReq, DirectoryRefresh directoryRefresh)
-	{
-		NIProviderRole niProviderRole = ReactorFactory.createNIProviderRole();
-	
-		loginReq.applyHasRole();
-		loginReq.role(Login.RoleTypes.PROV);
-		niProviderRole.rdmLoginRequest(loginReq);
-		niProviderRole.loginMsgCallback(_baseImpl.loginCallbackClient());
-		niProviderRole.channelEventCallback(this);
-		niProviderRole.defaultMsgCallback(_baseImpl.itemCallbackClient());
-		niProviderRole.rdmDirectoryRefresh(directoryRefresh);
-		
-		_rsslReactorRole = niProviderRole;
-		
-		initializeReactor();
-	}
-
-	private void tunnelingConfiguration(com.refinitiv.eta.transport.ConnectOptions rsslOptions, HttpChannelConfig channelConfig)
-    {    	
-        if (channelConfig.httpProxy)
-        {
-            if (channelConfig.httpProxyHostName == null)
-            {
-            	if (_baseImpl.loggerClient().isErrorEnabled())
-		        	_baseImpl.loggerClient().error(_baseImpl.formatLogMessage(ChannelCallbackClient.CLIENT_NAME, "Proxy hostname not provided", Severity.ERROR));
-
-            	throw _baseImpl.ommIUExcept().message( "Proxy hostname not provided", OmmInvalidUsageException.ErrorCode.INVALID_ARGUMENT );
-            }           
-            if (channelConfig.httpProxyPort == null)
-            {
-            	if (_baseImpl.loggerClient().isErrorEnabled())
-		        	_baseImpl.loggerClient().error(_baseImpl.formatLogMessage(ChannelCallbackClient.CLIENT_NAME, "Proxy port number not provided", Severity.ERROR));
-
-            	throw _baseImpl.ommIUExcept().message( "Proxy port number not provided", OmmInvalidUsageException.ErrorCode.INVALID_ARGUMENT );
-            }                             	
-            
-            rsslOptions.tunnelingInfo().HTTPproxy(true);
-            rsslOptions.tunnelingInfo().HTTPproxyHostName(channelConfig.httpProxyHostName);
-            try
-            {
-            	rsslOptions.tunnelingInfo().HTTPproxyPort(Integer.parseInt(channelConfig.httpProxyPort));
-            }
-            catch(Exception e)
-            {
-            	if (_baseImpl.loggerClient().isErrorEnabled())
-		        	_baseImpl.loggerClient().error(_baseImpl.formatLogMessage(ChannelCallbackClient.CLIENT_NAME, "Proxy port number not provided", Severity.ERROR));
-
-            	throw _baseImpl.ommIUExcept().message( "Proxy port number not provided", OmmInvalidUsageException.ErrorCode.INVALID_ARGUMENT );
-            }
-            
-            // set credentials
-            if ( channelConfig.httpProxyUserName != null)
-            {
-            	 rsslOptions.credentialsInfo().HTTPproxyUsername(channelConfig.httpProxyUserName);
-            }         	
-            if ( channelConfig.httpproxyPasswd != null)
-            {
-            	 rsslOptions.credentialsInfo().HTTPproxyPasswd(channelConfig.httpproxyPasswd);
-            }     
-            if ( channelConfig.httpProxyDomain != null)
-            {
-            	rsslOptions.credentialsInfo().HTTPproxyDomain(channelConfig.httpProxyDomain);		        		        		
-            }
-          
-            if (channelConfig.httpProxyLocalHostName == null)
-            {
-            	 String localIPaddress = null;
-                 String localHostName;
-            	   try
-                   {
-                       localIPaddress = InetAddress.getLocalHost().getHostAddress();
-                       localHostName = InetAddress.getLocalHost().getHostName();
-                   }
-                   catch (UnknownHostException e)
-                   {
-                	   localHostName = localIPaddress;
-                   }
-            	 rsslOptions.credentialsInfo().HTTPproxyLocalHostname(localHostName);     		        		        		
-            }
-            else
-            {
-            	rsslOptions.credentialsInfo().HTTPproxyLocalHostname(channelConfig.httpProxyLocalHostName);
-            }
-        	    	
-            if (channelConfig.httpProxyKRB5ConfigFile != null)
-            {
-            	 rsslOptions.credentialsInfo().HTTPproxyKRB5configFile(channelConfig.httpProxyKRB5ConfigFile);      		        		        		
-            }                       
-        }
-        
-        if (channelConfig.rsslConnectionType == ConnectionTypes.ENCRYPTED)
-        {
-			readEncryptedChannelConfig(rsslOptions, channelConfig.encryptionConfig);
-		}
-        else
-        	rsslOptions.tunnelingInfo().tunnelingType("http"); 
-        
-        if (_baseImpl.loggerClient().isTraceEnabled())
-		{
-			StringBuilder tempTrace = _baseImpl.strBuilder();
-			tempTrace.append("Successfully set a tunneling ")
-            	.append(OmmLoggerClient.CR)
-			    .append(" Channel name ").append( channelConfig.name ).append(OmmLoggerClient.CR)
-				.append("Instance Name ").append(_baseImpl.instanceName()).append(OmmLoggerClient.CR)
-				.append("with the following tunneling configurations:")
-				.append( OmmLoggerClient.CR );
-			if (rsslOptions.tunnelingInfo().tunnelingType().equals("encrypted"))
-			{
-				tempTrace.append(rsslOptions.tunnelingInfo().toString()).append( OmmLoggerClient.CR );
-			}
-			else if (rsslOptions.tunnelingInfo().tunnelingType().equals("None"))
-			{
-				tempTrace.append(rsslOptions.encryptionOptions().toString());
-				
-				if (rsslOptions.tunnelingInfo().HTTPproxy())
-				{
-					tempTrace.append("\tHTTP Proxy").append( OmmLoggerClient.CR );
-					tempTrace.append("\t\tHTTPproxy: ").append("true").append( OmmLoggerClient.CR );
-					tempTrace.append("\t\tHTTPproxyHostName: " ).append(rsslOptions.tunnelingInfo().HTTPproxyHostName()).append( OmmLoggerClient.CR );
-					tempTrace.append("\t\tHTTPproxyPort: " ).append(rsslOptions.tunnelingInfo().HTTPproxyPort()).append( OmmLoggerClient.CR );
-				}
-			}
-			else
-			{
-				tempTrace.append(rsslOptions.tunnelingInfo().toString()).append( OmmLoggerClient.CR );
-			}
-			
-				tempTrace.append(rsslOptions.credentialsInfo().toString()).append( OmmLoggerClient.CR );
-			_baseImpl.loggerClient().trace(_baseImpl.formatLogMessage(CLIENT_NAME, tempTrace.toString(), Severity.TRACE));
-		}	
-	}
-	
-	private void socketProxyConfiguration(com.refinitiv.eta.transport.ConnectOptions rsslOptions, SocketChannelConfig channelConfig)
-    {    	
-        if (channelConfig.httpProxy)
-        {
-            if (channelConfig.httpProxyHostName == null)
-            {
-            	if (_baseImpl.loggerClient().isErrorEnabled())
-		        	_baseImpl.loggerClient().error(_baseImpl.formatLogMessage(ChannelCallbackClient.CLIENT_NAME, "Proxy hostname not provided", Severity.ERROR));
-
-            	throw _baseImpl.ommIUExcept().message( "Proxy hostname not provided", OmmInvalidUsageException.ErrorCode.INVALID_ARGUMENT );
-            }           
-            if (channelConfig.httpProxyPort == null)
-            {
-            	if (_baseImpl.loggerClient().isErrorEnabled())
-		        	_baseImpl.loggerClient().error(_baseImpl.formatLogMessage(ChannelCallbackClient.CLIENT_NAME, "Proxy port number not provided", Severity.ERROR));
-
-            	throw _baseImpl.ommIUExcept().message( "Proxy port number not provided", OmmInvalidUsageException.ErrorCode.INVALID_ARGUMENT );
-            }                             	
-            
-            rsslOptions.tunnelingInfo().HTTPproxy(true);
-            rsslOptions.tunnelingInfo().HTTPproxyHostName(channelConfig.httpProxyHostName);
-            try
-            {
-            	rsslOptions.tunnelingInfo().HTTPproxyPort(Integer.parseInt(channelConfig.httpProxyPort));
-            }
-            catch(Exception e)
-            {
-            	if (_baseImpl.loggerClient().isErrorEnabled())
-		        	_baseImpl.loggerClient().error(_baseImpl.formatLogMessage(ChannelCallbackClient.CLIENT_NAME, "Proxy port number not provided", Severity.ERROR));
-
-            	throw _baseImpl.ommIUExcept().message( "Proxy port number not provided", OmmInvalidUsageException.ErrorCode.INVALID_ARGUMENT );
-            }
-            
-            // set credentials
-            if ( channelConfig.httpProxyUserName != null)
-            {
-            	 rsslOptions.credentialsInfo().HTTPproxyUsername(channelConfig.httpProxyUserName);
-            }         	
-            if ( channelConfig.httpproxyPasswd != null)
-            {
-            	 rsslOptions.credentialsInfo().HTTPproxyPasswd(channelConfig.httpproxyPasswd);
-            }     
-            if ( channelConfig.httpProxyDomain != null)
-            {
-            	rsslOptions.credentialsInfo().HTTPproxyDomain(channelConfig.httpProxyDomain);		        		        		
-            }   
-          
-            if (channelConfig.httpProxyLocalHostName == null)
-            {
-            	 String localIPaddress = null;
-                 String localHostName;
-            	   try
-                   {
-                       localIPaddress = InetAddress.getLocalHost().getHostAddress();
-                       localHostName = InetAddress.getLocalHost().getHostName();
-                   }
-                   catch (UnknownHostException e)
-                   {
-                	   localHostName = localIPaddress;
-                   }
-            	 rsslOptions.credentialsInfo().HTTPproxyLocalHostname(localHostName);     		        		        		
-            }
-            else
-            {
-            	rsslOptions.credentialsInfo().HTTPproxyLocalHostname(channelConfig.httpProxyLocalHostName);
-            }
-        	    	
-            if (channelConfig.httpProxyKRB5ConfigFile != null)
-            {
-            	 rsslOptions.credentialsInfo().HTTPproxyKRB5configFile(channelConfig.httpProxyKRB5ConfigFile);      		        		        		
-            }                       
-        }
-        
-        if (channelConfig.rsslConnectionType == ConnectionTypes.ENCRYPTED)
-        {
-        	if(channelConfig.encryptedProtocolType == ConnectionTypes.HTTP)
-        	{
-        		rsslOptions.tunnelingInfo().tunnelingType("HTTP");
-	        	rsslOptions.tunnelingInfo().KeystoreFile(channelConfig.encryptionConfig.KeyStoreFile);
-	    		rsslOptions.tunnelingInfo().KeystorePasswd(channelConfig.encryptionConfig.KeyStorePasswd);
-	    		if (channelConfig.encryptionConfig.KeyStoreType != null)
-	    			 rsslOptions.tunnelingInfo().KeystoreType(channelConfig.encryptionConfig.KeyStoreType);
-	    		if (channelConfig.encryptionConfig.SecurityProtocol != null)
-	    			 rsslOptions.tunnelingInfo().SecurityProtocol(channelConfig.encryptionConfig.SecurityProtocol);
-	    		if (channelConfig.encryptionConfig.SecurityProtocolVersions != null)
-	    			 rsslOptions.tunnelingInfo().SecurityProtocolVersions(channelConfig.encryptionConfig.SecurityProtocolVersions);
-	    		if (channelConfig.encryptionConfig.SecurityProvider != null)
-	    			 rsslOptions.tunnelingInfo().SecurityProvider(channelConfig.encryptionConfig.SecurityProvider);
-	    		if (channelConfig.encryptionConfig.TrustManagerAlgorithm != null)
-	    			 rsslOptions.tunnelingInfo().TrustManagerAlgorithm(channelConfig.encryptionConfig.TrustManagerAlgorithm);
-	    		if (channelConfig.encryptionConfig.KeyManagerAlgorithm != null)
-	    			 rsslOptions.tunnelingInfo().KeyManagerAlgorithm(channelConfig.encryptionConfig.KeyManagerAlgorithm);
-        	}
-        	else
-        	{
-        		rsslOptions.tunnelingInfo().tunnelingType("None");
-        		rsslOptions.encryptionOptions().connectionType(ConnectionTypes.SOCKET);
-        		rsslOptions.encryptionOptions().KeystoreFile(channelConfig.encryptionConfig.KeyStoreFile);
-	    		rsslOptions.encryptionOptions().KeystorePasswd(channelConfig.encryptionConfig.KeyStorePasswd);
-	    		if (channelConfig.encryptionConfig.KeyStoreType != null)
-	    			 rsslOptions.encryptionOptions().KeystoreType(channelConfig.encryptionConfig.KeyStoreType);
-	    		if (channelConfig.encryptionConfig.SecurityProtocol != null)
-	    			 rsslOptions.encryptionOptions().SecurityProtocol(channelConfig.encryptionConfig.SecurityProtocol);
-	    		if (channelConfig.encryptionConfig.SecurityProtocolVersions != null)
-	    			rsslOptions.encryptionOptions().SecurityProtocolVersions(channelConfig.encryptionConfig.SecurityProtocolVersions);
-	    		if (channelConfig.encryptionConfig.SecurityProvider != null)
-	    			 rsslOptions.encryptionOptions().SecurityProvider(channelConfig.encryptionConfig.SecurityProvider);
-	    		if (channelConfig.encryptionConfig.TrustManagerAlgorithm != null)
-	    			 rsslOptions.encryptionOptions().TrustManagerAlgorithm(channelConfig.encryptionConfig.TrustManagerAlgorithm);
-	    		if (channelConfig.encryptionConfig.KeyManagerAlgorithm != null)
-	    			 rsslOptions.encryptionOptions().KeyManagerAlgorithm(channelConfig.encryptionConfig.KeyManagerAlgorithm);
-        	}
-		}
-        
-        if (_baseImpl.loggerClient().isTraceEnabled())
-		{
-			StringBuilder tempTrace = _baseImpl.strBuilder();
-			tempTrace.append("Successfully set a tunneling ")
-            	.append(OmmLoggerClient.CR)
-			    .append(" Channel name ").append( channelConfig.name ).append(OmmLoggerClient.CR)
-				.append("Instance Name ").append(_baseImpl.instanceName()).append(OmmLoggerClient.CR)
-				.append("with the following tunneling configurations:")
-				.append( OmmLoggerClient.CR ).append(rsslOptions.tunnelingInfo().toString()).append( OmmLoggerClient.CR )
-				.append(rsslOptions.credentialsInfo().toString()).append( OmmLoggerClient.CR );
-			_baseImpl.loggerClient().trace(_baseImpl.formatLogMessage(CLIENT_NAME, tempTrace.toString(), Severity.TRACE));
-		}	
-	}
-
-	private void readEncryptedChannelConfig(ConnectOptions rsslOptions, EncryptionConfig channelConfig)
-	{
-		if(rsslOptions.encryptionOptions().connectionType() == ConnectionTypes.HTTP)
-		{
-			rsslOptions.tunnelingInfo().tunnelingType("encrypted");
-			
-			rsslOptions.tunnelingInfo().KeystoreFile(channelConfig.KeyStoreFile);
-			rsslOptions.tunnelingInfo().KeystorePasswd(channelConfig.KeyStorePasswd);
-			if (channelConfig.KeyStoreType != null)
-				 rsslOptions.tunnelingInfo().KeystoreType(channelConfig.KeyStoreType);
-			if (channelConfig.SecurityProtocol != null)
-				 rsslOptions.tunnelingInfo().SecurityProtocol(channelConfig.SecurityProtocol);
-			if (channelConfig.SecurityProtocolVersions != null)
-				 rsslOptions.tunnelingInfo().SecurityProtocolVersions(channelConfig.SecurityProtocolVersions);
-			if (channelConfig.SecurityProvider != null)
-				 rsslOptions.tunnelingInfo().SecurityProvider(channelConfig.SecurityProvider);
-			if (channelConfig.TrustManagerAlgorithm != null)
-				 rsslOptions.tunnelingInfo().TrustManagerAlgorithm(channelConfig.TrustManagerAlgorithm);
-			if (channelConfig.KeyManagerAlgorithm != null)
-				 rsslOptions.tunnelingInfo().KeyManagerAlgorithm(channelConfig.KeyManagerAlgorithm);
-		}
-		else
-		{
-			rsslOptions.tunnelingInfo().tunnelingType("None");
-			rsslOptions.encryptionOptions().connectionType(rsslOptions.encryptionOptions().connectionType());
-			rsslOptions.encryptionOptions().KeystoreFile(channelConfig.KeyStoreFile);
-			rsslOptions.encryptionOptions().KeystorePasswd(channelConfig.KeyStorePasswd);
-			if (channelConfig.KeyStoreType != null)
-   			     rsslOptions.encryptionOptions().KeystoreType(channelConfig.KeyStoreType);
-			if (channelConfig.SecurityProtocol != null)
-  			     rsslOptions.encryptionOptions().SecurityProtocol(channelConfig.SecurityProtocol);
-			if (channelConfig.SecurityProtocolVersions != null)
-				rsslOptions.encryptionOptions().SecurityProtocolVersions(channelConfig.SecurityProtocolVersions);
-			if (channelConfig.SecurityProvider != null)
-  			     rsslOptions.encryptionOptions().SecurityProvider(channelConfig.SecurityProvider);
-			if (channelConfig.TrustManagerAlgorithm != null)
-  			     rsslOptions.encryptionOptions().TrustManagerAlgorithm(channelConfig.TrustManagerAlgorithm);
-			if (channelConfig.KeyManagerAlgorithm != null)
-  			     rsslOptions.encryptionOptions().KeyManagerAlgorithm(channelConfig.KeyManagerAlgorithm);
-		}
-	}
-
-	private void setRsslReactorChannel(ReactorChannel rsslReactorChannel, ReactorChannelInfo rsslReactorChannlInfo, ReactorErrorInfo rsslReactorErrorInfo)
-	{
-		for (int index = _channelList.size() -1; index >= 0; index--)
-		{
-			_channelList.get(index).rsslReactorChannel(rsslReactorChannel);
-			_channelList.get(index).rsslReactorChannel().info(rsslReactorChannlInfo, rsslReactorErrorInfo);
-		}
-	}
-	
-	private void setRsslReactorChannelOnChnlInfo(ReactorChannel rsslReactorChannel, ChannelInfo chnlInfo)
-	{
-		if (chnlInfo.getParentChannel() != null)
-			chnlInfo.getParentChannel().rsslReactorChannel(rsslReactorChannel);
-		chnlInfo.rsslReactorChannel(rsslReactorChannel);
-	}
-	
-	private ChannelInfo channelInfo(String name, Reactor rsslReactor)
-	{
-		if (_channelPool.isEmpty())
-			return new ChannelInfo(name, rsslReactor, ReactorChannelType.NORMAL);
-		else 
-			return (_channelPool.get(0).reset(name, rsslReactor, ReactorChannelType.NORMAL));
-	}
-	
-	void removeChannel(ChannelInfo chanInfo)
-	{
-		if (chanInfo != null)
-		{
-			_baseImpl.loginCallbackClient().removeChannelInfo(chanInfo.rsslReactorChannel());
-			_channelList.remove( chanInfo );
-			chanInfo.clear();
-			_channelPool.add( chanInfo );
-		}
-	}
-
-	void closeChannels()
-	{
-		if(_baseImpl.consumerSession() == null)
-		{
-			for (int index = _channelList.size() -1; index >= 0; index--)
-				_baseImpl.closeRsslChannel(_channelList.get(index).rsslReactorChannel());
-		}
-		else
-		{
-			_baseImpl.closeConsumerSession();
-		}
-	}
-
-	List<ChannelInfo>  channelList()
-	{
-		return _channelList;
-	}
-
-	public void removeSessionChannel(SessionChannelInfo<T> sessionChannelInfo)
-	{
-		if(sessionChannelInfo != null)
-		{
-			_baseImpl.loginCallbackClient().removeSessionChannelInfo(sessionChannelInfo);
-			
-		}
-		
-	}
-}
+/*|-----------------------------------------------------------------------------
+ *|            This source code is provided under the Apache 2.0 license
+ *|  and is provided AS IS with no warranty or guarantee of fit for purpose.
+ *|                See the project's LICENSE.md for details.
+ *|           Copyright (C) 2020-2024 LSEG. All rights reserved.
+ *|-----------------------------------------------------------------------------
+ */
+
+package com.refinitiv.ema.access;
+
+
+import java.net.InetAddress;
+import java.net.UnknownHostException;
+import java.nio.channels.ClosedChannelException;
+import java.nio.channels.SelectionKey;
+import java.util.ArrayList;
+import java.util.Arrays;
+import java.util.List;
+import java.util.Objects;
+
+import com.refinitiv.ema.access.OmmBaseImpl.OmmImplState;
+import com.refinitiv.ema.access.OmmLoggerClient.Severity;
+import com.refinitiv.eta.codec.Buffer;
+import com.refinitiv.eta.codec.CodecFactory;
+import com.refinitiv.eta.codec.DataDictionary;
+import com.refinitiv.eta.rdm.Login;
+import com.refinitiv.eta.transport.ConnectOptions;
+import com.refinitiv.eta.transport.ConnectionTypes;
+import com.refinitiv.eta.transport.WriteFlags;
+import com.refinitiv.eta.transport.WritePriorities;
+import com.refinitiv.eta.valueadd.domainrep.rdm.directory.DirectoryRefresh;
+import com.refinitiv.eta.valueadd.domainrep.rdm.directory.DirectoryRequest;
+import com.refinitiv.eta.valueadd.domainrep.rdm.login.LoginRequest;
+import com.refinitiv.eta.valueadd.reactor.ConsumerRole;
+import com.refinitiv.eta.valueadd.reactor.ConsumerWatchlistOptions;
+import com.refinitiv.eta.valueadd.reactor.DictionaryDownloadModes;
+import com.refinitiv.eta.valueadd.reactor.NIProviderRole;
+import com.refinitiv.eta.valueadd.reactor.Reactor;
+import com.refinitiv.eta.valueadd.reactor.ReactorCallbackReturnCodes;
+import com.refinitiv.eta.valueadd.reactor.ReactorChannel;
+import com.refinitiv.eta.valueadd.reactor.ReactorChannelEvent;
+import com.refinitiv.eta.valueadd.reactor.ReactorChannelEventCallback;
+import com.refinitiv.eta.valueadd.reactor.ReactorChannelEventTypes;
+import com.refinitiv.eta.valueadd.reactor.ReactorChannelInfo;
+import com.refinitiv.eta.valueadd.reactor.ReactorChannelType;
+import com.refinitiv.eta.valueadd.reactor.ReactorConnectInfo;
+import com.refinitiv.eta.valueadd.reactor.ReactorConnectOptions;
+import com.refinitiv.eta.valueadd.reactor.ReactorErrorInfo;
+import com.refinitiv.eta.valueadd.reactor.ReactorFactory;
+import com.refinitiv.eta.valueadd.reactor.ReactorOAuthCredential;
+import com.refinitiv.eta.valueadd.reactor.ReactorOAuthCredentialEventCallback;
+import com.refinitiv.eta.valueadd.reactor.ReactorReturnCodes;
+import com.refinitiv.eta.valueadd.reactor.ReactorRole;
+import com.refinitiv.eta.valueadd.reactor.ReactorWarmStandbyServerInfo;
+
+class ChannelInfo
+{
+	private String				_name;
+	private StringBuilder		_toString;
+	private boolean				_toStringSet;
+	private Reactor				_rsslReactor;
+	private ReactorChannel		_rsslReactorChannel;
+	private int					_reactorChannelType;
+	private ChannelInfo			_parentChannel;
+	private ActiveConfig		_activeConfig;
+	private SessionChannelInfo<OmmConsumerClient> _sessionChannelInfo;
+	protected int _majorVersion;
+	protected int _minorVersion;
+	protected DataDictionary		_rsslDictionary;
+	
+	ChannelConfig				_channelConfig;
+	
+	ChannelInfo(String name, Reactor rsslReactor, int reactorChannelType)
+	{
+		_name = name;
+		_rsslReactor = rsslReactor;
+		_reactorChannelType = reactorChannelType;
+	}
+	
+	ChannelInfo(String name, Reactor rsslReactor)
+	{
+		_name = name;
+		_rsslReactor = rsslReactor;
+		_reactorChannelType = ReactorChannelType.NORMAL;
+	}
+
+	ChannelInfo reset(String name, Reactor rsslReactor, int reactorChannelType)
+	{
+		_name = name;
+		_rsslReactor = rsslReactor;
+		_reactorChannelType = reactorChannelType;
+		_toStringSet = false;
+		return this;
+	}
+	
+	void clear()
+	{
+		_name = null;
+		_rsslReactor = null;
+	}
+	
+	String name()
+	{
+		return _name;
+	}
+
+	Reactor rsslReactor()
+	{
+		return _rsslReactor;
+	}
+	
+	ReactorChannel rsslReactorChannel()
+	{
+		return _rsslReactorChannel;
+	}
+	
+	void rsslReactorChannel(ReactorChannel rsslReactorChannel)
+	{
+		_rsslReactorChannel = rsslReactorChannel;
+				
+		_majorVersion = rsslReactorChannel.majorVersion();
+		_minorVersion = rsslReactorChannel.minorVersion();
+	}
+		
+	DataDictionary rsslDictionary()
+	{
+		return _rsslDictionary;
+	}
+	
+	ChannelInfo rsslDictionary(DataDictionary rsslDictionary)
+	{
+		_rsslDictionary = rsslDictionary;
+		return this;
+	}
+	
+	void reactorChannelType(int reactorChannelType)
+	{
+		_reactorChannelType = reactorChannelType;
+	}
+	
+	int getReactorChannelType()
+	{
+		return _reactorChannelType;
+	}
+	
+	ChannelInfo getParentChannel()
+	{
+		return _parentChannel;
+	}
+	
+	void setParentChannel(ChannelInfo parentChannel)
+	{
+		_parentChannel = parentChannel;
+	}
+	
+	SessionChannelInfo<OmmConsumerClient> sessionChannelInfo()
+	{
+		return _sessionChannelInfo;
+	}
+	
+	void sessionChannelInfo(SessionChannelInfo<OmmConsumerClient> sessionChannelInfo)
+	{
+		if(_parentChannel != null)
+		{
+			_parentChannel.sessionChannelInfo(sessionChannelInfo);
+		}
+		
+		_sessionChannelInfo = sessionChannelInfo;
+	}
+
+	ActiveConfig getActiveConfig()
+	{
+		return _activeConfig;
+	}
+
+	void setActiveConfig(ActiveConfig activeConfig)
+	{
+		_activeConfig = activeConfig;
+	}
+
+	@Override
+	public String toString()
+	{
+		if (!_toStringSet)
+		{
+			_toStringSet = true;
+			if (_toString == null)
+				_toString = new StringBuilder(1024);
+			else
+				_toString.setLength(0);
+			
+			_toString.append("\tRsslReactorChannel name ")
+					 .append(_name).append(OmmLoggerClient.CR)
+					 .append("\tRsslReactor ")
+					 .append(Integer.toHexString(_rsslReactor.hashCode())).append(OmmLoggerClient.CR)
+					 .append("\tRsslReactorChannel ")
+					 .append(Integer.toHexString(_rsslReactorChannel != null ?  _rsslReactorChannel.hashCode() : 0)).append(OmmLoggerClient.CR);
+		}
+		
+		return _toString.toString();
+	}
+}
+
+class ChannelCallbackClient<T> implements ReactorChannelEventCallback
+{
+	private static final String CLIENT_NAME = "ChannelCallbackClient";
+	
+	private final List<ChannelInfo>		_channelPool = new ArrayList<>();
+	private final List<ChannelInfo>		_channelList = new ArrayList<>();
+	private final OmmBaseImpl<T>		_baseImpl;
+	private final Reactor				_rsslReactor;
+	private final ReactorConnectOptions _rsslReactorConnOptions = ReactorFactory.createReactorConnectOptions();
+	private ReactorRole 				_rsslReactorRole = null;
+	private ChannelInfo					_warmStandbyChannelInfo = null;
+	private boolean						_bInitialChannelReadyEventReceived;
+	private static String		 		_productVersion = null;
+	{
+		_productVersion = ChannelCallbackClient.class.getPackage().getImplementationVersion();
+		if (_productVersion == null) {
+			_productVersion = "EMA Java Edition";
+		}
+	}
+	
+	ChannelCallbackClient(OmmBaseImpl<T> baseImpl, Reactor rsslReactor)
+	{
+		_baseImpl = baseImpl;
+		_rsslReactor = rsslReactor;
+		_bInitialChannelReadyEventReceived = false;
+		
+		if (_baseImpl.loggerClient().isTraceEnabled())
+		{
+			_baseImpl.loggerClient().trace(_baseImpl.formatLogMessage(CLIENT_NAME,
+																		"Created ChannelCallbackClient",
+																		Severity.TRACE));
+		}
+	}
+
+	@SuppressWarnings("unchecked")
+	@Override
+	public int reactorChannelEventCallback(ReactorChannelEvent event)
+	{
+		_baseImpl.eventReceived();
+		ChannelInfo chnlInfo = (ChannelInfo)event.reactorChannel().userSpecObj();
+		ReactorChannel rsslReactorChannel  = event.reactorChannel();
+		ChannelConfig channelConfig = chnlInfo._channelConfig;
+		
+		if (chnlInfo.getParentChannel() != null)
+			chnlInfo = chnlInfo.getParentChannel();
+		
+		SessionChannelInfo<OmmConsumerClient> sessionChannelInfo = chnlInfo.sessionChannelInfo();
+		chnlInfo.reactorChannelType(event.reactorChannel().reactorChannelType());
+
+		_baseImpl._rsslSubmitOptions.writeArgs().priority(WritePriorities.HIGH);
+		if (channelConfig.rsslConnectionType == ConnectionTypes.SOCKET &&
+				((SocketChannelConfig) channelConfig).directWrite)
+			_baseImpl._rsslSubmitOptions.writeArgs().flags( _baseImpl._rsslSubmitOptions.writeArgs().flags() |  WriteFlags.DIRECT_SOCKET_WRITE);
+
+		switch(event.eventType())
+		{
+		
+			case ReactorChannelEventTypes.CHANNEL_OPENED :
+			{
+				if (_baseImpl.loggerClient().isTraceEnabled())
+				{
+					StringBuilder temp = _baseImpl.strBuilder();
+    	        	temp.append("Received ChannelOpened on channel ");
+					temp.append(channelConfig.name).append(OmmLoggerClient.CR)
+						.append("Instance Name ").append(_baseImpl.instanceName());
+					_baseImpl.loggerClient().trace(_baseImpl.formatLogMessage(ChannelCallbackClient.CLIENT_NAME, temp.toString(), Severity.TRACE));
+				}
+				
+				if (sessionChannelInfo != null)
+				{
+					sessionChannelInfo.reactorChannel(event.reactorChannel());
+					chnlInfo.rsslReactorChannel(event.reactorChannel());
+				}
+				
+				return ReactorCallbackReturnCodes.SUCCESS;
+			}
+    		case ReactorChannelEventTypes.CHANNEL_UP:
+    		{
+    			ReactorErrorInfo rsslReactorErrorInfo = ReactorFactory.createReactorErrorInfo();
+                ReactorChannelInfo reactorChannelInfo = ReactorFactory.createReactorChannelInfo();
+    			
+				if(event.reactorChannel().reactorChannelType() == ReactorChannelType.WARM_STANDBY)
+				{
+					
+					/* Add all the current selectable channels */
+					for(int i = 0; i < event.reactorChannel().warmStandbyChannelInfo().selectableChannelList().size(); i++)
+					{
+						try
+						{
+							event.reactorChannel().warmStandbyChannelInfo().selectableChannelList().get(i).register(_baseImpl.selector(),
+									SelectionKey.OP_READ,
+									event.reactorChannel());
+						}
+		    	        catch (ClosedChannelException e)
+		    	        {
+		    	        	if (_baseImpl.loggerClient().isErrorEnabled())
+		    	        	{
+			    	        	StringBuilder temp = _baseImpl.strBuilder();
+			    	        	temp.append("Selector failed to register channel ")
+									.append(channelConfig.name).append(OmmLoggerClient.CR)
+									.append("Instance Name ").append(_baseImpl.instanceName()).append(OmmLoggerClient.CR);
+			    	        		if (rsslReactorChannel != null && rsslReactorChannel.channel() != null )
+										temp.append("RsslReactor ").append("@").append(Integer.toHexString(rsslReactorChannel.reactor().hashCode() )).append(OmmLoggerClient.CR)
+										.append("RsslChannel ").append("@").append(Integer.toHexString(rsslReactorChannel.channel().hashCode())).append(OmmLoggerClient.CR);
+									else
+										temp.append("RsslReactor Channel is null").append(OmmLoggerClient.CR);
+				    	        	
+			    	        	_baseImpl.loggerClient().error(_baseImpl.formatLogMessage(ChannelCallbackClient.CLIENT_NAME, temp.toString(), Severity.ERROR));
+		    	        	}
+		    	        	return ReactorCallbackReturnCodes.FAILURE;
+		    			}
+						
+					}
+					
+					setRsslReactorChannelOnChnlInfo(event.reactorChannel(), chnlInfo);
+					event.reactorChannel().info(reactorChannelInfo, rsslReactorErrorInfo);
+
+					if(sessionChannelInfo != null)
+					{
+						sessionChannelInfo.reactorChannel(event.reactorChannel());
+						chnlInfo.rsslReactorChannel(event.reactorChannel());
+						sessionChannelInfo.consumerSession().watchlist().submitItemCloseForChannel(event.reactorChannel());
+					}
+				}
+				else
+				{
+					
+					try
+	    	        {
+	    				event.reactorChannel().selectableChannel().register(_baseImpl.selector(),
+	    																	SelectionKey.OP_READ,
+	    																	event.reactorChannel());
+	    			}
+	    	        catch (ClosedChannelException e)
+	    	        {
+	    	        	if (_baseImpl.loggerClient().isErrorEnabled())
+	    	        	{
+		    	        	StringBuilder temp = _baseImpl.strBuilder();
+		    	        	temp.append("Selector failed to register channel ")
+								.append(channelConfig.name).append(OmmLoggerClient.CR)
+								.append("Instance Name ").append(_baseImpl.instanceName()).append(OmmLoggerClient.CR);
+		    	        		if (rsslReactorChannel != null && rsslReactorChannel.channel() != null )
+									temp.append("RsslReactor ").append("@").append(Integer.toHexString(rsslReactorChannel.reactor().hashCode() )).append(OmmLoggerClient.CR)
+									.append("RsslChannel ").append("@").append(Integer.toHexString(rsslReactorChannel.channel().hashCode())).append(OmmLoggerClient.CR);
+								else
+									temp.append("RsslReactor Channel is null").append(OmmLoggerClient.CR);
+			    	        	
+		    	        	_baseImpl.loggerClient().error(_baseImpl.formatLogMessage(ChannelCallbackClient.CLIENT_NAME, temp.toString(), Severity.ERROR));
+	    	        	}
+	    	        	return ReactorCallbackReturnCodes.FAILURE;
+	    			}
+					
+					setRsslReactorChannel(event.reactorChannel(), reactorChannelInfo, rsslReactorErrorInfo);
+
+					if(sessionChannelInfo != null)
+					{
+						sessionChannelInfo.reactorChannel(event.reactorChannel());
+						chnlInfo.rsslReactorChannel(event.reactorChannel());
+						sessionChannelInfo.consumerSession().watchlist().submitItemCloseForChannel(event.reactorChannel());
+					}
+				}
+
+    	        if (rsslReactorChannel.ioctl(com.refinitiv.eta.transport.IoctlCodes.SYSTEM_WRITE_BUFFERS, channelConfig.sysSendBufSize, rsslReactorErrorInfo) != ReactorReturnCodes.SUCCESS)
+                {
+    	        	if (_baseImpl.loggerClient().isErrorEnabled())
+    	        	{
+	    	        	StringBuilder temp = _baseImpl.strBuilder();
+	    	        	temp.append("Failed to set send buffer size on channel ")
+							.append(channelConfig.name).append(OmmLoggerClient.CR)
+							.append("Instance Name ").append(_baseImpl.instanceName()).append(OmmLoggerClient.CR);
+	    	        	    if (rsslReactorChannel.channel() != null )
+								temp.append("RsslReactor ").append("@").append(Integer.toHexString(rsslReactorChannel.reactor().hashCode() )).append(OmmLoggerClient.CR)
+								.append("RsslChannel ").append("@").append(Integer.toHexString(rsslReactorChannel.channel().hashCode())).append(OmmLoggerClient.CR);
+							else
+								temp.append("RsslReactor Channel is null").append(OmmLoggerClient.CR);
+		    	        	
+							temp.append("Error Id ").append(rsslReactorErrorInfo.error().errorId()).append(OmmLoggerClient.CR)
+							.append("Internal sysError ").append(rsslReactorErrorInfo.error().sysError()).append(OmmLoggerClient.CR)
+							.append("Error Location ").append(rsslReactorErrorInfo.location()).append(OmmLoggerClient.CR)
+							.append("Error text ").append(rsslReactorErrorInfo.error().text());
+
+	    	        	_baseImpl.loggerClient().error(_baseImpl.formatLogMessage(ChannelCallbackClient.CLIENT_NAME, temp.toString(), Severity.ERROR));
+    	        	}
+    	        	
+    	        	_baseImpl.closeRsslChannel(rsslReactorChannel);
+    	        	
+                    return ReactorCallbackReturnCodes.SUCCESS;
+                }
+    	        
+                if (rsslReactorChannel.ioctl(com.refinitiv.eta.transport.IoctlCodes.SYSTEM_READ_BUFFERS, channelConfig.sysRecvBufSize, rsslReactorErrorInfo) != ReactorReturnCodes.SUCCESS)
+                {
+                	if (_baseImpl.loggerClient().isErrorEnabled())
+    	        	{
+	    	        	StringBuilder temp = _baseImpl.strBuilder();
+	    	        	temp.append("Failed to set recv buffer size on channel ").append(channelConfig.name).append(OmmLoggerClient.CR)
+							.append("Instance Name ").append(_baseImpl.instanceName()).append(OmmLoggerClient.CR);
+	    	        	if (rsslReactorChannel.channel() != null)
+							temp.append("RsslReactor ").append("@").append(Integer.toHexString(rsslReactorChannel.reactor().hashCode() )).append(OmmLoggerClient.CR)
+							.append("RsslChannel ").append("@").append(Integer.toHexString(rsslReactorChannel.channel().hashCode())).append(OmmLoggerClient.CR);
+						else
+							temp.append("RsslReactor Channel is null").append(OmmLoggerClient.CR);
+	    	        	
+						temp.append("Error Id ").append(rsslReactorErrorInfo.error().errorId()).append(OmmLoggerClient.CR)
+							.append("Internal sysError ").append(rsslReactorErrorInfo.error().sysError()).append(OmmLoggerClient.CR)
+							.append("Error Location ").append(rsslReactorErrorInfo.location()).append(OmmLoggerClient.CR)
+							.append("Error text ").append(rsslReactorErrorInfo.error().text());
+
+	    	        	_baseImpl.loggerClient().error(_baseImpl.formatLogMessage(ChannelCallbackClient.CLIENT_NAME, temp.toString(), Severity.ERROR));
+    	        	}
+                	
+                	_baseImpl.closeRsslChannel(rsslReactorChannel);
+                	
+                    return ReactorCallbackReturnCodes.SUCCESS;
+                }
+                
+                if (channelConfig.compressionThresholdSet)
+                {
+	                if (rsslReactorChannel.ioctl(com.refinitiv.eta.transport.IoctlCodes.COMPRESSION_THRESHOLD, channelConfig.compressionThreshold, rsslReactorErrorInfo) != ReactorReturnCodes.SUCCESS)
+	                {
+	                	if (_baseImpl.loggerClient().isErrorEnabled())
+	    	        	{
+		    	        	StringBuilder temp = _baseImpl.strBuilder();
+							
+		    	        	temp.append("Failed to set compression threshold on channel ")
+								.append(channelConfig.name).append(OmmLoggerClient.CR)
+								.append("Instance Name ").append(_baseImpl.instanceName()).append(OmmLoggerClient.CR);
+			    	        	if (rsslReactorChannel.channel() != null)
+									temp.append("RsslReactor ").append("@").append(Integer.toHexString(rsslReactorChannel.reactor().hashCode() )).append(OmmLoggerClient.CR)
+									.append("RsslChannel ").append("@").append(Integer.toHexString(rsslReactorChannel.channel().hashCode())).append(OmmLoggerClient.CR);
+								else
+									temp.append("RsslReactor Channel is null").append(OmmLoggerClient.CR);
+			    	        	
+								temp.append("Error Id ").append(rsslReactorErrorInfo.error().errorId()).append(OmmLoggerClient.CR)
+								.append("Internal sysError ").append(rsslReactorErrorInfo.error().sysError()).append(OmmLoggerClient.CR)
+								.append("Error Location ").append(rsslReactorErrorInfo.location()).append(OmmLoggerClient.CR)
+								.append("Error text ").append(rsslReactorErrorInfo.error().text());
+	
+		    	        	_baseImpl.loggerClient().error(_baseImpl.formatLogMessage(ChannelCallbackClient.CLIENT_NAME, temp.toString(), Severity.ERROR));
+	    	        	}
+	                	
+	                	_baseImpl.closeRsslChannel(rsslReactorChannel);
+	                	
+	                    return ReactorCallbackReturnCodes.SUCCESS;
+	                }
+                }
+
+				if (_baseImpl.loggerClient().isInfoEnabled())
+				{
+					StringBuilder temp = _baseImpl.strBuilder();
+    	        	temp.append("Received ChannelUp event on channel ");
+					temp.append(channelConfig.name).append(OmmLoggerClient.CR)
+						.append("Instance Name ").append(_baseImpl.instanceName());
+
+					if (reactorChannelInfo.channelInfo().componentInfo() != null)
+					{
+						int count = reactorChannelInfo.channelInfo().componentInfo().size();
+						if (count != 0) {
+							temp.append(OmmLoggerClient.CR).append("Component Version ");
+							for (int i = 0; i < count; ++i) {
+								temp.append(reactorChannelInfo.channelInfo().componentInfo().get(i).componentVersion());
+								if (i < count - 1)
+									temp.append(", ");
+							}
+						}
+					}
+
+					_baseImpl.loggerClient().info(_baseImpl.formatLogMessage(ChannelCallbackClient.CLIENT_NAME, temp.toString(), Severity.INFO));
+				}
+				
+				if(sessionChannelInfo != null)
+				{
+					sessionChannelInfo.state(OmmImplState.RSSLCHANNEL_UP);
+					
+    				sessionChannelInfo.consumerSession().processChannelEvent(sessionChannelInfo, event);
+    				
+    				if(sessionChannelInfo.consumerSession().checkAllSessionChannelHasState(OmmImplState.RSSLCHANNEL_UP))
+					{
+						_baseImpl.ommImplState(OmmImplState.RSSLCHANNEL_UP);
+					}
+				}
+				else
+				{
+					_baseImpl.ommImplState(OmmImplState.RSSLCHANNEL_UP);
+				}
+				
+				if (channelConfig.highWaterMark > 0)
+				{
+	                if (rsslReactorChannel.ioctl(com.refinitiv.eta.transport.IoctlCodes.HIGH_WATER_MARK, channelConfig.highWaterMark, rsslReactorErrorInfo) != ReactorReturnCodes.SUCCESS)
+	                {
+	                	if (_baseImpl.loggerClient().isErrorEnabled())
+	    	        	{
+		    	        	StringBuilder temp = _baseImpl.strBuilder();
+							
+		    	        	temp.append("Failed to set high water mark on channel ")
+								.append(channelConfig.name).append(OmmLoggerClient.CR)
+								.append("Instance Name ").append(_baseImpl.instanceName()).append(OmmLoggerClient.CR);
+			    	        	if (rsslReactorChannel.channel() != null)
+									temp.append("RsslReactor ").append("@").append(Integer.toHexString(rsslReactorChannel.reactor().hashCode() )).append(OmmLoggerClient.CR)
+									.append("RsslChannel ").append("@").append(Integer.toHexString(rsslReactorChannel.channel().hashCode())).append(OmmLoggerClient.CR);
+								else
+									temp.append("RsslReactor Channel is null").append(OmmLoggerClient.CR);
+			    	        	
+								temp.append("Error Id ").append(rsslReactorErrorInfo.error().errorId()).append(OmmLoggerClient.CR)
+								.append("Internal sysError ").append(rsslReactorErrorInfo.error().sysError()).append(OmmLoggerClient.CR)
+								.append("Error Location ").append(rsslReactorErrorInfo.location()).append(OmmLoggerClient.CR)
+								.append("Error text ").append(rsslReactorErrorInfo.error().text());
+	
+		    	        	_baseImpl.loggerClient().error(_baseImpl.formatLogMessage(ChannelCallbackClient.CLIENT_NAME, temp.toString(), Severity.ERROR));
+	    	        	}
+	                	
+	             	_baseImpl.closeRsslChannel(rsslReactorChannel);
+	                	
+	                    return ReactorCallbackReturnCodes.SUCCESS;
+	                }
+	                else if (_baseImpl.loggerClient().isInfoEnabled())
+					{
+						StringBuilder temp = _baseImpl.strBuilder();
+	    	        	temp.append("high water mark set on channel ");
+						temp.append(channelConfig.name).append(OmmLoggerClient.CR)
+							.append("Instance Name ").append(_baseImpl.instanceName());
+						_baseImpl.loggerClient().info(_baseImpl.formatLogMessage(ChannelCallbackClient.CLIENT_NAME, temp.toString(), Severity.INFO));
+					}
+				}
+                
+				return ReactorCallbackReturnCodes.SUCCESS;
+    		}
+    		case ReactorChannelEventTypes.FD_CHANGE:
+    		{
+    			
+    			if(event.reactorChannel().reactorChannelType() == ReactorChannelType.WARM_STANDBY)
+				{
+    				setRsslReactorChannelOnChnlInfo(event.reactorChannel(), chnlInfo);
+    				
+					/* Remove all the old keys from the selectable key list */
+					event.reactorChannel().warmStandbyChannelInfo().oldSelectableChannelList().forEach((oldSelectChannel) -> {
+						// cancel old reactorChannel select if it's not in the current list
+						if(!event.reactorChannel().warmStandbyChannelInfo().selectableChannelList().contains(oldSelectChannel))
+						{
+							SelectionKey key = oldSelectChannel.keyFor(_baseImpl.selector());
+							if (key != null)
+								key.cancel();
+						}
+					});
+					
+					/* Add all the current selectable channels */
+					for(int i = 0; i < event.reactorChannel().warmStandbyChannelInfo().selectableChannelList().size(); i++)
+					{
+						try
+						{
+							if(event.reactorChannel().warmStandbyChannelInfo().selectableChannelList().get(i).keyFor(_baseImpl.selector()) == null)
+							{
+								event.reactorChannel().warmStandbyChannelInfo().selectableChannelList().get(i).register(_baseImpl.selector(),
+										SelectionKey.OP_READ,
+										event.reactorChannel());
+							}
+						}
+						catch (ClosedChannelException e)
+						{
+		    	        	if (_baseImpl.loggerClient().isErrorEnabled())
+		    	        	{
+			    	        	StringBuilder temp = _baseImpl.strBuilder();
+			    	        	temp.append("Selector failed to register channel ")
+									.append(channelConfig.name).append(OmmLoggerClient.CR);
+				    	        	if (rsslReactorChannel != null && rsslReactorChannel.channel() != null)
+										temp.append("RsslReactor ").append("@").append(Integer.toHexString(rsslReactorChannel.reactor().hashCode() )).append(OmmLoggerClient.CR)
+										.append("RsslChannel ").append("@").append(Integer.toHexString(rsslReactorChannel.channel().hashCode())).append(OmmLoggerClient.CR);
+									else
+										temp.append("RsslReactor Channel is null").append(OmmLoggerClient.CR);
+				    	        	
+			    	        	_baseImpl.loggerClient().error(_baseImpl.formatLogMessage(ChannelCallbackClient.CLIENT_NAME, temp.toString(), Severity.ERROR));
+		    	        	}
+		    	        	return ReactorCallbackReturnCodes.FAILURE;
+						}
+						
+					}
+				}
+				else
+				{
+	    			
+	    	        try
+	    	        {
+	    	            SelectionKey key = event.reactorChannel().oldSelectableChannel().keyFor(_baseImpl.selector());
+	    	            if (key != null)
+	                       	key.cancel();
+	    	        }
+	    	        catch (Exception e) {}
+	    
+	    	        try
+	    	        {
+	    	        	event.reactorChannel().selectableChannel().register(_baseImpl.selector(),
+	    	        													SelectionKey.OP_READ,
+	    	        													event.reactorChannel());
+	    	        }
+	    	        catch (Exception e)
+	    	        {
+	    	        	if (_baseImpl.loggerClient().isErrorEnabled())
+	    	        	{
+		    	        	StringBuilder temp = _baseImpl.strBuilder();
+		    	        	temp.append("Selector failed to register channel ")
+								.append(channelConfig.name).append(OmmLoggerClient.CR);
+			    	        	if (rsslReactorChannel != null && rsslReactorChannel.channel() != null)
+									temp.append("RsslReactor ").append("@").append(Integer.toHexString(rsslReactorChannel.reactor().hashCode() )).append(OmmLoggerClient.CR)
+									.append("RsslChannel ").append("@").append(Integer.toHexString(rsslReactorChannel.channel().hashCode())).append(OmmLoggerClient.CR);
+								else
+									temp.append("RsslReactor Channel is null").append(OmmLoggerClient.CR);
+			    	        	
+		    	        	_baseImpl.loggerClient().error(_baseImpl.formatLogMessage(ChannelCallbackClient.CLIENT_NAME, temp.toString(), Severity.ERROR));
+	    	        	}
+	    	        	return ReactorCallbackReturnCodes.FAILURE;
+	    	        }
+				}
+    	        
+    	        if (_baseImpl.loggerClient().isTraceEnabled())
+    			{
+    	        	StringBuilder temp = _baseImpl.strBuilder();
+    	        	temp.append("Received FD Change event on channel ")
+						.append(channelConfig.name).append(OmmLoggerClient.CR)
+						.append("Instance Name ").append(_baseImpl.instanceName());
+    	        	_baseImpl.loggerClient().trace(_baseImpl.formatLogMessage(ChannelCallbackClient.CLIENT_NAME, temp.toString(), Severity.TRACE));
+    			}
+
+				return ReactorCallbackReturnCodes.SUCCESS;
+    		}
+    		case ReactorChannelEventTypes.CHANNEL_READY:
+    		{
+    			if (_baseImpl.loggerClient().isTraceEnabled())
+				{
+					StringBuilder temp = _baseImpl.strBuilder();
+    	        	temp.append("Received ChannelReady event on channel ");
+					temp.append(channelConfig.name).append(OmmLoggerClient.CR)
+						.append("Instance Name ").append(_baseImpl.instanceName());
+					_baseImpl.loggerClient().trace(_baseImpl.formatLogMessage(ChannelCallbackClient.CLIENT_NAME, temp.toString(), Severity.TRACE));
+				}
+    			
+    			_baseImpl.processChannelEvent( event );
+    			
+    			if(sessionChannelInfo != null)
+				{
+    				sessionChannelInfo.consumerSession().processChannelEvent(sessionChannelInfo, event);
+				}
+    			else
+    			{
+	    			if ( _bInitialChannelReadyEventReceived )
+	    			{
+	    				_baseImpl.loginCallbackClient().processChannelEvent(event);
+	    			}
+	    			else
+	    				_bInitialChannelReadyEventReceived = true;
+				}
+    			
+    			return ReactorCallbackReturnCodes.SUCCESS;
+    		}
+    		case ReactorChannelEventTypes.CHANNEL_DOWN_RECONNECTING:
+    		{
+				// unregister selectableChannel from Selector
+				if(event.reactorChannel().reactorChannelType() == ReactorChannelType.WARM_STANDBY)
+				{
+					/* Remove all the old keys from the selectable key list */
+					event.reactorChannel().warmStandbyChannelInfo().oldSelectableChannelList().forEach((oldSelectChannel) -> {
+						// cancel old reactorChannel select if it's not in the current list
+						if(!event.reactorChannel().warmStandbyChannelInfo().selectableChannelList().contains(oldSelectChannel))
+						{
+							SelectionKey key = oldSelectChannel.keyFor(_baseImpl.selector());
+							if (key != null)
+								key.cancel();
+						}
+					});
+				}
+				else
+				{
+	                try
+	                {
+	                    SelectionKey key = event.reactorChannel().selectableChannel().keyFor(_baseImpl.selector());
+	                    if (key != null)
+	                    	key.cancel();
+	                }
+	                catch (Exception e) { }
+				}
+
+				if (_baseImpl.loggerClient().isWarnEnabled())
+				{
+					ReactorErrorInfo errorInfo = event.errorInfo();
+
+					StringBuilder temp = _baseImpl.strBuilder();
+					temp.append("Received ChannelDownReconnecting event on channel ")
+	  						.append(channelConfig.name).append(OmmLoggerClient.CR);
+					if (rsslReactorChannel != null && rsslReactorChannel.channel() != null)
+						temp.append("RsslReactor ").append("@").append(Integer.toHexString(rsslReactorChannel.reactor().hashCode() )).append(OmmLoggerClient.CR)
+								.append("RsslChannel ").append("@").append(Integer.toHexString(rsslReactorChannel.channel().hashCode())).append(OmmLoggerClient.CR);
+					else
+						temp.append("RsslReactor Channel is null").append(OmmLoggerClient.CR);
+
+					temp.append("Error Id ").append(event.errorInfo().error().errorId()).append(OmmLoggerClient.CR)
+							.append("Internal sysError ").append(errorInfo.error().sysError()).append(OmmLoggerClient.CR)
+							.append("Error Location ").append(errorInfo.location()).append(OmmLoggerClient.CR)
+							.append("Error text ").append(errorInfo.error().text());
+
+					_baseImpl.loggerClient().warn(_baseImpl.formatLogMessage(ChannelCallbackClient.CLIENT_NAME, temp.toString(), Severity.WARNING));
+				}
+
+				if(sessionChannelInfo != null)
+				{
+					sessionChannelInfo.state(OmmImplState.RSSLCHANNEL_DOWN);
+					
+					if(sessionChannelInfo.consumerSession().checkAllSessionChannelHasState(OmmImplState.RSSLCHANNEL_DOWN))
+					{
+						_baseImpl.ommImplState(OmmImplState.RSSLCHANNEL_DOWN);
+					}
+					
+					sessionChannelInfo.consumerSession().processChannelEvent(sessionChannelInfo, event);
+				}
+        		else
+        		{
+        			_baseImpl.ommImplState(OmmImplState.RSSLCHANNEL_DOWN);
+        			
+        			_baseImpl.loginCallbackClient().processChannelEvent(event);
+        		}
+        		
+         	   _baseImpl.processChannelEvent(event);
+            	
+            	return ReactorCallbackReturnCodes.SUCCESS;
+    		}
+    		case ReactorChannelEventTypes.CHANNEL_DOWN:
+            {
+				// unregister selectableChannel from Selector
+				if(event.reactorChannel().reactorChannelType() == ReactorChannelType.WARM_STANDBY)
+				{
+					/* Remove all the old keys from the selectable key list */
+					event.reactorChannel().warmStandbyChannelInfo().oldSelectableChannelList().forEach((oldSelectChannel) -> {
+						// cancel old reactorChannel select if it's not in the current list
+						if(!event.reactorChannel().warmStandbyChannelInfo().selectableChannelList().contains(oldSelectChannel))
+						{
+							SelectionKey key = oldSelectChannel.keyFor(_baseImpl.selector());
+							if (key != null)
+								key.cancel();
+						}
+					});
+				}
+				else
+				{
+		        	   try
+		               {
+		                   SelectionKey key = rsslReactorChannel.selectableChannel().keyFor(_baseImpl.selector());
+		                   if (key != null)
+		                      	key.cancel();
+		               }
+		               catch (Exception e) {}
+				}
+
+				if (_baseImpl.loggerClient().isErrorEnabled())
+				{
+					ReactorErrorInfo errorInfo = event.errorInfo();
+					StringBuilder temp = _baseImpl.strBuilder();
+					temp.append("Received ChannelDown event on channel ")
+								.append(channelConfig.name).append(OmmLoggerClient.CR)
+							.append("Instance Name ").append(_baseImpl.instanceName()).append(OmmLoggerClient.CR);
+					if (rsslReactorChannel != null && rsslReactorChannel.channel() != null && rsslReactorChannel.reactor() != null)
+						temp.append("RsslReactor ").append("@").append(Integer.toHexString(rsslReactorChannel.reactor().hashCode() )).append(OmmLoggerClient.CR)
+								.append("RsslChannel ").append("@").append(Integer.toHexString(rsslReactorChannel.channel().hashCode())).append(OmmLoggerClient.CR);
+					else
+						temp.append("RsslReactor Channel is null").append(OmmLoggerClient.CR);
+
+					temp.append("Error Id ").append(event.errorInfo().error().errorId()).append(OmmLoggerClient.CR)
+							.append("Internal sysError ").append(errorInfo.error().sysError()).append(OmmLoggerClient.CR)
+							.append("Error Location ").append(errorInfo.location()).append(OmmLoggerClient.CR)
+							.append("Error text ").append(errorInfo.error().text());
+
+					_baseImpl.loggerClient().error(_baseImpl.formatLogMessage(ChannelCallbackClient.CLIENT_NAME, temp.toString(), Severity.ERROR));
+				}
+
+        	   if(sessionChannelInfo != null)
+        	   {
+        		   sessionChannelInfo.state(OmmImplState.RSSLCHANNEL_DOWN);
+        		   
+        		   if(sessionChannelInfo.consumerSession().checkAllSessionChannelHasState(OmmImplState.RSSLCHANNEL_DOWN))
+					{
+						_baseImpl.ommImplState(OmmImplState.RSSLCHANNEL_DOWN);
+					}
+        		   
+        		   sessionChannelInfo.consumerSession().processChannelEvent(sessionChannelInfo, event);        		   
+        		   _baseImpl.closeSessionChannel((SessionChannelInfo<T>) sessionChannelInfo);
+        		   
+        		   sessionChannelInfo.onChannelClose(chnlInfo);
+        	   }
+        	   else
+        	   {
+        		   _baseImpl.ommImplState(OmmImplState.RSSLCHANNEL_DOWN);
+            	   
+            	   _baseImpl.processChannelEvent(event);
+        		   
+        		   _baseImpl.loginCallbackClient().processChannelEvent(event);
+        		   _baseImpl.closeRsslChannel(event.reactorChannel());
+        	   }
+			
+        	   return ReactorCallbackReturnCodes.SUCCESS;
+            }
+            case ReactorChannelEventTypes.WARNING:
+            {
+            	if (_baseImpl.loggerClient().isWarnEnabled())
+          	   	{
+            		ReactorErrorInfo errorInfo = event.errorInfo();
+            		 
+  					StringBuilder temp = _baseImpl.strBuilder();
+  		        	temp.append("Received Channel warning event on channel ")
+  						.append(channelConfig.name).append(OmmLoggerClient.CR)
+  						.append("Instance Name ").append(_baseImpl.instanceName()).append(OmmLoggerClient.CR);
+	    	        	if (rsslReactorChannel != null && rsslReactorChannel.channel() != null)
+							temp.append("RsslReactor ").append("@").append(Integer.toHexString(rsslReactorChannel.reactor().hashCode() )).append(OmmLoggerClient.CR)
+							.append("RsslChannel ").append("@").append(Integer.toHexString(rsslReactorChannel.channel().hashCode())).append(OmmLoggerClient.CR);
+						else
+							temp.append("RsslReactor Channel is null").append(OmmLoggerClient.CR);
+	    	        	
+						temp.append("Error Id ").append(event.errorInfo().error().errorId()).append(OmmLoggerClient.CR)
+  						.append("Internal sysError ").append(errorInfo.error().sysError()).append(OmmLoggerClient.CR)
+  						.append("Error Location ").append(errorInfo.location()).append(OmmLoggerClient.CR)
+  						.append("Error text ").append(errorInfo.error().text());
+  	
+  		        	_baseImpl.loggerClient().warn(_baseImpl.formatLogMessage(ChannelCallbackClient.CLIENT_NAME, temp.toString(), Severity.WARNING));
+          	   	}
+            	return ReactorCallbackReturnCodes.SUCCESS;
+            }
+			case ReactorChannelEventTypes.PREFERRED_HOST_COMPLETE:
+			{
+				if (_baseImpl.loggerClient().isInfoEnabled())
+				{
+					StringBuilder temp = _baseImpl.strBuilder();
+					temp.append("Received PreferredHostSwitchoverComplete event on channel ");
+					temp.append(chnlInfo.name()).append(OmmLoggerClient.CR)
+							.append("Instance Name ").append(_baseImpl.instanceName());
+					_baseImpl.loggerClient().info(_baseImpl.formatLogMessage(ChannelCallbackClient.CLIENT_NAME, temp.toString(), Severity.INFO));
+				}
+
+				_baseImpl.processChannelEvent(event);
+
+				if (sessionChannelInfo != null)
+				{
+					sessionChannelInfo.phOperationInProgress(false);
+					sessionChannelInfo.consumerSession().processChannelEvent(sessionChannelInfo, event);
+				}
+				else
+				{
+					_baseImpl.loginCallbackClient().processChannelEvent(event);
+				}
+
+				return ReactorCallbackReturnCodes.SUCCESS;
+			}
+			case ReactorChannelEventTypes.PREFERRED_HOST_STARTING_FALLBACK:
+			{
+				if (_baseImpl.loggerClient().isInfoEnabled())
+				{
+					StringBuilder temp = _baseImpl.strBuilder();
+					temp.append("Received PreferredHostStartFallback event on channel ");
+					temp.append(chnlInfo.name()).append(OmmLoggerClient.CR)
+							.append("Instance Name ").append(_baseImpl.instanceName());
+					_baseImpl.loggerClient().info(_baseImpl.formatLogMessage(ChannelCallbackClient.CLIENT_NAME, temp.toString(), Severity.INFO));
+				}
+
+				_baseImpl.processChannelEvent(event);
+
+				if (sessionChannelInfo != null)
+				{
+					sessionChannelInfo.phOperationInProgress(true);
+					sessionChannelInfo.consumerSession().processChannelEvent(sessionChannelInfo, event);
+				}
+				else
+				{
+					_baseImpl.loginCallbackClient().processChannelEvent(event);
+				}
+
+				return ReactorCallbackReturnCodes.SUCCESS;
+			}
+            default:
+            {
+            	if (_baseImpl.loggerClient().isErrorEnabled())
+         	   	{
+         		    ReactorErrorInfo errorInfo = event.errorInfo();
+ 					StringBuilder temp = _baseImpl.strBuilder();
+ 		        	temp.append("Received unknown channel event type ")
+ 						.append(channelConfig.name).append(OmmLoggerClient.CR)
+ 						.append("Instance Name ").append(_baseImpl.instanceName()).append(OmmLoggerClient.CR);
+	    	        	if (rsslReactorChannel != null && rsslReactorChannel.channel() != null )
+							temp.append("RsslReactor ").append("@").append(Integer.toHexString(rsslReactorChannel.reactor().hashCode() )).append(OmmLoggerClient.CR)
+							.append("RsslChannel ").append("@").append(Integer.toHexString(rsslReactorChannel.channel().hashCode())).append(OmmLoggerClient.CR);
+						else
+							temp.append("RsslReactor Channel is null").append(OmmLoggerClient.CR);
+	    	        	
+						temp.append("Error Id ").append(event.errorInfo().error().errorId()).append(OmmLoggerClient.CR)
+ 						.append("Internal sysError ").append(errorInfo.error().sysError()).append(OmmLoggerClient.CR)
+ 						.append("Error Location ").append(errorInfo.location()).append(OmmLoggerClient.CR)
+ 						.append("Error text ").append(errorInfo.error().text());
+ 	
+ 		        	_baseImpl.loggerClient().error(_baseImpl.formatLogMessage(ChannelCallbackClient.CLIENT_NAME, temp.toString(), Severity.ERROR));
+         	   	}
+            	return ReactorCallbackReturnCodes.FAILURE;
+            }
+		}
+	}
+
+	@SuppressWarnings("fallthrough")
+	private String channelParametersToString(ActiveConfig activeConfig,  ChannelConfig channelCfg )
+	{
+		boolean bValidChType = true;
+		StringBuilder cfgParameters = new StringBuilder(512);
+		String compType;
+		String strConnectionType = "SOCKET";
+		switch (channelCfg.compressionType)
+		{
+		case com.refinitiv.eta.transport.CompressionTypes.ZLIB:
+			{
+				compType = "ZLib";
+				break;
+			}
+		case com.refinitiv.eta.transport.CompressionTypes.LZ4:
+			{
+				compType = "LZ4";
+				break;
+			}
+		case com.refinitiv.eta.transport.CompressionTypes.NONE:
+			{
+				compType = "None";
+				break;
+			}
+		default:
+			{	
+				compType = "Unknown Compression Type";
+				break;
+			}
+		}
+		
+		switch (channelCfg.rsslConnectionType)
+		{
+		case com.refinitiv.eta.transport.ConnectionTypes.WEBSOCKET:
+			strConnectionType = "WEBSOCKET";
+			//fallthrough because WEBSOCKET channel should be handled similarly to SOCKET
+		case com.refinitiv.eta.transport.ConnectionTypes.SOCKET: {
+			SocketChannelConfig tempChannelCfg = (SocketChannelConfig) channelCfg;
+			cfgParameters.append( "hostName " ).append( tempChannelCfg.hostName ).append( OmmLoggerClient.CR )
+					.append( "port " ).append( tempChannelCfg.serviceName ).append( OmmLoggerClient.CR )
+					.append( "CompressionType " ).append( compType ).append( OmmLoggerClient.CR )
+					.append( "tcpNodelay " ).append( ( tempChannelCfg.tcpNodelay ? "true" : "false" ) ).append( OmmLoggerClient.CR );
+
+			break;
+		}
+		case com.refinitiv.eta.transport.ConnectionTypes.HTTP:
+		case com.refinitiv.eta.transport.ConnectionTypes.ENCRYPTED:
+			{
+				HttpChannelConfig tempChannelCfg = (HttpChannelConfig) channelCfg;
+				strConnectionType = ConnectionTypes.toString(tempChannelCfg.rsslConnectionType);
+				cfgParameters.append( "hostName " ).append( tempChannelCfg.hostName ).append( OmmLoggerClient.CR )
+				.append( "port " ).append( tempChannelCfg.serviceName ).append( OmmLoggerClient.CR )
+				.append( "CompressionType " ).append( compType ).append( OmmLoggerClient.CR )
+				.append( "tcpNodelay " ).append( ( tempChannelCfg.tcpNodelay ? "true" : "false" ) ).append( OmmLoggerClient.CR )
+				.append( "ObjectName " ).append( tempChannelCfg.objectName ).append( OmmLoggerClient.CR )
+				.append( "EnableSessionMgnt " ).append( ( tempChannelCfg.enableSessionMgnt ? "true" : "false" ) ).append( OmmLoggerClient.CR );
+				
+				// Provides additional logging information for encrypted connection.
+				if(channelCfg.rsslConnectionType == com.refinitiv.eta.transport.ConnectionTypes.ENCRYPTED)
+				{
+					EncryptedChannelConfig tempEncryptedChannelCfg = (EncryptedChannelConfig)channelCfg;
+					cfgParameters.append( "EncryptedProtocolType " ).append( tempEncryptedChannelCfg.encryptedProtocolType ).append( OmmLoggerClient.CR )
+					.append( "SecurityProtocol " ).append( tempEncryptedChannelCfg.encryptionConfig.SecurityProtocol).append( OmmLoggerClient.CR )
+					.append( "SecurityProtocolVersions " ).append( Arrays.toString(tempEncryptedChannelCfg.encryptionConfig.SecurityProtocolVersions)).append( OmmLoggerClient.CR )
+					.append( "EnableSessionMgnt " ).append( ( tempEncryptedChannelCfg.enableSessionMgnt ? "true" : "false" ) ).append( OmmLoggerClient.CR )
+					.append( "Location " ).append( tempEncryptedChannelCfg.location ).append( OmmLoggerClient.CR );
+				}
+				break;
+			}
+		default:
+			{	
+				strConnectionType = "Invalid ChannelType: ";
+				strConnectionType += com.refinitiv.eta.transport.ConnectionTypes.toString(channelCfg.rsslConnectionType);
+				bValidChType = false;
+				break;
+			}
+		}
+
+		if (channelCfg.rsslConnectionType == ConnectionTypes.WEBSOCKET
+				|| (channelCfg.rsslConnectionType == ConnectionTypes.ENCRYPTED && channelCfg.encryptedProtocolType == ConnectionTypes.WEBSOCKET)) {
+			cfgParameters
+					.append("WsMaxMsgSize ").append(channelCfg.wsMaxMsgSize).append(OmmLoggerClient.CR)
+					.append("WsProtocols ").append(channelCfg.wsProtocols).append(OmmLoggerClient.CR);
+		}
+
+		StringBuilder tempBlder = _baseImpl.strBuilder();
+		tempBlder.append( strConnectionType ).append( OmmLoggerClient.CR )
+		.append( "Channel name " ).append( channelCfg.name ).append( OmmLoggerClient.CR )
+		.append( "Instance Name " ).append( _baseImpl.instanceName() ).append( OmmLoggerClient.CR );
+
+		if (bValidChType)
+		{
+			tempBlder.append("RsslReactor ").append("@").append(Integer.toHexString(_rsslReactor.hashCode())).append(OmmLoggerClient.CR)
+			.append( "InterfaceName " ).append( channelCfg.interfaceName ).append( OmmLoggerClient.CR )
+			.append( cfgParameters )
+			.append( "reconnectAttemptLimit " ).append( activeConfig.reconnectAttemptLimit ).append( OmmLoggerClient.CR )
+			.append( "reconnectMinDelay " ).append( activeConfig.reconnectMinDelay ).append( " msec" ).append( OmmLoggerClient.CR )
+			.append( "reconnectMaxDelay " ).append( activeConfig.reconnectMaxDelay ).append( " msec" ).append( OmmLoggerClient.CR )
+			.append( "guaranteedOutputBuffers " ).append( channelCfg.guaranteedOutputBuffers ).append( OmmLoggerClient.CR )
+			.append( "numInputBuffers " ).append( channelCfg.numInputBuffers ).append( OmmLoggerClient.CR )
+			.append( "sysRecvBufSize " ).append( channelCfg.sysRecvBufSize ).append( OmmLoggerClient.CR )
+			.append( "sysSendBufSize " ).append( channelCfg.sysSendBufSize ).append( OmmLoggerClient.CR )
+			.append( "connectionPingTimeout " ).append( channelCfg.connectionPingTimeout ).append( " msec" ).append( OmmLoggerClient.CR )
+			.append( "initializationTimeout " ).append( channelCfg.initializationTimeout ).append( " sec" ).append( OmmLoggerClient.CR );
+		}
+		
+		return tempBlder.toString();
+	}
+
+	@SuppressWarnings("unchecked")
+	private ReactorConnectInfo channelConfigToReactorConnectInfo(ChannelConfig channelConfig, List<ChannelConfig> activeConfigChannelSet, SessionChannelInfo<T> sessionChannelInfo,
+			ChannelInfo wsbChannelInfo)
+	{
+		int connectionType = channelConfig.rsslConnectionType;
+		ReactorConnectInfo reactorConnectInfo = ReactorFactory.createReactorConnectInfo();
+
+		ChannelInfo channelInfo = channelInfo(channelConfig.name, _rsslReactor);
+		channelInfo.setActiveConfig(_baseImpl.activeConfig());
+		channelInfo._channelConfig = channelConfig;
+		channelConfig.channelInfo = channelInfo;
+		channelInfo.setParentChannel(wsbChannelInfo);
+
+		reactorConnectInfo.connectOptions().userSpecObject(channelInfo);
+		
+		if(sessionChannelInfo != null)
+		{
+			channelInfo.sessionChannelInfo((SessionChannelInfo<OmmConsumerClient>)sessionChannelInfo);
+			sessionChannelInfo.channelInfoList().add(channelInfo);
+		}
+		else
+		{
+			_channelList.add(channelInfo);
+		}
+
+		reactorConnectInfo.connectOptions().majorVersion(com.refinitiv.eta.codec.Codec.majorVersion());
+		reactorConnectInfo.connectOptions().minorVersion(com.refinitiv.eta.codec.Codec.minorVersion());
+		reactorConnectInfo.connectOptions().protocolType(com.refinitiv.eta.codec.Codec.protocolType());
+		
+		reactorConnectInfo.connectOptions().compressionType(channelConfig.compressionType);
+		reactorConnectInfo.connectOptions().connectionType(connectionType);
+		reactorConnectInfo.connectOptions().pingTimeout(channelConfig.connectionPingTimeout/1000);
+		reactorConnectInfo.connectOptions().guaranteedOutputBuffers(channelConfig.guaranteedOutputBuffers);
+		reactorConnectInfo.connectOptions().sysRecvBufSize(channelConfig.sysRecvBufSize);
+		reactorConnectInfo.connectOptions().sysSendBufSize(channelConfig.sysSendBufSize);
+		reactorConnectInfo.connectOptions().numInputBuffers(channelConfig.numInputBuffers);
+		reactorConnectInfo.connectOptions().componentVersion(_productVersion);
+
+		switch (reactorConnectInfo.connectOptions().connectionType())
+		{
+		case com.refinitiv.eta.transport.ConnectionTypes.ENCRYPTED:
+		{
+			if(channelConfig.encryptedProtocolType == com.refinitiv.eta.transport.ConnectionTypes.HTTP || 
+					channelConfig.encryptedProtocolType == com.refinitiv.eta.transport.ConnectionTypes.SOCKET ||
+					channelConfig.encryptedProtocolType == com.refinitiv.eta.transport.ConnectionTypes.WEBSOCKET)
+			{
+				reactorConnectInfo.enableSessionManagement(channelConfig.enableSessionMgnt);
+				reactorConnectInfo.location(channelConfig.location);
+
+				reactorConnectInfo.connectOptions().unifiedNetworkInfo().address(((HttpChannelConfig) channelConfig).hostName);
+				try
+				{
+					reactorConnectInfo.connectOptions().unifiedNetworkInfo().serviceName(((HttpChannelConfig) channelConfig).serviceName);
+				}
+				catch(Exception e) 
+				{
+	        	   if (_baseImpl.loggerClient().isErrorEnabled())
+	        	   {
+	        		   StringBuilder tempErr = _baseImpl.strBuilder();
+						tempErr.append("Failed to set service name on channel options, received exception: '")
+	        				     .append(e.getLocalizedMessage())
+	        				     .append( "'. ");
+			        	_baseImpl.loggerClient().error(_baseImpl.formatLogMessage(ChannelCallbackClient.CLIENT_NAME, tempErr.toString(), Severity.ERROR));
+	        	   }
+				}
+				reactorConnectInfo.connectOptions().tcpOpts().tcpNoDelay(((HttpChannelConfig) channelConfig).tcpNodelay);
+				reactorConnectInfo.connectOptions().tunnelingInfo().objectName(((HttpChannelConfig) channelConfig).objectName);
+				reactorConnectInfo.connectOptions().encryptionOptions().connectionType(channelConfig.encryptedProtocolType);
+				tunnelingConfiguration(reactorConnectInfo.connectOptions(), (HttpChannelConfig)channelConfig);
+            }
+			else /* Multiple checks prior to this point, so we don't need additional verification */
+			{
+				reactorConnectInfo.connectOptions().unifiedNetworkInfo().address(((SocketChannelConfig) channelConfig).hostName);
+				try
+				{
+					reactorConnectInfo.connectOptions().unifiedNetworkInfo().serviceName(((SocketChannelConfig) channelConfig).serviceName);
+				}
+				catch (Exception e)
+				{
+					if (_baseImpl.loggerClient().isErrorEnabled())
+					{
+						StringBuilder tempErr = _baseImpl.strBuilder();
+						tempErr.append("Failed to set service name on channel options, received exception: '")
+								.append(e.getLocalizedMessage())
+								.append("'. ");
+						_baseImpl.loggerClient().error(_baseImpl.formatLogMessage(ChannelCallbackClient.CLIENT_NAME, tempErr.toString(), Severity.ERROR));
+					}
+				}
+				reactorConnectInfo.connectOptions().tcpOpts().tcpNoDelay(((SocketChannelConfig) channelConfig).tcpNodelay);
+				socketProxyConfiguration(reactorConnectInfo.connectOptions(), (SocketChannelConfig)channelConfig);
+            }
+            break;
+        }
+		case com.refinitiv.eta.transport.ConnectionTypes.WEBSOCKET:
+		case com.refinitiv.eta.transport.ConnectionTypes.SOCKET:
+		{
+			if ( channelConfig.channelInfo != null &&
+                    Objects.equals(((ChannelInfo) reactorConnectInfo.connectOptions().userSpecObject())._channelConfig.name, channelConfig.name))
+			{
+				try
+				{
+					reactorConnectInfo.connectOptions().unifiedNetworkInfo().address(((SocketChannelConfig)  channelConfig).hostName);
+					reactorConnectInfo.connectOptions().unifiedNetworkInfo().serviceName(((SocketChannelConfig)  channelConfig).serviceName);
+				}
+				catch (Exception e)
+				{
+					if (_baseImpl.loggerClient().isErrorEnabled())
+					{
+						StringBuilder tempErr = _baseImpl.strBuilder();
+						tempErr.append("Failed to set service name on channel options, received exception: '")
+								.append(e.getLocalizedMessage())
+								.append("'. ");
+						_baseImpl.loggerClient().error(_baseImpl.formatLogMessage(ChannelCallbackClient.CLIENT_NAME, tempErr.toString(), Severity.ERROR));
+					}
+				}
+				reactorConnectInfo.connectOptions().tcpOpts().tcpNoDelay(((SocketChannelConfig) channelConfig).tcpNodelay);
+				socketProxyConfiguration(reactorConnectInfo.connectOptions(), (SocketChannelConfig) channelConfig);
+
+				reactorConnectInfo.enableSessionManagement(channelConfig.enableSessionMgnt);
+			}
+			break;
+		}
+		
+		case com.refinitiv.eta.transport.ConnectionTypes.HTTP:
+			{
+				reactorConnectInfo.connectOptions().unifiedNetworkInfo().address(((HttpChannelConfig) channelConfig).hostName);
+				try
+				{
+					reactorConnectInfo.connectOptions().unifiedNetworkInfo().serviceName(((HttpChannelConfig) channelConfig).serviceName);
+				}
+				catch(Exception e) 
+				{
+	        	   if (_baseImpl.loggerClient().isErrorEnabled())
+	        	   {
+	        		   StringBuilder tempErr = _baseImpl.strBuilder();
+						tempErr.append("Failed to set service name on channel options, received exception: '")
+	        				     .append(e.getLocalizedMessage())
+	        				     .append( "'. ");
+			        	_baseImpl.loggerClient().error(_baseImpl.formatLogMessage(ChannelCallbackClient.CLIENT_NAME, tempErr.toString(), Severity.ERROR));
+	        	   }
+				}
+				reactorConnectInfo.connectOptions().tcpOpts().tcpNoDelay(((HttpChannelConfig) channelConfig).tcpNodelay);
+				reactorConnectInfo.connectOptions().tunnelingInfo().objectName(((HttpChannelConfig) channelConfig).objectName);
+				tunnelingConfiguration(reactorConnectInfo.connectOptions(), (HttpChannelConfig)channelConfig);
+			break;
+			}
+		default :
+			break;
+		}
+
+		reactorConnectInfo.connectOptions().unifiedNetworkInfo().interfaceName( channelConfig.interfaceName);
+		reactorConnectInfo.connectOptions().unifiedNetworkInfo().unicastServiceName("");
+
+		if (reactorConnectInfo.connectOptions().connectionType() == ConnectionTypes.WEBSOCKET
+				|| reactorConnectInfo.connectOptions().encryptionOptions().connectionType() == ConnectionTypes.WEBSOCKET) {
+			reactorConnectInfo.connectOptions().wSocketOpts().protocols(channelConfig.wsProtocols);
+			reactorConnectInfo.connectOptions().wSocketOpts().maxMsgSize(channelConfig.wsMaxMsgSize);
+		}
+
+		return reactorConnectInfo;
+	}
+	
+	private void initalizeSessionChannel()
+	{
+		ActiveConfig activeConfig = _baseImpl.activeConfig();
+		List<SessionChannelConfig>	activeSessionChannelSet = activeConfig.configSessionChannelSet;
+
+		ConsumerSession<T> consumerSession = _baseImpl.consumerSession();
+		
+		StringBuilder temp = new StringBuilder();
+		temp.append("Attempt to connect using session channels");
+		
+		String channelParams;
+
+		StringBuilder errorStrUnsupportedConnectionType = new StringBuilder();		
+		errorStrUnsupportedConnectionType.append( "Unsupported connection type. Passed in type is ");
+		
+		for(int i = 0;i < activeSessionChannelSet.size(); i++)
+		{
+			SessionChannelConfig sessionChannelConfig = activeSessionChannelSet.get(i);
+			
+			sessionChannelConfig.connectOptions().reconnectAttemptLimit(sessionChannelConfig.reconnectAttemptLimit);
+			sessionChannelConfig.connectOptions().reconnectMinDelay(sessionChannelConfig.reconnectMinDelay);
+			sessionChannelConfig.connectOptions().reconnectMaxDelay(sessionChannelConfig.reconnectMaxDelay);
+			
+			SessionChannelInfo<T> sessionChannelInfo = new SessionChannelInfo<>(sessionChannelConfig, consumerSession);
+			
+			consumerSession.addSessionChannelInfo(sessionChannelInfo);
+			
+			ReactorConnectInfo reactorConnectInfo;
+			ChannelConfig activeChannelConfig;
+			int rsslReactorConnListSize;
+			String channelNames = "";
+			int supportedConnectionTypeChannelCount = 0;
+			
+			// Handle the channel set of SessionChannel
+			for (int j = 0; j < sessionChannelConfig.configChannelSet.size(); j++)
+			{
+				activeChannelConfig = sessionChannelConfig.configChannelSet.get(j);
+				int channelCfgSetLastIndex = sessionChannelConfig.configChannelSet.size() - 1;
+				
+				if (activeChannelConfig.rsslConnectionType == com.refinitiv.eta.transport.ConnectionTypes.SOCKET  ||
+						activeChannelConfig.rsslConnectionType == com.refinitiv.eta.transport.ConnectionTypes.HTTP ||
+						activeChannelConfig.rsslConnectionType == com.refinitiv.eta.transport.ConnectionTypes.ENCRYPTED ||
+						activeChannelConfig.rsslConnectionType == com.refinitiv.eta.transport.ConnectionTypes.WEBSOCKET)
+				{	
+					reactorConnectInfo = channelConfigToReactorConnectInfo(activeChannelConfig, sessionChannelConfig.configChannelSet, sessionChannelInfo, null);
+					supportedConnectionTypeChannelCount++;
+					channelNames += (activeChannelConfig.name + " ");
+					rsslReactorConnListSize = sessionChannelConfig.connectOptions().connectionList().size();
+                    if (j >= rsslReactorConnListSize) {
+                        sessionChannelConfig.connectOptions().connectionList().add(reactorConnectInfo);
+                    }
+                    reactorConnectInfo.connectOptions().copy(sessionChannelConfig.connectOptions().connectionList().get(j).connectOptions());
+                    sessionChannelConfig.connectOptions().connectionList().get(j).location(reactorConnectInfo.location());
+                    sessionChannelConfig.connectOptions().connectionList().get(j).enableSessionManagement(reactorConnectInfo.enableSessionManagement());
+                    sessionChannelConfig.connectOptions().connectionList().get(j).initTimeout(activeChannelConfig.initializationTimeout);
+                    sessionChannelConfig.connectOptions().connectionList().get(j).serviceDiscoveryRetryCount(activeChannelConfig.serviceDiscoveryRetryCount);
+
+                    if (_baseImpl.loggerClient().isTraceEnabled())
+					{
+						channelParams = channelParametersToString( _baseImpl.activeConfig(), activeChannelConfig );
+						temp.append( OmmLoggerClient.CR ).append( i + 1 ).append( "] " ).append( channelParams );
+						if ( j == ( channelCfgSetLastIndex ) )				
+							_baseImpl.loggerClient().trace(_baseImpl.formatLogMessage(CLIENT_NAME, temp.toString(), Severity.TRACE));
+					}	
+				}
+				else
+				{
+					errorStrUnsupportedConnectionType.append( ConnectionTypes.toString(activeChannelConfig.rsslConnectionType)).append( " for " )
+					.append( activeChannelConfig.name );
+					if ( i < sessionChannelConfig.configChannelSet.size() - 1 )
+						errorStrUnsupportedConnectionType.append( ", " );
+				}
+			}
+			
+			// Handling the WSB channel set of SessionChannel
+			WarmStandbyChannelConfig warmStandbyChannelConfig;
+			ReactorConnectInfo wsbStartingActiveServerReactorConnectInfo = null;
+			
+			if (!sessionChannelConfig.configWarmStandbySet.isEmpty())
+			{		
+				for (int k = 0; k < sessionChannelConfig.configWarmStandbySet.size(); ++k)
+				{
+					sessionChannelConfig.connectOptions().reactorWarmStandbyGroupList().add(ReactorFactory.createReactorWarmStandbyGroup());
+				}
+			}
+
+			// Handle active c going to Warm Standby Groups
+			for (int k = 0; k < sessionChannelConfig.configWarmStandbySet.size(); ++k)
+			{				
+				warmStandbyChannelConfig = sessionChannelConfig.configWarmStandbySet.get(k);
+				
+				_warmStandbyChannelInfo = new ChannelInfo(warmStandbyChannelConfig.name, _rsslReactor, ReactorChannelType.WARM_STANDBY);
+				// Handle active config going to Starting Active Server of this Warm Standby Group
+				if (warmStandbyChannelConfig.startingActiveServer != null)
+				{
+					if (warmStandbyChannelConfig.startingActiveServer.channelConfig.rsslConnectionType == com.refinitiv.eta.transport.ConnectionTypes.SOCKET  ||
+						warmStandbyChannelConfig.startingActiveServer.channelConfig.rsslConnectionType == com.refinitiv.eta.transport.ConnectionTypes.HTTP ||
+						warmStandbyChannelConfig.startingActiveServer.channelConfig.rsslConnectionType == com.refinitiv.eta.transport.ConnectionTypes.ENCRYPTED ||
+						warmStandbyChannelConfig.startingActiveServer.channelConfig.rsslConnectionType == com.refinitiv.eta.transport.ConnectionTypes.WEBSOCKET)
+					{
+						wsbStartingActiveServerReactorConnectInfo = channelConfigToReactorConnectInfo(warmStandbyChannelConfig.startingActiveServer.channelConfig, null, sessionChannelInfo, _warmStandbyChannelInfo);
+						supportedConnectionTypeChannelCount++;
+						channelNames += (warmStandbyChannelConfig.startingActiveServer.channelConfig.name + " ");	
+					}
+					else
+					{
+						errorStrUnsupportedConnectionType.append( ConnectionTypes.toString(warmStandbyChannelConfig.startingActiveServer.channelConfig.rsslConnectionType)).append( " for " )
+						.append( warmStandbyChannelConfig.startingActiveServer.channelConfig.name ).append( ", " );
+					}
+				
+					if (!warmStandbyChannelConfig.startingActiveServer.perServiceNameSet.isEmpty())
+					{
+						sessionChannelConfig.connectOptions().reactorWarmStandbyGroupList().get(k).startingActiveServer().perServiceBasedOptions().serviceNameList(new ArrayList<Buffer>());
+						
+						for (int index = 0; index < warmStandbyChannelConfig.startingActiveServer.perServiceNameSet.size(); index++)
+						{
+							Buffer serviceName = CodecFactory.createBuffer();
+							serviceName.data(warmStandbyChannelConfig.startingActiveServer.perServiceNameSet.get(index));
+							sessionChannelConfig.connectOptions().reactorWarmStandbyGroupList().get(k).startingActiveServer().perServiceBasedOptions().serviceNameList().add(serviceName);
+						}
+					}
+
+					// Copy Reactor Connect Info into Warm Standby Channel Group's specific Reactor Connect Info
+					sessionChannelConfig.connectOptions().reactorWarmStandbyGroupList().get(k).startingActiveServer().reactorConnectInfo(wsbStartingActiveServerReactorConnectInfo);
+				}
+				
+				// Handle active config going to StandbyServerSet of this Warm Standby Group
+				if (!warmStandbyChannelConfig.standbyServerSet.isEmpty())
+				{
+					for (int j = 0; j < warmStandbyChannelConfig.standbyServerSet.size(); ++j)
+					{
+						sessionChannelConfig.connectOptions().reactorWarmStandbyGroupList().get(k).standbyServerList().add(ReactorFactory.createReactorWarmStandbyServerInfo());
+					}
+				}
+				
+				ReactorWarmStandbyServerInfo warmStandbyServerInfo;
+				ReactorConnectInfo wsbStandbyChannelReactorConnectInfo = null;
+				
+				// Handle active config going to each Standby Server of this Warm Standby Group
+				for (int j = 0; j < sessionChannelConfig.connectOptions().reactorWarmStandbyGroupList().get(k).standbyServerList().size(); ++j)
+				{
+					warmStandbyServerInfo = sessionChannelConfig.connectOptions().reactorWarmStandbyGroupList().get(k).standbyServerList().get(j);
+					warmStandbyServerInfo.clear();
+
+					if (warmStandbyChannelConfig.standbyServerSet.get(j).channelConfig.rsslConnectionType == com.refinitiv.eta.transport.ConnectionTypes.SOCKET  ||
+							warmStandbyChannelConfig.standbyServerSet.get(j).channelConfig.rsslConnectionType == com.refinitiv.eta.transport.ConnectionTypes.HTTP ||
+							warmStandbyChannelConfig.standbyServerSet.get(j).channelConfig.rsslConnectionType == com.refinitiv.eta.transport.ConnectionTypes.ENCRYPTED ||
+							warmStandbyChannelConfig.standbyServerSet.get(j).channelConfig.rsslConnectionType == com.refinitiv.eta.transport.ConnectionTypes.WEBSOCKET)
+						{
+							wsbStandbyChannelReactorConnectInfo = channelConfigToReactorConnectInfo(warmStandbyChannelConfig.standbyServerSet.get(j).channelConfig, null, sessionChannelInfo, _warmStandbyChannelInfo);
+							supportedConnectionTypeChannelCount++;
+							channelNames += (warmStandbyChannelConfig.standbyServerSet.get(j).channelConfig.name + " ");
+						}
+						else
+						{
+							errorStrUnsupportedConnectionType.append( ConnectionTypes.toString(warmStandbyChannelConfig.standbyServerSet.get(j).channelConfig.rsslConnectionType)).append( " for " )
+							.append( warmStandbyChannelConfig.standbyServerSet.get(j).channelConfig.name );
+							if ( j < warmStandbyChannelConfig.standbyServerSet.size() - 1 )
+								errorStrUnsupportedConnectionType.append( ", " );
+						}
+					
+					if (!warmStandbyChannelConfig.standbyServerSet.get(j).perServiceNameSet.isEmpty())
+					{
+						warmStandbyServerInfo.perServiceBasedOptions().serviceNameList(new ArrayList<Buffer>());
+						
+						for (int index = 0; index < warmStandbyChannelConfig.standbyServerSet.get(j).perServiceNameSet.size(); index++)
+						{
+							Buffer serviceName = CodecFactory.createBuffer();
+							serviceName.data(warmStandbyChannelConfig.standbyServerSet.get(j).perServiceNameSet.get(index));
+							warmStandbyServerInfo.perServiceBasedOptions().serviceNameList().add(serviceName);
+						}
+					}
+					
+					// Copy Reactor Connect Info into Warm Standby Channel Group's specific Reactor Connect Info
+					sessionChannelConfig.connectOptions().reactorWarmStandbyGroupList().get(k).standbyServerList().get(j).reactorConnectInfo(wsbStandbyChannelReactorConnectInfo);
+				}
+				
+				sessionChannelConfig.connectOptions().reactorWarmStandbyGroupList().get(k).warmStandbyMode(warmStandbyChannelConfig.warmStandbyMode);
+			}
+			
+			if(supportedConnectionTypeChannelCount > 0)
+			{
+				ReactorErrorInfo rsslErrorInfo = _baseImpl.rsslErrorInfo();
+				
+				_baseImpl.ommImplState(OmmImplState.RSSLCHANNEL_DOWN);
+				
+				if (ReactorReturnCodes.SUCCESS > _rsslReactor.connect(sessionChannelConfig.connectOptions(), _rsslReactorRole, rsslErrorInfo))
+				{
+					com.refinitiv.eta.transport.Error error = rsslErrorInfo.error();
+					StringBuilder tempErr = _baseImpl.strBuilder();
+					tempErr.append("Failed to add RsslChannel(s) to RsslReactor. Channel name(s) ")
+					    .append( channelNames ).append(OmmLoggerClient.CR)
+						.append("Instance Name ").append(_baseImpl.instanceName()).append(OmmLoggerClient.CR)
+						.append("RsslReactor ").append("@").append(Integer.toHexString(_rsslReactor.hashCode())).append(OmmLoggerClient.CR)
+						.append("RsslChannel ").append(error.channel()).append(OmmLoggerClient.CR)
+						.append("Error Id ").append(error.errorId()).append(OmmLoggerClient.CR)
+						.append("Internal sysError ").append(error.sysError()).append(OmmLoggerClient.CR)
+						.append("Error Location ").append(rsslErrorInfo.location()).append(OmmLoggerClient.CR)
+						.append("Error Text ").append(error.text());
+
+					if (_baseImpl.loggerClient().isErrorEnabled())
+						_baseImpl.loggerClient().error(_baseImpl.formatLogMessage(CLIENT_NAME, tempErr.toString(), Severity.ERROR));
+					
+					for(int k = 0; k <  sessionChannelConfig.connectOptions().connectionList().size(); k++ )
+					{
+						ChannelInfo checkChannelInfo = (ChannelInfo) sessionChannelConfig.connectOptions().connectionList().get(k).connectOptions().userSpecObject();
+						if( checkChannelInfo != null)
+						{
+							removeChannel( checkChannelInfo );
+						}
+					}
+					
+					throw _baseImpl.ommIUExcept().message(tempErr.toString(), rsslErrorInfo.code());
+			    }
+
+				if (_baseImpl.loggerClient().isTraceEnabled())
+				{
+					StringBuilder tempTrace = _baseImpl.strBuilder();
+					tempTrace.append("Successfully created a Reactor and Channel(s)")
+		            	.append(OmmLoggerClient.CR)
+					    .append(" Channel name(s) ").append( channelNames ).append(OmmLoggerClient.CR)
+						.append("Instance Name ").append(_baseImpl.instanceName());
+					_baseImpl.loggerClient().trace(_baseImpl.formatLogMessage(CLIENT_NAME, tempTrace.toString(), Severity.TRACE));
+				}	
+			}
+			else
+			{
+				if(sessionChannelConfig.configChannelSet.isEmpty() && sessionChannelConfig.configWarmStandbySet.isEmpty())
+				{
+					errorStrUnsupportedConnectionType.setLength(0);
+					errorStrUnsupportedConnectionType.append("There is no valid channel for session name: ").append(sessionChannelConfig.name);
+				}
+				
+				if (_baseImpl.loggerClient().isErrorEnabled())
+		        	_baseImpl.loggerClient().error(_baseImpl.formatLogMessage(ChannelCallbackClient.CLIENT_NAME, errorStrUnsupportedConnectionType.toString(), Severity.ERROR));
+
+				throw _baseImpl.ommIUExcept().message( errorStrUnsupportedConnectionType.toString(), OmmInvalidUsageException.ErrorCode.UNSUPPORTED_CHANNEL_TYPE );
+			}
+		}
+	}
+	
+	private void initializeReactor()
+	{
+		ActiveConfig activeConfig = _baseImpl.activeConfig();
+		List<ChannelConfig>	activeConfigChannelSet = activeConfig.channelConfigSet;
+		StringBuilder channelNames = new StringBuilder();
+		int supportedConnectionTypeChannelCount = 0;
+		
+		StringBuilder temp = new StringBuilder();
+		if( activeConfigChannelSet.size() > 1 )
+			temp.append("Attempt to connect using the following list");
+		else
+			temp.append("Attempt to connect using ");
+		
+		int channelCfgSetLastIndex = activeConfigChannelSet.size() - 1;
+
+		StringBuilder errorStrUnsupportedConnectionType = new StringBuilder();
+		errorStrUnsupportedConnectionType.append( "Unsupported connection type. Passed in type is ");
+
+		
+		List<WarmStandbyChannelConfig> warmStandbyChannelSet = _baseImpl.activeConfig().configWarmStandbySet;
+		
+		if (!warmStandbyChannelSet.isEmpty())
+		{		
+			for (int i = 0; i < warmStandbyChannelSet.size(); ++i)
+			{
+				_rsslReactorConnOptions.reactorWarmStandbyGroupList().add(ReactorFactory.createReactorWarmStandbyGroup());
+			}
+		}
+		_rsslReactorConnOptions.reconnectAttemptLimit(activeConfig.reconnectAttemptLimit);
+		_rsslReactorConnOptions.reconnectMinDelay(activeConfig.reconnectMinDelay);
+		_rsslReactorConnOptions.reconnectMaxDelay(activeConfig.reconnectMaxDelay);
+
+		// Preferred Host fallback attributes
+		_rsslReactorConnOptions.reactorPreferredHostOptions().isPreferredHostEnabled(activeConfig.enablePreferredHostOptions);
+		_rsslReactorConnOptions.reactorPreferredHostOptions().detectionTimeSchedule(activeConfig.detectionTimeSchedule);
+		_rsslReactorConnOptions.reactorPreferredHostOptions().detectionTimeInterval(activeConfig.detectionTimeInterval);
+		_rsslReactorConnOptions.reactorPreferredHostOptions().connectionListIndex(activeConfig.connectionListIndex);
+		_rsslReactorConnOptions.reactorPreferredHostOptions().warmStandbyGroupListIndex(activeConfig.warmStandbyGroupListIndex);
+		_rsslReactorConnOptions.reactorPreferredHostOptions().fallBackWithInWSBGroup(activeConfig.fallBackWithInWSBGroup);
+
+		ReactorConnectInfo reactorConnectInfo;
+		ChannelConfig activeChannelConfig;
+
+		// Handle activeConfig information going to channelList
+		for (int i = 0; i < activeConfigChannelSet.size(); i++)
+		{
+			activeChannelConfig = activeConfigChannelSet.get(i);
+			
+			if (activeChannelConfig.rsslConnectionType == com.refinitiv.eta.transport.ConnectionTypes.SOCKET  ||
+					activeChannelConfig.rsslConnectionType == com.refinitiv.eta.transport.ConnectionTypes.HTTP ||
+					activeChannelConfig.rsslConnectionType == com.refinitiv.eta.transport.ConnectionTypes.ENCRYPTED ||
+					activeChannelConfig.rsslConnectionType == com.refinitiv.eta.transport.ConnectionTypes.WEBSOCKET)
+			{
+				reactorConnectInfo = channelConfigToReactorConnectInfo(activeChannelConfig, activeConfigChannelSet, null, null);
+				supportedConnectionTypeChannelCount++;
+				channelNames.append(activeChannelConfig.name);
+				int rsslReactorConnListSize = _rsslReactorConnOptions.connectionList().size();
+                if (i >= rsslReactorConnListSize) {
+                    _rsslReactorConnOptions.connectionList().add(reactorConnectInfo);
+                }
+                reactorConnectInfo.connectOptions().copy(_rsslReactorConnOptions.connectionList().get(i).connectOptions());
+                _rsslReactorConnOptions.connectionList().get(i).location(reactorConnectInfo.location());
+                _rsslReactorConnOptions.connectionList().get(i).enableSessionManagement(reactorConnectInfo.enableSessionManagement());
+                _rsslReactorConnOptions.connectionList().get(i).initTimeout(activeChannelConfig.initializationTimeout);
+                _rsslReactorConnOptions.connectionList().get(i).serviceDiscoveryRetryCount(activeChannelConfig.serviceDiscoveryRetryCount);
+
+                if (_baseImpl.loggerClient().isTraceEnabled())
+				{
+					String channelParams = channelParametersToString( _baseImpl.activeConfig(), activeConfigChannelSet.get( i ) );
+					temp.append( OmmLoggerClient.CR ).append( i + 1 ).append( "] " ).append( channelParams );
+					if ( i == ( channelCfgSetLastIndex ) )				
+						_baseImpl.loggerClient().trace(_baseImpl.formatLogMessage(CLIENT_NAME, temp.toString(), Severity.TRACE));
+				}	
+			}
+			else
+			{
+				errorStrUnsupportedConnectionType.append( ConnectionTypes.toString(activeChannelConfig.rsslConnectionType)).append( " for " )
+				.append( activeConfigChannelSet.get(i).name );
+				if ( i < activeConfigChannelSet.size() - 1 )
+					errorStrUnsupportedConnectionType.append( ", " );
+			}
+		}
+
+		WarmStandbyChannelConfig warmStandbyChannelConfig;
+		ReactorConnectInfo wsbStartingActiveServerReactorConnectInfo = null;
+
+		// Handle active config going to Warm Standby Groups
+		for (int i = 0; i < _rsslReactorConnOptions.reactorWarmStandbyGroupList().size(); ++i)
+		{
+			_warmStandbyChannelInfo = new ChannelInfo("", _rsslReactor, ReactorChannelType.WARM_STANDBY);
+			_warmStandbyChannelInfo.setActiveConfig(activeConfig);
+			
+			warmStandbyChannelConfig = warmStandbyChannelSet.get(i);
+			
+			_warmStandbyChannelInfo = new ChannelInfo(warmStandbyChannelConfig.name, _rsslReactor, ReactorChannelType.WARM_STANDBY);
+			
+			// Handle active config going to Starting Active Server of this Warm Standby Group
+			if (warmStandbyChannelConfig.startingActiveServer != null)
+			{
+				if (warmStandbyChannelConfig.startingActiveServer.channelConfig.rsslConnectionType == com.refinitiv.eta.transport.ConnectionTypes.SOCKET  ||
+					warmStandbyChannelConfig.startingActiveServer.channelConfig.rsslConnectionType == com.refinitiv.eta.transport.ConnectionTypes.HTTP ||
+					warmStandbyChannelConfig.startingActiveServer.channelConfig.rsslConnectionType == com.refinitiv.eta.transport.ConnectionTypes.ENCRYPTED ||
+					warmStandbyChannelConfig.startingActiveServer.channelConfig.rsslConnectionType == com.refinitiv.eta.transport.ConnectionTypes.WEBSOCKET)
+				{
+					wsbStartingActiveServerReactorConnectInfo = channelConfigToReactorConnectInfo(warmStandbyChannelConfig.startingActiveServer.channelConfig, activeConfigChannelSet, null, _warmStandbyChannelInfo);
+					supportedConnectionTypeChannelCount++;
+					channelNames.append(warmStandbyChannelConfig.startingActiveServer.channelConfig.name);
+				}
+				else
+				{
+					errorStrUnsupportedConnectionType.append( ConnectionTypes.toString(warmStandbyChannelConfig.startingActiveServer.channelConfig.rsslConnectionType)).append( " for " )
+					.append( activeConfigChannelSet.get(i).name );
+					if ( i < activeConfigChannelSet.size() - 1 )
+						errorStrUnsupportedConnectionType.append( ", " );
+				}
+			
+				if (!warmStandbyChannelConfig.startingActiveServer.perServiceNameSet.isEmpty())
+				{
+					_rsslReactorConnOptions.reactorWarmStandbyGroupList().get(i).startingActiveServer().perServiceBasedOptions().serviceNameList(new ArrayList<Buffer>());
+					
+					for (int index = 0; index < warmStandbyChannelConfig.startingActiveServer.perServiceNameSet.size(); index++)
+					{
+						Buffer serviceName = CodecFactory.createBuffer();
+						serviceName.data(warmStandbyChannelConfig.startingActiveServer.perServiceNameSet.get(index));
+						_rsslReactorConnOptions.reactorWarmStandbyGroupList().get(i).startingActiveServer().perServiceBasedOptions().serviceNameList().add(serviceName);
+					}
+				}
+
+				// Copy Reactor Connect Info into Warm Standby Channel Group's specific Reactor Connect Info
+				_rsslReactorConnOptions.reactorWarmStandbyGroupList().get(i).startingActiveServer().reactorConnectInfo(wsbStartingActiveServerReactorConnectInfo);
+			}
+			
+			// Handle active config going to StandbyServerSet of this Warm Standby Group
+			if (!warmStandbyChannelConfig.standbyServerSet.isEmpty())
+			{
+				for (int j = 0; j < warmStandbyChannelConfig.standbyServerSet.size(); ++j)
+				{
+					_rsslReactorConnOptions.reactorWarmStandbyGroupList().get(i).standbyServerList().add(ReactorFactory.createReactorWarmStandbyServerInfo());
+				}
+			}
+			
+			ReactorWarmStandbyServerInfo warmStandbyServerInfo;
+			ReactorConnectInfo wsbStandbyChannelReactorConnectInfo = null;
+			
+			// Handle active config going to each Standby Server of this Warm Standby Group
+			for (int j = 0; j < _rsslReactorConnOptions.reactorWarmStandbyGroupList().get(i).standbyServerList().size(); ++j)
+			{
+				warmStandbyServerInfo = _rsslReactorConnOptions.reactorWarmStandbyGroupList().get(i).standbyServerList().get(j);
+				warmStandbyServerInfo.clear();
+
+				if (warmStandbyChannelConfig.standbyServerSet.get(j).channelConfig.rsslConnectionType == com.refinitiv.eta.transport.ConnectionTypes.SOCKET  ||
+						warmStandbyChannelConfig.standbyServerSet.get(j).channelConfig.rsslConnectionType == com.refinitiv.eta.transport.ConnectionTypes.HTTP ||
+						warmStandbyChannelConfig.standbyServerSet.get(j).channelConfig.rsslConnectionType == com.refinitiv.eta.transport.ConnectionTypes.ENCRYPTED ||
+						warmStandbyChannelConfig.standbyServerSet.get(j).channelConfig.rsslConnectionType == com.refinitiv.eta.transport.ConnectionTypes.WEBSOCKET)
+					{
+						wsbStandbyChannelReactorConnectInfo = channelConfigToReactorConnectInfo(warmStandbyChannelConfig.standbyServerSet.get(j).channelConfig, activeConfigChannelSet, null, _warmStandbyChannelInfo);
+						supportedConnectionTypeChannelCount++;
+						channelNames.append(warmStandbyChannelConfig.standbyServerSet.get(j).channelConfig.name);
+					}
+					else
+					{
+						errorStrUnsupportedConnectionType.append( ConnectionTypes.toString(warmStandbyChannelConfig.standbyServerSet.get(j).channelConfig.rsslConnectionType)).append( " for " )
+						.append( activeConfigChannelSet.get(i).name );
+						if ( i < activeConfigChannelSet.size() - 1 )
+							errorStrUnsupportedConnectionType.append( ", " );
+					}
+				
+				if (!warmStandbyChannelConfig.standbyServerSet.get(j).perServiceNameSet.isEmpty())
+				{
+					warmStandbyServerInfo.perServiceBasedOptions().serviceNameList(new ArrayList<Buffer>());
+					
+					for (int index = 0; index < warmStandbyChannelConfig.standbyServerSet.get(j).perServiceNameSet.size(); index++)
+					{
+						Buffer serviceName = CodecFactory.createBuffer();
+						serviceName.data(warmStandbyChannelConfig.standbyServerSet.get(j).perServiceNameSet.get(index));
+						warmStandbyServerInfo.perServiceBasedOptions().serviceNameList().add(serviceName);
+					}
+				}
+				
+				// Copy Reactor Connect Info into Warm Standby Channel Group's specific Reactor Connect Info
+				_rsslReactorConnOptions.reactorWarmStandbyGroupList().get(i).standbyServerList().get(j).reactorConnectInfo(wsbStandbyChannelReactorConnectInfo);
+			}
+			
+			_rsslReactorConnOptions.reactorWarmStandbyGroupList().get(i).warmStandbyMode(warmStandbyChannelConfig.warmStandbyMode);
+		}
+
+		// Check to make sure we have support connections and call connect
+		if( supportedConnectionTypeChannelCount > 0 )
+		{
+			ReactorErrorInfo rsslErrorInfo = _baseImpl.rsslErrorInfo();
+			if (ReactorReturnCodes.SUCCESS > _rsslReactor.connect(_rsslReactorConnOptions, _rsslReactorRole, rsslErrorInfo))
+			{
+				com.refinitiv.eta.transport.Error error = rsslErrorInfo.error();
+				StringBuilder tempErr = _baseImpl.strBuilder();
+				tempErr.append("Failed to add RsslChannel(s) to RsslReactor. Channel name(s) ")
+				    .append( channelNames ).append(OmmLoggerClient.CR)
+					.append("Instance Name ").append(_baseImpl.instanceName()).append(OmmLoggerClient.CR)
+					.append("RsslReactor ").append("@").append(Integer.toHexString(_rsslReactor.hashCode())).append(OmmLoggerClient.CR)
+					.append("RsslChannel ").append(error.channel()).append(OmmLoggerClient.CR)
+					.append("Error Id ").append(error.errorId()).append(OmmLoggerClient.CR)
+					.append("Internal sysError ").append(error.sysError()).append(OmmLoggerClient.CR)
+					.append("Error Location ").append(rsslErrorInfo.location()).append(OmmLoggerClient.CR)
+					.append("Error Text ").append(error.text());
+
+				if (_baseImpl.loggerClient().isErrorEnabled())
+					_baseImpl.loggerClient().error(_baseImpl.formatLogMessage(CLIENT_NAME, tempErr.toString(), Severity.ERROR));
+				
+				for(int i = 0; i <  _rsslReactorConnOptions.connectionList().size(); i++ )
+				{
+					ChannelInfo checkChannelInfo = (ChannelInfo) _rsslReactorConnOptions.connectionList().get(i).connectOptions().userSpecObject();
+					if( checkChannelInfo != null)
+					{
+						removeChannel( checkChannelInfo );
+					}
+				}
+				
+				throw _baseImpl.ommIUExcept().message(tempErr.toString(), rsslErrorInfo.code());
+			}
+
+			_baseImpl.ommImplState(OmmImplState.RSSLCHANNEL_DOWN);
+
+			if (_baseImpl.loggerClient().isTraceEnabled())
+			{
+				StringBuilder tempTrace = _baseImpl.strBuilder();
+				tempTrace.append("Successfully created a Reactor and Channel(s)")
+	            	.append(OmmLoggerClient.CR)
+				    .append(" Channel name(s) ").append( channelNames ).append(OmmLoggerClient.CR)
+					.append("Instance Name ").append(_baseImpl.instanceName());
+				_baseImpl.loggerClient().trace(_baseImpl.formatLogMessage(CLIENT_NAME, tempTrace.toString(), Severity.TRACE));
+			}	
+		}
+		else
+		{
+			 if (_baseImpl.loggerClient().isErrorEnabled())
+			        	_baseImpl.loggerClient().error(_baseImpl.formatLogMessage(ChannelCallbackClient.CLIENT_NAME, errorStrUnsupportedConnectionType.toString(), Severity.ERROR));
+
+			 throw _baseImpl.ommIUExcept().message( errorStrUnsupportedConnectionType.toString(), OmmInvalidUsageException.ErrorCode.UNSUPPORTED_CHANNEL_TYPE );
+		}
+			
+	}
+
+	void initializeConsumerRole(LoginRequest loginReq, DirectoryRequest dirReq, EmaConfigImpl configImpl, ReactorOAuthCredentialEventCallback credentialCallback)
+	{
+        ConsumerRole consumerRole = ReactorFactory.createConsumerRole();
+		
+        loginReq.applyHasRole();
+		loginReq.role(Login.RoleTypes.CONS);
+		consumerRole.rdmLoginRequest(loginReq);
+		consumerRole.rdmDirectoryRequest(dirReq);
+		consumerRole.dictionaryDownloadMode(DictionaryDownloadModes.NONE);
+		consumerRole.loginMsgCallback(_baseImpl.loginCallbackClient());
+		consumerRole.dictionaryMsgCallback(_baseImpl.dictionaryCallbackClient());
+		consumerRole.directoryMsgCallback(_baseImpl.directoryCallbackClient());
+		consumerRole.channelEventCallback(_baseImpl.channelCallbackClient());
+		consumerRole.defaultMsgCallback(_baseImpl.itemCallbackClient());
+		
+		ReactorOAuthCredential oAuthCredential = ReactorFactory.createReactorOAuthCredential();
+		
+		oAuthCredential.takeExclusiveSignOnControl(configImpl.takeExclusiveSignOnControl());
+		
+		if(credentialCallback != null)
+		{
+			oAuthCredential.reactorOAuthCredentialEventCallback(credentialCallback);
+		}
+		
+		/* The Client ID is required parameter to enable the session management */
+		if(configImpl.clientId().length() != 0 )
+		{				
+			oAuthCredential.clientId(configImpl.clientId());
+		}
+		
+		if(configImpl.clientSecret().length() != 0 )
+		{				
+			oAuthCredential.clientSecret(configImpl.clientSecret());
+		}
+		
+		if(configImpl.tokenScope().length() != 0 )
+		{				
+			oAuthCredential.tokenScope(configImpl.tokenScope());
+		}
+		
+		if(configImpl.clientJwk().length() != 0 )
+		{				
+			oAuthCredential.clientJwk(configImpl.clientJwk());
+		}
+		
+		if(configImpl.audience().length() != 0 )
+		{				
+			oAuthCredential.audience(configImpl.audience());
+		}
+		
+		
+		oAuthCredential.reactorOAuthCredentialEventCallback(credentialCallback);
+		
+		consumerRole.reactorOAuthCredential(oAuthCredential);
+		
+		ConsumerWatchlistOptions watchlistOptions = consumerRole.watchlistOptions();
+		watchlistOptions.channelOpenCallback(this);
+		watchlistOptions.enableWatchlist(true);
+		watchlistOptions.itemCountHint(_baseImpl.activeConfig().itemCountHint);
+		watchlistOptions.obeyOpenWindow(_baseImpl.activeConfig().obeyOpenWindow > 0);
+		watchlistOptions.postAckTimeout(_baseImpl.activeConfig().postAckTimeout);
+		watchlistOptions.requestTimeout(_baseImpl.activeConfig().requestTimeout);
+		watchlistOptions.maxOutstandingPosts(_baseImpl.activeConfig().maxOutstandingPosts);
+		
+		_rsslReactorRole = consumerRole;
+		
+		
+		if(!_baseImpl.activeConfig().configSessionChannelSet.isEmpty())
+		{
+			if (_baseImpl.loggerClient().isTraceEnabled())
+			{
+				StringBuilder temp = _baseImpl.strBuilder();
+				temp.append("Initializing session channels: ");
+	        	
+	        	int count = _baseImpl.activeConfig().configSessionChannelSet.size();
+	        	for(SessionChannelConfig config : _baseImpl.activeConfig().configSessionChannelSet)
+	        	{
+	        		if(--count > 0)
+	        			temp.append(config.name).append(", ");
+					else
+						temp.append(config.name).append(OmmLoggerClient.CR);
+	        	}
+	      
+				_baseImpl.loggerClient().trace(_baseImpl.formatLogMessage(ChannelCallbackClient.CLIENT_NAME, temp.toString(), Severity.TRACE));
+			}
+			
+			initalizeSessionChannel();
+		}
+		else
+		{
+			initializeReactor();
+		}
+	}
+	
+	void initializeNiProviderRole(LoginRequest loginReq, DirectoryRefresh directoryRefresh)
+	{
+		NIProviderRole niProviderRole = ReactorFactory.createNIProviderRole();
+	
+		loginReq.applyHasRole();
+		loginReq.role(Login.RoleTypes.PROV);
+		niProviderRole.rdmLoginRequest(loginReq);
+		niProviderRole.loginMsgCallback(_baseImpl.loginCallbackClient());
+		niProviderRole.channelEventCallback(this);
+		niProviderRole.defaultMsgCallback(_baseImpl.itemCallbackClient());
+		niProviderRole.rdmDirectoryRefresh(directoryRefresh);
+		
+		_rsslReactorRole = niProviderRole;
+		
+		initializeReactor();
+	}
+
+	private void tunnelingConfiguration(com.refinitiv.eta.transport.ConnectOptions rsslOptions, HttpChannelConfig channelConfig)
+    {    	
+        if (channelConfig.httpProxy)
+        {
+            if (channelConfig.httpProxyHostName == null)
+            {
+            	if (_baseImpl.loggerClient().isErrorEnabled())
+		        	_baseImpl.loggerClient().error(_baseImpl.formatLogMessage(ChannelCallbackClient.CLIENT_NAME, "Proxy hostname not provided", Severity.ERROR));
+
+            	throw _baseImpl.ommIUExcept().message( "Proxy hostname not provided", OmmInvalidUsageException.ErrorCode.INVALID_ARGUMENT );
+            }           
+            if (channelConfig.httpProxyPort == null)
+            {
+            	if (_baseImpl.loggerClient().isErrorEnabled())
+		        	_baseImpl.loggerClient().error(_baseImpl.formatLogMessage(ChannelCallbackClient.CLIENT_NAME, "Proxy port number not provided", Severity.ERROR));
+
+            	throw _baseImpl.ommIUExcept().message( "Proxy port number not provided", OmmInvalidUsageException.ErrorCode.INVALID_ARGUMENT );
+            }                             	
+            
+            rsslOptions.tunnelingInfo().HTTPproxy(true);
+            rsslOptions.tunnelingInfo().HTTPproxyHostName(channelConfig.httpProxyHostName);
+            try
+            {
+            	rsslOptions.tunnelingInfo().HTTPproxyPort(Integer.parseInt(channelConfig.httpProxyPort));
+            }
+            catch(Exception e)
+            {
+            	if (_baseImpl.loggerClient().isErrorEnabled())
+		        	_baseImpl.loggerClient().error(_baseImpl.formatLogMessage(ChannelCallbackClient.CLIENT_NAME, "Proxy port number not provided", Severity.ERROR));
+
+            	throw _baseImpl.ommIUExcept().message( "Proxy port number not provided", OmmInvalidUsageException.ErrorCode.INVALID_ARGUMENT );
+            }
+            
+            // set credentials
+            if ( channelConfig.httpProxyUserName != null)
+            {
+            	 rsslOptions.credentialsInfo().HTTPproxyUsername(channelConfig.httpProxyUserName);
+            }         	
+            if ( channelConfig.httpproxyPasswd != null)
+            {
+            	 rsslOptions.credentialsInfo().HTTPproxyPasswd(channelConfig.httpproxyPasswd);
+            }     
+            if ( channelConfig.httpProxyDomain != null)
+            {
+            	rsslOptions.credentialsInfo().HTTPproxyDomain(channelConfig.httpProxyDomain);		        		        		
+            }
+          
+            if (channelConfig.httpProxyLocalHostName == null)
+            {
+            	 String localIPaddress = null;
+                 String localHostName;
+            	   try
+                   {
+                       localIPaddress = InetAddress.getLocalHost().getHostAddress();
+                       localHostName = InetAddress.getLocalHost().getHostName();
+                   }
+                   catch (UnknownHostException e)
+                   {
+                	   localHostName = localIPaddress;
+                   }
+            	 rsslOptions.credentialsInfo().HTTPproxyLocalHostname(localHostName);     		        		        		
+            }
+            else
+            {
+            	rsslOptions.credentialsInfo().HTTPproxyLocalHostname(channelConfig.httpProxyLocalHostName);
+            }
+        	    	
+            if (channelConfig.httpProxyKRB5ConfigFile != null)
+            {
+            	 rsslOptions.credentialsInfo().HTTPproxyKRB5configFile(channelConfig.httpProxyKRB5ConfigFile);      		        		        		
+            }                       
+        }
+        
+        if (channelConfig.rsslConnectionType == ConnectionTypes.ENCRYPTED)
+        {
+			readEncryptedChannelConfig(rsslOptions, channelConfig.encryptionConfig);
+		}
+        else
+        	rsslOptions.tunnelingInfo().tunnelingType("http"); 
+        
+        if (_baseImpl.loggerClient().isTraceEnabled())
+		{
+			StringBuilder tempTrace = _baseImpl.strBuilder();
+			tempTrace.append("Successfully set a tunneling ")
+            	.append(OmmLoggerClient.CR)
+			    .append(" Channel name ").append( channelConfig.name ).append(OmmLoggerClient.CR)
+				.append("Instance Name ").append(_baseImpl.instanceName()).append(OmmLoggerClient.CR)
+				.append("with the following tunneling configurations:")
+				.append( OmmLoggerClient.CR );
+			if (rsslOptions.tunnelingInfo().tunnelingType().equals("encrypted"))
+			{
+				tempTrace.append(rsslOptions.tunnelingInfo().toString()).append( OmmLoggerClient.CR );
+			}
+			else if (rsslOptions.tunnelingInfo().tunnelingType().equals("None"))
+			{
+				tempTrace.append(rsslOptions.encryptionOptions().toString());
+				
+				if (rsslOptions.tunnelingInfo().HTTPproxy())
+				{
+					tempTrace.append("\tHTTP Proxy").append( OmmLoggerClient.CR );
+					tempTrace.append("\t\tHTTPproxy: ").append("true").append( OmmLoggerClient.CR );
+					tempTrace.append("\t\tHTTPproxyHostName: " ).append(rsslOptions.tunnelingInfo().HTTPproxyHostName()).append( OmmLoggerClient.CR );
+					tempTrace.append("\t\tHTTPproxyPort: " ).append(rsslOptions.tunnelingInfo().HTTPproxyPort()).append( OmmLoggerClient.CR );
+				}
+			}
+			else
+			{
+				tempTrace.append(rsslOptions.tunnelingInfo().toString()).append( OmmLoggerClient.CR );
+			}
+			
+				tempTrace.append(rsslOptions.credentialsInfo().toString()).append( OmmLoggerClient.CR );
+			_baseImpl.loggerClient().trace(_baseImpl.formatLogMessage(CLIENT_NAME, tempTrace.toString(), Severity.TRACE));
+		}	
+	}
+	
+	private void socketProxyConfiguration(com.refinitiv.eta.transport.ConnectOptions rsslOptions, SocketChannelConfig channelConfig)
+    {    	
+        if (channelConfig.httpProxy)
+        {
+            if (channelConfig.httpProxyHostName == null)
+            {
+            	if (_baseImpl.loggerClient().isErrorEnabled())
+		        	_baseImpl.loggerClient().error(_baseImpl.formatLogMessage(ChannelCallbackClient.CLIENT_NAME, "Proxy hostname not provided", Severity.ERROR));
+
+            	throw _baseImpl.ommIUExcept().message( "Proxy hostname not provided", OmmInvalidUsageException.ErrorCode.INVALID_ARGUMENT );
+            }           
+            if (channelConfig.httpProxyPort == null)
+            {
+            	if (_baseImpl.loggerClient().isErrorEnabled())
+		        	_baseImpl.loggerClient().error(_baseImpl.formatLogMessage(ChannelCallbackClient.CLIENT_NAME, "Proxy port number not provided", Severity.ERROR));
+
+            	throw _baseImpl.ommIUExcept().message( "Proxy port number not provided", OmmInvalidUsageException.ErrorCode.INVALID_ARGUMENT );
+            }                             	
+            
+            rsslOptions.tunnelingInfo().HTTPproxy(true);
+            rsslOptions.tunnelingInfo().HTTPproxyHostName(channelConfig.httpProxyHostName);
+            try
+            {
+            	rsslOptions.tunnelingInfo().HTTPproxyPort(Integer.parseInt(channelConfig.httpProxyPort));
+            }
+            catch(Exception e)
+            {
+            	if (_baseImpl.loggerClient().isErrorEnabled())
+		        	_baseImpl.loggerClient().error(_baseImpl.formatLogMessage(ChannelCallbackClient.CLIENT_NAME, "Proxy port number not provided", Severity.ERROR));
+
+            	throw _baseImpl.ommIUExcept().message( "Proxy port number not provided", OmmInvalidUsageException.ErrorCode.INVALID_ARGUMENT );
+            }
+            
+            // set credentials
+            if ( channelConfig.httpProxyUserName != null)
+            {
+            	 rsslOptions.credentialsInfo().HTTPproxyUsername(channelConfig.httpProxyUserName);
+            }         	
+            if ( channelConfig.httpproxyPasswd != null)
+            {
+            	 rsslOptions.credentialsInfo().HTTPproxyPasswd(channelConfig.httpproxyPasswd);
+            }     
+            if ( channelConfig.httpProxyDomain != null)
+            {
+            	rsslOptions.credentialsInfo().HTTPproxyDomain(channelConfig.httpProxyDomain);		        		        		
+            }   
+          
+            if (channelConfig.httpProxyLocalHostName == null)
+            {
+            	 String localIPaddress = null;
+                 String localHostName;
+            	   try
+                   {
+                       localIPaddress = InetAddress.getLocalHost().getHostAddress();
+                       localHostName = InetAddress.getLocalHost().getHostName();
+                   }
+                   catch (UnknownHostException e)
+                   {
+                	   localHostName = localIPaddress;
+                   }
+            	 rsslOptions.credentialsInfo().HTTPproxyLocalHostname(localHostName);     		        		        		
+            }
+            else
+            {
+            	rsslOptions.credentialsInfo().HTTPproxyLocalHostname(channelConfig.httpProxyLocalHostName);
+            }
+        	    	
+            if (channelConfig.httpProxyKRB5ConfigFile != null)
+            {
+            	 rsslOptions.credentialsInfo().HTTPproxyKRB5configFile(channelConfig.httpProxyKRB5ConfigFile);      		        		        		
+            }                       
+        }
+        
+        if (channelConfig.rsslConnectionType == ConnectionTypes.ENCRYPTED)
+        {
+        	if(channelConfig.encryptedProtocolType == ConnectionTypes.HTTP)
+        	{
+        		rsslOptions.tunnelingInfo().tunnelingType("HTTP");
+	        	rsslOptions.tunnelingInfo().KeystoreFile(channelConfig.encryptionConfig.KeyStoreFile);
+	    		rsslOptions.tunnelingInfo().KeystorePasswd(channelConfig.encryptionConfig.KeyStorePasswd);
+	    		if (channelConfig.encryptionConfig.KeyStoreType != null)
+	    			 rsslOptions.tunnelingInfo().KeystoreType(channelConfig.encryptionConfig.KeyStoreType);
+	    		if (channelConfig.encryptionConfig.SecurityProtocol != null)
+	    			 rsslOptions.tunnelingInfo().SecurityProtocol(channelConfig.encryptionConfig.SecurityProtocol);
+	    		if (channelConfig.encryptionConfig.SecurityProtocolVersions != null)
+	    			 rsslOptions.tunnelingInfo().SecurityProtocolVersions(channelConfig.encryptionConfig.SecurityProtocolVersions);
+	    		if (channelConfig.encryptionConfig.SecurityProvider != null)
+	    			 rsslOptions.tunnelingInfo().SecurityProvider(channelConfig.encryptionConfig.SecurityProvider);
+	    		if (channelConfig.encryptionConfig.TrustManagerAlgorithm != null)
+	    			 rsslOptions.tunnelingInfo().TrustManagerAlgorithm(channelConfig.encryptionConfig.TrustManagerAlgorithm);
+	    		if (channelConfig.encryptionConfig.KeyManagerAlgorithm != null)
+	    			 rsslOptions.tunnelingInfo().KeyManagerAlgorithm(channelConfig.encryptionConfig.KeyManagerAlgorithm);
+        	}
+        	else
+        	{
+        		rsslOptions.tunnelingInfo().tunnelingType("None");
+        		rsslOptions.encryptionOptions().connectionType(ConnectionTypes.SOCKET);
+        		rsslOptions.encryptionOptions().KeystoreFile(channelConfig.encryptionConfig.KeyStoreFile);
+	    		rsslOptions.encryptionOptions().KeystorePasswd(channelConfig.encryptionConfig.KeyStorePasswd);
+	    		if (channelConfig.encryptionConfig.KeyStoreType != null)
+	    			 rsslOptions.encryptionOptions().KeystoreType(channelConfig.encryptionConfig.KeyStoreType);
+	    		if (channelConfig.encryptionConfig.SecurityProtocol != null)
+	    			 rsslOptions.encryptionOptions().SecurityProtocol(channelConfig.encryptionConfig.SecurityProtocol);
+	    		if (channelConfig.encryptionConfig.SecurityProtocolVersions != null)
+	    			rsslOptions.encryptionOptions().SecurityProtocolVersions(channelConfig.encryptionConfig.SecurityProtocolVersions);
+	    		if (channelConfig.encryptionConfig.SecurityProvider != null)
+	    			 rsslOptions.encryptionOptions().SecurityProvider(channelConfig.encryptionConfig.SecurityProvider);
+	    		if (channelConfig.encryptionConfig.TrustManagerAlgorithm != null)
+	    			 rsslOptions.encryptionOptions().TrustManagerAlgorithm(channelConfig.encryptionConfig.TrustManagerAlgorithm);
+	    		if (channelConfig.encryptionConfig.KeyManagerAlgorithm != null)
+	    			 rsslOptions.encryptionOptions().KeyManagerAlgorithm(channelConfig.encryptionConfig.KeyManagerAlgorithm);
+        	}
+		}
+        
+        if (_baseImpl.loggerClient().isTraceEnabled())
+		{
+			StringBuilder tempTrace = _baseImpl.strBuilder();
+			tempTrace.append("Successfully set a tunneling ")
+            	.append(OmmLoggerClient.CR)
+			    .append(" Channel name ").append( channelConfig.name ).append(OmmLoggerClient.CR)
+				.append("Instance Name ").append(_baseImpl.instanceName()).append(OmmLoggerClient.CR)
+				.append("with the following tunneling configurations:")
+				.append( OmmLoggerClient.CR ).append(rsslOptions.tunnelingInfo().toString()).append( OmmLoggerClient.CR )
+				.append(rsslOptions.credentialsInfo().toString()).append( OmmLoggerClient.CR );
+			_baseImpl.loggerClient().trace(_baseImpl.formatLogMessage(CLIENT_NAME, tempTrace.toString(), Severity.TRACE));
+		}	
+	}
+
+	private void readEncryptedChannelConfig(ConnectOptions rsslOptions, EncryptionConfig channelConfig)
+	{
+		if(rsslOptions.encryptionOptions().connectionType() == ConnectionTypes.HTTP)
+		{
+			rsslOptions.tunnelingInfo().tunnelingType("encrypted");
+			
+			rsslOptions.tunnelingInfo().KeystoreFile(channelConfig.KeyStoreFile);
+			rsslOptions.tunnelingInfo().KeystorePasswd(channelConfig.KeyStorePasswd);
+			if (channelConfig.KeyStoreType != null)
+				 rsslOptions.tunnelingInfo().KeystoreType(channelConfig.KeyStoreType);
+			if (channelConfig.SecurityProtocol != null)
+				 rsslOptions.tunnelingInfo().SecurityProtocol(channelConfig.SecurityProtocol);
+			if (channelConfig.SecurityProtocolVersions != null)
+				 rsslOptions.tunnelingInfo().SecurityProtocolVersions(channelConfig.SecurityProtocolVersions);
+			if (channelConfig.SecurityProvider != null)
+				 rsslOptions.tunnelingInfo().SecurityProvider(channelConfig.SecurityProvider);
+			if (channelConfig.TrustManagerAlgorithm != null)
+				 rsslOptions.tunnelingInfo().TrustManagerAlgorithm(channelConfig.TrustManagerAlgorithm);
+			if (channelConfig.KeyManagerAlgorithm != null)
+				 rsslOptions.tunnelingInfo().KeyManagerAlgorithm(channelConfig.KeyManagerAlgorithm);
+		}
+		else
+		{
+			rsslOptions.tunnelingInfo().tunnelingType("None");
+			rsslOptions.encryptionOptions().connectionType(rsslOptions.encryptionOptions().connectionType());
+			rsslOptions.encryptionOptions().KeystoreFile(channelConfig.KeyStoreFile);
+			rsslOptions.encryptionOptions().KeystorePasswd(channelConfig.KeyStorePasswd);
+			if (channelConfig.KeyStoreType != null)
+   			     rsslOptions.encryptionOptions().KeystoreType(channelConfig.KeyStoreType);
+			if (channelConfig.SecurityProtocol != null)
+  			     rsslOptions.encryptionOptions().SecurityProtocol(channelConfig.SecurityProtocol);
+			if (channelConfig.SecurityProtocolVersions != null)
+				rsslOptions.encryptionOptions().SecurityProtocolVersions(channelConfig.SecurityProtocolVersions);
+			if (channelConfig.SecurityProvider != null)
+  			     rsslOptions.encryptionOptions().SecurityProvider(channelConfig.SecurityProvider);
+			if (channelConfig.TrustManagerAlgorithm != null)
+  			     rsslOptions.encryptionOptions().TrustManagerAlgorithm(channelConfig.TrustManagerAlgorithm);
+			if (channelConfig.KeyManagerAlgorithm != null)
+  			     rsslOptions.encryptionOptions().KeyManagerAlgorithm(channelConfig.KeyManagerAlgorithm);
+		}
+	}
+
+	private void setRsslReactorChannel(ReactorChannel rsslReactorChannel, ReactorChannelInfo rsslReactorChannlInfo, ReactorErrorInfo rsslReactorErrorInfo)
+	{
+		for (int index = _channelList.size() -1; index >= 0; index--)
+		{
+			_channelList.get(index).rsslReactorChannel(rsslReactorChannel);
+			_channelList.get(index).rsslReactorChannel().info(rsslReactorChannlInfo, rsslReactorErrorInfo);
+		}
+	}
+	
+	private void setRsslReactorChannelOnChnlInfo(ReactorChannel rsslReactorChannel, ChannelInfo chnlInfo)
+	{
+		if (chnlInfo.getParentChannel() != null)
+			chnlInfo.getParentChannel().rsslReactorChannel(rsslReactorChannel);
+		chnlInfo.rsslReactorChannel(rsslReactorChannel);
+	}
+	
+	private ChannelInfo channelInfo(String name, Reactor rsslReactor)
+	{
+		if (_channelPool.isEmpty())
+			return new ChannelInfo(name, rsslReactor, ReactorChannelType.NORMAL);
+		else 
+			return (_channelPool.get(0).reset(name, rsslReactor, ReactorChannelType.NORMAL));
+	}
+	
+	void removeChannel(ChannelInfo chanInfo)
+	{
+		if (chanInfo != null)
+		{
+			_baseImpl.loginCallbackClient().removeChannelInfo(chanInfo.rsslReactorChannel());
+			_channelList.remove( chanInfo );
+			chanInfo.clear();
+			_channelPool.add( chanInfo );
+		}
+	}
+
+	void closeChannels()
+	{
+		if(_baseImpl.consumerSession() == null)
+		{
+			for (int index = _channelList.size() -1; index >= 0; index--)
+				_baseImpl.closeRsslChannel(_channelList.get(index).rsslReactorChannel());
+		}
+		else
+		{
+			_baseImpl.closeConsumerSession();
+		}
+	}
+
+	List<ChannelInfo>  channelList()
+	{
+		return _channelList;
+	}
+
+	public void removeSessionChannel(SessionChannelInfo<T> sessionChannelInfo)
+	{
+		if(sessionChannelInfo != null)
+		{
+			_baseImpl.loginCallbackClient().removeSessionChannelInfo(sessionChannelInfo);
+			
+		}
+		
+	}
+}