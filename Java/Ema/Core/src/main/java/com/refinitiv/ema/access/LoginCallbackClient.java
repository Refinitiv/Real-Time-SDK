--- conflicted
+++ resolved
@@ -1,1860 +1,1846 @@
-<<<<<<< HEAD
-/*|-----------------------------------------------------------------------------
- *|            This source code is provided under the Apache 2.0 license
- *|  and is provided AS IS with no warranty or guarantee of fit for purpose.
- *|                See the project's LICENSE.md for details.
- *|           Copyright (C) 2020-2021,2023-2025 LSEG. All rights reserved.
- *|-----------------------------------------------------------------------------
- */
-=======
-///*|-----------------------------------------------------------------------------
-// *|            This source code is provided under the Apache 2.0 license      --
-// *|  and is provided AS IS with no warranty or guarantee of fit for purpose.  --
-// *|                See the project's LICENSE.md for details.                  --
-// *|           Copyright (C) 2019-2025 LSEG. All rights reserved.         		--
-///*|-----------------------------------------------------------------------------
->>>>>>> b159fcb4
-
-package com.refinitiv.ema.access;
-
-import java.nio.ByteBuffer;
-import java.util.ArrayList;
-import java.util.Iterator;
-import java.util.List;
-import java.util.concurrent.locks.ReentrantLock;
-
-import com.refinitiv.ema.access.OmmBaseImpl.OmmImplState;
-import com.refinitiv.ema.access.OmmLoggerClient.Severity;
-import com.refinitiv.ema.access.OmmState.DataState;
-import com.refinitiv.ema.access.OmmState.StreamState;
-import com.refinitiv.eta.codec.*;
-import com.refinitiv.eta.codec.Msg;
-import com.refinitiv.eta.codec.RefreshMsg;
-import com.refinitiv.eta.rdm.DomainTypes;
-import com.refinitiv.eta.rdm.Login;
-import com.refinitiv.eta.valueadd.domainrep.rdm.login.LoginAttrib;
-import com.refinitiv.eta.valueadd.domainrep.rdm.login.LoginMsg;
-import com.refinitiv.eta.valueadd.domainrep.rdm.login.LoginMsgFactory;
-import com.refinitiv.eta.valueadd.domainrep.rdm.login.LoginMsgType;
-import com.refinitiv.eta.valueadd.domainrep.rdm.login.LoginRefresh;
-import com.refinitiv.eta.valueadd.domainrep.rdm.login.LoginRequest;
-import com.refinitiv.eta.valueadd.domainrep.rdm.login.LoginRequestFlags;
-import com.refinitiv.eta.valueadd.domainrep.rdm.login.LoginStatus;
-import com.refinitiv.eta.valueadd.reactor.RDMLoginMsgCallback;
-import com.refinitiv.eta.valueadd.reactor.RDMLoginMsgEvent;
-import com.refinitiv.eta.valueadd.reactor.ReactorCallbackReturnCodes;
-import com.refinitiv.eta.valueadd.reactor.ReactorChannel;
-import com.refinitiv.eta.valueadd.reactor.ReactorChannelEvent;
-import com.refinitiv.eta.valueadd.reactor.ReactorChannelEventTypes;
-import com.refinitiv.eta.valueadd.reactor.ReactorErrorInfo;
-import com.refinitiv.eta.valueadd.reactor.ReactorReturnCodes;
-import com.refinitiv.eta.valueadd.reactor.ReactorSubmitOptions;
-
-
-class LoginCallbackClient<T> extends CallbackClient<T> implements RDMLoginMsgCallback
-{
-	private static final String CLIENT_NAME 	= "LoginCallbackClient";
-	private static final int REFRESH_MSG_SIZE 	= 512;
-	
-	private final List<ChannelInfo> 		_loginChannelList;
-	private List<LoginItem<T>>		_loginItemList;
-	private Buffer 					_rsslEncBuffer;
-	private final ReentrantLock 	_loginItemLock = new java.util.concurrent.locks.ReentrantLock();
-	private boolean					_notifyChannelDownReconnecting;
-	private State	_rsslState;
-	private int _currentRsslDataState;
-	private final DecodeIterator	_decIter = CodecFactory.createDecodeIterator();
-	private final EncodeIterator 	_encIter = CodecFactory.createEncodeIterator();
-	private final Buffer			_tempBuffer = CodecFactory.createBuffer();
-    private ByteBuffer 				_tempByteBuffer;
-	private ByteBuffer 				_tempUserNameByteBuffer;
-    private final Msg				_tempMsg = CodecFactory.createMsg();
-	private final LoginRequest		_tempLoginReq = (LoginRequest) LoginMsgFactory.createMsg();
-	private final OmmBaseImpl<T>	_ommBaseImpl;
-	private LoginRefresh			_loginRefresh;
-	private String					_loginFailureMsg;
-    
-	LoginCallbackClient(OmmBaseImpl<T> baseImpl)
-	{
-		 super(baseImpl, CLIENT_NAME);
-		 _ommBaseImpl = baseImpl;
-		 _loginChannelList = new ArrayList<>();
-		 _notifyChannelDownReconnecting = false;
-
-		 _currentRsslDataState = DataStates.SUSPECT;
-	}
-
-	void initialize()
-	{
-		_ommBaseImpl.activeConfig().rsslRDMLoginRequest.streamId(1);
-		
-		if (_baseImpl.loggerClient().isTraceEnabled())
-		{
-			StringBuilder temp = _baseImpl.strBuilder();
-			
-			temp.append("RDMLogin request message was populated with this info: ")
-										.append(OmmLoggerClient.CR)
-										.append(_ommBaseImpl.activeConfig().rsslRDMLoginRequest.toString());
-										
-			_baseImpl.loggerClient().trace(_baseImpl.formatLogMessage(CLIENT_NAME, 
-					temp.toString(),Severity.TRACE));
-		}
-		
-		_tempByteBuffer = ByteBuffer.allocate(8192);
-		_tempBuffer.data(_tempByteBuffer);
-		_tempUserNameByteBuffer = ByteBuffer.allocate(8192);
-	}
-	
-	
-	public com.refinitiv.eta.valueadd.domainrep.rdm.login.LoginRefresh loginRefreshMsg()
-	{
-		if (_loginRefresh == null)
-		{
-			_loginRefresh = (LoginRefresh)LoginMsgFactory.createMsg();
-			_loginRefresh.rdmMsgType(LoginMsgType.REFRESH);
-		}
-		
-		return _loginRefresh;
-	}
-	
-	String loginFailureMessage()
-	{
-		return _loginFailureMsg;
-	}
-
-	@SuppressWarnings("unchecked")
-	@Override
-	public int rdmLoginMsgCallback(RDMLoginMsgEvent event)
-	{
-		Msg msg = event.msg();
-		LoginMsg loginMsg = event.rdmLoginMsg();
-		ChannelInfo chnlInfo = (ChannelInfo)event.reactorChannel().userSpecObj();
-<<<<<<< HEAD
-		
-		
-		if (chnlInfo.getParentChannel() != null)
-			chnlInfo = chnlInfo.getParentChannel();
-		
-=======
-		if (chnlInfo.getParentChannel() != null)
-			chnlInfo = chnlInfo.getParentChannel();
->>>>>>> b159fcb4
-		ReactorChannel rsslReactorChannel  = event.reactorChannel();
-		SessionChannelInfo<T> sessionChannelInfo =  chnlInfo.sessionChannelInfo() != null ? (SessionChannelInfo<T>) chnlInfo.sessionChannelInfo() : null;
-		ConsumerSession<T> consumerSession = sessionChannelInfo != null ? sessionChannelInfo.consumerSession() : null;
-
-		_baseImpl.eventReceived();
-
-		if (loginMsg == null)
-		{
-			_ommBaseImpl.closeRsslChannel(rsslReactorChannel);
-
-			if (_baseImpl.loggerClient().isErrorEnabled())
-        	{
-				com.refinitiv.eta.transport.Error error = event.errorInfo().error();
-				
-	        	StringBuilder temp = _baseImpl.strBuilder();
-				
-	        	temp.append("Received an event without RDMLogin message").append(OmmLoggerClient.CR)
-					.append("RsslReactor ").append("@").append(Integer.toHexString(rsslReactorChannel != null ? rsslReactorChannel.reactor().hashCode() : 0)).append(OmmLoggerClient.CR)
-					.append("RsslChannel ").append("@").append(Integer.toHexString(error.channel() != null ? error.channel().hashCode() : 0)).append(OmmLoggerClient.CR)
-					.append("Error Id ").append(error.errorId()).append(OmmLoggerClient.CR)
-					.append("Internal sysError ").append(error.sysError()).append(OmmLoggerClient.CR)
-					.append("Error Location ").append(event.errorInfo().location()).append(OmmLoggerClient.CR)
-					.append("Error text ").append(error.text());
-
-	        	_baseImpl.loggerClient().error(_baseImpl.formatLogMessage(LoginCallbackClient.CLIENT_NAME, temp.toString(), Severity.ERROR));
-        	}
-			
-			 return ReactorCallbackReturnCodes.SUCCESS;
-		}
-		
-		switch (loginMsg.rdmMsgType())
-		{
-			case REFRESH :
-			{
-				boolean notifyRefreshMsg = true;
-				
-				if (_rsslRefreshMsg == null)
-				{
-					_rsslRefreshMsg = (RefreshMsg)CodecFactory.createMsg();
-                }
-				else
-				{
-					_rsslRefreshMsg.clear();
-					_rsslRefreshMsg.msgClass(MsgClasses.REFRESH);
-					msg.copy(_rsslRefreshMsg, CopyMsgFlags.ALL_FLAGS);
-				}
-				
-				LoginRefresh loginRefresh;
-				
-				if(consumerSession != null)
-				{
-					loginRefresh = sessionChannelInfo.loginRefresh();
-					
-					if(!consumerSession.sessionChannelList().contains(sessionChannelInfo))
-					{
-						consumerSession.sessionChannelList().add(sessionChannelInfo);
-					}
-					
-					sessionChannelInfo.receivedLoginRefresh(true);
-				}
-				else
-				{
-					loginRefresh = loginRefreshMsg();
-					
-					if (!_loginChannelList.contains(chnlInfo))
-					{
-						removeChannelInfo(event.reactorChannel());
-						_loginChannelList.add(chnlInfo);
-					}
-				}
-				
-				loginRefresh.clear();
-				
-				((LoginRefresh)loginMsg).copy(loginRefresh);
-
-				com.refinitiv.eta.codec.State state = ((LoginRefresh)loginMsg).state();
-
-				_currentRsslDataState = state.dataState();
-
-				boolean closeChannel = false;
-	
-				if (state.streamState() != com.refinitiv.eta.codec.StreamStates.OPEN)
-				{
-					closeChannel = true;
-					
-					if(consumerSession != null)
-					{
-						sessionChannelInfo.state(OmmImplState.RSSLCHANNEL_UP_STREAM_NOT_OPEN);
-						
-						consumerSession.increaseNumOfLoginClose();
-						
-						sessionChannelInfo.loginRefresh().state().streamState(state.streamState());
-						sessionChannelInfo.loginRefresh().state().dataState(state.dataState());
-						
-						if(consumerSession.checkAllSessionChannelHasState(OmmImplState.RSSLCHANNEL_UP_STREAM_NOT_OPEN))
-						{
-							_ommBaseImpl.ommImplState(OmmImplState.RSSLCHANNEL_UP_STREAM_NOT_OPEN);
-						}
-					}
-					else
-					{
-						_ommBaseImpl.ommImplState(OmmImplState.RSSLCHANNEL_UP_STREAM_NOT_OPEN);
-					}
-					
-					
-					StringBuilder temp = _baseImpl.strBuilder();
-					
-		        	temp.append("RDMLogin stream was closed with refresh message")
-		        		.append(OmmLoggerClient.CR);
-		        	loginMsgToString(temp, loginMsg, loginMsg.rdmMsgType());
-		        	temp.append(OmmLoggerClient.CR)
-		    			.append(state);
-		        	
-		        	_loginFailureMsg = temp.toString();
-	
-					if (_baseImpl.loggerClient().isErrorEnabled())
-		        	{			        	
-			        	_baseImpl.loggerClient().error(_baseImpl.formatLogMessage(LoginCallbackClient.CLIENT_NAME, _loginFailureMsg, Severity.ERROR));
-		        	}
-				}
-				else if (state.dataState() == com.refinitiv.eta.codec.DataStates.SUSPECT)
-				{
-					if (_baseImpl.loggerClient().isWarnEnabled())
-		        	{
-			        	StringBuilder temp = _baseImpl.strBuilder();
-						
-			        	temp.append("RDMLogin stream state was changed to suspect with refresh message")
-			        		.append(OmmLoggerClient.CR);
-			        	loginMsgToString(temp, loginMsg, loginMsg.rdmMsgType());
-			        	temp.append(OmmLoggerClient.CR)
-		    			.append(state);
-			        	
-			        	_baseImpl.loggerClient().warn(_baseImpl.formatLogMessage(LoginCallbackClient.CLIENT_NAME, temp.toString(), Severity.WARNING));
-		        	}
-					
-					if(consumerSession != null)
-					{
-						if (sessionChannelInfo.state() >= OmmImplState.RSSLCHANNEL_UP )
-							sessionChannelInfo.state(OmmImplState.LOGIN_STREAM_OPEN_SUSPECT);
-						
-						sessionChannelInfo.loginRefresh().state().streamState(state.streamState());
-						sessionChannelInfo.loginRefresh().state().dataState(state.dataState());
-					}
-					else
-					{
-						if (_ommBaseImpl.ommImplState() >= OmmImplState.RSSLCHANNEL_UP )
-							_ommBaseImpl.ommImplState(OmmImplState.LOGIN_STREAM_OPEN_SUSPECT);
-					}
-					
-				}
-				else
-				{
-					if(consumerSession != null)
-					{
-						sessionChannelInfo.state(OmmImplState.LOGIN_STREAM_OPEN_OK);
-						
-						consumerSession.increaseNumOfLoginOk();
-						
-						sessionChannelInfo.loginRefresh().state().streamState(state.streamState());
-						sessionChannelInfo.loginRefresh().state().dataState(state.dataState());
-
-						if(consumerSession.checkAllSessionChannelHasState(OmmImplState.LOGIN_STREAM_OPEN_OK) || consumerSession.isInitialLoginRefreshSent())
-						{
-							consumerSession.aggregateLoginResponse();
-							
-							/* Swap to send with the aggregated login refresh */
-							loginMsg = consumerSession.loginRefresh();
-							msg = null;
-							
-							consumerSession.sendInitialLoginRefresh(true);
-						}
-						else
-						{
-							/* Wait until EMA's receives login refresh message from all channels. */
-							notifyRefreshMsg = false;
-						}
-					}
-					
-					if(notifyRefreshMsg)
-					{
-						_ommBaseImpl.ommImplState(OmmImplState.LOGIN_STREAM_OPEN_OK);
-						
-						_ommBaseImpl.setActiveRsslReactorChannel(chnlInfo);
-						_ommBaseImpl.reLoadDirectory();
-						
-						if (_baseImpl.loggerClient().isTraceEnabled())
-			        	{
-				        	StringBuilder temp = _baseImpl.strBuilder();
-							
-				        	temp.append("RDMLogin stream was open with refresh message").append(OmmLoggerClient.CR)
-				        		.append(loginMsg.toString()).append(OmmLoggerClient.CR);
-		
-				        	
-				        	_baseImpl.loggerClient().trace(_baseImpl.formatLogMessage(LoginCallbackClient.CLIENT_NAME, temp.toString(), Severity.TRACE));
-			        	}
-					}
-				}
-	
-				if(notifyRefreshMsg)
-				{
-					processRefreshMsg(msg, rsslReactorChannel, loginMsg);
-				}
-	
-				if (closeChannel)
-				{
-					if(sessionChannelInfo != null)
-					{
-						_ommBaseImpl.closeSessionChannel(sessionChannelInfo);
-					}
-					else
-					{
-						_ommBaseImpl.unsetActiveRsslReactorChannel(chnlInfo);
-						_ommBaseImpl.closeRsslChannel(rsslReactorChannel);
-					}
-				}
-	
-				break;
-			}
-			case STATUS:
-			{
-				boolean closeChannel = false;
-				boolean notifyStatusMsg = true;
-	
-				if (((LoginStatus)loginMsg).checkHasState())
-		    	{
-					com.refinitiv.eta.codec.State state =((LoginStatus)loginMsg).state();
-
-					_currentRsslDataState = state.dataState();
-
-					if (state.streamState() != com.refinitiv.eta.codec.StreamStates.OPEN)
-					{
-						StringBuilder temp = _baseImpl.strBuilder();
-						
-			        	temp.append("RDMLogin stream was closed with status message")
-			        		.append(OmmLoggerClient.CR);
-			        	loginMsgToString(temp, loginMsg, loginMsg.rdmMsgType());
-			        	temp.append(OmmLoggerClient.CR)
-		    				.append(state);
-			        	
-			        	_loginFailureMsg = temp.toString();
-						
-						if (_baseImpl.loggerClient().isErrorEnabled())
-			        	{	
-				        	_baseImpl.loggerClient().error(_baseImpl.formatLogMessage(LoginCallbackClient.CLIENT_NAME, _loginFailureMsg, Severity.ERROR));
-			        	}
-						
-						closeChannel = true;
-						
-						if(consumerSession != null)
-						{
-							sessionChannelInfo.state(OmmImplState.RSSLCHANNEL_UP_STREAM_NOT_OPEN);
-							
-							consumerSession.increaseNumOfLoginClose();
-							
-							sessionChannelInfo.loginRefresh().state().streamState(state.streamState());
-							sessionChannelInfo.loginRefresh().state().dataState(state.dataState());
-							
-							if(consumerSession.checkAllSessionChannelHasState(OmmImplState.RSSLCHANNEL_UP_STREAM_NOT_OPEN))
-							{
-								_ommBaseImpl.ommImplState(OmmImplState.RSSLCHANNEL_UP_STREAM_NOT_OPEN);
-							}
-							else
-							{
-								notifyStatusMsg = false;
-								
-								LoginStatus loginStatus = (LoginStatus)loginMsg;
-								
-								int streamState = loginStatus.state().streamState();
-								
-								loginStatus.state().streamState(com.refinitiv.eta.codec.StreamStates.OPEN);
-								
-								processStatusMsg(null, rsslReactorChannel, loginMsg);
-								
-								loginStatus.state().streamState(streamState);
-							}
-						}
-						else
-						{
-							_ommBaseImpl.ommImplState(OmmImplState.RSSLCHANNEL_UP_STREAM_NOT_OPEN);
-						}
-					}
-					else if (state.dataState() == com.refinitiv.eta.codec.DataStates.SUSPECT)
-					{
-						if (_baseImpl.loggerClient().isWarnEnabled())
-			        	{
-				        	StringBuilder temp = _baseImpl.strBuilder();
-							
-				        	temp.append("RDMLogin stream state was changed to suspect with status message")
-				        		.append(OmmLoggerClient.CR);
-				        	loginMsgToString(temp, loginMsg, loginMsg.rdmMsgType());
-				        	temp.append(OmmLoggerClient.CR)
-			    				.append(state);
-				        	
-				        	_baseImpl.loggerClient().warn(_baseImpl.formatLogMessage(LoginCallbackClient.CLIENT_NAME, temp.toString(), Severity.WARNING));
-			        	}
-						
-						if(consumerSession != null)
-						{
-							 sessionChannelInfo.loginRefresh().state().streamState(state.streamState());
-							 sessionChannelInfo.loginRefresh().state().dataState(state.dataState());
-							
-							if(sessionChannelInfo.state() >= OmmImplState.RSSLCHANNEL_UP)
-							{
-								sessionChannelInfo.state(OmmImplState.LOGIN_STREAM_OPEN_SUSPECT);
-							}
-							
-							// Checks whether all session channel has the OmmImplState.LOGIN_STREAM_OPEN_SUSPECT state.
-							boolean result = consumerSession.checkAllSessionChannelHasState(OmmImplState.LOGIN_STREAM_OPEN_SUSPECT);
-							
-							if(result)
-							{
-								_ommBaseImpl.ommImplState(OmmImplState.LOGIN_STREAM_OPEN_SUSPECT);
-							}
-							else
-							{
-								notifyStatusMsg = false;
-							}
-						}
-						else
-						{
-							if (_ommBaseImpl.ommImplState() >= OmmImplState.RSSLCHANNEL_UP )
-								_ommBaseImpl.ommImplState(OmmImplState.LOGIN_STREAM_OPEN_SUSPECT);
-						}
-					}
-					else
-					{
-						_ommBaseImpl.setActiveRsslReactorChannel(chnlInfo);
-						_ommBaseImpl.reLoadDirectory();
-						
-						if (_baseImpl.loggerClient().isTraceEnabled())
-			        	{
-				        	StringBuilder temp = _baseImpl.strBuilder();
-							
-				        	temp.append("RDMLogin stream was open with status message").append(OmmLoggerClient.CR)
-				        		.append(loginMsg).append(OmmLoggerClient.CR);
-				        	
-				        	_baseImpl.loggerClient().trace(_baseImpl.formatLogMessage(LoginCallbackClient.CLIENT_NAME, temp.toString(), Severity.TRACE));
-			        	}
-						
-						if(consumerSession != null)
-						{
-							sessionChannelInfo.state(OmmImplState.LOGIN_STREAM_OPEN_OK);
-							
-							consumerSession.increaseNumOfLoginOk();
-							
-							 sessionChannelInfo.loginRefresh().state().streamState(state.streamState());
-							 sessionChannelInfo.loginRefresh().state().dataState(state.dataState());
-							
-							if(consumerSession.checkAllSessionChannelHasState(OmmImplState.LOGIN_STREAM_OPEN_OK) || consumerSession.isInitialLoginRefreshSent())
-							{
-								_ommBaseImpl.ommImplState(OmmImplState.LOGIN_STREAM_OPEN_OK);
-								
-								consumerSession.aggregateLoginResponse();
-								
-								processRefreshMsg(null, sessionChannelInfo.reactorChannel(), consumerSession.loginRefresh());
-								
-								consumerSession.sendInitialLoginRefresh(true);
-								notifyStatusMsg = false;
-							}
-						}
-						else
-						{
-							_ommBaseImpl.ommImplState(OmmImplState.LOGIN_STREAM_OPEN_OK);
-						}
-					}
-				}
-				else
-				{
-					if (_baseImpl.loggerClient().isWarnEnabled())
-		        	{
-			        	StringBuilder temp = _baseImpl.strBuilder();
-						
-			        	temp.append("Received RDMLogin status message without the state").append(OmmLoggerClient.CR)
-			        		.append(loginMsg);
-			        	
-			        	_baseImpl.loggerClient().warn(_baseImpl.formatLogMessage(LoginCallbackClient.CLIENT_NAME, temp.toString(), Severity.WARNING));
-		        	}
-				}
-	
-				if(notifyStatusMsg)
-				{
-					processStatusMsg(msg, rsslReactorChannel, loginMsg);
-				}
-	
-				if (closeChannel)
-				{
-					if(sessionChannelInfo != null)
-					{
-						_ommBaseImpl.closeSessionChannel(sessionChannelInfo);
-					}
-					else
-					{
-						_ommBaseImpl.unsetActiveRsslReactorChannel(chnlInfo);
-						_ommBaseImpl.closeRsslChannel(rsslReactorChannel);
-					}
-				}
-	
-				break;
-			}
-			default:
-			{
-				if (msg.msgClass() == MsgClasses.GENERIC)
-				{
-					processGenericMsg(msg, rsslReactorChannel, event);
-					break;
-				}
-				
-				if (_baseImpl.loggerClient().isErrorEnabled())
-	        	{
-		        	StringBuilder temp = _baseImpl.strBuilder();
-					
-		        	temp.append("Received unknown RDMLogin message type")
-		        		.append(OmmLoggerClient.CR)
-						.append("Message type value ").append(loginMsg.rdmMsgType());
-	
-		        	_baseImpl.loggerClient().error(_baseImpl.formatLogMessage(LoginCallbackClient.CLIENT_NAME, temp.toString(), Severity.ERROR));
-	        	}
-				break;
-			}
-		
-		}
-
-		return ReactorCallbackReturnCodes.SUCCESS;
-	}
-	
-	int processRefreshMsg(Msg rsslMsg, ReactorChannel rsslReactorChannel, LoginMsg loginMsg)
-	{
-		if (rsslMsg != null)
-		{
-			if (_refreshMsg == null)
-				_refreshMsg = new RefreshMsgImpl(_baseImpl.objManager());
-				
-			_refreshMsg.decode(rsslMsg, rsslReactorChannel.majorVersion(), rsslReactorChannel.minorVersion(), null);
-		}
-		else
-		{
-			if (convertRdmLoginToRsslBuffer(rsslReactorChannel, loginMsg) != ReactorCallbackReturnCodes.SUCCESS)
-				return ReactorCallbackReturnCodes.SUCCESS;
-
-			_refreshMsg.decode(_rsslEncBuffer, rsslReactorChannel.majorVersion(), rsslReactorChannel.minorVersion(), null, null);
-		}
-		
-		if (_loginItemList == null)
-			return ReactorCallbackReturnCodes.SUCCESS;
-		
-		_loginItemLock.lock();
-		
-		/* Special handing for the request routing feature */
-		if(_ommBaseImpl.consumerSession() != null && _ommBaseImpl.consumerSession().isInitialLoginRefreshSent())
-		{
-		    /* Checks whether the user is still login to a server */
-		    if(_ommBaseImpl.consumerSession().checkUserStillLogin())
-		    {
-		    	((OmmStateImpl)_refreshMsg.state()).setDataState(DataState.OK);
-		    }
-		    else
-		    {
-		    	((OmmStateImpl)_refreshMsg.state()).setDataState(DataState.SUSPECT);
-		    }
-		}
-		
-		int itemSize = _loginItemList.size();
-		for (int idx = 0; idx < itemSize; ++idx)
-		{
-			_eventImpl._item = _loginItemList.get(idx);
-			_eventImpl._channel = rsslReactorChannel;
-			
-			notifyOnAllMsg(_refreshMsg);
-			notifyOnRefreshMsg();
-		}
-
-		if (((LoginRefresh)loginMsg).state().streamState() != StreamStates.OPEN)
-		{
-			for (int idx = 0; idx < itemSize; ++idx)
-				_loginItemList.get(idx).remove();
-			
-			_loginItemList.clear();
-		}
-			
-		_loginItemLock.unlock();
-		
-		return ReactorCallbackReturnCodes.SUCCESS;
-	}
-	
-	int processStatusMsg(Msg rsslMsg, ReactorChannel rsslReactorChannel, LoginMsg loginMsg)
-	{		
-		if (rsslMsg != null)
-		{
-			if (_statusMsg == null)
-				_statusMsg = new StatusMsgImpl(_baseImpl.objManager());
-				
-			_statusMsg.decode(rsslMsg, rsslReactorChannel.majorVersion(), rsslReactorChannel.minorVersion(), null);
-		}
-		else
-		{
-			if (convertRdmLoginToRsslBuffer(rsslReactorChannel, loginMsg) != ReactorCallbackReturnCodes.SUCCESS)
-				return ReactorCallbackReturnCodes.SUCCESS;
-
-			if (_statusMsg == null)
-				_statusMsg = new StatusMsgImpl(_baseImpl.objManager());
-			
-			_statusMsg.decode(_rsslEncBuffer, rsslReactorChannel.majorVersion(), rsslReactorChannel.minorVersion(), null, null);
-		}
-		
-		if (_loginItemList == null)
-			return ReactorCallbackReturnCodes.SUCCESS;
-		
-		_loginItemLock.lock();
-		
-		/* Special handing for the request routing feature */
-		if(_ommBaseImpl.consumerSession() != null && _ommBaseImpl.consumerSession().isInitialLoginRefreshSent())
-		{
-		    /* Checks whether the user is still login to a server */
-		    if(_statusMsg.hasState() && _ommBaseImpl.consumerSession().checkUserStillLogin())
-		    {
-		    	((OmmStateImpl)_statusMsg.state()).setDataState(DataState.OK);
-		    }
-		    else
-		    {
-		    	((OmmStateImpl)_statusMsg.state()).setDataState(DataState.SUSPECT);
-		    }
-		}
-		
-		int itemSize = _loginItemList.size();
-		for (int idx = 0; idx < itemSize; ++idx)
-		{
-			_eventImpl._item = _loginItemList.get(idx);
-			_eventImpl._channel = rsslReactorChannel;
-			
-			notifyOnAllMsg(_statusMsg);
-			notifyOnStatusMsg();
-		}
-
-		if (((LoginStatus)loginMsg).checkHasState() && ((LoginStatus)loginMsg).state().streamState() != StreamStates.OPEN)
-		{
-			for (int idx = 0; idx < itemSize; ++idx)
-				_loginItemList.get(idx).remove();
-			
-			_loginItemList.clear();
-		}
-		
-		_loginItemLock.unlock();
-			
-		return ReactorCallbackReturnCodes.SUCCESS;
-	}
-	
-	int processGenericMsg(Msg rsslMsg, ReactorChannel rsslReactorChannel, RDMLoginMsgEvent event)
-	{
-		if (_loginItemList == null)
-			return ReactorCallbackReturnCodes.SUCCESS;
-
-		if (_genericMsg == null)
-			_genericMsg = new GenericMsgImpl(_baseImpl.objManager());
-		_genericMsg.decode(rsslMsg, rsslReactorChannel.majorVersion(), rsslReactorChannel.minorVersion(),
-							((ChannelInfo)event.reactorChannel().userSpecObj()).rsslDictionary());
-		
-		_loginItemLock.lock();
-		
-		int itemSize = _loginItemList.size();
-		for (int idx = 0; idx < itemSize; ++idx)
-		{
-			_eventImpl._item = _loginItemList.get(idx);
-			_eventImpl._channel = rsslReactorChannel;
-			
-			notifyOnAllMsg(_genericMsg);
-			notifyOnGenericMsg();
-		}
-
-		_loginItemLock.unlock();
-		
-		return ReactorCallbackReturnCodes.SUCCESS;
-	}
-	
-	int convertRdmLoginToRsslBuffer(ReactorChannel rsslChannel, LoginMsg loginMsg)
-	{
-	    if (_rsslEncBuffer == null)
-        {
-	    	_rsslEncBuffer = CodecFactory.createBuffer();
-	    	_rsslEncBuffer.data(ByteBuffer.allocate(REFRESH_MSG_SIZE));
-        }
-        else
-        {
-        	ByteBuffer byteBuf = _rsslEncBuffer.data();
-        	byteBuf.clear();
-        	_rsslEncBuffer.data(byteBuf, 0, byteBuf.capacity()); 
-        }
-	     
-	    EncodeIterator rsslEncIter = _ommBaseImpl.rsslEncIter();
-        rsslEncIter.clear();
-        if (rsslEncIter.setBufferAndRWFVersion(_rsslEncBuffer, rsslChannel.majorVersion(), rsslChannel.minorVersion()) != CodecReturnCodes.SUCCESS)
-        {
-        	if (_baseImpl.loggerClient().isErrorEnabled())
-        	{
-        		_baseImpl.loggerClient().error(_baseImpl.formatLogMessage(LoginCallbackClient.CLIENT_NAME, 
-	        			"Internal error. Failed to set encode iterator buffer in LoginCallbackClient.convertRdmLoginToRsslBuffer()",
-	        			Severity.ERROR));
-        	}
-        	
-        	return ReactorCallbackReturnCodes.FAILURE;
-        }
-        
-        int ret;
-        if ((ret = loginMsg.encode(rsslEncIter)) != CodecReturnCodes.SUCCESS)
-        {
-        	if (_baseImpl.loggerClient().isErrorEnabled())
-        	{
-        		StringBuilder temp = _baseImpl.strBuilder();
-				
-	        	temp.append("Internal error: failed to encode LoginMsg in LoginCallbackClient.convertRdmLoginToRsslBuffer()")
-	        		.append(OmmLoggerClient.CR)
-	        		.append("Error num ").append(ret).append(OmmLoggerClient.CR)
-	        		.append("Error Text ").append(CodecReturnCodes.toString(ret));
-	        	
-	        	_baseImpl.loggerClient().error(_baseImpl.formatLogMessage(LoginCallbackClient.CLIENT_NAME, 
-	        									temp.toString(), Severity.ERROR));
-        	}
-        
-        	return ReactorCallbackReturnCodes.FAILURE;
-        }
-        
-        return ReactorCallbackReturnCodes.SUCCESS;
-	}
-	
-	LoginRequest rsslLoginRequest()
-	{
-		return _ommBaseImpl.activeConfig().rsslRDMLoginRequest;
-	}
-	
-	List<ChannelInfo> 	loginChannelList()
-	{
-		return _loginChannelList;
-	}
-	
-	List<LoginItem<T>> loginItemList()
-	{
-		return _loginItemList;
-	}
-	
-	ChannelInfo activeChannelInfo()
-	{
-		if (_loginChannelList != null)
-		{
-			int numOfChannel = _loginChannelList.size();
-			for ( int  idx = 0; idx < numOfChannel; ++idx )
-			{
-				ReactorChannel.State state  = _loginChannelList.get(idx).rsslReactorChannel().state();
-				if (state == ReactorChannel.State.READY || state == ReactorChannel.State.UP)
-					return _loginChannelList.get(idx);
-			}
-			
-			return numOfChannel > 0 ? _loginChannelList.get(numOfChannel-1) : null;
-		}
-		
-		return null;
-	}
-	
-	void removeChannelInfo(ReactorChannel rsslChannel)
-	{
-		if (_loginChannelList != null)
-		{
-			Iterator<ChannelInfo> iter = _loginChannelList.iterator();
-			ChannelInfo eachOne;
-        	
-        	while(iter.hasNext())
-        	{
-        		eachOne = iter.next();
-				if (eachOne.rsslReactorChannel() == rsslChannel)
-					iter.remove();
-			}
-		}
-	}
-	
-	void removeSessionChannelInfo(SessionChannelInfo<T> sessionChannelInfo)
-	{
-		if(sessionChannelInfo != null)
-		{
-			sessionChannelInfo.consumerSession().removeSessionChannelInfo(sessionChannelInfo);
-		}
-	}
-	
-	public RefreshMsg rsslRefreshMsg()
-	{
-		return _rsslRefreshMsg;
-	}
-	
-	RefreshMsgImpl refreshMsg()
-	{
-		return _refreshMsg;
-	}
-	
-	State rsslState()
-	{
-		if (_rsslState == null)
-			_rsslState = CodecFactory.createState();
-		else
-			_rsslState.clear();
-		
-		return _rsslState;
-	}
-	
-	void loginMsgToString(StringBuilder toString, LoginMsg msg, LoginMsgType loginType)
-	{
-		switch (loginType)
-		{
-			case REFRESH :
-				LoginRefresh loginRefresh = (LoginRefresh)msg;
-				LoginAttrib attrib = loginRefresh.checkHasAttrib() ? loginRefresh.attrib() : null;
-
-				toString.append("username ").append(loginRefresh.checkHasUserName() ? loginRefresh.userName().toString() : "<not set>").append(OmmLoggerClient.CR)
-						.append("usernameType ").append(loginRefresh.checkHasUserNameType() ? loginRefresh.userNameType() : "<not set>").append(OmmLoggerClient.CR);
-				if (attrib == null)
-					return;
-				
-				toString.append("position ").append(attrib.checkHasPosition() ? attrib.position() : "<not set>").append(OmmLoggerClient.CR)
-				.append("appId ").append(attrib.checkHasApplicationId() ? attrib.applicationId() : "<not set>").append(OmmLoggerClient.CR)
-				.append("applicationName ").append(attrib.checkHasApplicationName() ? attrib.applicationName().toString() : "<not set>").append(OmmLoggerClient.CR)
-				.append("singleOpen ").append(attrib.checkHasSingleOpen() ? attrib.singleOpen() : "<not set>").append(OmmLoggerClient.CR)
-				.append("allowSuspect ").append(attrib.checkHasAllowSuspectData() ? attrib.allowSuspectData() : "<not set>").append(OmmLoggerClient.CR)
-				.append("permissionExpressions ").append(attrib.checkHasProvidePermissionExpressions() ? attrib.providePermissionExpressions() : "<not set>").append(OmmLoggerClient.CR)
-				.append("permissionProfile ").append(attrib.checkHasProvidePermissionProfile()? attrib.providePermissionProfile() : "<not set>").append(OmmLoggerClient.CR);
-
-				break;
-			case STATUS :
-				LoginStatus loginStatus = (LoginStatus)msg;
-				
-				toString.append("username ").append(loginStatus.checkHasUserName() ? loginStatus.userName().toString() : "<not set>").append(OmmLoggerClient.CR)
-						.append("usernameType ").append(loginStatus.checkHasUserNameType() ? loginStatus.userNameType() : "<not set>").append(OmmLoggerClient.CR);
-				break;
-			default:  
-				break;
-		}
-	}
-
-	int sendLoginClose()
-	{
-		CloseMsg rsslCloseMsg = rsslCloseMsg();
-
-		rsslCloseMsg.streamId(1);
-		rsslCloseMsg.containerType(com.refinitiv.eta.codec.DataTypes.NO_DATA);
-		rsslCloseMsg.domainType(DomainTypes.LOGIN);
-
-		ReactorErrorInfo rsslErrorInfo = _ommBaseImpl.rsslErrorInfo();
-	    ReactorSubmitOptions rsslSubmitOptions = _ommBaseImpl.rsslSubmitOptions();
-	    rsslSubmitOptions.serviceName(null);
-		rsslSubmitOptions.requestMsgOptions().clear();
-	    
-		if(_ommBaseImpl.consumerSession() != null)
-		{
-			List<SessionChannelInfo<T>> sessionChannelList = _ommBaseImpl.consumerSession().sessionChannelList();
-			
-			for(SessionChannelInfo<T> entry : sessionChannelList)
-			{
-				if(entry.receivedLoginRefresh()) 
-				{
-					entry.reactorChannel().submit(rsslCloseMsg, rsslSubmitOptions, rsslErrorInfo);
-				}
-			}
-			
-			return sessionChannelList.size();
-		}
-		else
-		{
-			for (ChannelInfo entry : _loginChannelList)
-				entry.rsslReactorChannel().submit(rsslCloseMsg, rsslSubmitOptions, rsslErrorInfo);
-		
-			return _loginChannelList.size();
-		}
-	}
-	
-	@SuppressWarnings("unchecked")
-	LoginItem<T> loginItem(ReqMsg reqMsg , T client , Object closure)
-	{
-		if (_loginItemList == null)
-			_loginItemList = new ArrayList<>();
-		
-		LoginItem<T> item;
-		if ((item = (LoginItem<T>)_baseImpl.objManager()._loginItemPool.poll()) == null)
-		{
-			item = new LoginItem<T>((OmmBaseImpl<T>)_baseImpl, client, closure);
-			_baseImpl.objManager()._loginItemPool.updatePool(item);
-		}
-		else
-		{
-			item.reset((OmmBaseImpl<T>)_baseImpl, client, closure, null);
-		}
-		
-		item.loginChannelList(_loginChannelList);
-		_loginItemList.add(item);
-		
-		/* Do not give a refresh msg to the user if one is not present */
-		if(_refreshMsg != null)
-			_ommBaseImpl.addTimeoutEvent(10, item);
-		
-		return item;
-	}
-
-	int processAckMsg(Msg rsslMsg ,  ChannelInfo channelInfo)
-	{
-		if (_ackMsg == null)
-			_ackMsg = new AckMsgImpl(_baseImpl.objManager());
-
-		_ackMsg.decode(rsslMsg, channelInfo._majorVersion, channelInfo._minorVersion, channelInfo._rsslDictionary);
-
-		_ackMsg.service(null);
-
-		if(channelInfo.sessionChannelInfo() != null && _ackMsg.hasServiceId())
-		{
-			Directory<OmmConsumerClient> directory = channelInfo.sessionChannelInfo().getDirectoryById(_ackMsg.serviceId());
-			
-			if(directory != null && directory.hasGeneratedServiceId())
-			{
-				_ackMsg.serviceId(directory.generatedServiceId());
-				_ackMsg.serviceName(directory.serviceName());
-			}
-		}
-		else if (_ackMsg.hasServiceId())
-		{
-			Directory<T> directory = _ommBaseImpl._directoryCallbackClient.directory(_ackMsg.serviceId());
-
-			if (directory != null && directory.serviceName() != null)
-				_ackMsg.serviceName(directory.serviceName());
-		}
-
-		for (Item<T> loginItem : _loginItemList)
-		{
-			_eventImpl._item = loginItem;
-			
-			notifyOnAllMsg(_ackMsg);
-			notifyOnAckMsg();
-		}
-		
-		return ReactorCallbackReturnCodes.SUCCESS;
-	}
-	
-	int processGenericMsg(Msg rsslMsg ,  ChannelInfo channelInfo)
-	{
-		if (_genericMsg == null)
-			_genericMsg = new GenericMsgImpl(_baseImpl.objManager());
-		
-		_genericMsg.decode(rsslMsg, channelInfo._majorVersion, channelInfo._minorVersion, channelInfo._rsslDictionary);
-
-		if (_loginItemList != null) {
-			for (Item<T> loginItem : _loginItemList)
-			{
-				_eventImpl._item = loginItem;
-
-				notifyOnAllMsg(_genericMsg);
-				notifyOnGenericMsg();
-			}
-		}
-		
-		return ReactorCallbackReturnCodes.SUCCESS;
-	}
-	
-	
-	int overlayLoginRequest(Msg request)
-	{
-        // clear temp buffer
-        _tempBuffer.clear();
-        _tempByteBuffer.clear();
-        _tempBuffer.data(_tempByteBuffer);
-        
-        // encode Codec message into buffer
-        _encIter.clear();
-        _encIter.setBufferAndRWFVersion(_tempBuffer, Codec.majorVersion(), Codec.minorVersion());
-
-		int ret;
-        while ((ret = request.encode(_encIter)) == CodecReturnCodes.BUFFER_TOO_SMALL) {
-        	_tempByteBuffer = ByteBuffer.allocate(_tempByteBuffer.capacity() * 2);
-			_tempBuffer.clear();
-			_tempBuffer.data(_tempByteBuffer);
-			_encIter.clear();
-			_encIter.setBufferAndRWFVersion(_tempBuffer, Codec.majorVersion(), Codec.minorVersion());
-		}
-
-        if (ret >= CodecReturnCodes.SUCCESS)
-        {
-            // decode encoded Codec message into RDM message
-            _decIter.clear();
-            _decIter.setBufferAndRWFVersion(_tempBuffer, Codec.majorVersion(), Codec.minorVersion());
-            _tempMsg.clear();
-			_tempLoginReq.clear();
-			_tempLoginReq.rdmMsgType(LoginMsgType.REQUEST);
-            _tempMsg.decode(_decIter);
-            if((ret = _tempLoginReq.decode(_decIter, _tempMsg)) < CodecReturnCodes.SUCCESS)
-            {
-            	return ret;
-	        }
-        }
-        else
-        	return ret;
-        
-        /* Apply the following changed fields to the cached login request:
-         * userName
-         * Attrib
-         * applicationName
-         * Position
-         * InstanceId
-         * Password
-         * Pause
-         * No refresh
-         * 
-         * Note: Pause and no refresh should be removed from the cached request after submitting to the reactor
-         */
-        
-        if(!_tempLoginReq.userName().isBlank() && !_tempLoginReq.userName().equals(rsslLoginRequest().userName()))
-        {
-			_tempUserNameByteBuffer.clear();
-			if (_tempLoginReq.userName().copy(_tempUserNameByteBuffer) < CodecReturnCodes.SUCCESS) {
-				_tempUserNameByteBuffer = ByteBuffer.allocate(_tempLoginReq.userName().length() * 2);
-				_tempLoginReq.userName().copy(_tempUserNameByteBuffer);
-			}
-			rsslLoginRequest().userName().data(_tempUserNameByteBuffer, 0, _tempLoginReq.userName().length());
-        }
-        
-        if(_tempLoginReq.checkHasAttrib())
-        {
-        	if(_tempLoginReq.attrib().checkHasApplicationId())
-        	{
-	        	if(!rsslLoginRequest().attrib().checkHasApplicationId() || 
-	        		!_tempLoginReq.attrib().applicationId().equals(rsslLoginRequest().attrib().applicationId()))
-				{
-	        		rsslLoginRequest().applyHasAttrib();
-	        		ByteBuffer byteBuffer = ByteBuffer.allocate(_tempLoginReq.attrib().applicationId().length());
-	            	_tempLoginReq.attrib().applicationId().copy(byteBuffer);
-	            	rsslLoginRequest().attrib().applyHasApplicationId();
-	            	rsslLoginRequest().attrib().applicationId().data(byteBuffer);
-				}
-        	}
-        	
-        	if(_tempLoginReq.attrib().checkHasApplicationName())
-        	{
-	        	if(!rsslLoginRequest().attrib().checkHasApplicationName() || 
-	        		!_tempLoginReq.attrib().applicationName().equals(rsslLoginRequest().attrib().applicationName()))
-				{
-	        		rsslLoginRequest().applyHasAttrib();
-	        		ByteBuffer byteBuffer = ByteBuffer.allocate(_tempLoginReq.attrib().applicationName().length());
-	            	_tempLoginReq.attrib().applicationName().copy(byteBuffer);
-	            	rsslLoginRequest().attrib().applyHasApplicationName();
-	            	rsslLoginRequest().attrib().applicationName().data(byteBuffer);
-				}
-        	}
-        	
-        	if(_tempLoginReq.attrib().checkHasPosition())
-        	{
-	        	if(!rsslLoginRequest().attrib().checkHasPosition() || 
-	        			!_tempLoginReq.attrib().position().equals(rsslLoginRequest().attrib().position()))
-				{
-	        		ByteBuffer byteBuffer = ByteBuffer.allocate(_tempLoginReq.attrib().position().length());
-	            	_tempLoginReq.attrib().position().copy(byteBuffer);
-	            	rsslLoginRequest().attrib().applyHasPosition();
-	            	rsslLoginRequest().attrib().position().data(byteBuffer);
-				}
-        	}
-        }
-        
-        if(_tempLoginReq.checkHasInstanceId())
-        {
-	        if(!rsslLoginRequest().checkHasInstanceId() || 
-	        	!_tempLoginReq.instanceId().equals(rsslLoginRequest().instanceId()))
-			{
-	        	ByteBuffer byteBuffer = ByteBuffer.allocate(_tempLoginReq.instanceId().length());
-	        	_tempLoginReq.instanceId().copy(byteBuffer);
-	        	rsslLoginRequest().applyHasInstanceId();
-	        	rsslLoginRequest().instanceId().data(byteBuffer);
-			}
-        }
-        
-        if(_tempLoginReq.checkHasPassword())
-        {
-	        if(!rsslLoginRequest().checkHasPassword() || 
-	        	!_tempLoginReq.password().equals(rsslLoginRequest().password()))
-			{
-	        	ByteBuffer byteBuffer = ByteBuffer.allocate(_tempLoginReq.password().length());
-	        	_tempLoginReq.password().copy(byteBuffer);
-	        	rsslLoginRequest().applyHasPassword();
-	        	rsslLoginRequest().password().data(byteBuffer);
-			}
-        }
-        
-        if(_tempLoginReq.checkPause())
-        {
-        	rsslLoginRequest().applyPause();
-        }
-        
-        if(_tempLoginReq.checkNoRefresh())
-        {
-        	rsslLoginRequest().applyNoRefresh();
-        }
-        
-        return CodecReturnCodes.SUCCESS;
-	}
-	
-	void processChannelEvent(ReactorChannelEvent event)
-	{
-		if (_loginItemList == null)
-			return;
-		
-		State state = rsslState();
-		if (_statusMsg == null)
-			_statusMsg = new StatusMsgImpl(_baseImpl.objManager());
-		
-		switch ( event.eventType() )
-		{
-		case ReactorChannelEventTypes.CHANNEL_READY:
-
-			if(!_notifyChannelDownReconnecting)
-				break;
-
-			state.streamState(StreamState.OPEN);
-			state.dataState(DataState.OK);
-			state.code(OmmState.StatusCode.NONE);
-			state.text().data("channel up");
-
-			// save current data state
-			_currentRsslDataState = state.dataState();
-
-			prepareAndSendStatusMsg(event, state);
-
-			_notifyChannelDownReconnecting = false;
-			
-			break;
-		case ReactorChannelEventTypes.CHANNEL_DOWN_RECONNECTING:
-			
-			if(_notifyChannelDownReconnecting)
-				break;
-
-			state.streamState(StreamState.OPEN);
-			state.dataState(DataState.SUSPECT);
-			state.code(OmmState.StatusCode.NONE);
-			state.text().data("channel down");
-
-			// save current data state
-			_currentRsslDataState = state.dataState();
-
-			prepareAndSendStatusMsg(event, state);
-
-			_notifyChannelDownReconnecting = true;
-			
-			break;
-		case ReactorChannelEventTypes.CHANNEL_DOWN:
-
-			state.streamState(StreamState.CLOSED);
-			state.dataState(DataState.SUSPECT);
-			state.code(OmmState.StatusCode.NONE);
-			state.text().data("channel closed");
-
-			_currentRsslDataState = state.dataState();
-
-			prepareAndSendStatusMsg(event, state);
-
-			break;
-		case ReactorChannelEventTypes.PREFERRED_HOST_COMPLETE:
-			state.streamState(StreamState.OPEN);
-			state.dataState(DataState.OK);
-			state.code(OmmState.StatusCode.PREFERRED_HOST_COMPLETE);
-			state.text().data("preferred host complete");
-
-			_currentRsslDataState = state.dataState();
-
-			prepareAndSendStatusMsg(event, state);
-
-			break;
-		case ReactorChannelEventTypes.PREFERRED_HOST_STARTING_FALLBACK:
-			state.streamState(StreamState.OPEN);
-			state.dataState(_currentRsslDataState);
-			state.code(OmmState.StatusCode.PREFERRED_HOST_START_FALLBACK);
-			state.text().data("preferred host starting fallback");
-
-			prepareAndSendStatusMsg(event, state);
-
-			break;
-		default:
-			break;
-		}
-	}
-
-	private void populateStatusMsg()
-	{
-		rsslStatusMsg();
-
-		_rsslStatusMsg.streamId(1);
-		_rsslStatusMsg.domainType(DomainTypes.LOGIN);
-
-		if(_rsslRefreshMsg != null)
-		{
-			_rsslStatusMsg.applyHasMsgKey();
-			MsgKey msgKey = _rsslStatusMsg.msgKey();
-			msgKey.clear();
-			msgKey.applyHasNameType();
-			msgKey.nameType(_rsslRefreshMsg.msgKey().nameType());
-			msgKey.applyHasName();
-			msgKey.name(_rsslRefreshMsg.msgKey().name());
-		}
-	}
-
-	private void prepareAndSendStatusMsg(ReactorChannelEvent event, State state) {
-		populateStatusMsg();
-
-		_rsslStatusMsg.state(state);
-		_rsslStatusMsg.applyHasState();
-
-		_statusMsg.decode(_rsslStatusMsg, event.reactorChannel().majorVersion(), event.reactorChannel().minorVersion(), null);
-
-		for (int idx = 0; idx < _loginItemList.size(); ++idx)
-		{
-			_eventImpl._item = _loginItemList.get(idx);
-
-			notifyOnAllMsg(_statusMsg);
-			notifyOnStatusMsg();
-		}
-	}
-}
-
-class LoginCallbackClientConsumer extends LoginCallbackClient<OmmConsumerClient>
-{
-	LoginCallbackClientConsumer(OmmBaseImpl<OmmConsumerClient> baseImpl) {
-		super(baseImpl);
-	}
-	
-	@Override
-	void notifyOnAllMsg(com.refinitiv.ema.access.Msg msg)
-	{
-		_eventImpl._item.client().onAllMsg(msg, _eventImpl);
-	}
-	
-	@Override
-    void notifyOnRefreshMsg()
-	{
-		_eventImpl._item.client().onRefreshMsg(_refreshMsg, _eventImpl);
-	}
-	
-	@Override
-	void notifyOnStatusMsg() 
-	{
-		_eventImpl._item.client().onStatusMsg(_statusMsg, _eventImpl);
-	}
-	
-	@Override
-	void notifyOnGenericMsg()
-	{
-		_eventImpl._item.client().onGenericMsg(_genericMsg, _eventImpl);
-	} 
-	
-	@Override
-	void notifyOnAckMsg()
-	{
-		_eventImpl._item.client().onAckMsg(_ackMsg, _eventImpl);
-	}
-}
-
-class LoginCallbackClientProvider extends LoginCallbackClient<OmmProviderClient>
-{
-	LoginCallbackClientProvider(OmmBaseImpl<OmmProviderClient> baseImpl) {
-		super(baseImpl);
-		
-		_eventImpl._ommProvider = (OmmProvider) baseImpl;
-	}
-	
-	@Override
-	void notifyOnAllMsg(com.refinitiv.ema.access.Msg msg)
-	{
-		_eventImpl._item.client().onAllMsg(msg, _eventImpl);
-	}
-	
-	@Override
-    void notifyOnRefreshMsg()
-	{
-		_eventImpl._item.client().onRefreshMsg(_refreshMsg, _eventImpl);
-	}
-	
-	@Override
-	void notifyOnStatusMsg() 
-	{
-		_eventImpl._item.client().onStatusMsg(_statusMsg, _eventImpl);
-	}
-	
-	@Override
-	void notifyOnGenericMsg()
-	{
-		_eventImpl._item.client().onGenericMsg(_genericMsg, _eventImpl);
-	} 	
-}
-
-class LoginItem<T> extends SingleItem<T> implements TimeoutClient
-{
-	private static final String 	CLIENT_NAME = "LoginItem";
-	private List<ChannelInfo> 		_loginChannelList;
-	LoginRequest						_loginReq;
-	
-	LoginItem(OmmBaseImpl<T> baseImpl , T client , Object closure)
-	{
-		super(baseImpl, client, closure, null);
-		_loginReq = baseImpl._loginCallbackClient.rsslLoginRequest();
-		_streamId = 1;
-	}
-
-	@Override
-	void reset(OmmBaseImpl<T> baseImpl, T client, Object closure, Item<T> batchItem)
-	{
-		super.reset(baseImpl, client, closure, batchItem);
-		_loginReq = baseImpl._loginCallbackClient.rsslLoginRequest();
-		_streamId = 1;
-	}
-	
-	@Override
-	boolean modify(ReqMsg reqMsg)
-	{
-		int ret;
-		if((ret = _baseImpl._loginCallbackClient.overlayLoginRequest(((ReqMsgImpl)reqMsg).rsslMsg()))
-				!= CodecReturnCodes.SUCCESS)
-		{
-			StringBuilder temp = _baseImpl.strBuilder();
-			if (_baseImpl.loggerClient().isErrorEnabled())
-        	{
-	        	temp.append("Internal error: Error caching login reissue.");
-	        	
-	        	_baseImpl.loggerClient().error(_baseImpl.formatLogMessage(LoginItem.CLIENT_NAME, temp.toString(), Severity.ERROR));
-	        	
-	        	temp.setLength(0);
-        	}
-			
-			temp.append("Failed cache login reissue. Reason: ")
-				.append(ReactorReturnCodes.toString(ret));
-				
-			_baseImpl.handleInvalidUsage(temp.toString(), OmmInvalidUsageException.ErrorCode.INTERNAL_ERROR);
-			
-		}
-		
-		boolean submitRet;
-		
-		if(_baseImpl.consumerSession() == null)
-		{
-			submitRet = submit(_baseImpl.loginCallbackClient().rsslLoginRequest());
-		}
-		else
-		{
-			submitRet = submit(_baseImpl.consumerSession(), _baseImpl.loginCallbackClient().rsslLoginRequest());
-		}
-		
-		/* Unset the pause all and no refresh flags on the stored request. */
-		_baseImpl.loginCallbackClient().rsslLoginRequest().flags(_baseImpl.loginCallbackClient().rsslLoginRequest().flags() & ~LoginRequestFlags.PAUSE_ALL);
-		_baseImpl.loginCallbackClient().rsslLoginRequest().flags(_baseImpl.loginCallbackClient().rsslLoginRequest().flags() & ~LoginRequestFlags.NO_REFRESH);
-
-		return submitRet;
-	}
-	
-	@Override
-	boolean submit(PostMsg postMsg)
-	{
-		ConsumerSession<T> consumerSession = _baseImpl.consumerSession();
-		
-		if(consumerSession == null)
-		{
-			return submit(((PostMsgImpl) postMsg).rsslMsg(), postMsg.hasServiceName() ? postMsg.serviceName() : null );
-		}
-		else
-		{
-			boolean supportPosting = true;
-			if(consumerSession.loginRefresh().checkHasFeatures() && consumerSession.loginRefresh().features().checkHasSupportPost()) 
-			{
-				if(consumerSession.loginRefresh().features().supportOMMPost() == 0)
-				{
-					supportPosting = false;
-				}
-			}
-			else
-			{
-				supportPosting = false;
-			}
-			
-			if(!supportPosting)
-			{
-				StringBuilder temp = _baseImpl.strBuilder();
-				temp.append("Invalid attempt to submit PostMsg while posting not supported by provider.");
-
-				if (_baseImpl.loggerClient().isErrorEnabled())
-					_baseImpl.loggerClient()
-							.error(_baseImpl.formatLogMessage(LoginItem.CLIENT_NAME, temp.toString(), Severity.ERROR));
-
-				_baseImpl.handleInvalidUsage(temp.toString(), OmmInvalidUsageException.ErrorCode.INVALID_OPERATION);
-
-				return false;
-			}
-				
-			return submit(consumerSession,((PostMsgImpl) postMsg).rsslMsg(), postMsg.hasServiceName() ? postMsg.serviceName() : null );
-		}
-	}
-	
-	@Override
-	boolean submit(GenericMsg genericMsg)
-	{
-		ConsumerSession<T> consumerSession = _baseImpl.consumerSession();
-		
-		if(consumerSession == null)
-		{
-			return submit(((GenericMsgImpl) genericMsg).rsslMsg());
-		}
-		else
-		{
-			return submit(consumerSession, ((GenericMsgImpl) genericMsg).rsslMsg());
-		}
-	}
-	
-	@Override
-	boolean close()
-	{
-		remove();
-		
-		_baseImpl.loginCallbackClient().loginItemList().remove(this);
-		
-		return true;
-	}
-	
-	@Override
-	public void handleTimeoutEvent()
-	{
-		LoginCallbackClient<T> loginCallbackClient = _baseImpl.loginCallbackClient();
-		ConsumerSession<T> consumerSession = _baseImpl.consumerSession();
-		List<SessionChannelInfo<T>> sessionChannelList = (consumerSession != null && !consumerSession.sessionChannelList().isEmpty())
-				? consumerSession.sessionChannelList() : null;
-		
-		if ( _loginChannelList.isEmpty() && ( consumerSession == null || !consumerSession.checkAllSessionChannelHasState(OmmImplState.LOGIN_STREAM_OPEN_OK)))
-			return;
-		
-		ReactorChannel rsslReactorChannel;
-		RefreshMsgImpl refreshMsg = loginCallbackClient.refreshMsg();
-		
-		if(consumerSession == null)
-		{
-			rsslReactorChannel = _loginChannelList.get(0).rsslReactorChannel();
-			refreshMsg.decode(loginCallbackClient.rsslRefreshMsg(), rsslReactorChannel.majorVersion(), rsslReactorChannel.minorVersion(), null);
-		}
-		else
-		{
-			rsslReactorChannel = sessionChannelList.get(0).reactorChannel();
-		}
-
-		loginCallbackClient._eventImpl._item = this;
-		loginCallbackClient._eventImpl._channel = rsslReactorChannel;
-		
-		loginCallbackClient.notifyOnAllMsg(refreshMsg);
-		loginCallbackClient.notifyOnRefreshMsg();
-
-		if (refreshMsg.state().streamState() != OmmState.StreamState.OPEN)
-		{
-			loginCallbackClient.loginItemList().remove(this);
-			remove();
-		}
-	}
-
-	@Override
-	public ReentrantLock userLock() {
-		return _baseImpl.userLock();
-	}
-	
-	private int submitLoginRequest(ReactorChannel reactorChannel, ReactorSubmitOptions rsslSubmitOptions, LoginRequest rdmRequestMsg)
-	{
-		ReactorErrorInfo rsslErrorInfo = _baseImpl.rsslErrorInfo();
-		
-		int ret;
-		if (ReactorReturnCodes.SUCCESS > (ret = reactorChannel.submit(rdmRequestMsg, rsslSubmitOptions, rsslErrorInfo)))
-	    {
-			StringBuilder temp = _baseImpl.strBuilder();
-			if (_baseImpl.loggerClient().isErrorEnabled())
-        	{
-				com.refinitiv.eta.transport.Error error = rsslErrorInfo.error();
-				
-	        	temp.append("Internal error: rsslChannel.submit() failed in LoginItem.submit(RequestMsg)")
-	        		.append("RsslChannel ").append(Integer.toHexString(error.channel() != null ? error.channel().hashCode() : 0)) 
-	    			.append(OmmLoggerClient.CR)
-	    			.append("Error Id ").append(error.errorId()).append(OmmLoggerClient.CR)
-	    			.append("Internal sysError ").append(error.sysError()).append(OmmLoggerClient.CR)
-	    			.append("Error Location ").append(rsslErrorInfo.location()).append(OmmLoggerClient.CR)
-	    			.append("Error Text ").append(error.text());
-	        	
-	        	_baseImpl.loggerClient().error(_baseImpl.formatLogMessage(LoginItem.CLIENT_NAME, temp.toString(), Severity.ERROR));
-	        	
-	        	temp.setLength(0);
-        	}
-			
-			temp.append("Failed to open or modify item request. Reason: ")
-				.append(ReactorReturnCodes.toString(ret))
-				.append(". Error text: ")
-				.append(rsslErrorInfo.error().text());
-				
-			_baseImpl.handleInvalidUsage(temp.toString(), ret);
-
-			return ret;
-	    }
-		
-		return ret;
-	}
-
-	boolean submit(LoginRequest rdmRequestMsg)
-	{
-		ReactorSubmitOptions rsslSubmitOptions = _baseImpl.rsslSubmitOptions();
-		 ReactorErrorInfo rsslErrorInfo = _baseImpl.rsslErrorInfo();
-		 rdmRequestMsg.streamId(_streamId);
-		 //TODO Workaround
-		 if ( !rdmRequestMsg.checkHasUserNameType() )
-		 {
-			 rdmRequestMsg.applyHasUserNameType();
-			 rdmRequestMsg.userNameType(Login.UserIdTypes.NAME);
-		 }
-		 
-		int ret;
-		for (ChannelInfo entry : _loginChannelList)
-		{
-			rsslSubmitOptions.serviceName(null);
-			rsslSubmitOptions.requestMsgOptions().userSpecObj(this);
-			rsslErrorInfo.clear();
-			
-			ret = submitLoginRequest(entry.rsslReactorChannel(), rsslSubmitOptions, rdmRequestMsg);
-			
-			if(ReactorReturnCodes.SUCCESS > ret)
-			{
-				return false;
-			}
-		}
-		
-		return true;
-	}
-	
-	boolean submit(ConsumerSession<T> consumerSession, LoginRequest rdmRequestMsg)
-	{
-		ReactorSubmitOptions rsslSubmitOptions = _baseImpl.rsslSubmitOptions();
-		 ReactorErrorInfo rsslErrorInfo = _baseImpl.rsslErrorInfo();
-		 rdmRequestMsg.streamId(_streamId);
-
-		 if ( !rdmRequestMsg.checkHasUserNameType() )
-		 {
-			 rdmRequestMsg.applyHasUserNameType();
-			 rdmRequestMsg.userNameType(Login.UserIdTypes.NAME);
-		 }
-		 
-	    int ret;
-		for (SessionChannelInfo<T> entry : consumerSession.sessionChannelList())
-		{
-			rsslSubmitOptions.serviceName(null);
-			rsslSubmitOptions.requestMsgOptions().userSpecObj(this);
-			rsslErrorInfo.clear();
-			
-			/* Ensure that the ReactorChannel is ready to submit the message */
-			if(entry.reactorChannel().state() == ReactorChannel.State.UP || entry.reactorChannel().state() ==  ReactorChannel.State.READY)
-			{	
-				ret = submitLoginRequest(entry.reactorChannel(), rsslSubmitOptions, rdmRequestMsg);
-				if(ReactorReturnCodes.SUCCESS > ret)
-				{
-					return false;
-				}
-			}
-		}
-
-		return true;
-	}
-
-	boolean submit( com.refinitiv.eta.codec.PostMsg rsslPostMsg, String serviceName )
-	{
-		if(!validateServiceName(serviceName)){
-			return false;
-		}
-		
-		ReactorSubmitOptions rsslSubmitOptions = _baseImpl.rsslSubmitOptions();
-		ReactorErrorInfo rsslErrorInfo = _baseImpl.rsslErrorInfo();
-		int ret;
-		
-		rsslPostMsg.streamId(_streamId);
-		
-	    for (ChannelInfo entry : _loginChannelList)
-		{
-			rsslSubmitOptions.serviceName( serviceName );
-			rsslSubmitOptions.requestMsgOptions().clear();
-			rsslErrorInfo.clear();
-			if (ReactorReturnCodes.SUCCESS > (ret = entry.rsslReactorChannel().submit(rsslPostMsg, rsslSubmitOptions, rsslErrorInfo)))
-		    {
-				StringBuilder temp = _baseImpl.strBuilder();
-				if (_baseImpl.loggerClient().isErrorEnabled())
-	        	{
-					com.refinitiv.eta.transport.Error error = rsslErrorInfo.error();
-					
-		        	temp.append("Internal error: rsslChannel.submit() failed in LoginItem.submit(PostMsg)")
-		        		.append("RsslChannel ").append(Integer.toHexString(error.channel() != null ? error.channel().hashCode() : 0)) 
-		    			.append(OmmLoggerClient.CR)
-		    			.append("Error Id ").append(error.errorId()).append(OmmLoggerClient.CR)
-		    			.append("Internal sysError ").append(error.sysError()).append(OmmLoggerClient.CR)
-		    			.append("Error Location ").append(rsslErrorInfo.location()).append(OmmLoggerClient.CR)
-		    			.append("Error Text ").append(error.text());
-		        	
-		        	_baseImpl.loggerClient().error(_baseImpl.formatLogMessage(LoginItem.CLIENT_NAME, temp.toString(), Severity.ERROR));
-		        	
-		        	temp.setLength(0);
-	        	}
-				
-				temp.append("Failed to submit PostMsg on item stream. Reason: ")
-					.append(ReactorReturnCodes.toString(ret))
-					.append(". Error text: ")
-					.append(rsslErrorInfo.error().text());
-					
-				_baseImpl.handleInvalidUsage(temp.toString(), ret);
-	
-				return false;
-		    }
-		}
-	    
-		return true;
-	}
-	
-	boolean submit(ConsumerSession<T> consumerSession, com.refinitiv.eta.codec.PostMsg rsslPostMsg, String serviceName )
-	{		
-		ReactorSubmitOptions rsslSubmitOptions = _baseImpl.rsslSubmitOptions();
-		ReactorErrorInfo rsslErrorInfo = _baseImpl.rsslErrorInfo();
-		rsslPostMsg.streamId(_streamId);
-		int ret;
-		
-	    for (SessionChannelInfo<T> entry : consumerSession.sessionChannelList())
-		{
-	    	/* Validate whether the service name is valid for SessionChannelInfo before submitting it. */
-	    	boolean result = consumerSession.validateServiceName(entry, rsslPostMsg, serviceName);
-	    	
-	    	if(!result)
-	    	{
-	    		/* The PostMsg is dropped from this session channel */
-	    		continue;
-	    	}
-	    	
-			rsslSubmitOptions.serviceName( serviceName );
-			rsslSubmitOptions.requestMsgOptions().clear();
-			rsslErrorInfo.clear();
-			
-			/* Ensure that the ReactorChannel is ready to submit the message */
-			if(entry.reactorChannel().state() == ReactorChannel.State.UP || entry.reactorChannel().state() ==  ReactorChannel.State.READY)
-			{
-				if (ReactorReturnCodes.SUCCESS > (ret = entry.reactorChannel().submit(rsslPostMsg, rsslSubmitOptions, rsslErrorInfo)))
-			    {
-					StringBuilder temp = _baseImpl.strBuilder();
-					if (_baseImpl.loggerClient().isErrorEnabled())
-		        	{
-						com.refinitiv.eta.transport.Error error = rsslErrorInfo.error();
-						
-			        	temp.append("Internal error: rsslChannel.submit() failed in LoginItem.submit(PostMsg)")
-			        		.append("RsslChannel ").append(Integer.toHexString(error.channel() != null ? error.channel().hashCode() : 0)) 
-			    			.append(OmmLoggerClient.CR)
-			    			.append("Error Id ").append(error.errorId()).append(OmmLoggerClient.CR)
-			    			.append("Internal sysError ").append(error.sysError()).append(OmmLoggerClient.CR)
-			    			.append("Error Location ").append(rsslErrorInfo.location()).append(OmmLoggerClient.CR)
-			    			.append("Error Text ").append(error.text());
-			        	
-			        	_baseImpl.loggerClient().error(_baseImpl.formatLogMessage(LoginItem.CLIENT_NAME, temp.toString(), Severity.ERROR));
-			        	
-			        	temp.setLength(0);
-		        	}
-					
-					temp.append("Failed to submit PostMsg on item stream. Reason: ")
-						.append(ReactorReturnCodes.toString(ret))
-						.append(". Error text: ")
-						.append(rsslErrorInfo.error().text());
-						
-					_baseImpl.handleInvalidUsage(temp.toString(), ret);
-		
-					return false;
-			    }
-			}
-		}
-	    
-		return true;
-	}
-	
-	boolean submit(com.refinitiv.eta.codec.GenericMsg rsslGenericMsg)
-	{
-		ReactorSubmitOptions rsslSubmitOptions = _baseImpl.rsslSubmitOptions();
-		ReactorErrorInfo rsslErrorInfo = _baseImpl.rsslErrorInfo();
-		rsslGenericMsg.streamId(_streamId);
-		int ret;
-		
-		rsslGenericMsg.streamId(_streamId);
-		
-	    for (ChannelInfo entry : _loginChannelList)
-		{
-	    	rsslSubmitOptions.serviceName(null);
-			rsslSubmitOptions.requestMsgOptions().clear();
-	    	rsslErrorInfo.clear();
-			if (ReactorReturnCodes.SUCCESS > (ret = entry.rsslReactorChannel().submit(rsslGenericMsg, rsslSubmitOptions, rsslErrorInfo)))
-		    {
-				StringBuilder temp = _baseImpl.strBuilder();
-				if (_baseImpl.loggerClient().isErrorEnabled())
-	        	{
-					com.refinitiv.eta.transport.Error error = rsslErrorInfo.error();
-					
-		        	temp.append("Internal error: rsslChannel.submit() failed in LoginItem.submit(GenericMsg)")
-		        		.append("RsslChannel ").append(Integer.toHexString(error.channel() != null ? error.channel().hashCode() : 0)) 
-		    			.append(OmmLoggerClient.CR)
-		    			.append("Error Id ").append(error.errorId()).append(OmmLoggerClient.CR)
-		    			.append("Internal sysError ").append(error.sysError()).append(OmmLoggerClient.CR)
-		    			.append("Error Location ").append(rsslErrorInfo.location()).append(OmmLoggerClient.CR)
-		    			.append("Error Text ").append(error.text());
-		        	
-		        	_baseImpl.loggerClient().error(_baseImpl.formatLogMessage(LoginItem.CLIENT_NAME, temp.toString(), Severity.ERROR));
-		        	
-		        	temp.setLength(0);
-	        	}
-				
-				temp.append("Failed to submit GenericMsg on item stream. Reason: ")
-					.append(ReactorReturnCodes.toString(ret))
-					.append(". Error text: ")
-					.append(rsslErrorInfo.error().text());
-					
-				_baseImpl.handleInvalidUsage(temp.toString(), ret);
-	
-				return false;
-		    }
-		}
-	    
-		return true;
-	}
-	
-	boolean submit(ConsumerSession<T> consumerSession, com.refinitiv.eta.codec.GenericMsg rsslGenericMsg)
-	{		
-		ReactorSubmitOptions rsslSubmitOptions = _baseImpl.rsslSubmitOptions();
-		ReactorErrorInfo rsslErrorInfo = _baseImpl.rsslErrorInfo();
-		rsslGenericMsg.streamId(_streamId);
-		boolean hasServiceId = rsslGenericMsg.checkHasMsgKey() && rsslGenericMsg.msgKey().checkHasServiceId();
-		int originalServiceId = 0; /* Keeps the original service Id in order to check it with every SessionChannelInfo */
-		int ret;
-		
-		if(hasServiceId)
-		{
-			originalServiceId = rsslGenericMsg.msgKey().serviceId();
-		}
-		
-	    for (SessionChannelInfo<T> entry : consumerSession.sessionChannelList())
-		{
-	    	/* Translate from generated service Id to the actual service Id */
-	    	consumerSession.checkServiceId(entry, rsslGenericMsg);
-	    	
-			rsslSubmitOptions.serviceName( null );
-			rsslSubmitOptions.requestMsgOptions().clear();
-			rsslErrorInfo.clear();
-			
-			/* Ensure that the ReactorChannel is ready to submit the message */
-			if(entry.reactorChannel().state() == ReactorChannel.State.UP || entry.reactorChannel().state() ==  ReactorChannel.State.READY)
-			{
-				if (ReactorReturnCodes.SUCCESS > (ret = entry.reactorChannel().submit(rsslGenericMsg, rsslSubmitOptions, rsslErrorInfo)))
-			    {
-					StringBuilder temp = _baseImpl.strBuilder();
-					if (_baseImpl.loggerClient().isErrorEnabled())
-		        	{
-						com.refinitiv.eta.transport.Error error = rsslErrorInfo.error();
-						
-			        	temp.append("Internal error: rsslChannel.submit() failed in LoginItem.submit(GenericMsg)")
-			        		.append("RsslChannel ").append(Integer.toHexString(error.channel() != null ? error.channel().hashCode() : 0)) 
-			    			.append(OmmLoggerClient.CR)
-			    			.append("Error Id ").append(error.errorId()).append(OmmLoggerClient.CR)
-			    			.append("Internal sysError ").append(error.sysError()).append(OmmLoggerClient.CR)
-			    			.append("Error Location ").append(rsslErrorInfo.location()).append(OmmLoggerClient.CR)
-			    			.append("Error Text ").append(error.text());
-			        	
-			        	_baseImpl.loggerClient().error(_baseImpl.formatLogMessage(LoginItem.CLIENT_NAME, temp.toString(), Severity.ERROR));
-			        	
-			        	temp.setLength(0);
-		        	}
-					
-					temp.append("Failed to submit GenericMsg on item stream. Reason: ")
-						.append(ReactorReturnCodes.toString(ret))
-						.append(". Error text: ")
-						.append(rsslErrorInfo.error().text());
-						
-					_baseImpl.handleInvalidUsage(temp.toString(), ret);
-		
-					return false;
-			    }
-			}
-			
-			 // Restore the original service Id in order to check with another SessionChannelInfo
-			 if(hasServiceId)
-			 {
-				 rsslGenericMsg.msgKey().serviceId(originalServiceId);
-			 }
-		}
-	    
-		return true;
-	}
-
-	private boolean validateServiceName(String serviceName)
-	{
-		if (serviceName == null || _baseImpl.directoryCallbackClient().directory(serviceName) != null)
-		{
-			return true;
-		}
-		StringBuilder temp = _baseImpl.strBuilder();
-		if (_baseImpl.loggerClient().isErrorEnabled())
-		{
-			temp.append("Internal error: rsslChannel.submit() failed in LoginItem.submit(PostMsg)")
-					.append(OmmLoggerClient.CR)
-					.append("Error Id ").append(ReactorReturnCodes.INVALID_USAGE).append(OmmLoggerClient.CR)
-					.append("Error Location ").append("LoginCallbackClient.rsslSubmit(PostMsg,String)").append(OmmLoggerClient.CR)
-					.append("Error Text ").append("Message submitted with unknown service name ").append(serviceName);
-
-			_baseImpl.loggerClient().error(_baseImpl.formatLogMessage(CLIENT_NAME, temp.toString(), Severity.ERROR));
-
-			temp.setLength(0);
-		}
-
-		temp.append("Failed to submit PostMsg on item stream. Reason: ")
-				.append(ReactorReturnCodes.toString(ReactorReturnCodes.INVALID_USAGE))
-				.append(". Error text: ")
-				.append("Message submitted with unknown service name ").append(serviceName);
-
-		_baseImpl.handleInvalidUsage(temp.toString(), OmmInvalidUsageException.ErrorCode.INVALID_ARGUMENT);
-		return false;
-	}
-	
-	void loginChannelList(List<ChannelInfo> loginChannelList)
-	{
-		_loginChannelList = loginChannelList;
-	}
-}
-	
-	
+/*|-----------------------------------------------------------------------------
+ *|            This source code is provided under the Apache 2.0 license
+ *|  and is provided AS IS with no warranty or guarantee of fit for purpose.
+ *|                See the project's LICENSE.md for details.
+ *|           Copyright (C) 2020-2021,2023-2025 LSEG. All rights reserved.
+ *|-----------------------------------------------------------------------------
+ */
+
+package com.refinitiv.ema.access;
+
+import java.nio.ByteBuffer;
+import java.util.ArrayList;
+import java.util.Iterator;
+import java.util.List;
+import java.util.concurrent.locks.ReentrantLock;
+
+import com.refinitiv.ema.access.OmmBaseImpl.OmmImplState;
+import com.refinitiv.ema.access.OmmLoggerClient.Severity;
+import com.refinitiv.ema.access.OmmState.DataState;
+import com.refinitiv.ema.access.OmmState.StreamState;
+import com.refinitiv.eta.codec.*;
+import com.refinitiv.eta.codec.Msg;
+import com.refinitiv.eta.codec.RefreshMsg;
+import com.refinitiv.eta.rdm.DomainTypes;
+import com.refinitiv.eta.rdm.Login;
+import com.refinitiv.eta.valueadd.domainrep.rdm.login.LoginAttrib;
+import com.refinitiv.eta.valueadd.domainrep.rdm.login.LoginMsg;
+import com.refinitiv.eta.valueadd.domainrep.rdm.login.LoginMsgFactory;
+import com.refinitiv.eta.valueadd.domainrep.rdm.login.LoginMsgType;
+import com.refinitiv.eta.valueadd.domainrep.rdm.login.LoginRefresh;
+import com.refinitiv.eta.valueadd.domainrep.rdm.login.LoginRequest;
+import com.refinitiv.eta.valueadd.domainrep.rdm.login.LoginRequestFlags;
+import com.refinitiv.eta.valueadd.domainrep.rdm.login.LoginStatus;
+import com.refinitiv.eta.valueadd.reactor.RDMLoginMsgCallback;
+import com.refinitiv.eta.valueadd.reactor.RDMLoginMsgEvent;
+import com.refinitiv.eta.valueadd.reactor.ReactorCallbackReturnCodes;
+import com.refinitiv.eta.valueadd.reactor.ReactorChannel;
+import com.refinitiv.eta.valueadd.reactor.ReactorChannelEvent;
+import com.refinitiv.eta.valueadd.reactor.ReactorChannelEventTypes;
+import com.refinitiv.eta.valueadd.reactor.ReactorErrorInfo;
+import com.refinitiv.eta.valueadd.reactor.ReactorReturnCodes;
+import com.refinitiv.eta.valueadd.reactor.ReactorSubmitOptions;
+
+
+class LoginCallbackClient<T> extends CallbackClient<T> implements RDMLoginMsgCallback
+{
+	private static final String CLIENT_NAME 	= "LoginCallbackClient";
+	private static final int REFRESH_MSG_SIZE 	= 512;
+	
+	private final List<ChannelInfo> 		_loginChannelList;
+	private List<LoginItem<T>>		_loginItemList;
+	private Buffer 					_rsslEncBuffer;
+	private final ReentrantLock 	_loginItemLock = new java.util.concurrent.locks.ReentrantLock();
+	private boolean					_notifyChannelDownReconnecting;
+	private State	_rsslState;
+	private int _currentRsslDataState;
+	private final DecodeIterator	_decIter = CodecFactory.createDecodeIterator();
+	private final EncodeIterator 	_encIter = CodecFactory.createEncodeIterator();
+	private final Buffer			_tempBuffer = CodecFactory.createBuffer();
+    private ByteBuffer 				_tempByteBuffer;
+	private ByteBuffer 				_tempUserNameByteBuffer;
+    private final Msg				_tempMsg = CodecFactory.createMsg();
+	private final LoginRequest		_tempLoginReq = (LoginRequest) LoginMsgFactory.createMsg();
+	private final OmmBaseImpl<T>	_ommBaseImpl;
+	private LoginRefresh			_loginRefresh;
+	private String					_loginFailureMsg;
+    
+	LoginCallbackClient(OmmBaseImpl<T> baseImpl)
+	{
+		 super(baseImpl, CLIENT_NAME);
+		 _ommBaseImpl = baseImpl;
+		 _loginChannelList = new ArrayList<>();
+		 _notifyChannelDownReconnecting = false;
+
+		 _currentRsslDataState = DataStates.SUSPECT;
+	}
+
+	void initialize()
+	{
+		_ommBaseImpl.activeConfig().rsslRDMLoginRequest.streamId(1);
+		
+		if (_baseImpl.loggerClient().isTraceEnabled())
+		{
+			StringBuilder temp = _baseImpl.strBuilder();
+			
+			temp.append("RDMLogin request message was populated with this info: ")
+										.append(OmmLoggerClient.CR)
+										.append(_ommBaseImpl.activeConfig().rsslRDMLoginRequest.toString());
+										
+			_baseImpl.loggerClient().trace(_baseImpl.formatLogMessage(CLIENT_NAME, 
+					temp.toString(),Severity.TRACE));
+		}
+		
+		_tempByteBuffer = ByteBuffer.allocate(8192);
+		_tempBuffer.data(_tempByteBuffer);
+		_tempUserNameByteBuffer = ByteBuffer.allocate(8192);
+	}
+	
+	
+	public com.refinitiv.eta.valueadd.domainrep.rdm.login.LoginRefresh loginRefreshMsg()
+	{
+		if (_loginRefresh == null)
+		{
+			_loginRefresh = (LoginRefresh)LoginMsgFactory.createMsg();
+			_loginRefresh.rdmMsgType(LoginMsgType.REFRESH);
+		}
+		
+		return _loginRefresh;
+	}
+	
+	String loginFailureMessage()
+	{
+		return _loginFailureMsg;
+	}
+
+	@SuppressWarnings("unchecked")
+	@Override
+	public int rdmLoginMsgCallback(RDMLoginMsgEvent event)
+	{
+		Msg msg = event.msg();
+		LoginMsg loginMsg = event.rdmLoginMsg();
+		ChannelInfo chnlInfo = (ChannelInfo)event.reactorChannel().userSpecObj();
+		
+		
+		if (chnlInfo.getParentChannel() != null)
+			chnlInfo = chnlInfo.getParentChannel();
+		
+		ReactorChannel rsslReactorChannel  = event.reactorChannel();
+		SessionChannelInfo<T> sessionChannelInfo =  chnlInfo.sessionChannelInfo() != null ? (SessionChannelInfo<T>) chnlInfo.sessionChannelInfo() : null;
+		ConsumerSession<T> consumerSession = sessionChannelInfo != null ? sessionChannelInfo.consumerSession() : null;
+
+		_baseImpl.eventReceived();
+
+		if (loginMsg == null)
+		{
+			_ommBaseImpl.closeRsslChannel(rsslReactorChannel);
+
+			if (_baseImpl.loggerClient().isErrorEnabled())
+        	{
+				com.refinitiv.eta.transport.Error error = event.errorInfo().error();
+				
+	        	StringBuilder temp = _baseImpl.strBuilder();
+				
+	        	temp.append("Received an event without RDMLogin message").append(OmmLoggerClient.CR)
+					.append("RsslReactor ").append("@").append(Integer.toHexString(rsslReactorChannel != null ? rsslReactorChannel.reactor().hashCode() : 0)).append(OmmLoggerClient.CR)
+					.append("RsslChannel ").append("@").append(Integer.toHexString(error.channel() != null ? error.channel().hashCode() : 0)).append(OmmLoggerClient.CR)
+					.append("Error Id ").append(error.errorId()).append(OmmLoggerClient.CR)
+					.append("Internal sysError ").append(error.sysError()).append(OmmLoggerClient.CR)
+					.append("Error Location ").append(event.errorInfo().location()).append(OmmLoggerClient.CR)
+					.append("Error text ").append(error.text());
+
+	        	_baseImpl.loggerClient().error(_baseImpl.formatLogMessage(LoginCallbackClient.CLIENT_NAME, temp.toString(), Severity.ERROR));
+        	}
+			
+			 return ReactorCallbackReturnCodes.SUCCESS;
+		}
+		
+		switch (loginMsg.rdmMsgType())
+		{
+			case REFRESH :
+			{
+				boolean notifyRefreshMsg = true;
+				
+				if (_rsslRefreshMsg == null)
+				{
+					_rsslRefreshMsg = (RefreshMsg)CodecFactory.createMsg();
+                }
+				else
+				{
+					_rsslRefreshMsg.clear();
+					_rsslRefreshMsg.msgClass(MsgClasses.REFRESH);
+					msg.copy(_rsslRefreshMsg, CopyMsgFlags.ALL_FLAGS);
+				}
+				
+				LoginRefresh loginRefresh;
+				
+				if(consumerSession != null)
+				{
+					loginRefresh = sessionChannelInfo.loginRefresh();
+					
+					if(!consumerSession.sessionChannelList().contains(sessionChannelInfo))
+					{
+						consumerSession.sessionChannelList().add(sessionChannelInfo);
+					}
+					
+					sessionChannelInfo.receivedLoginRefresh(true);
+				}
+				else
+				{
+					loginRefresh = loginRefreshMsg();
+					
+					if (!_loginChannelList.contains(chnlInfo))
+					{
+						removeChannelInfo(event.reactorChannel());
+						_loginChannelList.add(chnlInfo);
+					}
+				}
+				
+				loginRefresh.clear();
+				
+				((LoginRefresh)loginMsg).copy(loginRefresh);
+
+				com.refinitiv.eta.codec.State state = ((LoginRefresh)loginMsg).state();
+
+				_currentRsslDataState = state.dataState();
+
+				boolean closeChannel = false;
+	
+				if (state.streamState() != com.refinitiv.eta.codec.StreamStates.OPEN)
+				{
+					closeChannel = true;
+					
+					if(consumerSession != null)
+					{
+						sessionChannelInfo.state(OmmImplState.RSSLCHANNEL_UP_STREAM_NOT_OPEN);
+						
+						consumerSession.increaseNumOfLoginClose();
+						
+						sessionChannelInfo.loginRefresh().state().streamState(state.streamState());
+						sessionChannelInfo.loginRefresh().state().dataState(state.dataState());
+						
+						if(consumerSession.checkAllSessionChannelHasState(OmmImplState.RSSLCHANNEL_UP_STREAM_NOT_OPEN))
+						{
+							_ommBaseImpl.ommImplState(OmmImplState.RSSLCHANNEL_UP_STREAM_NOT_OPEN);
+						}
+					}
+					else
+					{
+						_ommBaseImpl.ommImplState(OmmImplState.RSSLCHANNEL_UP_STREAM_NOT_OPEN);
+					}
+					
+					
+					StringBuilder temp = _baseImpl.strBuilder();
+					
+		        	temp.append("RDMLogin stream was closed with refresh message")
+		        		.append(OmmLoggerClient.CR);
+		        	loginMsgToString(temp, loginMsg, loginMsg.rdmMsgType());
+		        	temp.append(OmmLoggerClient.CR)
+		    			.append(state);
+		        	
+		        	_loginFailureMsg = temp.toString();
+	
+					if (_baseImpl.loggerClient().isErrorEnabled())
+		        	{			        	
+			        	_baseImpl.loggerClient().error(_baseImpl.formatLogMessage(LoginCallbackClient.CLIENT_NAME, _loginFailureMsg, Severity.ERROR));
+		        	}
+				}
+				else if (state.dataState() == com.refinitiv.eta.codec.DataStates.SUSPECT)
+				{
+					if (_baseImpl.loggerClient().isWarnEnabled())
+		        	{
+			        	StringBuilder temp = _baseImpl.strBuilder();
+						
+			        	temp.append("RDMLogin stream state was changed to suspect with refresh message")
+			        		.append(OmmLoggerClient.CR);
+			        	loginMsgToString(temp, loginMsg, loginMsg.rdmMsgType());
+			        	temp.append(OmmLoggerClient.CR)
+		    			.append(state);
+			        	
+			        	_baseImpl.loggerClient().warn(_baseImpl.formatLogMessage(LoginCallbackClient.CLIENT_NAME, temp.toString(), Severity.WARNING));
+		        	}
+					
+					if(consumerSession != null)
+					{
+						if (sessionChannelInfo.state() >= OmmImplState.RSSLCHANNEL_UP )
+							sessionChannelInfo.state(OmmImplState.LOGIN_STREAM_OPEN_SUSPECT);
+						
+						sessionChannelInfo.loginRefresh().state().streamState(state.streamState());
+						sessionChannelInfo.loginRefresh().state().dataState(state.dataState());
+					}
+					else
+					{
+						if (_ommBaseImpl.ommImplState() >= OmmImplState.RSSLCHANNEL_UP )
+							_ommBaseImpl.ommImplState(OmmImplState.LOGIN_STREAM_OPEN_SUSPECT);
+					}
+					
+				}
+				else
+				{
+					if(consumerSession != null)
+					{
+						sessionChannelInfo.state(OmmImplState.LOGIN_STREAM_OPEN_OK);
+						
+						consumerSession.increaseNumOfLoginOk();
+						
+						sessionChannelInfo.loginRefresh().state().streamState(state.streamState());
+						sessionChannelInfo.loginRefresh().state().dataState(state.dataState());
+
+						if(consumerSession.checkAllSessionChannelHasState(OmmImplState.LOGIN_STREAM_OPEN_OK) || consumerSession.isInitialLoginRefreshSent())
+						{
+							consumerSession.aggregateLoginResponse();
+							
+							/* Swap to send with the aggregated login refresh */
+							loginMsg = consumerSession.loginRefresh();
+							msg = null;
+							
+							consumerSession.sendInitialLoginRefresh(true);
+						}
+						else
+						{
+							/* Wait until EMA's receives login refresh message from all channels. */
+							notifyRefreshMsg = false;
+						}
+					}
+					
+					if(notifyRefreshMsg)
+					{
+						_ommBaseImpl.ommImplState(OmmImplState.LOGIN_STREAM_OPEN_OK);
+						
+						_ommBaseImpl.setActiveRsslReactorChannel(chnlInfo);
+						_ommBaseImpl.reLoadDirectory();
+						
+						if (_baseImpl.loggerClient().isTraceEnabled())
+			        	{
+				        	StringBuilder temp = _baseImpl.strBuilder();
+							
+				        	temp.append("RDMLogin stream was open with refresh message").append(OmmLoggerClient.CR)
+				        		.append(loginMsg.toString()).append(OmmLoggerClient.CR);
+		
+				        	
+				        	_baseImpl.loggerClient().trace(_baseImpl.formatLogMessage(LoginCallbackClient.CLIENT_NAME, temp.toString(), Severity.TRACE));
+			        	}
+					}
+				}
+	
+				if(notifyRefreshMsg)
+				{
+					processRefreshMsg(msg, rsslReactorChannel, loginMsg);
+				}
+	
+				if (closeChannel)
+				{
+					if(sessionChannelInfo != null)
+					{
+						_ommBaseImpl.closeSessionChannel(sessionChannelInfo);
+					}
+					else
+					{
+						_ommBaseImpl.unsetActiveRsslReactorChannel(chnlInfo);
+						_ommBaseImpl.closeRsslChannel(rsslReactorChannel);
+					}
+				}
+	
+				break;
+			}
+			case STATUS:
+			{
+				boolean closeChannel = false;
+				boolean notifyStatusMsg = true;
+	
+				if (((LoginStatus)loginMsg).checkHasState())
+		    	{
+					com.refinitiv.eta.codec.State state =((LoginStatus)loginMsg).state();
+
+					_currentRsslDataState = state.dataState();
+
+					if (state.streamState() != com.refinitiv.eta.codec.StreamStates.OPEN)
+					{
+						StringBuilder temp = _baseImpl.strBuilder();
+						
+			        	temp.append("RDMLogin stream was closed with status message")
+			        		.append(OmmLoggerClient.CR);
+			        	loginMsgToString(temp, loginMsg, loginMsg.rdmMsgType());
+			        	temp.append(OmmLoggerClient.CR)
+		    				.append(state);
+			        	
+			        	_loginFailureMsg = temp.toString();
+						
+						if (_baseImpl.loggerClient().isErrorEnabled())
+			        	{	
+				        	_baseImpl.loggerClient().error(_baseImpl.formatLogMessage(LoginCallbackClient.CLIENT_NAME, _loginFailureMsg, Severity.ERROR));
+			        	}
+						
+						closeChannel = true;
+						
+						if(consumerSession != null)
+						{
+							sessionChannelInfo.state(OmmImplState.RSSLCHANNEL_UP_STREAM_NOT_OPEN);
+							
+							consumerSession.increaseNumOfLoginClose();
+							
+							sessionChannelInfo.loginRefresh().state().streamState(state.streamState());
+							sessionChannelInfo.loginRefresh().state().dataState(state.dataState());
+							
+							if(consumerSession.checkAllSessionChannelHasState(OmmImplState.RSSLCHANNEL_UP_STREAM_NOT_OPEN))
+							{
+								_ommBaseImpl.ommImplState(OmmImplState.RSSLCHANNEL_UP_STREAM_NOT_OPEN);
+							}
+							else
+							{
+								notifyStatusMsg = false;
+								
+								LoginStatus loginStatus = (LoginStatus)loginMsg;
+								
+								int streamState = loginStatus.state().streamState();
+								
+								loginStatus.state().streamState(com.refinitiv.eta.codec.StreamStates.OPEN);
+								
+								processStatusMsg(null, rsslReactorChannel, loginMsg);
+								
+								loginStatus.state().streamState(streamState);
+							}
+						}
+						else
+						{
+							_ommBaseImpl.ommImplState(OmmImplState.RSSLCHANNEL_UP_STREAM_NOT_OPEN);
+						}
+					}
+					else if (state.dataState() == com.refinitiv.eta.codec.DataStates.SUSPECT)
+					{
+						if (_baseImpl.loggerClient().isWarnEnabled())
+			        	{
+				        	StringBuilder temp = _baseImpl.strBuilder();
+							
+				        	temp.append("RDMLogin stream state was changed to suspect with status message")
+				        		.append(OmmLoggerClient.CR);
+				        	loginMsgToString(temp, loginMsg, loginMsg.rdmMsgType());
+				        	temp.append(OmmLoggerClient.CR)
+			    				.append(state);
+				        	
+				        	_baseImpl.loggerClient().warn(_baseImpl.formatLogMessage(LoginCallbackClient.CLIENT_NAME, temp.toString(), Severity.WARNING));
+			        	}
+						
+						if(consumerSession != null)
+						{
+							 sessionChannelInfo.loginRefresh().state().streamState(state.streamState());
+							 sessionChannelInfo.loginRefresh().state().dataState(state.dataState());
+							
+							if(sessionChannelInfo.state() >= OmmImplState.RSSLCHANNEL_UP)
+							{
+								sessionChannelInfo.state(OmmImplState.LOGIN_STREAM_OPEN_SUSPECT);
+							}
+							
+							// Checks whether all session channel has the OmmImplState.LOGIN_STREAM_OPEN_SUSPECT state.
+							boolean result = consumerSession.checkAllSessionChannelHasState(OmmImplState.LOGIN_STREAM_OPEN_SUSPECT);
+							
+							if(result)
+							{
+								_ommBaseImpl.ommImplState(OmmImplState.LOGIN_STREAM_OPEN_SUSPECT);
+							}
+							else
+							{
+								notifyStatusMsg = false;
+							}
+						}
+						else
+						{
+							if (_ommBaseImpl.ommImplState() >= OmmImplState.RSSLCHANNEL_UP )
+								_ommBaseImpl.ommImplState(OmmImplState.LOGIN_STREAM_OPEN_SUSPECT);
+						}
+					}
+					else
+					{
+						_ommBaseImpl.setActiveRsslReactorChannel(chnlInfo);
+						_ommBaseImpl.reLoadDirectory();
+						
+						if (_baseImpl.loggerClient().isTraceEnabled())
+			        	{
+				        	StringBuilder temp = _baseImpl.strBuilder();
+							
+				        	temp.append("RDMLogin stream was open with status message").append(OmmLoggerClient.CR)
+				        		.append(loginMsg).append(OmmLoggerClient.CR);
+				        	
+				        	_baseImpl.loggerClient().trace(_baseImpl.formatLogMessage(LoginCallbackClient.CLIENT_NAME, temp.toString(), Severity.TRACE));
+			        	}
+						
+						if(consumerSession != null)
+						{
+							sessionChannelInfo.state(OmmImplState.LOGIN_STREAM_OPEN_OK);
+							
+							consumerSession.increaseNumOfLoginOk();
+							
+							 sessionChannelInfo.loginRefresh().state().streamState(state.streamState());
+							 sessionChannelInfo.loginRefresh().state().dataState(state.dataState());
+							
+							if(consumerSession.checkAllSessionChannelHasState(OmmImplState.LOGIN_STREAM_OPEN_OK) || consumerSession.isInitialLoginRefreshSent())
+							{
+								_ommBaseImpl.ommImplState(OmmImplState.LOGIN_STREAM_OPEN_OK);
+								
+								consumerSession.aggregateLoginResponse();
+								
+								processRefreshMsg(null, sessionChannelInfo.reactorChannel(), consumerSession.loginRefresh());
+								
+								consumerSession.sendInitialLoginRefresh(true);
+								notifyStatusMsg = false;
+							}
+						}
+						else
+						{
+							_ommBaseImpl.ommImplState(OmmImplState.LOGIN_STREAM_OPEN_OK);
+						}
+					}
+				}
+				else
+				{
+					if (_baseImpl.loggerClient().isWarnEnabled())
+		        	{
+			        	StringBuilder temp = _baseImpl.strBuilder();
+						
+			        	temp.append("Received RDMLogin status message without the state").append(OmmLoggerClient.CR)
+			        		.append(loginMsg);
+			        	
+			        	_baseImpl.loggerClient().warn(_baseImpl.formatLogMessage(LoginCallbackClient.CLIENT_NAME, temp.toString(), Severity.WARNING));
+		        	}
+				}
+	
+				if(notifyStatusMsg)
+				{
+					processStatusMsg(msg, rsslReactorChannel, loginMsg);
+				}
+	
+				if (closeChannel)
+				{
+					if(sessionChannelInfo != null)
+					{
+						_ommBaseImpl.closeSessionChannel(sessionChannelInfo);
+					}
+					else
+					{
+						_ommBaseImpl.unsetActiveRsslReactorChannel(chnlInfo);
+						_ommBaseImpl.closeRsslChannel(rsslReactorChannel);
+					}
+				}
+	
+				break;
+			}
+			default:
+			{
+				if (msg.msgClass() == MsgClasses.GENERIC)
+				{
+					processGenericMsg(msg, rsslReactorChannel, event);
+					break;
+				}
+				
+				if (_baseImpl.loggerClient().isErrorEnabled())
+	        	{
+		        	StringBuilder temp = _baseImpl.strBuilder();
+					
+		        	temp.append("Received unknown RDMLogin message type")
+		        		.append(OmmLoggerClient.CR)
+						.append("Message type value ").append(loginMsg.rdmMsgType());
+	
+		        	_baseImpl.loggerClient().error(_baseImpl.formatLogMessage(LoginCallbackClient.CLIENT_NAME, temp.toString(), Severity.ERROR));
+	        	}
+				break;
+			}
+		
+		}
+
+		return ReactorCallbackReturnCodes.SUCCESS;
+	}
+	
+	int processRefreshMsg(Msg rsslMsg, ReactorChannel rsslReactorChannel, LoginMsg loginMsg)
+	{
+		if (rsslMsg != null)
+		{
+			if (_refreshMsg == null)
+				_refreshMsg = new RefreshMsgImpl(_baseImpl.objManager());
+				
+			_refreshMsg.decode(rsslMsg, rsslReactorChannel.majorVersion(), rsslReactorChannel.minorVersion(), null);
+		}
+		else
+		{
+			if (convertRdmLoginToRsslBuffer(rsslReactorChannel, loginMsg) != ReactorCallbackReturnCodes.SUCCESS)
+				return ReactorCallbackReturnCodes.SUCCESS;
+
+			_refreshMsg.decode(_rsslEncBuffer, rsslReactorChannel.majorVersion(), rsslReactorChannel.minorVersion(), null, null);
+		}
+		
+		if (_loginItemList == null)
+			return ReactorCallbackReturnCodes.SUCCESS;
+		
+		_loginItemLock.lock();
+		
+		/* Special handing for the request routing feature */
+		if(_ommBaseImpl.consumerSession() != null && _ommBaseImpl.consumerSession().isInitialLoginRefreshSent())
+		{
+		    /* Checks whether the user is still login to a server */
+		    if(_ommBaseImpl.consumerSession().checkUserStillLogin())
+		    {
+		    	((OmmStateImpl)_refreshMsg.state()).setDataState(DataState.OK);
+		    }
+		    else
+		    {
+		    	((OmmStateImpl)_refreshMsg.state()).setDataState(DataState.SUSPECT);
+		    }
+		}
+		
+		int itemSize = _loginItemList.size();
+		for (int idx = 0; idx < itemSize; ++idx)
+		{
+			_eventImpl._item = _loginItemList.get(idx);
+			_eventImpl._channel = rsslReactorChannel;
+			
+			notifyOnAllMsg(_refreshMsg);
+			notifyOnRefreshMsg();
+		}
+
+		if (((LoginRefresh)loginMsg).state().streamState() != StreamStates.OPEN)
+		{
+			for (int idx = 0; idx < itemSize; ++idx)
+				_loginItemList.get(idx).remove();
+			
+			_loginItemList.clear();
+		}
+			
+		_loginItemLock.unlock();
+		
+		return ReactorCallbackReturnCodes.SUCCESS;
+	}
+	
+	int processStatusMsg(Msg rsslMsg, ReactorChannel rsslReactorChannel, LoginMsg loginMsg)
+	{		
+		if (rsslMsg != null)
+		{
+			if (_statusMsg == null)
+				_statusMsg = new StatusMsgImpl(_baseImpl.objManager());
+				
+			_statusMsg.decode(rsslMsg, rsslReactorChannel.majorVersion(), rsslReactorChannel.minorVersion(), null);
+		}
+		else
+		{
+			if (convertRdmLoginToRsslBuffer(rsslReactorChannel, loginMsg) != ReactorCallbackReturnCodes.SUCCESS)
+				return ReactorCallbackReturnCodes.SUCCESS;
+
+			if (_statusMsg == null)
+				_statusMsg = new StatusMsgImpl(_baseImpl.objManager());
+			
+			_statusMsg.decode(_rsslEncBuffer, rsslReactorChannel.majorVersion(), rsslReactorChannel.minorVersion(), null, null);
+		}
+		
+		if (_loginItemList == null)
+			return ReactorCallbackReturnCodes.SUCCESS;
+		
+		_loginItemLock.lock();
+		
+		/* Special handing for the request routing feature */
+		if(_ommBaseImpl.consumerSession() != null && _ommBaseImpl.consumerSession().isInitialLoginRefreshSent())
+		{
+		    /* Checks whether the user is still login to a server */
+		    if(_statusMsg.hasState() && _ommBaseImpl.consumerSession().checkUserStillLogin())
+		    {
+		    	((OmmStateImpl)_statusMsg.state()).setDataState(DataState.OK);
+		    }
+		    else
+		    {
+		    	((OmmStateImpl)_statusMsg.state()).setDataState(DataState.SUSPECT);
+		    }
+		}
+		
+		int itemSize = _loginItemList.size();
+		for (int idx = 0; idx < itemSize; ++idx)
+		{
+			_eventImpl._item = _loginItemList.get(idx);
+			_eventImpl._channel = rsslReactorChannel;
+			
+			notifyOnAllMsg(_statusMsg);
+			notifyOnStatusMsg();
+		}
+
+		if (((LoginStatus)loginMsg).checkHasState() && ((LoginStatus)loginMsg).state().streamState() != StreamStates.OPEN)
+		{
+			for (int idx = 0; idx < itemSize; ++idx)
+				_loginItemList.get(idx).remove();
+			
+			_loginItemList.clear();
+		}
+		
+		_loginItemLock.unlock();
+			
+		return ReactorCallbackReturnCodes.SUCCESS;
+	}
+	
+	int processGenericMsg(Msg rsslMsg, ReactorChannel rsslReactorChannel, RDMLoginMsgEvent event)
+	{
+		if (_loginItemList == null)
+			return ReactorCallbackReturnCodes.SUCCESS;
+
+		if (_genericMsg == null)
+			_genericMsg = new GenericMsgImpl(_baseImpl.objManager());
+		_genericMsg.decode(rsslMsg, rsslReactorChannel.majorVersion(), rsslReactorChannel.minorVersion(),
+							((ChannelInfo)event.reactorChannel().userSpecObj()).rsslDictionary());
+		
+		_loginItemLock.lock();
+		
+		int itemSize = _loginItemList.size();
+		for (int idx = 0; idx < itemSize; ++idx)
+		{
+			_eventImpl._item = _loginItemList.get(idx);
+			_eventImpl._channel = rsslReactorChannel;
+			
+			notifyOnAllMsg(_genericMsg);
+			notifyOnGenericMsg();
+		}
+
+		_loginItemLock.unlock();
+		
+		return ReactorCallbackReturnCodes.SUCCESS;
+	}
+	
+	int convertRdmLoginToRsslBuffer(ReactorChannel rsslChannel, LoginMsg loginMsg)
+	{
+	    if (_rsslEncBuffer == null)
+        {
+	    	_rsslEncBuffer = CodecFactory.createBuffer();
+	    	_rsslEncBuffer.data(ByteBuffer.allocate(REFRESH_MSG_SIZE));
+        }
+        else
+        {
+        	ByteBuffer byteBuf = _rsslEncBuffer.data();
+        	byteBuf.clear();
+        	_rsslEncBuffer.data(byteBuf, 0, byteBuf.capacity()); 
+        }
+	     
+	    EncodeIterator rsslEncIter = _ommBaseImpl.rsslEncIter();
+        rsslEncIter.clear();
+        if (rsslEncIter.setBufferAndRWFVersion(_rsslEncBuffer, rsslChannel.majorVersion(), rsslChannel.minorVersion()) != CodecReturnCodes.SUCCESS)
+        {
+        	if (_baseImpl.loggerClient().isErrorEnabled())
+        	{
+        		_baseImpl.loggerClient().error(_baseImpl.formatLogMessage(LoginCallbackClient.CLIENT_NAME, 
+	        			"Internal error. Failed to set encode iterator buffer in LoginCallbackClient.convertRdmLoginToRsslBuffer()",
+	        			Severity.ERROR));
+        	}
+        	
+        	return ReactorCallbackReturnCodes.FAILURE;
+        }
+        
+        int ret;
+        if ((ret = loginMsg.encode(rsslEncIter)) != CodecReturnCodes.SUCCESS)
+        {
+        	if (_baseImpl.loggerClient().isErrorEnabled())
+        	{
+        		StringBuilder temp = _baseImpl.strBuilder();
+				
+	        	temp.append("Internal error: failed to encode LoginMsg in LoginCallbackClient.convertRdmLoginToRsslBuffer()")
+	        		.append(OmmLoggerClient.CR)
+	        		.append("Error num ").append(ret).append(OmmLoggerClient.CR)
+	        		.append("Error Text ").append(CodecReturnCodes.toString(ret));
+	        	
+	        	_baseImpl.loggerClient().error(_baseImpl.formatLogMessage(LoginCallbackClient.CLIENT_NAME, 
+	        									temp.toString(), Severity.ERROR));
+        	}
+        
+        	return ReactorCallbackReturnCodes.FAILURE;
+        }
+        
+        return ReactorCallbackReturnCodes.SUCCESS;
+	}
+	
+	LoginRequest rsslLoginRequest()
+	{
+		return _ommBaseImpl.activeConfig().rsslRDMLoginRequest;
+	}
+	
+	List<ChannelInfo> 	loginChannelList()
+	{
+		return _loginChannelList;
+	}
+	
+	List<LoginItem<T>> loginItemList()
+	{
+		return _loginItemList;
+	}
+	
+	ChannelInfo activeChannelInfo()
+	{
+		if (_loginChannelList != null)
+		{
+			int numOfChannel = _loginChannelList.size();
+			for ( int  idx = 0; idx < numOfChannel; ++idx )
+			{
+				ReactorChannel.State state  = _loginChannelList.get(idx).rsslReactorChannel().state();
+				if (state == ReactorChannel.State.READY || state == ReactorChannel.State.UP)
+					return _loginChannelList.get(idx);
+			}
+			
+			return numOfChannel > 0 ? _loginChannelList.get(numOfChannel-1) : null;
+		}
+		
+		return null;
+	}
+	
+	void removeChannelInfo(ReactorChannel rsslChannel)
+	{
+		if (_loginChannelList != null)
+		{
+			Iterator<ChannelInfo> iter = _loginChannelList.iterator();
+			ChannelInfo eachOne;
+        	
+        	while(iter.hasNext())
+        	{
+        		eachOne = iter.next();
+				if (eachOne.rsslReactorChannel() == rsslChannel)
+					iter.remove();
+			}
+		}
+	}
+	
+	void removeSessionChannelInfo(SessionChannelInfo<T> sessionChannelInfo)
+	{
+		if(sessionChannelInfo != null)
+		{
+			sessionChannelInfo.consumerSession().removeSessionChannelInfo(sessionChannelInfo);
+		}
+	}
+	
+	public RefreshMsg rsslRefreshMsg()
+	{
+		return _rsslRefreshMsg;
+	}
+	
+	RefreshMsgImpl refreshMsg()
+	{
+		return _refreshMsg;
+	}
+	
+	State rsslState()
+	{
+		if (_rsslState == null)
+			_rsslState = CodecFactory.createState();
+		else
+			_rsslState.clear();
+		
+		return _rsslState;
+	}
+	
+	void loginMsgToString(StringBuilder toString, LoginMsg msg, LoginMsgType loginType)
+	{
+		switch (loginType)
+		{
+			case REFRESH :
+				LoginRefresh loginRefresh = (LoginRefresh)msg;
+				LoginAttrib attrib = loginRefresh.checkHasAttrib() ? loginRefresh.attrib() : null;
+
+				toString.append("username ").append(loginRefresh.checkHasUserName() ? loginRefresh.userName().toString() : "<not set>").append(OmmLoggerClient.CR)
+						.append("usernameType ").append(loginRefresh.checkHasUserNameType() ? loginRefresh.userNameType() : "<not set>").append(OmmLoggerClient.CR);
+				if (attrib == null)
+					return;
+				
+				toString.append("position ").append(attrib.checkHasPosition() ? attrib.position() : "<not set>").append(OmmLoggerClient.CR)
+				.append("appId ").append(attrib.checkHasApplicationId() ? attrib.applicationId() : "<not set>").append(OmmLoggerClient.CR)
+				.append("applicationName ").append(attrib.checkHasApplicationName() ? attrib.applicationName().toString() : "<not set>").append(OmmLoggerClient.CR)
+				.append("singleOpen ").append(attrib.checkHasSingleOpen() ? attrib.singleOpen() : "<not set>").append(OmmLoggerClient.CR)
+				.append("allowSuspect ").append(attrib.checkHasAllowSuspectData() ? attrib.allowSuspectData() : "<not set>").append(OmmLoggerClient.CR)
+				.append("permissionExpressions ").append(attrib.checkHasProvidePermissionExpressions() ? attrib.providePermissionExpressions() : "<not set>").append(OmmLoggerClient.CR)
+				.append("permissionProfile ").append(attrib.checkHasProvidePermissionProfile()? attrib.providePermissionProfile() : "<not set>").append(OmmLoggerClient.CR);
+
+				break;
+			case STATUS :
+				LoginStatus loginStatus = (LoginStatus)msg;
+				
+				toString.append("username ").append(loginStatus.checkHasUserName() ? loginStatus.userName().toString() : "<not set>").append(OmmLoggerClient.CR)
+						.append("usernameType ").append(loginStatus.checkHasUserNameType() ? loginStatus.userNameType() : "<not set>").append(OmmLoggerClient.CR);
+				break;
+			default:  
+				break;
+		}
+	}
+
+	int sendLoginClose()
+	{
+		CloseMsg rsslCloseMsg = rsslCloseMsg();
+
+		rsslCloseMsg.streamId(1);
+		rsslCloseMsg.containerType(com.refinitiv.eta.codec.DataTypes.NO_DATA);
+		rsslCloseMsg.domainType(DomainTypes.LOGIN);
+
+		ReactorErrorInfo rsslErrorInfo = _ommBaseImpl.rsslErrorInfo();
+	    ReactorSubmitOptions rsslSubmitOptions = _ommBaseImpl.rsslSubmitOptions();
+	    rsslSubmitOptions.serviceName(null);
+		rsslSubmitOptions.requestMsgOptions().clear();
+	    
+		if(_ommBaseImpl.consumerSession() != null)
+		{
+			List<SessionChannelInfo<T>> sessionChannelList = _ommBaseImpl.consumerSession().sessionChannelList();
+			
+			for(SessionChannelInfo<T> entry : sessionChannelList)
+			{
+				if(entry.receivedLoginRefresh()) 
+				{
+					entry.reactorChannel().submit(rsslCloseMsg, rsslSubmitOptions, rsslErrorInfo);
+				}
+			}
+			
+			return sessionChannelList.size();
+		}
+		else
+		{
+			for (ChannelInfo entry : _loginChannelList)
+				entry.rsslReactorChannel().submit(rsslCloseMsg, rsslSubmitOptions, rsslErrorInfo);
+		
+			return _loginChannelList.size();
+		}
+	}
+	
+	@SuppressWarnings("unchecked")
+	LoginItem<T> loginItem(ReqMsg reqMsg , T client , Object closure)
+	{
+		if (_loginItemList == null)
+			_loginItemList = new ArrayList<>();
+		
+		LoginItem<T> item;
+		if ((item = (LoginItem<T>)_baseImpl.objManager()._loginItemPool.poll()) == null)
+		{
+			item = new LoginItem<T>((OmmBaseImpl<T>)_baseImpl, client, closure);
+			_baseImpl.objManager()._loginItemPool.updatePool(item);
+		}
+		else
+		{
+			item.reset((OmmBaseImpl<T>)_baseImpl, client, closure, null);
+		}
+		
+		item.loginChannelList(_loginChannelList);
+		_loginItemList.add(item);
+		
+		/* Do not give a refresh msg to the user if one is not present */
+		if(_refreshMsg != null)
+			_ommBaseImpl.addTimeoutEvent(10, item);
+		
+		return item;
+	}
+
+	int processAckMsg(Msg rsslMsg ,  ChannelInfo channelInfo)
+	{
+		if (_ackMsg == null)
+			_ackMsg = new AckMsgImpl(_baseImpl.objManager());
+
+		_ackMsg.decode(rsslMsg, channelInfo._majorVersion, channelInfo._minorVersion, channelInfo._rsslDictionary);
+
+		_ackMsg.service(null);
+
+		if(channelInfo.sessionChannelInfo() != null && _ackMsg.hasServiceId())
+		{
+			Directory<OmmConsumerClient> directory = channelInfo.sessionChannelInfo().getDirectoryById(_ackMsg.serviceId());
+			
+			if(directory != null && directory.hasGeneratedServiceId())
+			{
+				_ackMsg.serviceId(directory.generatedServiceId());
+				_ackMsg.serviceName(directory.serviceName());
+			}
+		}
+		else if (_ackMsg.hasServiceId())
+		{
+			Directory<T> directory = _ommBaseImpl._directoryCallbackClient.directory(_ackMsg.serviceId());
+
+			if (directory != null && directory.serviceName() != null)
+				_ackMsg.serviceName(directory.serviceName());
+		}
+
+		for (Item<T> loginItem : _loginItemList)
+		{
+			_eventImpl._item = loginItem;
+			
+			notifyOnAllMsg(_ackMsg);
+			notifyOnAckMsg();
+		}
+		
+		return ReactorCallbackReturnCodes.SUCCESS;
+	}
+	
+	int processGenericMsg(Msg rsslMsg ,  ChannelInfo channelInfo)
+	{
+		if (_genericMsg == null)
+			_genericMsg = new GenericMsgImpl(_baseImpl.objManager());
+		
+		_genericMsg.decode(rsslMsg, channelInfo._majorVersion, channelInfo._minorVersion, channelInfo._rsslDictionary);
+
+		if (_loginItemList != null) {
+			for (Item<T> loginItem : _loginItemList)
+			{
+				_eventImpl._item = loginItem;
+
+				notifyOnAllMsg(_genericMsg);
+				notifyOnGenericMsg();
+			}
+		}
+		
+		return ReactorCallbackReturnCodes.SUCCESS;
+	}
+	
+	
+	int overlayLoginRequest(Msg request)
+	{
+        // clear temp buffer
+        _tempBuffer.clear();
+        _tempByteBuffer.clear();
+        _tempBuffer.data(_tempByteBuffer);
+        
+        // encode Codec message into buffer
+        _encIter.clear();
+        _encIter.setBufferAndRWFVersion(_tempBuffer, Codec.majorVersion(), Codec.minorVersion());
+
+		int ret;
+        while ((ret = request.encode(_encIter)) == CodecReturnCodes.BUFFER_TOO_SMALL) {
+        	_tempByteBuffer = ByteBuffer.allocate(_tempByteBuffer.capacity() * 2);
+			_tempBuffer.clear();
+			_tempBuffer.data(_tempByteBuffer);
+			_encIter.clear();
+			_encIter.setBufferAndRWFVersion(_tempBuffer, Codec.majorVersion(), Codec.minorVersion());
+		}
+
+        if (ret >= CodecReturnCodes.SUCCESS)
+        {
+            // decode encoded Codec message into RDM message
+            _decIter.clear();
+            _decIter.setBufferAndRWFVersion(_tempBuffer, Codec.majorVersion(), Codec.minorVersion());
+            _tempMsg.clear();
+			_tempLoginReq.clear();
+			_tempLoginReq.rdmMsgType(LoginMsgType.REQUEST);
+            _tempMsg.decode(_decIter);
+            if((ret = _tempLoginReq.decode(_decIter, _tempMsg)) < CodecReturnCodes.SUCCESS)
+            {
+            	return ret;
+	        }
+        }
+        else
+        	return ret;
+        
+        /* Apply the following changed fields to the cached login request:
+         * userName
+         * Attrib
+         * applicationName
+         * Position
+         * InstanceId
+         * Password
+         * Pause
+         * No refresh
+         * 
+         * Note: Pause and no refresh should be removed from the cached request after submitting to the reactor
+         */
+        
+        if(!_tempLoginReq.userName().isBlank() && !_tempLoginReq.userName().equals(rsslLoginRequest().userName()))
+        {
+			_tempUserNameByteBuffer.clear();
+			if (_tempLoginReq.userName().copy(_tempUserNameByteBuffer) < CodecReturnCodes.SUCCESS) {
+				_tempUserNameByteBuffer = ByteBuffer.allocate(_tempLoginReq.userName().length() * 2);
+				_tempLoginReq.userName().copy(_tempUserNameByteBuffer);
+			}
+			rsslLoginRequest().userName().data(_tempUserNameByteBuffer, 0, _tempLoginReq.userName().length());
+        }
+        
+        if(_tempLoginReq.checkHasAttrib())
+        {
+        	if(_tempLoginReq.attrib().checkHasApplicationId())
+        	{
+	        	if(!rsslLoginRequest().attrib().checkHasApplicationId() || 
+	        		!_tempLoginReq.attrib().applicationId().equals(rsslLoginRequest().attrib().applicationId()))
+				{
+	        		rsslLoginRequest().applyHasAttrib();
+	        		ByteBuffer byteBuffer = ByteBuffer.allocate(_tempLoginReq.attrib().applicationId().length());
+	            	_tempLoginReq.attrib().applicationId().copy(byteBuffer);
+	            	rsslLoginRequest().attrib().applyHasApplicationId();
+	            	rsslLoginRequest().attrib().applicationId().data(byteBuffer);
+				}
+        	}
+        	
+        	if(_tempLoginReq.attrib().checkHasApplicationName())
+        	{
+	        	if(!rsslLoginRequest().attrib().checkHasApplicationName() || 
+	        		!_tempLoginReq.attrib().applicationName().equals(rsslLoginRequest().attrib().applicationName()))
+				{
+	        		rsslLoginRequest().applyHasAttrib();
+	        		ByteBuffer byteBuffer = ByteBuffer.allocate(_tempLoginReq.attrib().applicationName().length());
+	            	_tempLoginReq.attrib().applicationName().copy(byteBuffer);
+	            	rsslLoginRequest().attrib().applyHasApplicationName();
+	            	rsslLoginRequest().attrib().applicationName().data(byteBuffer);
+				}
+        	}
+        	
+        	if(_tempLoginReq.attrib().checkHasPosition())
+        	{
+	        	if(!rsslLoginRequest().attrib().checkHasPosition() || 
+	        			!_tempLoginReq.attrib().position().equals(rsslLoginRequest().attrib().position()))
+				{
+	        		ByteBuffer byteBuffer = ByteBuffer.allocate(_tempLoginReq.attrib().position().length());
+	            	_tempLoginReq.attrib().position().copy(byteBuffer);
+	            	rsslLoginRequest().attrib().applyHasPosition();
+	            	rsslLoginRequest().attrib().position().data(byteBuffer);
+				}
+        	}
+        }
+        
+        if(_tempLoginReq.checkHasInstanceId())
+        {
+	        if(!rsslLoginRequest().checkHasInstanceId() || 
+	        	!_tempLoginReq.instanceId().equals(rsslLoginRequest().instanceId()))
+			{
+	        	ByteBuffer byteBuffer = ByteBuffer.allocate(_tempLoginReq.instanceId().length());
+	        	_tempLoginReq.instanceId().copy(byteBuffer);
+	        	rsslLoginRequest().applyHasInstanceId();
+	        	rsslLoginRequest().instanceId().data(byteBuffer);
+			}
+        }
+        
+        if(_tempLoginReq.checkHasPassword())
+        {
+	        if(!rsslLoginRequest().checkHasPassword() || 
+	        	!_tempLoginReq.password().equals(rsslLoginRequest().password()))
+			{
+	        	ByteBuffer byteBuffer = ByteBuffer.allocate(_tempLoginReq.password().length());
+	        	_tempLoginReq.password().copy(byteBuffer);
+	        	rsslLoginRequest().applyHasPassword();
+	        	rsslLoginRequest().password().data(byteBuffer);
+			}
+        }
+        
+        if(_tempLoginReq.checkPause())
+        {
+        	rsslLoginRequest().applyPause();
+        }
+        
+        if(_tempLoginReq.checkNoRefresh())
+        {
+        	rsslLoginRequest().applyNoRefresh();
+        }
+        
+        return CodecReturnCodes.SUCCESS;
+	}
+	
+	void processChannelEvent(ReactorChannelEvent event)
+	{
+		if (_loginItemList == null)
+			return;
+		
+		State state = rsslState();
+		if (_statusMsg == null)
+			_statusMsg = new StatusMsgImpl(_baseImpl.objManager());
+		
+		switch ( event.eventType() )
+		{
+		case ReactorChannelEventTypes.CHANNEL_READY:
+
+			if(!_notifyChannelDownReconnecting)
+				break;
+
+			state.streamState(StreamState.OPEN);
+			state.dataState(DataState.OK);
+			state.code(OmmState.StatusCode.NONE);
+			state.text().data("channel up");
+
+			// save current data state
+			_currentRsslDataState = state.dataState();
+
+			prepareAndSendStatusMsg(event, state);
+
+			_notifyChannelDownReconnecting = false;
+			
+			break;
+		case ReactorChannelEventTypes.CHANNEL_DOWN_RECONNECTING:
+			
+			if(_notifyChannelDownReconnecting)
+				break;
+
+			state.streamState(StreamState.OPEN);
+			state.dataState(DataState.SUSPECT);
+			state.code(OmmState.StatusCode.NONE);
+			state.text().data("channel down");
+
+			// save current data state
+			_currentRsslDataState = state.dataState();
+
+			prepareAndSendStatusMsg(event, state);
+
+			_notifyChannelDownReconnecting = true;
+			
+			break;
+		case ReactorChannelEventTypes.CHANNEL_DOWN:
+
+			state.streamState(StreamState.CLOSED);
+			state.dataState(DataState.SUSPECT);
+			state.code(OmmState.StatusCode.NONE);
+			state.text().data("channel closed");
+
+			_currentRsslDataState = state.dataState();
+
+			prepareAndSendStatusMsg(event, state);
+
+			break;
+		case ReactorChannelEventTypes.PREFERRED_HOST_COMPLETE:
+			state.streamState(StreamState.OPEN);
+			state.dataState(DataState.OK);
+			state.code(OmmState.StatusCode.PREFERRED_HOST_COMPLETE);
+			state.text().data("preferred host complete");
+
+			_currentRsslDataState = state.dataState();
+
+			prepareAndSendStatusMsg(event, state);
+
+			break;
+		case ReactorChannelEventTypes.PREFERRED_HOST_STARTING_FALLBACK:
+			state.streamState(StreamState.OPEN);
+			state.dataState(_currentRsslDataState);
+			state.code(OmmState.StatusCode.PREFERRED_HOST_START_FALLBACK);
+			state.text().data("preferred host starting fallback");
+
+			prepareAndSendStatusMsg(event, state);
+
+			break;
+		default:
+			break;
+		}
+	}
+
+	private void populateStatusMsg()
+	{
+		rsslStatusMsg();
+
+		_rsslStatusMsg.streamId(1);
+		_rsslStatusMsg.domainType(DomainTypes.LOGIN);
+
+		if(_rsslRefreshMsg != null)
+		{
+			_rsslStatusMsg.applyHasMsgKey();
+			MsgKey msgKey = _rsslStatusMsg.msgKey();
+			msgKey.clear();
+			msgKey.applyHasNameType();
+			msgKey.nameType(_rsslRefreshMsg.msgKey().nameType());
+			msgKey.applyHasName();
+			msgKey.name(_rsslRefreshMsg.msgKey().name());
+		}
+	}
+
+	private void prepareAndSendStatusMsg(ReactorChannelEvent event, State state) {
+		populateStatusMsg();
+
+		_rsslStatusMsg.state(state);
+		_rsslStatusMsg.applyHasState();
+
+		_statusMsg.decode(_rsslStatusMsg, event.reactorChannel().majorVersion(), event.reactorChannel().minorVersion(), null);
+
+		for (int idx = 0; idx < _loginItemList.size(); ++idx)
+		{
+			_eventImpl._item = _loginItemList.get(idx);
+
+			notifyOnAllMsg(_statusMsg);
+			notifyOnStatusMsg();
+		}
+	}
+}
+
+class LoginCallbackClientConsumer extends LoginCallbackClient<OmmConsumerClient>
+{
+	LoginCallbackClientConsumer(OmmBaseImpl<OmmConsumerClient> baseImpl) {
+		super(baseImpl);
+	}
+	
+	@Override
+	void notifyOnAllMsg(com.refinitiv.ema.access.Msg msg)
+	{
+		_eventImpl._item.client().onAllMsg(msg, _eventImpl);
+	}
+	
+	@Override
+    void notifyOnRefreshMsg()
+	{
+		_eventImpl._item.client().onRefreshMsg(_refreshMsg, _eventImpl);
+	}
+	
+	@Override
+	void notifyOnStatusMsg() 
+	{
+		_eventImpl._item.client().onStatusMsg(_statusMsg, _eventImpl);
+	}
+	
+	@Override
+	void notifyOnGenericMsg()
+	{
+		_eventImpl._item.client().onGenericMsg(_genericMsg, _eventImpl);
+	} 
+	
+	@Override
+	void notifyOnAckMsg()
+	{
+		_eventImpl._item.client().onAckMsg(_ackMsg, _eventImpl);
+	}
+}
+
+class LoginCallbackClientProvider extends LoginCallbackClient<OmmProviderClient>
+{
+	LoginCallbackClientProvider(OmmBaseImpl<OmmProviderClient> baseImpl) {
+		super(baseImpl);
+		
+		_eventImpl._ommProvider = (OmmProvider) baseImpl;
+	}
+	
+	@Override
+	void notifyOnAllMsg(com.refinitiv.ema.access.Msg msg)
+	{
+		_eventImpl._item.client().onAllMsg(msg, _eventImpl);
+	}
+	
+	@Override
+    void notifyOnRefreshMsg()
+	{
+		_eventImpl._item.client().onRefreshMsg(_refreshMsg, _eventImpl);
+	}
+	
+	@Override
+	void notifyOnStatusMsg() 
+	{
+		_eventImpl._item.client().onStatusMsg(_statusMsg, _eventImpl);
+	}
+	
+	@Override
+	void notifyOnGenericMsg()
+	{
+		_eventImpl._item.client().onGenericMsg(_genericMsg, _eventImpl);
+	} 	
+}
+
+class LoginItem<T> extends SingleItem<T> implements TimeoutClient
+{
+	private static final String 	CLIENT_NAME = "LoginItem";
+	private List<ChannelInfo> 		_loginChannelList;
+	LoginRequest						_loginReq;
+	
+	LoginItem(OmmBaseImpl<T> baseImpl , T client , Object closure)
+	{
+		super(baseImpl, client, closure, null);
+		_loginReq = baseImpl._loginCallbackClient.rsslLoginRequest();
+		_streamId = 1;
+	}
+
+	@Override
+	void reset(OmmBaseImpl<T> baseImpl, T client, Object closure, Item<T> batchItem)
+	{
+		super.reset(baseImpl, client, closure, batchItem);
+		_loginReq = baseImpl._loginCallbackClient.rsslLoginRequest();
+		_streamId = 1;
+	}
+	
+	@Override
+	boolean modify(ReqMsg reqMsg)
+	{
+		int ret;
+		if((ret = _baseImpl._loginCallbackClient.overlayLoginRequest(((ReqMsgImpl)reqMsg).rsslMsg()))
+				!= CodecReturnCodes.SUCCESS)
+		{
+			StringBuilder temp = _baseImpl.strBuilder();
+			if (_baseImpl.loggerClient().isErrorEnabled())
+        	{
+	        	temp.append("Internal error: Error caching login reissue.");
+	        	
+	        	_baseImpl.loggerClient().error(_baseImpl.formatLogMessage(LoginItem.CLIENT_NAME, temp.toString(), Severity.ERROR));
+	        	
+	        	temp.setLength(0);
+        	}
+			
+			temp.append("Failed cache login reissue. Reason: ")
+				.append(ReactorReturnCodes.toString(ret));
+				
+			_baseImpl.handleInvalidUsage(temp.toString(), OmmInvalidUsageException.ErrorCode.INTERNAL_ERROR);
+			
+		}
+		
+		boolean submitRet;
+		
+		if(_baseImpl.consumerSession() == null)
+		{
+			submitRet = submit(_baseImpl.loginCallbackClient().rsslLoginRequest());
+		}
+		else
+		{
+			submitRet = submit(_baseImpl.consumerSession(), _baseImpl.loginCallbackClient().rsslLoginRequest());
+		}
+		
+		/* Unset the pause all and no refresh flags on the stored request. */
+		_baseImpl.loginCallbackClient().rsslLoginRequest().flags(_baseImpl.loginCallbackClient().rsslLoginRequest().flags() & ~LoginRequestFlags.PAUSE_ALL);
+		_baseImpl.loginCallbackClient().rsslLoginRequest().flags(_baseImpl.loginCallbackClient().rsslLoginRequest().flags() & ~LoginRequestFlags.NO_REFRESH);
+
+		return submitRet;
+	}
+	
+	@Override
+	boolean submit(PostMsg postMsg)
+	{
+		ConsumerSession<T> consumerSession = _baseImpl.consumerSession();
+		
+		if(consumerSession == null)
+		{
+			return submit(((PostMsgImpl) postMsg).rsslMsg(), postMsg.hasServiceName() ? postMsg.serviceName() : null );
+		}
+		else
+		{
+			boolean supportPosting = true;
+			if(consumerSession.loginRefresh().checkHasFeatures() && consumerSession.loginRefresh().features().checkHasSupportPost()) 
+			{
+				if(consumerSession.loginRefresh().features().supportOMMPost() == 0)
+				{
+					supportPosting = false;
+				}
+			}
+			else
+			{
+				supportPosting = false;
+			}
+			
+			if(!supportPosting)
+			{
+				StringBuilder temp = _baseImpl.strBuilder();
+				temp.append("Invalid attempt to submit PostMsg while posting not supported by provider.");
+
+				if (_baseImpl.loggerClient().isErrorEnabled())
+					_baseImpl.loggerClient()
+							.error(_baseImpl.formatLogMessage(LoginItem.CLIENT_NAME, temp.toString(), Severity.ERROR));
+
+				_baseImpl.handleInvalidUsage(temp.toString(), OmmInvalidUsageException.ErrorCode.INVALID_OPERATION);
+
+				return false;
+			}
+				
+			return submit(consumerSession,((PostMsgImpl) postMsg).rsslMsg(), postMsg.hasServiceName() ? postMsg.serviceName() : null );
+		}
+	}
+	
+	@Override
+	boolean submit(GenericMsg genericMsg)
+	{
+		ConsumerSession<T> consumerSession = _baseImpl.consumerSession();
+		
+		if(consumerSession == null)
+		{
+			return submit(((GenericMsgImpl) genericMsg).rsslMsg());
+		}
+		else
+		{
+			return submit(consumerSession, ((GenericMsgImpl) genericMsg).rsslMsg());
+		}
+	}
+	
+	@Override
+	boolean close()
+	{
+		remove();
+		
+		_baseImpl.loginCallbackClient().loginItemList().remove(this);
+		
+		return true;
+	}
+	
+	@Override
+	public void handleTimeoutEvent()
+	{
+		LoginCallbackClient<T> loginCallbackClient = _baseImpl.loginCallbackClient();
+		ConsumerSession<T> consumerSession = _baseImpl.consumerSession();
+		List<SessionChannelInfo<T>> sessionChannelList = (consumerSession != null && !consumerSession.sessionChannelList().isEmpty())
+				? consumerSession.sessionChannelList() : null;
+		
+		if ( _loginChannelList.isEmpty() && ( consumerSession == null || !consumerSession.checkAllSessionChannelHasState(OmmImplState.LOGIN_STREAM_OPEN_OK)))
+			return;
+		
+		ReactorChannel rsslReactorChannel;
+		RefreshMsgImpl refreshMsg = loginCallbackClient.refreshMsg();
+		
+		if(consumerSession == null)
+		{
+			rsslReactorChannel = _loginChannelList.get(0).rsslReactorChannel();
+			refreshMsg.decode(loginCallbackClient.rsslRefreshMsg(), rsslReactorChannel.majorVersion(), rsslReactorChannel.minorVersion(), null);
+		}
+		else
+		{
+			rsslReactorChannel = sessionChannelList.get(0).reactorChannel();
+		}
+
+		loginCallbackClient._eventImpl._item = this;
+		loginCallbackClient._eventImpl._channel = rsslReactorChannel;
+		
+		loginCallbackClient.notifyOnAllMsg(refreshMsg);
+		loginCallbackClient.notifyOnRefreshMsg();
+
+		if (refreshMsg.state().streamState() != OmmState.StreamState.OPEN)
+		{
+			loginCallbackClient.loginItemList().remove(this);
+			remove();
+		}
+	}
+
+	@Override
+	public ReentrantLock userLock() {
+		return _baseImpl.userLock();
+	}
+	
+	private int submitLoginRequest(ReactorChannel reactorChannel, ReactorSubmitOptions rsslSubmitOptions, LoginRequest rdmRequestMsg)
+	{
+		ReactorErrorInfo rsslErrorInfo = _baseImpl.rsslErrorInfo();
+		
+		int ret;
+		if (ReactorReturnCodes.SUCCESS > (ret = reactorChannel.submit(rdmRequestMsg, rsslSubmitOptions, rsslErrorInfo)))
+	    {
+			StringBuilder temp = _baseImpl.strBuilder();
+			if (_baseImpl.loggerClient().isErrorEnabled())
+        	{
+				com.refinitiv.eta.transport.Error error = rsslErrorInfo.error();
+				
+	        	temp.append("Internal error: rsslChannel.submit() failed in LoginItem.submit(RequestMsg)")
+	        		.append("RsslChannel ").append(Integer.toHexString(error.channel() != null ? error.channel().hashCode() : 0)) 
+	    			.append(OmmLoggerClient.CR)
+	    			.append("Error Id ").append(error.errorId()).append(OmmLoggerClient.CR)
+	    			.append("Internal sysError ").append(error.sysError()).append(OmmLoggerClient.CR)
+	    			.append("Error Location ").append(rsslErrorInfo.location()).append(OmmLoggerClient.CR)
+	    			.append("Error Text ").append(error.text());
+	        	
+	        	_baseImpl.loggerClient().error(_baseImpl.formatLogMessage(LoginItem.CLIENT_NAME, temp.toString(), Severity.ERROR));
+	        	
+	        	temp.setLength(0);
+        	}
+			
+			temp.append("Failed to open or modify item request. Reason: ")
+				.append(ReactorReturnCodes.toString(ret))
+				.append(". Error text: ")
+				.append(rsslErrorInfo.error().text());
+				
+			_baseImpl.handleInvalidUsage(temp.toString(), ret);
+
+			return ret;
+	    }
+		
+		return ret;
+	}
+
+	boolean submit(LoginRequest rdmRequestMsg)
+	{
+		ReactorSubmitOptions rsslSubmitOptions = _baseImpl.rsslSubmitOptions();
+		 ReactorErrorInfo rsslErrorInfo = _baseImpl.rsslErrorInfo();
+		 rdmRequestMsg.streamId(_streamId);
+		 //TODO Workaround
+		 if ( !rdmRequestMsg.checkHasUserNameType() )
+		 {
+			 rdmRequestMsg.applyHasUserNameType();
+			 rdmRequestMsg.userNameType(Login.UserIdTypes.NAME);
+		 }
+		 
+		int ret;
+		for (ChannelInfo entry : _loginChannelList)
+		{
+			rsslSubmitOptions.serviceName(null);
+			rsslSubmitOptions.requestMsgOptions().userSpecObj(this);
+			rsslErrorInfo.clear();
+			
+			ret = submitLoginRequest(entry.rsslReactorChannel(), rsslSubmitOptions, rdmRequestMsg);
+			
+			if(ReactorReturnCodes.SUCCESS > ret)
+			{
+				return false;
+			}
+		}
+		
+		return true;
+	}
+	
+	boolean submit(ConsumerSession<T> consumerSession, LoginRequest rdmRequestMsg)
+	{
+		ReactorSubmitOptions rsslSubmitOptions = _baseImpl.rsslSubmitOptions();
+		 ReactorErrorInfo rsslErrorInfo = _baseImpl.rsslErrorInfo();
+		 rdmRequestMsg.streamId(_streamId);
+
+		 if ( !rdmRequestMsg.checkHasUserNameType() )
+		 {
+			 rdmRequestMsg.applyHasUserNameType();
+			 rdmRequestMsg.userNameType(Login.UserIdTypes.NAME);
+		 }
+		 
+	    int ret;
+		for (SessionChannelInfo<T> entry : consumerSession.sessionChannelList())
+		{
+			rsslSubmitOptions.serviceName(null);
+			rsslSubmitOptions.requestMsgOptions().userSpecObj(this);
+			rsslErrorInfo.clear();
+			
+			/* Ensure that the ReactorChannel is ready to submit the message */
+			if(entry.reactorChannel().state() == ReactorChannel.State.UP || entry.reactorChannel().state() ==  ReactorChannel.State.READY)
+			{	
+				ret = submitLoginRequest(entry.reactorChannel(), rsslSubmitOptions, rdmRequestMsg);
+				if(ReactorReturnCodes.SUCCESS > ret)
+				{
+					return false;
+				}
+			}
+		}
+
+		return true;
+	}
+
+	boolean submit( com.refinitiv.eta.codec.PostMsg rsslPostMsg, String serviceName )
+	{
+		if(!validateServiceName(serviceName)){
+			return false;
+		}
+		
+		ReactorSubmitOptions rsslSubmitOptions = _baseImpl.rsslSubmitOptions();
+		ReactorErrorInfo rsslErrorInfo = _baseImpl.rsslErrorInfo();
+		int ret;
+		
+		rsslPostMsg.streamId(_streamId);
+		
+	    for (ChannelInfo entry : _loginChannelList)
+		{
+			rsslSubmitOptions.serviceName( serviceName );
+			rsslSubmitOptions.requestMsgOptions().clear();
+			rsslErrorInfo.clear();
+			if (ReactorReturnCodes.SUCCESS > (ret = entry.rsslReactorChannel().submit(rsslPostMsg, rsslSubmitOptions, rsslErrorInfo)))
+		    {
+				StringBuilder temp = _baseImpl.strBuilder();
+				if (_baseImpl.loggerClient().isErrorEnabled())
+	        	{
+					com.refinitiv.eta.transport.Error error = rsslErrorInfo.error();
+					
+		        	temp.append("Internal error: rsslChannel.submit() failed in LoginItem.submit(PostMsg)")
+		        		.append("RsslChannel ").append(Integer.toHexString(error.channel() != null ? error.channel().hashCode() : 0)) 
+		    			.append(OmmLoggerClient.CR)
+		    			.append("Error Id ").append(error.errorId()).append(OmmLoggerClient.CR)
+		    			.append("Internal sysError ").append(error.sysError()).append(OmmLoggerClient.CR)
+		    			.append("Error Location ").append(rsslErrorInfo.location()).append(OmmLoggerClient.CR)
+		    			.append("Error Text ").append(error.text());
+		        	
+		        	_baseImpl.loggerClient().error(_baseImpl.formatLogMessage(LoginItem.CLIENT_NAME, temp.toString(), Severity.ERROR));
+		        	
+		        	temp.setLength(0);
+	        	}
+				
+				temp.append("Failed to submit PostMsg on item stream. Reason: ")
+					.append(ReactorReturnCodes.toString(ret))
+					.append(". Error text: ")
+					.append(rsslErrorInfo.error().text());
+					
+				_baseImpl.handleInvalidUsage(temp.toString(), ret);
+	
+				return false;
+		    }
+		}
+	    
+		return true;
+	}
+	
+	boolean submit(ConsumerSession<T> consumerSession, com.refinitiv.eta.codec.PostMsg rsslPostMsg, String serviceName )
+	{		
+		ReactorSubmitOptions rsslSubmitOptions = _baseImpl.rsslSubmitOptions();
+		ReactorErrorInfo rsslErrorInfo = _baseImpl.rsslErrorInfo();
+		rsslPostMsg.streamId(_streamId);
+		int ret;
+		
+	    for (SessionChannelInfo<T> entry : consumerSession.sessionChannelList())
+		{
+	    	/* Validate whether the service name is valid for SessionChannelInfo before submitting it. */
+	    	boolean result = consumerSession.validateServiceName(entry, rsslPostMsg, serviceName);
+	    	
+	    	if(!result)
+	    	{
+	    		/* The PostMsg is dropped from this session channel */
+	    		continue;
+	    	}
+	    	
+			rsslSubmitOptions.serviceName( serviceName );
+			rsslSubmitOptions.requestMsgOptions().clear();
+			rsslErrorInfo.clear();
+			
+			/* Ensure that the ReactorChannel is ready to submit the message */
+			if(entry.reactorChannel().state() == ReactorChannel.State.UP || entry.reactorChannel().state() ==  ReactorChannel.State.READY)
+			{
+				if (ReactorReturnCodes.SUCCESS > (ret = entry.reactorChannel().submit(rsslPostMsg, rsslSubmitOptions, rsslErrorInfo)))
+			    {
+					StringBuilder temp = _baseImpl.strBuilder();
+					if (_baseImpl.loggerClient().isErrorEnabled())
+		        	{
+						com.refinitiv.eta.transport.Error error = rsslErrorInfo.error();
+						
+			        	temp.append("Internal error: rsslChannel.submit() failed in LoginItem.submit(PostMsg)")
+			        		.append("RsslChannel ").append(Integer.toHexString(error.channel() != null ? error.channel().hashCode() : 0)) 
+			    			.append(OmmLoggerClient.CR)
+			    			.append("Error Id ").append(error.errorId()).append(OmmLoggerClient.CR)
+			    			.append("Internal sysError ").append(error.sysError()).append(OmmLoggerClient.CR)
+			    			.append("Error Location ").append(rsslErrorInfo.location()).append(OmmLoggerClient.CR)
+			    			.append("Error Text ").append(error.text());
+			        	
+			        	_baseImpl.loggerClient().error(_baseImpl.formatLogMessage(LoginItem.CLIENT_NAME, temp.toString(), Severity.ERROR));
+			        	
+			        	temp.setLength(0);
+		        	}
+					
+					temp.append("Failed to submit PostMsg on item stream. Reason: ")
+						.append(ReactorReturnCodes.toString(ret))
+						.append(". Error text: ")
+						.append(rsslErrorInfo.error().text());
+						
+					_baseImpl.handleInvalidUsage(temp.toString(), ret);
+		
+					return false;
+			    }
+			}
+		}
+	    
+		return true;
+	}
+	
+	boolean submit(com.refinitiv.eta.codec.GenericMsg rsslGenericMsg)
+	{
+		ReactorSubmitOptions rsslSubmitOptions = _baseImpl.rsslSubmitOptions();
+		ReactorErrorInfo rsslErrorInfo = _baseImpl.rsslErrorInfo();
+		rsslGenericMsg.streamId(_streamId);
+		int ret;
+		
+		rsslGenericMsg.streamId(_streamId);
+		
+	    for (ChannelInfo entry : _loginChannelList)
+		{
+	    	rsslSubmitOptions.serviceName(null);
+			rsslSubmitOptions.requestMsgOptions().clear();
+	    	rsslErrorInfo.clear();
+			if (ReactorReturnCodes.SUCCESS > (ret = entry.rsslReactorChannel().submit(rsslGenericMsg, rsslSubmitOptions, rsslErrorInfo)))
+		    {
+				StringBuilder temp = _baseImpl.strBuilder();
+				if (_baseImpl.loggerClient().isErrorEnabled())
+	        	{
+					com.refinitiv.eta.transport.Error error = rsslErrorInfo.error();
+					
+		        	temp.append("Internal error: rsslChannel.submit() failed in LoginItem.submit(GenericMsg)")
+		        		.append("RsslChannel ").append(Integer.toHexString(error.channel() != null ? error.channel().hashCode() : 0)) 
+		    			.append(OmmLoggerClient.CR)
+		    			.append("Error Id ").append(error.errorId()).append(OmmLoggerClient.CR)
+		    			.append("Internal sysError ").append(error.sysError()).append(OmmLoggerClient.CR)
+		    			.append("Error Location ").append(rsslErrorInfo.location()).append(OmmLoggerClient.CR)
+		    			.append("Error Text ").append(error.text());
+		        	
+		        	_baseImpl.loggerClient().error(_baseImpl.formatLogMessage(LoginItem.CLIENT_NAME, temp.toString(), Severity.ERROR));
+		        	
+		        	temp.setLength(0);
+	        	}
+				
+				temp.append("Failed to submit GenericMsg on item stream. Reason: ")
+					.append(ReactorReturnCodes.toString(ret))
+					.append(". Error text: ")
+					.append(rsslErrorInfo.error().text());
+					
+				_baseImpl.handleInvalidUsage(temp.toString(), ret);
+	
+				return false;
+		    }
+		}
+	    
+		return true;
+	}
+	
+	boolean submit(ConsumerSession<T> consumerSession, com.refinitiv.eta.codec.GenericMsg rsslGenericMsg)
+	{		
+		ReactorSubmitOptions rsslSubmitOptions = _baseImpl.rsslSubmitOptions();
+		ReactorErrorInfo rsslErrorInfo = _baseImpl.rsslErrorInfo();
+		rsslGenericMsg.streamId(_streamId);
+		boolean hasServiceId = rsslGenericMsg.checkHasMsgKey() && rsslGenericMsg.msgKey().checkHasServiceId();
+		int originalServiceId = 0; /* Keeps the original service Id in order to check it with every SessionChannelInfo */
+		int ret;
+		
+		if(hasServiceId)
+		{
+			originalServiceId = rsslGenericMsg.msgKey().serviceId();
+		}
+		
+	    for (SessionChannelInfo<T> entry : consumerSession.sessionChannelList())
+		{
+	    	/* Translate from generated service Id to the actual service Id */
+	    	consumerSession.checkServiceId(entry, rsslGenericMsg);
+	    	
+			rsslSubmitOptions.serviceName( null );
+			rsslSubmitOptions.requestMsgOptions().clear();
+			rsslErrorInfo.clear();
+			
+			/* Ensure that the ReactorChannel is ready to submit the message */
+			if(entry.reactorChannel().state() == ReactorChannel.State.UP || entry.reactorChannel().state() ==  ReactorChannel.State.READY)
+			{
+				if (ReactorReturnCodes.SUCCESS > (ret = entry.reactorChannel().submit(rsslGenericMsg, rsslSubmitOptions, rsslErrorInfo)))
+			    {
+					StringBuilder temp = _baseImpl.strBuilder();
+					if (_baseImpl.loggerClient().isErrorEnabled())
+		        	{
+						com.refinitiv.eta.transport.Error error = rsslErrorInfo.error();
+						
+			        	temp.append("Internal error: rsslChannel.submit() failed in LoginItem.submit(GenericMsg)")
+			        		.append("RsslChannel ").append(Integer.toHexString(error.channel() != null ? error.channel().hashCode() : 0)) 
+			    			.append(OmmLoggerClient.CR)
+			    			.append("Error Id ").append(error.errorId()).append(OmmLoggerClient.CR)
+			    			.append("Internal sysError ").append(error.sysError()).append(OmmLoggerClient.CR)
+			    			.append("Error Location ").append(rsslErrorInfo.location()).append(OmmLoggerClient.CR)
+			    			.append("Error Text ").append(error.text());
+			        	
+			        	_baseImpl.loggerClient().error(_baseImpl.formatLogMessage(LoginItem.CLIENT_NAME, temp.toString(), Severity.ERROR));
+			        	
+			        	temp.setLength(0);
+		        	}
+					
+					temp.append("Failed to submit GenericMsg on item stream. Reason: ")
+						.append(ReactorReturnCodes.toString(ret))
+						.append(". Error text: ")
+						.append(rsslErrorInfo.error().text());
+						
+					_baseImpl.handleInvalidUsage(temp.toString(), ret);
+		
+					return false;
+			    }
+			}
+			
+			 // Restore the original service Id in order to check with another SessionChannelInfo
+			 if(hasServiceId)
+			 {
+				 rsslGenericMsg.msgKey().serviceId(originalServiceId);
+			 }
+		}
+	    
+		return true;
+	}
+
+	private boolean validateServiceName(String serviceName)
+	{
+		if (serviceName == null || _baseImpl.directoryCallbackClient().directory(serviceName) != null)
+		{
+			return true;
+		}
+		StringBuilder temp = _baseImpl.strBuilder();
+		if (_baseImpl.loggerClient().isErrorEnabled())
+		{
+			temp.append("Internal error: rsslChannel.submit() failed in LoginItem.submit(PostMsg)")
+					.append(OmmLoggerClient.CR)
+					.append("Error Id ").append(ReactorReturnCodes.INVALID_USAGE).append(OmmLoggerClient.CR)
+					.append("Error Location ").append("LoginCallbackClient.rsslSubmit(PostMsg,String)").append(OmmLoggerClient.CR)
+					.append("Error Text ").append("Message submitted with unknown service name ").append(serviceName);
+
+			_baseImpl.loggerClient().error(_baseImpl.formatLogMessage(CLIENT_NAME, temp.toString(), Severity.ERROR));
+
+			temp.setLength(0);
+		}
+
+		temp.append("Failed to submit PostMsg on item stream. Reason: ")
+				.append(ReactorReturnCodes.toString(ReactorReturnCodes.INVALID_USAGE))
+				.append(". Error text: ")
+				.append("Message submitted with unknown service name ").append(serviceName);
+
+		_baseImpl.handleInvalidUsage(temp.toString(), OmmInvalidUsageException.ErrorCode.INVALID_ARGUMENT);
+		return false;
+	}
+	
+	void loginChannelList(List<ChannelInfo> loginChannelList)
+	{
+		_loginChannelList = loginChannelList;
+	}
+}
+	
+	