///*|-----------------------------------------------------------------------------
// *|            This source code is provided under the Apache 2.0 license
// *|  and is provided AS IS with no warranty or guarantee of fit for purpose.
// *|                See the project's LICENSE.md for details.
// *|           Copyright (C) 2019-2025 LSEG. All rights reserved.
///*|-----------------------------------------------------------------------------

package com.refinitiv.ema.access;

import java.util.ArrayList;
import java.util.List;

import com.refinitiv.ema.access.ConfigReader.XMLConfigReader;

import com.refinitiv.ema.access.OmmLoggerClient.Severity;
import com.refinitiv.ema.access.ProgrammaticConfigure.InstanceEntryFlag;
import com.refinitiv.eta.codec.Buffer;
import com.refinitiv.eta.codec.Codec;
import com.refinitiv.eta.codec.CodecFactory;
import com.refinitiv.eta.codec.CodecReturnCodes;
import com.refinitiv.eta.codec.DataTypes;
import com.refinitiv.eta.codec.DecodeIterator;
import com.refinitiv.eta.codec.MsgClasses;
import com.refinitiv.eta.codec.MsgKey;
import com.refinitiv.eta.codec.RequestMsg;
import com.refinitiv.eta.rdm.ElementNames;
import com.refinitiv.eta.valueadd.domainrep.rdm.dictionary.DictionaryMsgFactory;
import com.refinitiv.eta.valueadd.domainrep.rdm.dictionary.DictionaryMsgType;
import com.refinitiv.eta.valueadd.domainrep.rdm.dictionary.DictionaryRequest;
import com.refinitiv.eta.valueadd.domainrep.rdm.directory.DirectoryMsgFactory;
import com.refinitiv.eta.valueadd.domainrep.rdm.directory.DirectoryMsgType;
import com.refinitiv.eta.valueadd.domainrep.rdm.directory.DirectoryRefresh;
import com.refinitiv.eta.valueadd.domainrep.rdm.directory.DirectoryRequest;
import com.refinitiv.eta.valueadd.domainrep.rdm.login.LoginAttrib;
import com.refinitiv.eta.valueadd.domainrep.rdm.login.LoginMsgFactory;
import com.refinitiv.eta.valueadd.domainrep.rdm.login.LoginMsgType;
import com.refinitiv.eta.valueadd.domainrep.rdm.login.LoginRequest;
import com.refinitiv.eta.valueadd.domainrep.rdm.login.LoginRequestFlags;
import com.refinitiv.eta.transport.ConnectionTypes;

abstract class  EmaConfigBaseImpl
{	
	protected ConfigErrorTracker 				_errorTracker;
	protected XMLConfigReader					_xmlConfig;
	protected ProgrammaticConfigure				_programmaticConfigure;
	
	private OmmInvalidConfigurationExceptionImpl _oommICExcept;
	private OmmInvalidUsageExceptionImpl		_ommIUExcept;
	
	protected StringBuilder 						_configStrBuilder;
	protected String							 _configSessionName = null;
	
	EmaConfigBaseImpl()
	{
		_errorTracker = new ConfigErrorTracker();
	}
	
	ConfigErrorTracker errorTracker()
	{
		return _errorTracker;
	}
	
	XMLConfigReader xmlConfig()
	{
		return _xmlConfig;
	}
	
	protected OmmInvalidConfigurationExceptionImpl oommICExcept()
	{
		if (_oommICExcept == null)
			_oommICExcept = new OmmInvalidConfigurationExceptionImpl();
		
		return _oommICExcept;
	}
	
	protected OmmInvalidUsageExceptionImpl ommIUExcept()
	{
		if (_ommIUExcept == null)
			_ommIUExcept = new OmmInvalidUsageExceptionImpl();
		
		return _ommIUExcept;
	}
	
	
	protected StringBuilder configStrBuilder()
	{
		if (_configStrBuilder == null)
			_configStrBuilder = new StringBuilder();
		else
			_configStrBuilder.setLength(0);
		
		return _configStrBuilder;
	}
	
	ProgrammaticConfigure programmaticConfigure()
	{
		return _programmaticConfigure;
	}
	
	String directoryName(String instanceName)
	{
		return null;
	}
	
	abstract void configInt(Data config);
	abstract String configuredName();
	abstract int operationModel();
	abstract void readConfiguration(String path);
}

abstract class EmaConfigImpl extends EmaConfigBaseImpl
{
	private final LoginRequest					_rsslLoginReq = (LoginRequest) LoginMsgFactory.createMsg();
	private DirectoryRequest					_rsslDirectoryReq; 
	private DictionaryRequest					_rsslFidDictReq;
	private DictionaryRequest					_rsslEnumDictReq;
	
	private DirectoryRefresh 					_rsslDirectoryRefresh;
	
	private DecodeIterator    					_rsslDecIter;
	private String              				_hostnameSetViaFunctionCall;
	private String              				_portSetViaFunctionCall;
	private int									_channelTypeSetViaFunctionCall = -1;
	private int									_encProtocolTypeSetViaFunctionCall = -1;
	private String								_fidDictReqServiceName;
	private String								_enumDictReqServiceName;
	private boolean 							_fidDictReqServiceIdSet;
	private boolean 							_enumDictReqServiceIdSet;
    protected List<Integer> channelOrChannelSet = new ArrayList<>();
    
    private final static String 				DEFAULT_APP_NAME = "ema";
    private HttpChannelConfig 				    _tunnelingChannelCfg;
	private EncryptionConfig _encyptionCfg;
    
    private final Buffer						_clientId = CodecFactory.createBuffer();
    private final Buffer						_tokenServiceUrlV1 = CodecFactory.createBuffer();
    private final Buffer						_tokenServiceUrlV2 = CodecFactory.createBuffer();
    private final Buffer						_serviceDiscoveryUrl = CodecFactory.createBuffer();
    private boolean								_takeExclusiveSignOnControl = true;
    private final Buffer						_clientSecret = CodecFactory.createBuffer();
    private final Buffer						_tokenScope = CodecFactory.createBuffer();
    private final Buffer 						_clientJwk = CodecFactory.createBuffer();
    private final Buffer						_audience = CodecFactory.createBuffer();
    
<<<<<<< HEAD
    private Buffer								_restProxyHostName = CodecFactory.createBuffer();
    private Buffer								_restProxyPort = CodecFactory.createBuffer();
    private Buffer								_restProxyUserName = CodecFactory.createBuffer();
    private Buffer								_restProxyPasswd = CodecFactory.createBuffer();
    private Buffer								_restProxyDomain = CodecFactory.createBuffer();
    private Buffer								_restProxyLocalHostName = CodecFactory.createBuffer();
    private Buffer								_restProxyKrb5ConfigFile = CodecFactory.createBuffer();
	private long 								_updateTypeFilter;
	private long								_negativeUpdateTypeFilter;

	private boolean 							_adminLoginMsgSet = false;
=======
    private final Buffer						_restProxyHostName = CodecFactory.createBuffer();
    private final Buffer						_restProxyPort = CodecFactory.createBuffer();
    private final Buffer						_restProxyUserName = CodecFactory.createBuffer();
    private final Buffer						_restProxyPasswd = CodecFactory.createBuffer();
    private final Buffer						_restProxyDomain = CodecFactory.createBuffer();
    private final Buffer						_restProxyLocalHostName = CodecFactory.createBuffer();
    private final Buffer						_restProxyKrb5ConfigFile = CodecFactory.createBuffer();
>>>>>>> b159fcb4

	EmaConfigImpl()
	{
		super();
		
		clearInt();

		readConfiguration(null);
	}
	
	EmaConfigImpl(String path)
	{
		super();

		clearInt();
		readConfiguration(path);
	}

	void readConfiguration(String path)
	{
		_xmlConfig = (XMLConfigReader) ConfigReader.createXMLConfigReader(this);
		_xmlConfig.loadFile(path);
	}
	
	protected void clearInt()
	{
		try
		{
			_rsslLoginReq.rdmMsgType(LoginMsgType.REQUEST);
		}
		catch(Exception e) 
		{
			errorTracker().append("Failed to create login request, received exception: '")
			.append(e.getLocalizedMessage())
			.append( "'. ")
			.create(Severity.ERROR);
		}
		
		_rsslLoginReq.clear();
		_rsslLoginReq.rdmMsgType(LoginMsgType.REQUEST);
		_rsslLoginReq.initDefaultRequest(1);
		
		_rsslLoginReq.attrib().applicationName().data(DEFAULT_APP_NAME);

		if ( _rsslDirectoryReq != null)
			_rsslDirectoryReq.clear();
		
		if ( _rsslFidDictReq != null)
		{
			_rsslFidDictReq.clear();
			_fidDictReqServiceIdSet = false;
			_fidDictReqServiceName = null;
		}
		if (_rsslEnumDictReq != null)
		{
			_rsslEnumDictReq.clear();
			_enumDictReqServiceIdSet = false;
			_enumDictReqServiceName = null;
		}
		
		if (_programmaticConfigure != null)
			_programmaticConfigure.clear();
		
		_takeExclusiveSignOnControl = true;
		_clientId.clear();
		_clientSecret.clear();
		_tokenScope.clear();
		_clientJwk.clear();
		_audience.clear();

		_updateTypeFilter = 0;
		_negativeUpdateTypeFilter = 0;

		_adminLoginMsgSet = false;
	}

	protected void updateTypeFilterInt(long value) {
		if (0 >= value) {
			configStrBuilder().append("EmaConfigImpl:UpdateTypeFilter input value must be greater than 0.");
			throw ( ommIUExcept().message( _configStrBuilder.toString(), OmmInvalidUsageException.ErrorCode.INVALID_ARGUMENT));
		}

		_updateTypeFilter = value;
		_rsslLoginReq.applyHasUpdateTypeFilter();
		_rsslLoginReq.updateTypeFilter(value);
	}

	protected void negativeUpdateTypeFilterInt(long value) {
		if (0 >= value) {
			configStrBuilder().append("EmaConfigImpl:NegatveUpdateTypeFilter input value must be greater than 0.");
			throw ( ommIUExcept().message( _configStrBuilder.toString(), OmmInvalidUsageException.ErrorCode.INVALID_ARGUMENT));
		}

		_negativeUpdateTypeFilter = value;
		_rsslLoginReq.applyHasNegativeUpdateTypeFilter();
		_rsslLoginReq.negativeUpdateTypeFilter(value);
	}
	
	protected void usernameInt(String username)
	{
		if(username == null || username.isEmpty())
		{
			configStrBuilder().append("EmaConfigImpl:UserName input String cannot be blank.");
			throw ( ommIUExcept().message( _configStrBuilder.toString(), OmmInvalidUsageException.ErrorCode.INVALID_ARGUMENT));
		}
			
		_rsslLoginReq.userName().data(username);
	}
	
	protected void passwordInt(String password)
	{
		_rsslLoginReq.applyHasPassword();
		_rsslLoginReq.password().data(password);
	}

	protected void positionInt(String position)
	{
		_rsslLoginReq.applyHasAttrib();
		_rsslLoginReq.attrib().position().data(position);
		_rsslLoginReq.attrib().applyHasPosition();
	}

	protected void applicationIdInt(String applicationId)
	{
		_rsslLoginReq.applyHasAttrib();
		_rsslLoginReq.attrib().applicationId().data(applicationId);
		_rsslLoginReq.attrib().applyHasApplicationId();
	}
	
	protected void clientIdInt(String clientId)
	{
		_clientId.data(clientId);
	}
	
	protected void clientSecretInt(String clientSecret)
	{
		_clientSecret.data(clientSecret);
	}
	
	protected void tokenScopeInt(String tokenScope)
	{
		_tokenScope.data(tokenScope);
	}
	
	protected void clientJwkInt(String clientJwk)
	{
		_clientJwk.data(clientJwk);
	}
	
	protected void audienceInt(String audience)
	{
		_audience.data(audience);
	}
	
	protected void tokenServiceUrlInt(String tokenServiceUrl)
	{
		_tokenServiceUrlV1.data(tokenServiceUrl);
	}
	
	protected void tokenServiceUrlV1Int(String tokenServiceUrl)
	{
		_tokenServiceUrlV1.data(tokenServiceUrl);
	}
	
	protected void tokenServiceUrlV2Int(String tokenServiceUrl)
	{
		_tokenServiceUrlV2.data(tokenServiceUrl);
	}
	
	protected void serviceDiscoveryUrlInt(String serviceDiscoveryUrl)
	{
		_serviceDiscoveryUrl.data(serviceDiscoveryUrl);
	}
	
	protected void takeExclusiveSignOnControlInt(boolean takeExclusiveSignOnControl)
	{
		_takeExclusiveSignOnControl = takeExclusiveSignOnControl;
	}
	
	protected void applicationNameInt(String applicationName)
	{
		_rsslLoginReq.applyHasAttrib();
		_rsslLoginReq.attrib().applicationName().data(applicationName);
		_rsslLoginReq.attrib().applyHasApplicationName();
	}
	
	protected void instanceIdInt(String instanceId )
	{
		_rsslLoginReq.applyHasInstanceId();
		_rsslLoginReq.instanceId().data(instanceId);
	}
	
	protected void hostInt(String host, String defaultService)
	{
		int index = host.indexOf(':');
	    if (index == -1) 
		{
			_portSetViaFunctionCall = defaultService;

			if (!host.isEmpty())
				_hostnameSetViaFunctionCall = host;
			else
				_hostnameSetViaFunctionCall = ActiveConfig.DEFAULT_HOST_NAME;
		}
	    else if (index == 0)
		{ 
			_hostnameSetViaFunctionCall = ActiveConfig.DEFAULT_HOST_NAME;

			if (host.length() > 1)
				_portSetViaFunctionCall = host.substring(1);
			else
				_portSetViaFunctionCall =defaultService;
		}
		else
		{
			_hostnameSetViaFunctionCall = host.substring(0, index);
			if (host.length() > (index + 1))
				_portSetViaFunctionCall = host.substring(index + 1);
			else
				_portSetViaFunctionCall = defaultService;
		}
	}
	protected void channelTypeInt(int channelType)
	{
		_channelTypeSetViaFunctionCall = channelType;
	}
	protected void encProtocolTypeInt(int encProtocolType)
	{
		_encProtocolTypeSetViaFunctionCall = encProtocolType;
	}
	protected void addAdminMsgInt(ReqMsg reqMsg)
	{
		RequestMsg rsslRequestMsg = ((ReqMsgImpl)reqMsg).rsslMsg();
		int ret = CodecReturnCodes.SUCCESS;
		switch (rsslRequestMsg.domainType())
		{
			case com.refinitiv.eta.rdm.DomainTypes.LOGIN :
				_adminLoginMsgSet = true;
				ret = setLoginRequest(rsslRequestMsg);
				
				break;
			case com.refinitiv.eta.rdm.DomainTypes.DICTIONARY :
				addDictionaryReqMsg(rsslRequestMsg, (reqMsg.hasServiceName() ? reqMsg.serviceName() : null));
				break;
			case com.refinitiv.eta.rdm.DomainTypes.SOURCE :
				if (_rsslDirectoryReq == null)
				{
					_rsslDirectoryReq = (DirectoryRequest)DirectoryMsgFactory.createMsg();
					_rsslDirectoryReq.rdmMsgType(DirectoryMsgType.REQUEST);
				}
				ret = setDirectoryRequest(rsslRequestMsg);
				break;
			default :
				errorTracker().append("Request message with unhandled domain passed into addAdminMsg((ReqMsg reqMsg). Domain type='")
				.append(rsslRequestMsg.domainType())
				.append( "'. ")
				.create(Severity.ERROR);
		}
		
		if (CodecReturnCodes.SUCCESS != ret)
	    {
			errorTracker().append("Failed to convert rssl msg to RDM msg in addAdminMsg(ReqMsg reqMsg). Domain type='")
			.append(rsslRequestMsg.domainType())
			.append( "'. ")
			.create(Severity.ERROR);
	    }
	}
		
	protected void addAdminMsgInt(RefreshMsg refreshMsg)
	{	
		com.refinitiv.eta.codec.RefreshMsg rsslRefreshMsg = ((RefreshMsgImpl)refreshMsg).rsslMsg();
		
		switch( rsslRefreshMsg.domainType() )
		{
			case com.refinitiv.eta.rdm.DomainTypes.LOGIN :
				break;
			case com.refinitiv.eta.rdm.DomainTypes.DICTIONARY :
				break;
			case com.refinitiv.eta.rdm.DomainTypes.SOURCE :
				if ( rsslRefreshMsg.streamId() > 0 )
				{
					errorTracker().append("Refresh passed into addAdminMsg(RefreshMsg refreshMsg) contains unhandled stream id. StreamId='")
					.append(rsslRefreshMsg.streamId())
					.append( "'. ")
					.create(Severity.ERROR);
				}
				else
				{
					setDirectoryRefresh( rsslRefreshMsg );
				}
				break;
			default:
				errorTracker().append("Refresh message passed into addAdminMsg(RefreshMsg refreshMsg) contains unhandled domain type. Domain type='")
				.append(rsslRefreshMsg.domainType())
				.append( "'. ")
				.create(Severity.ERROR);
				break;
		}
	}
	
	abstract String channelName(String instanceName);
	
	abstract String warmStandbyChannelSet(String instanceName);
	
	abstract String sessionChannel(String instanceName);

	abstract String preferredWarmStandbyChannelName(String instanceName);

	abstract String preferredChannelName(String instanceName);

	int setLoginRequest(RequestMsg rsslRequestMsg)
	{
		_rsslLoginReq.clear();
		_rsslLoginReq.rdmMsgType(LoginMsgType.REQUEST);
		int flags = _rsslLoginReq.flags();
		   
		if(!rsslRequestMsg.checkStreaming())
			return CodecReturnCodes.FAILURE;
	        
		if(rsslRequestMsg.checkNoRefresh())
		   flags |= LoginRequestFlags.NO_REFRESH;
		
		if(rsslRequestMsg.checkPause())
		  flags |= LoginRequestFlags.PAUSE_ALL;
    
	   _rsslLoginReq.streamId(rsslRequestMsg.streamId());
    
	   MsgKey msgKey = rsslRequestMsg.msgKey();
	   if (msgKey == null || !msgKey.checkHasName() || (msgKey.checkHasAttrib() && msgKey.attribContainerType() != DataTypes.ELEMENT_LIST))
         return CodecReturnCodes.FAILURE;

	   Buffer userName = msgKey.name();
	   _rsslLoginReq.userName().data(userName.data(), userName.position(), userName.length());
	        
	   if ( msgKey.checkHasNameType())
	   {
	      flags |= LoginRequestFlags.HAS_USERNAME_TYPE;
		  _rsslLoginReq.userNameType(rsslRequestMsg.msgKey().nameType());
	   }
		
	  if (msgKey.checkHasAttrib() )
	  {
			DecodeIterator dIter = rsslDecodeIterator();
			com.refinitiv.eta.codec.ElementList elementList = CodecFactory.createElementList();
		    com.refinitiv.eta.codec.ElementEntry elementEntry = CodecFactory.createElementEntry();	
		    com.refinitiv.eta.codec.UInt  tmpUInt = CodecFactory.createUInt();
		    
		    dIter.setBufferAndRWFVersion(msgKey.encodedAttrib(), Codec.majorVersion(), Codec.minorVersion());
	        elementList.clear();

	        int ret = elementList.decode(dIter, null);
	        if (ret != CodecReturnCodes.SUCCESS)
	            return ret;

	        elementEntry.clear();
	        LoginAttrib attrib = _rsslLoginReq.attrib();
	        
	        while ((ret = elementEntry.decode(dIter)) != CodecReturnCodes.END_OF_CONTAINER)
	        {
	            if (ret != CodecReturnCodes.SUCCESS)
	                return ret;

	            if (elementEntry.name().equals(ElementNames.ALLOW_SUSPECT_DATA))
	            {
	                if (elementEntry.dataType() != DataTypes.UINT)
	                    return CodecReturnCodes.FAILURE;

	                ret = tmpUInt.decode(dIter);
	                if (ret != CodecReturnCodes.SUCCESS)
	                    return ret;
	                flags |= LoginRequestFlags.HAS_ATTRIB;
	                attrib.applyHasAllowSuspectData();
	                attrib.allowSuspectData(tmpUInt.toLong());
	            }
	            else if (elementEntry.name().equals(ElementNames.APPID))
	            {
	                if (elementEntry.dataType() != DataTypes.ASCII_STRING)
	                    return CodecReturnCodes.FAILURE;
	                flags |= LoginRequestFlags.HAS_ATTRIB;
	                Buffer applicationId = elementEntry.encodedData();
	                attrib.applyHasApplicationId();
	                attrib.applicationId().data(applicationId.data(), applicationId.position(), applicationId.length());
	            }
	            else if (elementEntry.name().equals(ElementNames.APPNAME))
	            {
	                if (elementEntry.dataType() != DataTypes.ASCII_STRING)
	                    return CodecReturnCodes.FAILURE;
	                flags |= LoginRequestFlags.HAS_ATTRIB;
	                Buffer applicationName = elementEntry.encodedData();
	                attrib.applyHasApplicationName();
	                attrib.applicationName().data(applicationName.data(), applicationName.position(), applicationName.length());
	            }
	            else if (elementEntry.name().equals(ElementNames.POSITION))
	            {
	                if (elementEntry.dataType() != DataTypes.ASCII_STRING)
	                    return CodecReturnCodes.FAILURE;
	                
	                flags |= LoginRequestFlags.HAS_ATTRIB;
	                Buffer position = elementEntry.encodedData();
	                attrib.applyHasPosition();
	                attrib.position().data(position.data(), position.position(), position.length());
	            }
	            else if (elementEntry.name().equals(ElementNames.PASSWORD))
	            {
	                if (elementEntry.dataType() != DataTypes.ASCII_STRING)
	                    return CodecReturnCodes.FAILURE;
	                Buffer password = elementEntry.encodedData();
	                flags |= LoginRequestFlags.HAS_ATTRIB;
	                flags |= LoginRequestFlags.HAS_PASSWORD;
	                _rsslLoginReq.password().data(password.data(), password.position(), password.length());
	            }
	            else if (elementEntry.name().equals(ElementNames.INST_ID))
	            {
	                if (elementEntry.dataType() != DataTypes.ASCII_STRING)
	                    return CodecReturnCodes.FAILURE;
	                Buffer instanceId = elementEntry.encodedData();
	                flags |= LoginRequestFlags.HAS_ATTRIB;
	                flags |= LoginRequestFlags.HAS_INSTANCE_ID;
	                _rsslLoginReq.instanceId().data(instanceId.data(), instanceId.position(), instanceId.length());
	            }
	            else if (elementEntry.name().equals(ElementNames.DOWNLOAD_CON_CONFIG))
	            {
	                if (elementEntry.dataType() != DataTypes.UINT)
	                    return CodecReturnCodes.FAILURE;
	                ret = tmpUInt.decode(dIter);
	                if (ret != CodecReturnCodes.SUCCESS)
	                    return ret;
	                
	                flags |= LoginRequestFlags.HAS_DOWNLOAD_CONN_CONFIG;
	                _rsslLoginReq.downloadConnectionConfig(tmpUInt.toLong());
	            }
	            else if (elementEntry.name().equals(ElementNames.PROV_PERM_EXP))
	            {
	                if (elementEntry.dataType() != DataTypes.UINT)
	                    return CodecReturnCodes.FAILURE;
	                ret = tmpUInt.decode(dIter);
	                if (ret != CodecReturnCodes.SUCCESS)
	                    return ret;
	                flags |= LoginRequestFlags.HAS_ATTRIB;
	                attrib.applyHasProvidePermissionExpressions();
	                attrib.providePermissionExpressions(tmpUInt.toLong());
	            }
	            else if (elementEntry.name().equals(ElementNames.PROV_PERM_PROF))
	            {
	                if (elementEntry.dataType() != DataTypes.UINT)
	                    return CodecReturnCodes.FAILURE;
	                ret = tmpUInt.decode(dIter);
	                if (ret != CodecReturnCodes.SUCCESS)
	                    return ret;
	                flags |= LoginRequestFlags.HAS_ATTRIB;
	                attrib.applyHasProvidePermissionProfile();
	                attrib.providePermissionProfile(tmpUInt.toLong());
	            }
	            else if (elementEntry.name().equals(ElementNames.SINGLE_OPEN))
	            {
	                if (elementEntry.dataType() != DataTypes.UINT)
	                    return CodecReturnCodes.FAILURE;
	                ret = tmpUInt.decode(dIter);
	                if (ret != CodecReturnCodes.SUCCESS)
	                    return ret;

	                flags |= LoginRequestFlags.HAS_ATTRIB;
	                attrib.applyHasSingleOpen();
	                attrib.singleOpen(tmpUInt.toLong());
	            }
	            else if (elementEntry.name().equals(ElementNames.ROLE))
	            {
	                if (elementEntry.dataType() != DataTypes.UINT)
	                    return CodecReturnCodes.FAILURE;
	                ret = tmpUInt.decode(dIter);
	                if (ret != CodecReturnCodes.SUCCESS)
	                    return ret;
	                
	                flags |= LoginRequestFlags.HAS_ROLE;
	                _rsslLoginReq.applyHasRole();
	                _rsslLoginReq.role(tmpUInt.toLong());
	            }
	            else if (elementEntry.name().equals(ElementNames.SUPPORT_PROVIDER_DICTIONARY_DOWNLOAD))
	            {
	                if (elementEntry.dataType() != DataTypes.UINT)
	                    return CodecReturnCodes.FAILURE;
	                ret = tmpUInt.decode(dIter);
	                if (ret != CodecReturnCodes.SUCCESS)
	                    return ret;
	                
	                flags |= LoginRequestFlags.HAS_ATTRIB;
	                attrib.applyHasProviderSupportDictionaryDownload();
	                attrib.supportProviderDictionaryDownload(tmpUInt.toLong());
	            }
	            else if (elementEntry.name().equals(ElementNames.AUTHN_TOKEN))
	            {
	                if (elementEntry.dataType() != DataTypes.BUFFER && elementEntry.dataType() != DataTypes.ASCII_STRING )
	                    return CodecReturnCodes.FAILURE;
	                
	                _rsslLoginReq.userName().data(elementEntry.encodedData().data(), elementEntry.encodedData().position(), elementEntry.encodedData().length());
	            }
	            else if (elementEntry.name().equals(ElementNames.AUTHN_EXTENDED))
	            {
	                if (elementEntry.dataType() != DataTypes.BUFFER && elementEntry.dataType() != DataTypes.ASCII_STRING)
	                    return CodecReturnCodes.FAILURE;
	                flags |= LoginRequestFlags.HAS_AUTHENTICATION_EXTENDED;
	                _rsslLoginReq.authenticationExtended().data(elementEntry.encodedData().data(), elementEntry.encodedData().position(), elementEntry.encodedData().length());
	            }
				else if (elementEntry.name().equals(ElementNames.UPDATE_TYPE_FILTER))
				{
					if (elementEntry.dataType() != DataTypes.UINT)
						return CodecReturnCodes.FAILURE;
					ret = tmpUInt.decode(dIter);
					if (ret != CodecReturnCodes.SUCCESS)
						return ret;
					flags |= LoginRequestFlags.HAS_UPDATE_TYPE_FILTER;
					updateTypeFilterInt(tmpUInt.toLong());
				}
				else if (elementEntry.name().equals(ElementNames.NEGATIVE_UPDATE_TYPE_FILTER))
				{
					if (elementEntry.dataType() != DataTypes.UINT)
						return CodecReturnCodes.FAILURE;
					ret = tmpUInt.decode(dIter);
					if (ret != CodecReturnCodes.SUCCESS)
						return ret;
					flags |= LoginRequestFlags.HAS_NEGATIVE_UPDATE_TYPE_FILTER;
					negativeUpdateTypeFilterInt(tmpUInt.toLong());
				}
        	}
		}
	     
	  _rsslLoginReq.flags(flags);
		
	  return CodecReturnCodes.SUCCESS;
	}
	
	int setDirectoryRequest(RequestMsg rsslRequestMsg)
	{
		_rsslDirectoryReq.clear();
		_rsslDirectoryReq.rdmMsgType(DirectoryMsgType.REQUEST);
		   
        if (rsslRequestMsg.msgClass() != MsgClasses.REQUEST)
            return CodecReturnCodes.FAILURE;

        if (rsslRequestMsg.checkStreaming())
        	_rsslDirectoryReq.applyStreaming();

        MsgKey msgKey = rsslRequestMsg.msgKey();
        if (msgKey == null || !msgKey.checkHasFilter())
            return CodecReturnCodes.FAILURE;

        if (msgKey.checkHasFilter())
        	_rsslDirectoryReq.filter(rsslRequestMsg.msgKey().filter());
        
        _rsslDirectoryReq.streamId(rsslRequestMsg.streamId());
        
        if (msgKey.checkHasServiceId())
        {
        	_rsslDirectoryReq.applyHasServiceId();
        	_rsslDirectoryReq.serviceId(msgKey.serviceId());
        }
	        
	    return CodecReturnCodes.SUCCESS;
	}
	
	int decodeDictionaryReqMsg(DictionaryRequest rdmDictionaryRequest, RequestMsg rsslRequestMsg)
	{
		rdmDictionaryRequest.clear();
        if (rsslRequestMsg.msgClass() != MsgClasses.REQUEST)
            return CodecReturnCodes.FAILURE;
        
        rdmDictionaryRequest.streamId(rsslRequestMsg.streamId());
        
        if (rsslRequestMsg.checkStreaming())
        	rsslRequestMsg.applyStreaming();
        
        MsgKey msgKey = rsslRequestMsg.msgKey();
        if (msgKey == null)
            return CodecReturnCodes.FAILURE;
        if (!msgKey.checkHasFilter())
            return CodecReturnCodes.FAILURE;
        if (msgKey.checkHasServiceId())
        	rdmDictionaryRequest.serviceId(msgKey.serviceId());
        if (!msgKey.checkHasName())
            return CodecReturnCodes.FAILURE;

        Buffer name = msgKey.name();
        rdmDictionaryRequest.dictionaryName().data(name.data(), name.position(), name.length());

        rdmDictionaryRequest.verbosity((int)msgKey.filter());
        
        return CodecReturnCodes.SUCCESS;
	}
	
	void configInt(Data config)
	{
		if (config.dataType() == DataTypes.MAP)
		{
			if (_programmaticConfigure == null)
			{
				_programmaticConfigure = new ProgrammaticConfigure((Map)(config), _errorTracker);
			}
			else
			{
				_programmaticConfigure.addConfigure((Map)(config));
			}
		}
		else
		{
			_errorTracker.append("Invalid Data type='")
			.append(DataTypes.toString(config.dataType())).append("' for Programmatic Configure.").create(Severity.ERROR);
		}
	}
	
	int setDirectoryRefresh(com.refinitiv.eta.codec.RefreshMsg rsslRefreshMsg)
	{		
		if ( _rsslDirectoryRefresh == null )
			_rsslDirectoryRefresh = (DirectoryRefresh)DirectoryMsgFactory.createMsg();
		else
			_rsslDirectoryRefresh.clear();
		
		_rsslDirectoryRefresh.rdmMsgType(DirectoryMsgType.REFRESH);
		
		if (rsslRefreshMsg.msgClass() != MsgClasses.REFRESH)
            return CodecReturnCodes.FAILURE;

		// TODO: encode directory message to _rsslDirectoryRefresh
		
		return CodecReturnCodes.SUCCESS;
	}
	
	int addDictionaryReqMsg(RequestMsg rsslRequestMsg, String serviceName)
	{
		if (!rsslRequestMsg.msgKey().checkHasName())
		{
			String temp = "Received dicionary request message contains no dictionary name. Message ignored.";
			errorTracker().append(temp).create(Severity.WARNING);
			return CodecReturnCodes.FAILURE;
		}
		if ( !rsslRequestMsg.msgKey().checkHasServiceId() )
		{
			if ( serviceName == null)
			{
				String temp = "Received dicionary request message contains no serviceId or service name. Message ignored.";
				errorTracker().append(temp).create(Severity.WARNING);
				return CodecReturnCodes.FAILURE;
			}
		}
		else if (!rsslRequestMsg.msgKey().checkHasFilter() )
		{
			String temp = "Received dicionary request message contains no filter. Message ignored.";
			errorTracker().append(temp).create(Severity.WARNING);
			return CodecReturnCodes.FAILURE;
		}
		else if (rsslRequestMsg.checkNoRefresh())
		{
			String temp = "Received dicionary request message contains no_refresh flag. Message ignored.";
			errorTracker().append(temp).create(Severity.WARNING);
			return CodecReturnCodes.FAILURE;
		}

		String dictName = rsslRequestMsg.msgKey().name().toString();
		
		if (dictName.equals(DictionaryCallbackClient.DICTIONARY_RWFFID))
		{
			 if (_rsslFidDictReq == null)
			 {
				 _rsslFidDictReq = (DictionaryRequest)DictionaryMsgFactory.createMsg();
				 _rsslFidDictReq.rdmMsgType(DictionaryMsgType.REQUEST);
			 }
			 if (decodeDictionaryReqMsg(_rsslFidDictReq, rsslRequestMsg) < 0)
			 {
				 _rsslFidDictReq = null;
				 String temp = "Failed to convert rssl dictionary msg to RDM msg. Message ignored.";
				 errorTracker().append(temp).create(Severity.WARNING);
					
				return CodecReturnCodes.FAILURE;
			 }
			 
			 if ( rsslRequestMsg.checkStreaming())
				 _rsslFidDictReq.applyStreaming();
			 
			 if (serviceName != null)
				 _fidDictReqServiceName = serviceName;
			 else
				_fidDictReqServiceIdSet =  true;
		}
		else if (dictName.equals(DictionaryCallbackClient.DICTIONARY_RWFENUM))
		{
			 if (_rsslEnumDictReq == null)
			 {
				 _rsslEnumDictReq = (DictionaryRequest)DictionaryMsgFactory.createMsg();
				 _rsslEnumDictReq.rdmMsgType(DictionaryMsgType.REQUEST);
			 }
			 if (decodeDictionaryReqMsg(_rsslEnumDictReq, rsslRequestMsg) < 0)
			 {
				 _rsslEnumDictReq = null;
				 String temp = "Failed to convert rssl dictionary msg to RDM msg. Message ignored.";
				 errorTracker().append(temp).create(Severity.WARNING);
					
				return CodecReturnCodes.FAILURE;
			 }
			 
			 if ( rsslRequestMsg.checkStreaming())
				 _rsslEnumDictReq.applyStreaming();
			 
			 if (serviceName != null)
				 _enumDictReqServiceName = serviceName;
			 else
				_enumDictReqServiceIdSet =  true;
		}
		else
		{
			 String temp = "Received dicionary request message contains unrecognized dictionary name. Message ignored.";
			 errorTracker().append(temp).create(Severity.WARNING);
			return CodecReturnCodes.FAILURE;
		}
		
		return CodecReturnCodes.SUCCESS;
	}
	
	LoginRequest loginReq()
	{
		return _rsslLoginReq;
	}
	
	DirectoryRequest directoryReq()
	{
		return _rsslDirectoryReq;
	}
	
	DictionaryRequest rdmFldDictionaryReq()
	{
		return _rsslFidDictReq;
	}
	
	DictionaryRequest enumDefDictionaryReq()
	{
		return _rsslEnumDictReq;
	}
	
	DirectoryRefresh directoryRefresh()
	{
		return _rsslDirectoryRefresh;
	}
	
	String fidDictReqServiceName()
	{
		return _fidDictReqServiceName;
	}
	
	String enumDictReqServiceName()
	{
		return _enumDictReqServiceName;
	}
	
	boolean validateDictRequest()
	{
		if (_rsslFidDictReq != null && _rsslEnumDictReq != null)
		{
			if ((_fidDictReqServiceIdSet && _enumDictReqServiceIdSet && _rsslFidDictReq.serviceId() != _rsslEnumDictReq.serviceId()) || 
					(_fidDictReqServiceName != null && !_fidDictReqServiceName.isEmpty() && 
					_enumDictReqServiceName != null && !_enumDictReqServiceName.isEmpty() &&
					!_fidDictReqServiceName.equals(_enumDictReqServiceName) ))
			{
				 _rsslFidDictReq = null;
				 _rsslEnumDictReq = null;
				 return false;
			}
		}
		
		return true;
	}
	
	DecodeIterator rsslDecodeIterator()
	{
		if (_rsslDecIter == null)
			_rsslDecIter = CodecFactory.createDecodeIterator();
		else 
			_rsslDecIter.clear();
		
		return _rsslDecIter;
	}
	
	public String getUserSpecifiedHostname() 
	{
		return _hostnameSetViaFunctionCall;
	}

	public String getUserSpecifiedPort() 
	{
		return _portSetViaFunctionCall; 
	}
	public int getUserSpecifiedChannelType() { return _channelTypeSetViaFunctionCall; }
	public int getUserSpecifiedEncryptedProtocolType() { return _encProtocolTypeSetViaFunctionCall; }

	public HttpChannelConfig tunnelingChannelCfg()
	{
		if (_tunnelingChannelCfg == null)
		{
			_tunnelingChannelCfg = new EncryptedChannelConfig() ;
			_tunnelingChannelCfg.rsslConnectionType = ConnectionTypes.HTTP;
		}
		
		return _tunnelingChannelCfg;
	}

	public EncryptionConfig encryptionCfg()
	{
		if (_encyptionCfg == null)
			_encyptionCfg = new EncryptionConfig() ;

		return _encyptionCfg;
	}
	
	Buffer clientId()
	{
		return _clientId;
	}
	
	Buffer clientSecret()
	{
		return _clientSecret;
	}
	
	Buffer tokenScope()
	{
		return _tokenScope;
	}
	
	Buffer clientJwk()
	{
		return _clientJwk;
	}
	
	Buffer audience()
	{
		return _audience;
	}
	
	
	Buffer tokenServiceUrl()
	{
		return _tokenServiceUrlV1;
	}
	
	Buffer tokenServiceUrlV1()
	{
		return _tokenServiceUrlV1;
	}
	
	Buffer tokenServiceUrlV2()
	{
		return _tokenServiceUrlV2;
	}
	
	Buffer serviceDiscoveryUrl()
	{
		return _serviceDiscoveryUrl;
	}
	
	boolean takeExclusiveSignOnControl()
	{
		return _takeExclusiveSignOnControl;
	}
	
	void restProxyHostNameInt(String restProxyHostName)
	{
		_restProxyHostName.data(restProxyHostName);
	}
	
	Buffer restProxyHostName()
	{
		return _restProxyHostName;
	}
	
	void restProxyPortInt(String restProxyPort)
	{
		_restProxyPort.data(restProxyPort);
	}
	
	Buffer restProxyPort()
	{
		return _restProxyPort;
	}
	
	void restProxyUserNameInt(String restProxyUserName)
	{
		_restProxyUserName.data(restProxyUserName);
	}
	
	Buffer restProxyUserName()
	{
		return _restProxyUserName;
	}
	
	void restProxyPasswdInt(String restProxyPasswd)
	{
		_restProxyPasswd.data(restProxyPasswd);
	}
	
	Buffer restProxyPasswd()
	{
		return _restProxyPasswd;
	}
	
	void restProxyDomainInt(String restProxyDomain)
	{
		_restProxyDomain.data(restProxyDomain);
	}
	
	Buffer restProxyDomain()
	{
		return _restProxyDomain;
	}
	
	void restProxyLocalHostNameInt(String restProxyLocalHostName)
	{
		_restProxyLocalHostName.data(restProxyLocalHostName);
	}
	
	Buffer restProxyLocalHostName()
	{
		return _restProxyLocalHostName;
	}
	
	void restProxyKrb5ConfigFileInt(String restProxyKrb5ConfigFile)
	{
		_restProxyKrb5ConfigFile.data(restProxyKrb5ConfigFile);
	}
	
	Buffer restProxyKrb5ConfigFile()
	{
		return _restProxyKrb5ConfigFile;
	}

	long updateTypeFilter()
	{
		return _updateTypeFilter;
	}

	long negativeUpdateTypeFilter()
	{
		return _negativeUpdateTypeFilter;
	}

	boolean adminLoginMsgSet() { return _adminLoginMsgSet; }
}

abstract class EmaConfigServerImpl extends EmaConfigBaseImpl
{	
	private DecodeIterator    					_rsslDecIter;
	private String              				_portSetViaFunctionCall;
	
	EmaConfigServerImpl()
	{
		super();
		readConfiguration(null);
	}

	EmaConfigServerImpl(String path)
	{
		super();
		readConfiguration(path);
	}
	
	void readConfiguration(String path) 
	{
		_xmlConfig = (XMLConfigReader) ConfigReader.createXMLConfigReader(this);
		_xmlConfig.loadFile(path);
	}
	
	protected void addAdminMsgInt(RefreshMsg refreshMsg)
	{	
		com.refinitiv.eta.codec.RefreshMsg rsslRefreshMsg = ((RefreshMsgImpl)refreshMsg).rsslMsg();
		
		switch( rsslRefreshMsg.domainType() )
		{
			case com.refinitiv.eta.rdm.DomainTypes.DICTIONARY :
				// TODO : add implementation to decode and store dictionary refresh message
				break;
			case com.refinitiv.eta.rdm.DomainTypes.SOURCE :
				// TODO: add implementation to decode and store source directory refresh message
				break;
			default:
				errorTracker().append("Refresh message passed into addAdminMsg(RefreshMsg refreshMsg) contains unhandled domain type. Domain type='")
				.append(rsslRefreshMsg.domainType())
				.append( "'. ")
				.create(Severity.ERROR);
				break;
		}
	}
	
	protected void portInt(String port, String defaultService)
	{
		if ( ( port == null ) || ( port.isEmpty() ) )
		{
			_portSetViaFunctionCall = defaultService;
		} else {
			_portSetViaFunctionCall = port;
		}
	}
	
	public String getUserSpecifiedPort() 
	{
		return _portSetViaFunctionCall; 
	}
	
	void configInt(Data config)
	{
		if (config.dataType() == DataTypes.MAP)
		{
			if (_programmaticConfigure == null)
			{
				_programmaticConfigure = new ProgrammaticConfigure((Map)(config), _errorTracker);
			}
			else
			{
				_programmaticConfigure.addConfigure((Map)(config));
			}
		}
		else
		{
			_errorTracker.append("Invalid Data type='")
			.append(DataTypes.toString(config.dataType())).append("' for Programmatic Configure.").create(Severity.ERROR);
		}
	}
	
	DecodeIterator rsslDecodeIterator()
	{
		if (_rsslDecIter == null)
			_rsslDecIter = CodecFactory.createDecodeIterator();
		else 
			_rsslDecIter.clear();
		
		return _rsslDecIter;
	}
	
	String serverName(String instanceName)
	{
		String serverName;

		if ( _programmaticConfigure != null )
		{
			serverName = _programmaticConfigure.activeEntryNames(instanceName, InstanceEntryFlag.SERVER_FLAG);
			if (serverName != null)
				return serverName;
		}
	
		return (String) _xmlConfig.getIProviderAttributeValue(instanceName, ConfigManager.IProviderServerName);
	}
	
	protected void clearInt()
	{
		if (_programmaticConfigure != null)
			_programmaticConfigure.clear();
	}
}<|MERGE_RESOLUTION|>--- conflicted
+++ resolved
@@ -142,19 +142,6 @@
     private final Buffer 						_clientJwk = CodecFactory.createBuffer();
     private final Buffer						_audience = CodecFactory.createBuffer();
     
-<<<<<<< HEAD
-    private Buffer								_restProxyHostName = CodecFactory.createBuffer();
-    private Buffer								_restProxyPort = CodecFactory.createBuffer();
-    private Buffer								_restProxyUserName = CodecFactory.createBuffer();
-    private Buffer								_restProxyPasswd = CodecFactory.createBuffer();
-    private Buffer								_restProxyDomain = CodecFactory.createBuffer();
-    private Buffer								_restProxyLocalHostName = CodecFactory.createBuffer();
-    private Buffer								_restProxyKrb5ConfigFile = CodecFactory.createBuffer();
-	private long 								_updateTypeFilter;
-	private long								_negativeUpdateTypeFilter;
-
-	private boolean 							_adminLoginMsgSet = false;
-=======
     private final Buffer						_restProxyHostName = CodecFactory.createBuffer();
     private final Buffer						_restProxyPort = CodecFactory.createBuffer();
     private final Buffer						_restProxyUserName = CodecFactory.createBuffer();
@@ -162,7 +149,10 @@
     private final Buffer						_restProxyDomain = CodecFactory.createBuffer();
     private final Buffer						_restProxyLocalHostName = CodecFactory.createBuffer();
     private final Buffer						_restProxyKrb5ConfigFile = CodecFactory.createBuffer();
->>>>>>> b159fcb4
+	private long 								_updateTypeFilter;
+	private long								_negativeUpdateTypeFilter;
+
+	private boolean 							_adminLoginMsgSet = false;
 
 	EmaConfigImpl()
 	{
