--- conflicted
+++ resolved
@@ -1,85 +1,76 @@
-<<<<<<< HEAD
-/*|-----------------------------------------------------------------------------
- *|            This source code is provided under the Apache 2.0 license
- *|  and is provided AS IS with no warranty or guarantee of fit for purpose.
- *|                See the project's LICENSE.md for details.
- *|           Copyright (C) 2020-2021,2024 LSEG. All rights reserved.
- *|-----------------------------------------------------------------------------
- */
-=======
-///*|-----------------------------------------------------------------------------
-// *|            This source code is provided under the Apache 2.0 license      --
-// *|  and is provided AS IS with no warranty or guarantee of fit for purpose.  --
-// *|                See the project's LICENSE.md for details.                  --
-// *|           Copyright (C) 2019-2024 LSEG. All rights reserved.         		--
-///*|-----------------------------------------------------------------------------
->>>>>>> b159fcb4
-
-package com.refinitiv.ema.access;
-
-/**
- * IOCtlCode class provides I/O codes for modifying I/O values programmatically using the modifyIOCtl() method of provided by OmmProvider and OmmConsumer classes.
- * 
- * <p>IOCtlCode defines numeric representation of I/O codes to modify option for a particular channel or server.</p>
- * 
- * Code snippet:
- * <pre>
- * OmmProvider provider; // This provider variable is created for Interactive Provider applications.
- * 
- * provider.modifyIOCtl(IOCtlCode.NUM_GUARANTEED_BUFFERS, 500, event.handle()); // Modifies the number of guaranteed buffers for the underlying channel.
- * </pre> 
- * 
- */
-
-public final class IOCtlCode
-{
-	private IOCtlCode()
-	{
-		throw new AssertionError();
-	}
-	
-	/**
-	 * Used for changing the max number of buffers. This option is used for IProvider applications only.
-	 */
-	public final static int MAX_NUM_BUFFERS = 1;
-	
-	/**
-	 * Used for changing the number of guaranteed buffers.
-	 */
-	public static final int NUM_GUARANTEED_BUFFERS = 2;
-	
-	/**
-	 * Used to set the upper buffer usage threshold.
-	 */
-	public static final int HIGH_WATER_MARK = 3;
-
-	/**
-	 * Allows to change the TCP receive buffer size
-	 * associated with the connection. Value is an int.
-	 * <br>
-	 * Please note that if the value is larger than 64K, the value needs to
-	 * be specified before the socket is connected to the remote peer.
-	 */
-	public static final int SYSTEM_READ_BUFFERS = 4;
-
-	/**
-	 * Allows to change the TCP send buffer size associated
-	 * with the connection. Value is an int.
-	 */
-	public static final int SYSTEM_WRITE_BUFFERS = 5;
-	
-	/**
-	 * Used to increase or decrease the number of server shared pool buffers. This option is used for IProvider applications only. 
-	 */
-	public static final int SERVER_NUM_POOL_BUFFERS = 8;
-	
-	/**
-	 * When compression is on, this value is the smallest size packet that will be compressed.
-	 */
-	public static final int COMPRESSION_THRESHOLD = 9;
-
-	/**
-	 * Used to dynamically change the preferred host options.
-	 */
-	public static final int FALLBACK_PREFERRED_HOST_OPTIONS = 201;
-}
+/*|-----------------------------------------------------------------------------
+ *|            This source code is provided under the Apache 2.0 license
+ *|  and is provided AS IS with no warranty or guarantee of fit for purpose.
+ *|                See the project's LICENSE.md for details.
+ *|           Copyright (C) 2020-2021,2024 LSEG. All rights reserved.
+ *|-----------------------------------------------------------------------------
+ */
+
+package com.refinitiv.ema.access;
+
+/**
+ * IOCtlCode class provides I/O codes for modifying I/O values programmatically using the modifyIOCtl() method of provided by OmmProvider and OmmConsumer classes.
+ * 
+ * <p>IOCtlCode defines numeric representation of I/O codes to modify option for a particular channel or server.</p>
+ * 
+ * Code snippet:
+ * <pre>
+ * OmmProvider provider; // This provider variable is created for Interactive Provider applications.
+ * 
+ * provider.modifyIOCtl(IOCtlCode.NUM_GUARANTEED_BUFFERS, 500, event.handle()); // Modifies the number of guaranteed buffers for the underlying channel.
+ * </pre> 
+ * 
+ */
+
+public final class IOCtlCode
+{
+	private IOCtlCode()
+	{
+		throw new AssertionError();
+	}
+	
+	/**
+	 * Used for changing the max number of buffers. This option is used for IProvider applications only.
+	 */
+	public final static int MAX_NUM_BUFFERS = 1;
+	
+	/**
+	 * Used for changing the number of guaranteed buffers.
+	 */
+	public static final int NUM_GUARANTEED_BUFFERS = 2;
+	
+	/**
+	 * Used to set the upper buffer usage threshold.
+	 */
+	public static final int HIGH_WATER_MARK = 3;
+
+	/**
+	 * Allows to change the TCP receive buffer size
+	 * associated with the connection. Value is an int.
+	 * <br>
+	 * Please note that if the value is larger than 64K, the value needs to
+	 * be specified before the socket is connected to the remote peer.
+	 */
+	public static final int SYSTEM_READ_BUFFERS = 4;
+
+	/**
+	 * Allows to change the TCP send buffer size associated
+	 * with the connection. Value is an int.
+	 */
+	public static final int SYSTEM_WRITE_BUFFERS = 5;
+	
+	/**
+	 * Used to increase or decrease the number of server shared pool buffers. This option is used for IProvider applications only. 
+	 */
+	public static final int SERVER_NUM_POOL_BUFFERS = 8;
+	
+	/**
+	 * When compression is on, this value is the smallest size packet that will be compressed.
+	 */
+	public static final int COMPRESSION_THRESHOLD = 9;
+
+	/**
+	 * Used to dynamically change the preferred host options.
+	 */
+	public static final int FALLBACK_PREFERRED_HOST_OPTIONS = 201;
+}