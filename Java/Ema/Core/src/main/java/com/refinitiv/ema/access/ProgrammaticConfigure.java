--- conflicted
+++ resolved
@@ -1,4054 +1,4045 @@
-<<<<<<< HEAD
-/*|-----------------------------------------------------------------------------
- *|            This source code is provided under the Apache 2.0 license
- *|  and is provided AS IS with no warranty or guarantee of fit for purpose.
- *|                See the project's LICENSE.md for details.
- *|           Copyright (C) 2020-2025 LSEG. All rights reserved.
- *|-----------------------------------------------------------------------------
- */
-=======
-///*|-----------------------------------------------------------------------------
-// *|            This source code is provided under the Apache 2.0 license
-// *|  and is provided AS IS with no warranty or guarantee of fit for purpose.
-// *|                See the project's LICENSE.md for details.
-// *|           Copyright (C) 2019-2025 LSEG. All rights reserved.
-///*|-----------------------------------------------------------------------------
->>>>>>> b159fcb4
-
-package com.refinitiv.ema.access;
-
-import java.util.ArrayList;
-import java.util.Collection;
-import java.util.Collections;
-import java.util.List;
-import java.util.Optional;
-import java.util.function.Predicate;
-
-import com.refinitiv.ema.access.DataType.DataTypes;
-import com.refinitiv.ema.access.DirectoryServiceStore.ServiceIdInteger;
-import com.refinitiv.ema.access.OmmLoggerClient.Severity;
-import com.refinitiv.ema.access.OmmState.StreamState;
-import com.refinitiv.eta.codec.Codec;
-import com.refinitiv.eta.codec.CodecFactory;
-import com.refinitiv.eta.codec.Qos;
-import com.refinitiv.eta.codec.QosRates;
-import com.refinitiv.eta.codec.QosTimeliness;
-import com.refinitiv.eta.transport.CompressionTypes;
-import com.refinitiv.eta.transport.ConnectionTypes;
-import com.refinitiv.eta.valueadd.domainrep.rdm.directory.DirectoryMsgFactory;
-import com.refinitiv.eta.valueadd.domainrep.rdm.directory.Service;
-import com.refinitiv.eta.valueadd.reactor.ReactorWarmStandbyMode;
-
-class ProgrammaticConfigure
-{
-	/** @class InstanceEntryFlag
-	An enumeration representing consumer or provider entry level config variables.
-	*/
-	class InstanceEntryFlag
-	{
-		final static int CHANNEL_FLAG =						0x001;
-		final static int LOGGER_FLAG =						0x002;
-		final static int DICTIONARY_FLAG =					0x004;
-		final static int CHANNELSET_FLAG =					0x008;
-		final static int DIRECTORY_FLAG =					0x010;
-		final static int SERVER_FLAG =						0x020;
-		final static int WARM_STANDBY_CHANNELSET_FLAG = 	0x040;
-		final static int SESSION_CHANNEL_FLAG = 			0x080;
-		final static int ITEM_RECOVERY_CHANNEL_DOWN_FLAG = 	0x100;
-		final static int PH_WSB_CHANNEL_NAME_FLAG = 		0x200;
-		final static int PH_CHANNEL_NAME_FLAG = 			0x400;
-	}
-	
-	/** @class ChannelEntryFlag
-	An enumeration representing channel entry level config variables.
-	*/
-	class ChannelEntryFlag
-	{
-		final static int CHANNELTYPE_FLAG =						0x001;
-		final static int HOST_FLAG =							0x002;
-		final static int PORT_FLAG =							0x004;
-		final static int INTERFACENAME_FLAG =					0x008;
-		final static int GUARANTEED_OUTPUTBUFFERS_FLAG =		0x010;
-		final static int NUM_INPUTBUFFERS_FLAG =				0x020;
-		final static int SYS_RECV_BUFSIZE_FLAG =				0x040;
-		final static int SYS_SEND_BUFSIZE_FLAG =				0x080;
-		final static int HIGH_WATERMARK_FLAG =					0x100;
-		final static int TCP_NODELAY_FLAG =						0x200;
-		final static int CONN_PING_TIMEOUT_FLAG =				0x400;
-		final static int COMPRESSION_THRESHOLD_FLAG =			0x800;
-		final static int COMPRESSION_TYPE_FLAG =				0x1000;
-		final static int DIRECTWRITE_FLAG =						0x2000;
-		final static int INIT_TIMEOUT_FLAG =					0x4000;
-		final static int ENABLE_SESSION_MGNT_FLAG =				0x8000; // Enable the reactor to refresh the token and reissue login request.
-		final static int LOCATION_FLAG = 						0x10000; // Specify a location to get an endpoint for establishing a connection.
-		final static int ENCRYPTED_PROTOCOL_FLAG =				0x20000;
-		final static int SERVICE_DISCOVERY_RETRY_COUNT_FLAG =	0x40000;
-	}
-	
-	/** @class ServerEntryFlag
-	An enumeration representing server entry level config variables.
-	*/
-	class ServerEntryFlag
-	{
-		final static int SERVERTYPE_FLAG =					0X000001;
-		final static int PORT_FLAG =						0X000002;
-		final static int INTERFACENAME_FLAG =				0X000004;
-		final static int GUARANTEED_OUTPUTBUFFERS_FLAG =	0X000008;
-		final static int NUMINPUTBUF_FLAG =					0X000010;
-		final static int SYS_RECV_BUFSIZE_FLAG =			0X000020;
-		final static int SYS_SEND_BUFSIZE_FLAG =			0X000040;
-		final static int HIGH_WATERMARK_FLAG =				0X000080;
-		final static int TCP_NODELAY_FLAG =					0X000100;
-		final static int CONN_MIN_PING_TIMEOUT_FLAG =		0X000200;
-		final static int CONN_PING_TIMEOUT_FLAG =			0X000400;
-		final static int COMPRESSION_THRESHOLD_FLAG =		0X000800;
-		final static int COMPRESSION_TYPE_FLAG =			0x001000;
-		final static int DIRECTWRITE_FLAG =					0x002000;
-		final static int INIT_TIMEOUT_FLAG =				0x004000;
-		final static int MAX_FRAGMENT_SIZE_FLAG =			0x008000;
-		final static int KEYSTORE_FILE_FLAG = 				0x010000;
-		final static int KEYSTORE_PASSWD_FLAG =				0x020000;
-		final static int KEYSTORE_TYPE_FLAG =				0x040000;
-		final static int SECURITY_PROTOCOL_FLAG =			0x080000;
-		final static int SECURITY_PROVIDER_FLAG =			0x100000;
-		final static int KEY_MANAGER_ALGO_FLAG =			0x200000;
-		final static int TRUST_MANAGER_ALGO_FLAG =			0x400000;
-		final static int SERVER_SHARED_SOCKET =				0x800000;
-	}
-
-	/** @class TunnelingEntryFlag
-	An enumeration representing tunneling entry level config variables.
-	*/
-	class TunnelingEntryFlag
-	{
-		final static int OBJECTNAME_FLAG =			0x001;
-		final static int PROXYPORT_FLAG =			0x002;
-		final static int PROXYHOST_FLAG =			0x004;
-		final static int SECURITY_PROTOCOL_FLAG =	0x008;
-	}
-
-	/**
-	 * @class WebSocketFlag
-	 * An enumeration representing websocket entry level config variables.
-	 */
-	class WebSocketFlag {
-		final static int WS_PROTOCOLS_FLAG =		0x001;
-		final static int WS_MAX_MSG_SIZE_FLAG = 	0x002;
-	}
-	
-	/**
-	 * @class WarmStandbyGroupFlag
-	 * An enumeration representing warm standby group config variables.
-	 */
-	class WarmStandbyGroupFlag {
-		final static int WS_PROTOCOLS_FLAG =		0x001;
-		final static int WS_MAX_MSG_SIZE_FLAG = 	0x002;
-	}
-	
-	class SessionChannelFlag {
-		final static int CHANNELSET_FLAG = 0x001;
-		final static int WSB_CHANNELSET_FLAG = 0x002;
-		final static int RECONNECT_ATTEMPT_LIMIT = 0x004;
-		final static int RECONNECT_MIN_DELAY = 0x008;
-		final static int RECONNECT_MAX_DELAY = 0x010;
-	}
-	
-	
-	final static int MAX_UNSIGNED_INT16	= 0xFFFF;
-	final static long MAX_UNSIGNED_INT32 = 0xFFFFFFFFL;
-	
-	String _group;
-	String _list;
-	boolean _setGroup; 
-	private String	_consumerName;
-	private String	_niProviderName;
-	private String	_iProviderName;
-	private String	_channelName;
-	private String	_serverName;
-	private String	_dictionaryName;
-	private String	_directoryName;
-	private String	_channelSet;
-	private String  _warmStandbyChannelSetName;
-	private String  _phWSBChannelName;
-	private String  _phChannelName;
-	private String  _sessionChannelSetName;
-	private boolean 	_sessionEnhancedItemRecovery;
-	private	boolean		_overrideConsName;
-	private	boolean		_overrideNiProvName;
-	private	boolean		_overrideIProvName;
-	private	boolean		_dependencyNamesLoaded;
-	private	int			_nameflags;
-	private	List<DictionaryConfig> _serverDictList;
-	private	List<Map> _configList;
-	private	ConfigErrorTracker	_emaConfigErrList;
-	private	List<String> _dictProvided;
-	private	List<String> _dictUsed;
-	private	List<String> _serviceNameList;
-	boolean addQos = false;
-	private EmaObjectManager _objManager;
-	private int INVALID_RETVAL = -2;
-
-	ProgrammaticConfigure(  Map map, ConfigErrorTracker emaConfigErrList )
-	{
-		_nameflags = 0 ;
-		_emaConfigErrList = emaConfigErrList;
-		_configList = new ArrayList<Map>();
-		_dictProvided = new ArrayList<String>();
-		_dictUsed = new ArrayList<String>();
-		_serviceNameList = new ArrayList<String>();
-		_serverDictList = new ArrayList<DictionaryConfig>();
-		_objManager = new EmaObjectManager();
-		
-		Map mapDecoded = new MapImpl(_objManager);
-		JUnitTestConnect.setRsslData(mapDecoded, map, Codec.majorVersion(), Codec.minorVersion(), null, null);
-		_configList.add(mapDecoded);
-	}
-	
-	void addConfigure(  Map map )
-	{
-		Map mapDecoded = new MapImpl(_objManager);
-		JUnitTestConnect.setRsslData(mapDecoded, map, Codec.majorVersion(), Codec.minorVersion(), null, null);
-		_configList.add(mapDecoded);
-	}
-	
-	void clear()
-	{
-		internalClear();
-		_configList.clear();
-	}
-
-	void internalClear()
-	{
-		_consumerName = null;
-		_niProviderName = null;
-		_iProviderName = null;
-		_channelName = null;
-		_serverName = null;
-		_dictionaryName = null;
-		_directoryName = null;
-		_channelSet = null;
-		_warmStandbyChannelSetName = null;
-		_phWSBChannelName = null;
-		_phChannelName = null;
-
-		_overrideConsName = false;
-		_overrideNiProvName = false;
-		_overrideIProvName = false;
-		_dependencyNamesLoaded = false;
-		_nameflags = 0;
-
-		_group = null;
-		_list = null;
-		_setGroup = false; 
-		addQos = false;
-		_serverDictList.clear();
-		_dictProvided.clear();
-		_dictUsed.clear();
-		_serviceNameList.clear();
-	}
-	
-	String defaultConsumer()
-	{
-		String retValue;
-
-		if ( _overrideConsName )
-			return _consumerName;
-		else
-		{
-			internalClear();
-
-			 for (Map map : _configList)
-			 {
-				 if ( (retValue = retrieveDefaultConsProvName( map, "ConsumerGroup", "DefaultConsumer" )) != null )
-					 return retValue;
-			 }
-		}
-
-		return null;
-	}
-
-	String defaultNiProvider()
-	{
-		String retValue;
-		
-		if ( _overrideNiProvName )
-			return _niProviderName;
-		else
-		{
-			internalClear();
-
-			 for (Map map : _configList)
-			 {
-				 if ( (retValue = retrieveDefaultConsProvName( map, "NiProviderGroup", "DefaultNiProvider" )) != null )
-					 return retValue;
-			 }
-		}
-
-		return null;
-	}
-
-	String defaultIProvider()
-	{
-		String retValue;
-		
-		if ( _overrideIProvName )
-			return _iProviderName;
-		else
-		{
-			internalClear();
-
-			 for (Map map : _configList)
-			 {
-				 if ( (retValue = retrieveDefaultConsProvName( map, "IProviderGroup", "DefaultIProvider" )) != null )
-					 return retValue;
-			 }
-		}
-
-		return null;
-	}
-
-	boolean specifyConsumerName(  String consumerName )
-	{
-		for (Map map : _configList)
-		{
-			if ( validateConsumerProviderName( map, "ConsumerGroup", "ConsumerList", consumerName ) )
-			{
-				_overrideConsName = true;
-				_consumerName = consumerName;
-				return true;
-			}
-		}
-
-		return false;
-	}
-
-	boolean specifyNiProviderName(  String niProviderName )
-	{ 
-		for (Map map : _configList)
-		{
-			if ( validateConsumerProviderName( map, "NiProviderGroup", "NiProviderList", niProviderName ) )
-			{
-				_overrideNiProvName = true;
-				_niProviderName = niProviderName;
-				return true;
-			}
-		}
-
-		return false;
-	}
-
-	boolean specifyIProviderName(  String iProviderName )
-	{
-		for (Map map : _configList)
-		{
-			if ( validateConsumerProviderName( map, "IProviderGroup", "IProviderList", iProviderName ) )
-			{
-				_overrideIProvName = true;
-				_iProviderName = iProviderName;
-				return true;
-			}
-		}
-
-		return false;
-	}
-
-	String activeEntryNames( String instanceName, int flag )
-	{
-		if ( !_dependencyNamesLoaded )
-		{
-			 for (Map map : _configList)
-				retrieveDependencyNames(map, instanceName );
-
-			_dependencyNamesLoaded = true;
-		}
-
-		if ((_nameflags & flag) != 0) 
-		{
-			if ( (InstanceEntryFlag.CHANNELSET_FLAG & flag) != 0 )
-			{
-				return _channelSet;
-			}
-			else if ( (InstanceEntryFlag.SERVER_FLAG & flag) != 0 )
-			{
-				return _serverName;
-			}
-			else if ( (InstanceEntryFlag.CHANNEL_FLAG & flag) != 0 )
-			{
-				return _channelName;
-			}
-			else if ( (InstanceEntryFlag.DICTIONARY_FLAG & flag) != 0 )
-			{
-				return _dictionaryName;
-			}
-			else if ( (InstanceEntryFlag.DIRECTORY_FLAG & flag) != 0 )
-			{
-				return _directoryName;
-			}
-			else if ( (InstanceEntryFlag.WARM_STANDBY_CHANNELSET_FLAG & flag) != 0 )
-			{
-				return _warmStandbyChannelSetName;
-			}
-			else if ( (InstanceEntryFlag.PH_WSB_CHANNEL_NAME_FLAG & flag) != 0 )
-			{
-				return _phWSBChannelName;
-			}
-			else if ( (InstanceEntryFlag.PH_CHANNEL_NAME_FLAG & flag) != 0 )
-			{
-				return _phChannelName;
-			}
-			else if ( (InstanceEntryFlag.SESSION_CHANNEL_FLAG & flag) != 0 )
-			{
-				return _sessionChannelSetName;
-			}
-		}
-		
-		return null;
-	}
-
-	String retrieveDefaultConsProvName( Map map, String group, String defaulName )
-	{
-		for (MapEntry mapEntry : map)
-		{
-			if ( ( mapEntry.key().dataType() == DataTypes.ASCII ) && ( mapEntry.key().ascii().ascii().equals(group) ) &&
-			      ( mapEntry.load().dataType() == DataTypes.ELEMENT_LIST ) )
-			{
-				ElementList elementList = mapEntry.elementList();
-	
-				for (ElementEntry elementEntry : elementList)
-				{
-					if ( elementEntry.loadType() == DataTypes.ASCII )
-					{
-						if ( elementEntry.name().equals( defaulName) )
-						{
-							return elementEntry.ascii().ascii();
-						}
-					}
-				}
-			}
-		}
-	
-		return null;
-	}
-	
-	boolean validateConsumerProviderName( Map map, String group, String listName, String conProvName )
-	{
-		for (MapEntry mapEntry : map)
-		{
-			if ( ( mapEntry.key().dataType() == DataTypes.ASCII ) && ( mapEntry.key().ascii().ascii().equals(group) ) &&
-			      ( mapEntry.load().dataType() == DataTypes.ELEMENT_LIST ) )
-			{
-				ElementList elementList = mapEntry.elementList();
-	
-				for (ElementEntry elementEntry : elementList)
-				{
-					if ( ( elementEntry.name().equals( listName) ) && ( elementEntry.load().dataType() == DataTypes.MAP ) )
-					{
-						Map consumerMap = elementEntry.map();
-						for (MapEntry consumerMapEntry : consumerMap)
-						{
-							if ( ( consumerMapEntry.key().dataType() == DataTypes.ASCII ) && ( consumerMapEntry.key().ascii().ascii().equals(conProvName)) )
-								return true;
-						}
-					}
-				}
-			}
-		}
-	
-		return false;
-	}
-	
-	void retrieveDependencyNames(  Map map,  String userName )
-	{
-		int position = 0;
-		int channelPos = 0, channelSetPos = 0;
-
-		retrieveGroupAndListName( map );
-
-		if ( _group != null && _group.isEmpty() )
-			return;
-
-		for (MapEntry mapEntry : map)
-		{
-			if ( mapEntry.key().dataType() == DataTypes.ASCII && mapEntry.key().ascii().ascii().equals(_group) )
-			{
-				if ( mapEntry.loadType() == DataTypes.ELEMENT_LIST )
-				{
-					ElementList elementList = mapEntry.elementList();
-
-					for (ElementEntry elementEntry : elementList)
-					{
-						if ( elementEntry.loadType() == DataTypes.MAP )
-						{
-							if ( elementEntry.name().equals(_list) && ( elementEntry.load().dataType() == DataTypes.MAP ) )
-							{
-								 Map mapList = elementEntry.map();
-
-								for (MapEntry mapListEntry : mapList)
-								{
-									if ( mapListEntry.key().dataType() == DataTypes.ASCII &&
-										 mapListEntry.key().ascii().ascii().equals(userName) &&
-										 mapEntry.loadType() == DataTypes.ELEMENT_LIST )
-									{
-										position = 0;
-										for (ElementEntry instanceEntry : mapListEntry.elementList())
-										{
-											position++;
-											switch ( instanceEntry.loadType() )
-											{
-												case DataTypes.ASCII:
-													if ( instanceEntry.name().equals("Channel") )
-													{
-														_channelName = instanceEntry.ascii().ascii();
-														_nameflags |= InstanceEntryFlag.CHANNEL_FLAG;
-														channelPos = position;
-													}
-													if (instanceEntry.name().equals("Server"))
-													{
-														_serverName = instanceEntry.ascii().ascii();
-														_nameflags |= InstanceEntryFlag.SERVER_FLAG;
-													}
-													else if ( instanceEntry.name().equals("Dictionary") )
-													{
-														_dictionaryName = instanceEntry.ascii().ascii();
-														_nameflags |= InstanceEntryFlag.DICTIONARY_FLAG;
-													}
-													else if ( instanceEntry.name().equals("ChannelSet") )
-													{
-														_channelSet = instanceEntry.ascii().ascii();
-														_nameflags |= InstanceEntryFlag.CHANNELSET_FLAG;
-														channelSetPos = position;
-													}
-													else if ( instanceEntry.name().equals("Directory") )
-													{
-														_directoryName = instanceEntry.ascii().ascii();
-														_nameflags |= InstanceEntryFlag.DIRECTORY_FLAG;
-													}
-													else if ( instanceEntry.name().equals("WarmStandbyChannelSet") )
-													{
-														_warmStandbyChannelSetName  = instanceEntry.ascii().ascii();
-														_nameflags |= InstanceEntryFlag.WARM_STANDBY_CHANNELSET_FLAG;
-													}
-													else if ( instanceEntry.name().equals("PreferredWSBChannelName") )
-													{
-														_phWSBChannelName  = instanceEntry.ascii().ascii();
-														_nameflags |= InstanceEntryFlag.PH_WSB_CHANNEL_NAME_FLAG;
-													}
-													else if ( instanceEntry.name().equals("PreferredChannelName") ) {
-														_phChannelName = instanceEntry.ascii().ascii();
-														_nameflags |= InstanceEntryFlag.PH_CHANNEL_NAME_FLAG;
-													}
-													else if ( instanceEntry.name().equals("SessionChannelSet") )
-													{
-														_sessionChannelSetName  = instanceEntry.ascii().ascii();
-														_nameflags |= InstanceEntryFlag.SESSION_CHANNEL_FLAG;
-													}
-													break;
-												default:
-													break;
-											}
-										}
-										
-										if ( ((_nameflags & InstanceEntryFlag.CHANNEL_FLAG ) != 0) &&
-											((_nameflags & InstanceEntryFlag.CHANNELSET_FLAG) != 0))
-										{
-											if ( channelSetPos > channelPos )
-											{
-												_nameflags &= ~InstanceEntryFlag.CHANNEL_FLAG;
-												_channelName = null;
-											}
-											else
-											{
-												_nameflags &= ~InstanceEntryFlag.CHANNELSET_FLAG;
-												_channelSet = null;
-											}
-										}
-										
-										break;
-									}
-								}
-							}
-						}
-					}
-				}
-			}
-		}
-	}
-	
-	void  retrieveCommonConfig( String instanceName, BaseConfig activeConfig )
-	{
-		 for (Map map : _configList)
-			retrieveInstanceCommonConfig(map, instanceName, activeConfig );
-	}
-	
-	void  retrieveCustomConfig( String instanceName, BaseConfig activeConfig )
-	{
-		 for (Map map : _configList)
-			retrieveInstanceCustomConfig(map, instanceName, activeConfig );
-	}
-	
-	int  retrieveChannelTypeConfig(String channelName)
-	{
-		for (Map map : _configList)
-		{
-			for (MapEntry mapEntry : map)
-			{
-				if ( mapEntry.key().dataType() == DataTypes.ASCII &&
-					 mapEntry.key().ascii().ascii().equals("ChannelGroup") &&
-					 mapEntry.loadType() == DataTypes.ELEMENT_LIST )
-				{
-					for (ElementEntry elementEntry : mapEntry.elementList())
-					{
-						if ( elementEntry.loadType() == DataTypes.MAP && elementEntry.name().equals("ChannelList"))
-						{
-							for (MapEntry mapListEntry : elementEntry.map())
-							{
-								if ( mapListEntry.key().dataType() == DataTypes.ASCII  &&
-									mapListEntry.key().ascii().ascii().equals(channelName) &&
-									mapListEntry.loadType() == DataTypes.ELEMENT_LIST )
-								{
-									for (ElementEntry channelEntry : mapListEntry.elementList())
-									{
-										if ( channelEntry.loadType() == DataTypes.ASCII && channelEntry.name().equals("ChannelType"))
-											return convertToEnum(channelEntry.ascii().ascii());
-									}
-								}
-							}
-						}
-					}
-				}
-			}
-		}
-		return INVALID_RETVAL;
-	}
-	
-	int  retrieveEncryptedProtocolConfig(String channelName)
-	{
-		for (Map map : _configList)
-		{
-			for (MapEntry mapEntry : map)
-			{
-				if ( mapEntry.key().dataType() == DataTypes.ASCII &&
-					 mapEntry.key().ascii().ascii().equals("ChannelGroup") &&
-					 mapEntry.loadType() == DataTypes.ELEMENT_LIST )
-				{
-					for (ElementEntry elementEntry : mapEntry.elementList())
-					{
-						if ( elementEntry.loadType() == DataTypes.MAP && elementEntry.name().equals("ChannelList"))
-						{
-							for (MapEntry mapListEntry : elementEntry.map())
-							{
-								if ( mapListEntry.key().dataType() == DataTypes.ASCII  &&
-									mapListEntry.key().ascii().ascii().equals(channelName) &&
-									mapListEntry.loadType() == DataTypes.ELEMENT_LIST )
-								{
-									for (ElementEntry channelEntry : mapListEntry.elementList())
-									{
-										if ( channelEntry.loadType() == DataTypes.ASCII && channelEntry.name().equals("EncryptedProtocolType"))
-											return convertToEnum(channelEntry.ascii().ascii());
-									}
-								}
-							}
-						}
-					}
-				}
-			}
-		}
-		return INVALID_RETVAL;
-	}
-	
-	void  retrieveChannelConfig( String channelName,  ActiveConfig activeConfig, List<ChannelConfig> channelConfigSet, int hostFnCalled, ChannelConfig fileCfg)
-	{
-		 for (Map map : _configList)
-			retrieveChannel(map, channelName, activeConfig, channelConfigSet, hostFnCalled, fileCfg);
-	}
-	
-	WarmStandbyChannelConfig retrieveWSBChannelConfig(String wsbChannelName, ActiveConfig activeConfig, WarmStandbyChannelConfig fileCfg)
-	{
-		for (Map map : _configList) {
-			WarmStandbyChannelConfig wsbConfig = retrieveWSBChannel(map, wsbChannelName, activeConfig, fileCfg);
-			if (wsbConfig != fileCfg)
-				return wsbConfig;
-		}
-
-		return fileCfg;
-	}
-	
-	void retrieveSessionChannelConfig(String connectionName, ActiveConfig activeConfig, SessionChannelConfig fileCfg)
-	{
-		for (Map map : _configList)
-			retrieveSessionChannel(map, connectionName, activeConfig, fileCfg);
-	}
-
-	void retrieveWSBServerInfoConfig(String serverName, ActiveConfig activeConfig,WarmStandbyServerInfoConfig currentCfg,
-									 WarmStandbyServerInfoConfig fileCfg)
-	{
-		for (Map map : _configList)
-			retrieveWSBServer(map, serverName, activeConfig, currentCfg, fileCfg);
-	}
-	
-	void  retrieveServerConfig(String serverName, ActiveServerConfig activeServerConfig, int portFnCalled, ServerConfig fileCfg)
-	{
-		 for (Map map : _configList)
-			retrieveServer(map, serverName, activeServerConfig, portFnCalled, fileCfg);
-	}
-
-	GlobalConfig retrieveGlobalConfig() {
-		MapEntry globalConfigEntry = getElementListByNameFromConfigList(_configList, "GlobalConfig");
-		if (globalConfigEntry == null) {
-			return null;
-		}
-		GlobalConfig config = new GlobalConfig();
-		ElementEntry reactorMsgEventPoolLimit = getIntElementEntry(globalConfigEntry, "ReactorMsgEventPoolLimit");
-		ElementEntry reactorChannelEventPoolLimit = getIntElementEntry(globalConfigEntry, "ReactorChannelEventPoolLimit");
-		ElementEntry workerEventPoolLimit = getIntElementEntry(globalConfigEntry, "WorkerEventPoolLimit");
-		ElementEntry tunnelStreamMsgEventPoolLimit = getIntElementEntry(globalConfigEntry, "TunnelStreamMsgEventPoolLimit");
-		ElementEntry tunnelStreamStatusEventPoolLimit = getIntElementEntry(globalConfigEntry, "TunnelStreamStatusEventPoolLimit");
-		ElementEntry jsonConverterPoolsSize = getIntElementEntry(globalConfigEntry, "JsonConverterPoolsSize");
-		ElementEntry watchlistObjectsPoolLimit = getIntElementEntry(globalConfigEntry, "WatchlistObjectsPoolLimit");
-		ElementEntry socketProtocolPoolLimit = getIntElementEntry(globalConfigEntry, "SocketProtocolPoolLimit");
-
-		if (reactorMsgEventPoolLimit != null) {
-			config.reactorMsgEventPoolLimit = convertToInt(reactorMsgEventPoolLimit.intValue());
-		}
-		if (reactorChannelEventPoolLimit != null) {
-			config.reactorChannelEventPoolLimit = convertToInt(reactorChannelEventPoolLimit.intValue());
-		}
-		if (workerEventPoolLimit != null) {
-			config.workerEventPoolLimit = convertToInt(workerEventPoolLimit.intValue());
-		}
-		if (tunnelStreamMsgEventPoolLimit != null) {
-			config.tunnelStreamMsgEventPoolLimit = convertToInt(tunnelStreamMsgEventPoolLimit.intValue());
-		}
-		if (tunnelStreamStatusEventPoolLimit != null) {
-			config.tunnelStreamStatusEventPoolLimit = convertToInt(tunnelStreamStatusEventPoolLimit.intValue());
-		}
-		if (jsonConverterPoolsSize != null) {
-			config.jsonConverterPoolsSize = getJsonConverterPoolsSize(jsonConverterPoolsSize.intValue());
-		}
-		if (watchlistObjectsPoolLimit != null) {
-			config.watchlistObjectsPoolLimit = getWatchlistObjectsPoolsSize(watchlistObjectsPoolLimit.intValue());
-		}
-		if (socketProtocolPoolLimit != null) {
-			config.socketProtocolPoolLimit = getSocketProtocolPoolsSize(socketProtocolPoolLimit.intValue());
-		}
-		return config;
-	}
-	void  retrieveDictionaryConfig( String dictionaryName, ActiveConfig activeConfig )
-	{
-		 for (Map map : _configList)
-			retrieveDictionary(map, dictionaryName, activeConfig.dictionaryConfig );
-	}
-	
-	void  retrieveDictionaryConfig( String dictionaryName, DictionaryConfig dictConfig )
-	{
-		 for (Map map : _configList)
-			retrieveDictionary(map, dictionaryName, dictConfig );
-	}
-	
-	void  retrieveServerAllDictionaryConfig(Map map)
-	{
-		String rdmFieldDictionaryItemName = null, enumTypeItemName = null, rdmfieldDictionaryFileName = null, enumtypeDefFileName = null;
-		boolean hasDictInfo = false;
-		
-		for (MapEntry mapEntry : map)
-		{
-			if (mapEntry.key().dataType() == DataTypes.ASCII &&
-					mapEntry.key().ascii().ascii().equals("DictionaryGroup") &&
-					mapEntry.loadType() == DataTypes.ELEMENT_LIST)
-			{
-				ElementList elementList = mapEntry.elementList();
-
-				for (ElementEntry elementEntry : elementList)
-				{
-					if (elementEntry.loadType() == DataTypes.MAP && elementEntry.name().equals("DictionaryList"))
-					{
-						for (MapEntry dictMapEntry :  elementEntry.map())
-						{
-							if (dictMapEntry.key().dataType() == DataTypes.ASCII &&
-									dictMapEntry.loadType() == DataTypes.ELEMENT_LIST)
-							{
-								hasDictInfo = false;
-								for (ElementEntry entry : dictMapEntry.elementList())
-								{
-									switch (entry.loadType())
-									{
-									case DataTypes.ASCII:
-
-										if (entry.name().equals("RdmFieldDictionaryFileName"))
-										{
-											hasDictInfo = true;
-											rdmfieldDictionaryFileName = entry.ascii().ascii();
-										}
-										else if (entry.name().equals("EnumTypeDefFileName"))
-										{
-											hasDictInfo = true;
-											enumtypeDefFileName = entry.ascii().ascii();
-										}
-										if (entry.name().equals("RdmFieldDictionaryItemName"))
-										{
-											hasDictInfo = true;
-											rdmFieldDictionaryItemName = entry.ascii().ascii();
-										}
-										else if (entry.name().equals("EnumTypeDefItemName"))
-										{
-											hasDictInfo = true;
-											enumTypeItemName = entry.ascii().ascii();
-										}
-										break;
-									default:
-										break;
-									}
-								}
-
-								if (hasDictInfo)
-								{
-									DictionaryConfig dictConfig = new DictionaryConfig(true);
-									_serverDictList.add(dictConfig);
-									dictConfig.dictionaryName = dictMapEntry.key().ascii().ascii();
-
-									if (rdmFieldDictionaryItemName != null && !rdmFieldDictionaryItemName.isEmpty())
-										dictConfig.rdmFieldDictionaryItemName = rdmFieldDictionaryItemName;
-									else
-										dictConfig.rdmFieldDictionaryItemName = "RWFFld";
-										
-									if (enumTypeItemName != null && !enumTypeItemName.isEmpty())
-										dictConfig.enumTypeDefItemName = enumTypeItemName;
-									else
-										dictConfig.enumTypeDefItemName = "RWFEnum";
-										
-									if (rdmfieldDictionaryFileName != null && !rdmfieldDictionaryFileName.isEmpty())
-										dictConfig.rdmfieldDictionaryFileName = rdmfieldDictionaryFileName;
-									else
-										dictConfig.rdmfieldDictionaryFileName = "./RDMFieldDictionary";
-										
-									if (enumtypeDefFileName != null && !enumtypeDefFileName.isEmpty())
-										dictConfig.enumtypeDefFileName = enumtypeDefFileName;
-									else
-										dictConfig.enumtypeDefFileName = "./enumtype.def";
-								}
-							}
-						}
-					}
-					break;
-				}
-			}
-		}
-	}
-	
-	
-	void  retrieveServerDictionaryConfig(Service service, List<ServiceDictionaryConfig> serviceDictionaryConfigList)
-	{
-		if (_dictProvided.isEmpty() && _dictUsed.isEmpty())
-			return;
-
-		ServiceDictionaryConfig fileServiceDictConfig = null;
-		ServiceDictionaryConfig currentServiceDicConfig = null; 
-
-		if (serviceDictionaryConfigList != null)
-		{
-			fileServiceDictConfig = findServiceDictConfig(serviceDictionaryConfigList, service.serviceId());
-			currentServiceDicConfig = new ServiceDictionaryConfig();
-			currentServiceDicConfig.serviceId = service.serviceId();
-		}
-		
-		for (String dictName : _dictProvided)
-		{
-			DictionaryConfig findDictConfig = null;
-			for (DictionaryConfig dictConfig : _serverDictList)
-			{
-				if (dictConfig.dictionaryName.equals(dictName))
-				{
-					findDictConfig = dictConfig;
-					break;
-				}
-			}
-
-			if (findDictConfig == null && fileServiceDictConfig != null) //will use dict config from file
-				findDictConfig = fileServiceDictConfig.findDictionary(dictName, true);
-
-			DictionaryConfig newDictConfig = new DictionaryConfig(true);
-			newDictConfig.dictionaryName = dictName;
-			if (findDictConfig == null) //use default
-			{
-				newDictConfig.rdmFieldDictionaryItemName = "RWFFld";
-				newDictConfig.enumTypeDefItemName = "RWFEnum";
-				newDictConfig.rdmfieldDictionaryFileName = "./RDMFieldDictionary";
-				newDictConfig.enumtypeDefFileName = "./enumtype.def";
-			}
-			else
-			{
-				newDictConfig.isLocalDictionary = findDictConfig.isLocalDictionary;
-				newDictConfig.rdmFieldDictionaryItemName = findDictConfig.rdmFieldDictionaryItemName;
-				newDictConfig.enumTypeDefItemName = findDictConfig.enumTypeDefItemName;
-				newDictConfig.rdmfieldDictionaryFileName = findDictConfig.rdmfieldDictionaryFileName;
-				newDictConfig.enumtypeDefFileName = findDictConfig.enumtypeDefFileName;
-			}
-
-			service.info().dictionariesProvidedList().add(newDictConfig.rdmFieldDictionaryItemName);
-			service.info().dictionariesProvidedList().add(newDictConfig.enumTypeDefItemName);
-
-			if (currentServiceDicConfig != null)
-				currentServiceDicConfig.dictionaryProvidedList.add(newDictConfig);
-			else
-				newDictConfig = null;
-		}
-
-		for (String dictName : _dictUsed)
-		{
-			DictionaryConfig findDictConfig = null;
-			for (DictionaryConfig dictConfig : _serverDictList)
-			{
-				if (dictConfig.dictionaryName.equals(dictName))
-				{
-					findDictConfig = dictConfig;
-					break;
-				}
-			}
-
-			if (findDictConfig == null && fileServiceDictConfig != null) //will use dict config from file
-				findDictConfig = fileServiceDictConfig.findDictionary(dictName, false);
-
-			DictionaryConfig newDictConfig = new DictionaryConfig(true);
-			newDictConfig.dictionaryName = dictName;
-			if (findDictConfig == null) //use default
-			{
-				newDictConfig.rdmFieldDictionaryItemName = "RWFFld";
-				newDictConfig.enumTypeDefItemName = "RWFEnum";
-				newDictConfig.rdmfieldDictionaryFileName = "./RDMFieldDictionary";
-				newDictConfig.enumtypeDefFileName = "./enumtype.def";
-			}
-			else
-			{
-				newDictConfig.isLocalDictionary = findDictConfig.isLocalDictionary;
-				newDictConfig.rdmFieldDictionaryItemName = findDictConfig.rdmFieldDictionaryItemName;
-				newDictConfig.enumTypeDefItemName = findDictConfig.enumTypeDefItemName;
-				newDictConfig.rdmfieldDictionaryFileName = findDictConfig.rdmfieldDictionaryFileName;
-				newDictConfig.enumtypeDefFileName = findDictConfig.enumtypeDefFileName;
-			}
-
-			service.info().dictionariesUsedList().add(newDictConfig.rdmFieldDictionaryItemName);
-			service.info().dictionariesUsedList().add(newDictConfig.enumTypeDefItemName);
-
-			if (currentServiceDicConfig != null)
-				currentServiceDicConfig.dictionaryUsedList.add(newDictConfig);
-			else
-				newDictConfig = null;
-		}
-
-		if (currentServiceDicConfig != null)
-		{
-			if (fileServiceDictConfig != null)
-			{
-				serviceDictionaryConfigList.remove(fileServiceDictConfig);
-				fileServiceDictConfig = null;
-			}
-			serviceDictionaryConfigList.add(currentServiceDicConfig);
-		}
-	}
-	
-	void  retrieveDirectoryConfig(String dictionaryName, DirectoryServiceStore dirServiceStore, DirectoryCache directoryCache, List<ServiceDictionaryConfig> serviceDictionaryConfigList)
-	{
-		if (_serverDictList.size() == 0)
-		{
-			 for (Map map : _configList)
-				retrieveServerAllDictionaryConfig(map);
-		}
-	
-		 for (Map map : _configList)
-			retrieveDirectory(map, dictionaryName, dirServiceStore, directoryCache, serviceDictionaryConfigList);
-	}
-	
-	void retrieveInstanceCommonConfig( Map map, String instanceName, BaseConfig activeConfig )
-	{
-		retrieveGroupAndListName( map );
-	
-		if ( _group != null && _group.isEmpty() )
-			return;
-		
-		for (MapEntry mapEntry : map)
-		{
-			if ( mapEntry.key().dataType() == DataTypes.ASCII &&
-				( mapEntry.key().ascii().ascii().equals("ConsumerGroup") || mapEntry.key().ascii().ascii().equals("NiProviderGroup")) &&
-				mapEntry.loadType() == DataTypes.ELEMENT_LIST )
-			{
-				for (ElementEntry elementEntry : mapEntry.elementList())
-				{
-					if ( elementEntry.loadType() == DataTypes.MAP &&
-							(elementEntry.name().equals("ConsumerList") ) || ( elementEntry.name().equals("NiProviderList")))
-					{
-						for (MapEntry instanceMapEntry : elementEntry.map())
-						{
-							if ( instanceMapEntry.key().dataType() == DataTypes.ASCII &&
-									instanceMapEntry.key().ascii().ascii().equals(instanceName ) && 
-									instanceMapEntry.loadType() == DataTypes.ELEMENT_LIST )
-							{
-								for (ElementEntry eentry : instanceMapEntry.elementList())
-								{	
-									switch ( eentry.loadType() )
-									{
-									case DataTypes.INT:
-										if (eentry.name().equals("XmlTraceToStdout"))
-										{
-											activeConfig.xmlTraceEnable = eentry.intValue() > 0 ? true : false;
-										}
-										else if (eentry.name().equals("XmlTraceToFile"))
-										{
-											activeConfig.xmlTraceToFileEnable = eentry.intValue() > 0 ? true : false;
-										}
-										else if (eentry.name().equals("XmlTraceToMultipleFiles"))
-										{
-											activeConfig.xmlTraceToMultipleFilesEnable = eentry.intValue() > 0 ? true : false;
-										}
-										else if (eentry.name().equals("XmlTraceWrite"))
-										{
-											activeConfig.xmlTraceWriteEnable = eentry.intValue() > 0 ? true : false;
-										}
-										else if (eentry.name().equals("XmlTraceRead"))
-										{
-											activeConfig.xmlTraceReadEnable = eentry.intValue() > 0 ? true : false;
-										}
-										else if (eentry.name().equals("XmlTracePing"))
-										{
-											activeConfig.xmlTracePingEnable = eentry.intValue() > 0 ? true : false;
-										}
-										else if (eentry.name().equals("XmlTraceMaxFileSize"))
-										{
-											activeConfig.xmlTraceMaxFileSize = eentry.intValue();
-										}
-										else if ( eentry.name().equals("ItemCountHint") )
-										{
-											if (eentry.intValue() >= 0)
-												activeConfig.itemCountHint = convertToInt(eentry.intValue());
-										}
-										else if ( eentry.name().equals("ServiceCountHint") )
-										{
-											if (eentry.intValue() >= 0)
-												activeConfig.serviceCountHint = convertToInt(eentry.intValue());
-										}
-										else if ( eentry.name().equals("RequestTimeout") )
-										{
-											if (eentry.intValue() >= 0)
-												activeConfig.requestTimeout = convertToInt(eentry.intValue());
-										}
-										else if ( eentry.name().equals("MaxDispatchCountApiThread") )
-										{
-											if (eentry.intValue() >= 0)
-												activeConfig.maxDispatchCountApiThread = convertToInt(eentry.intValue());
-										}
-										else if ( eentry.name().equals("MaxDispatchCountUserThread") )
-										{
-											if (eentry.intValue() >= 0)
-												activeConfig.maxDispatchCountUserThread = convertToInt(eentry.intValue());
-										}
-										else if ( eentry.name().equals("DispatchTimeoutApiThread") )
-										{
-											if (eentry.intValue() >= 0)
-												activeConfig.dispatchTimeoutApiThread = convertToInt(eentry.intValue());
-										}
-										else if (eentry.name().equals("MsgKeyInUpdates"))
-										{
-											((ActiveConfig)activeConfig).msgKeyInUpdates = eentry.intValue() > 0 ? true : false;
-										}
-										else if ( eentry.name().equals("LoginRequestTimeOut") )
-										{
-											if (eentry.intValue() >= 0)
-												((ActiveConfig)activeConfig).loginRequestTimeOut = convertToInt(eentry.intValue());
-										}
-										else if (eentry.name().equals("ReconnectAttemptLimit"))
-										{
-											if (eentry.intValue() >= -1)
-												((ActiveConfig)activeConfig).reconnectAttemptLimit = convertToInt(eentry.intValue());
-										}
-										else if (eentry.name().equals("ReconnectMinDelay"))
-										{
-											if (eentry.intValue() >= 0)
-												((ActiveConfig)activeConfig).reconnectMinDelay = convertToInt(eentry.intValue());
-										}
-										else if (eentry.name().equals("ReconnectMaxDelay"))
-										{
-											if (eentry.intValue() >= 0)
-												((ActiveConfig)activeConfig).reconnectMaxDelay = convertToInt(eentry.intValue());
-										} else if (eentry.name().equals("DefaultServiceID")) {
-											if (eentry.intValue() >= 0) {
-												activeConfig.defaultConverterServiceId = Math.min(convertToInt(eentry.intValue()), 0xFFFF);
-											}
-										} else if (eentry.name().equals("JsonExpandedEnumFields"))
-										{
-											activeConfig.jsonExpandedEnumFields = eentry.intValue() > 0 ? true : false;
-										} else if (eentry.name().equals("CatchUnknownJsonFids"))
-										{
-											activeConfig.catchUnknownJsonFids = eentry.intValue() > 0 ? true : false;
-										} else if (eentry.name().equals("CatchUnknownJsonKeys"))
-										{
-											activeConfig.catchUnknownJsonKeys = eentry.intValue() > 0 ? true : false ;
-										} else if (eentry.name().equals("CloseChannelFromConverterFailure"))
-										{
-											activeConfig.closeChannelFromFailure = eentry.intValue() > 0 ? true : false;
-										}
-										break;
-									case DataTypes.UINT:
-										if (eentry.name().equals("SendJsonConvError")) {
-											activeConfig.sendJsonConvError = eentry.uintValue() > 0 ? true : false;
-										} else if (eentry.name().equals("EnablePreferredHostOptions"))
-										{
-											((ActiveConfig)activeConfig).enablePreferredHostOptions = eentry.uintValue() > 0 ? true : false;
-										} else if (eentry.name().equals("PHFallBackWithInWSBGroup"))
-										{
-											((ActiveConfig)activeConfig).fallBackWithInWSBGroup = eentry.uintValue() > 0 ? true : false;
-										} else if (eentry.name().equals("PHDetectionTimeInterval"))
-										{
-											if (eentry.uintValue() >= 0)
-												((ActiveConfig)activeConfig).detectionTimeInterval = convertToInt(eentry.uintValue());
-										}
-										break;
-									case DataTypes.ASCII:
-										if (eentry.name().equals("XmlTraceFileName"))
-										{
-											activeConfig.xmlTraceFileName = eentry.ascii().ascii();
-										} else if (eentry.name().equals("PHDetectionTimeSchedule"))
-										{
-											((ActiveConfig)activeConfig).detectionTimeSchedule = eentry.ascii().ascii();
-										} else if (eentry.name().equals("PreferredChannelName"))
-										{
-											String channelName = eentry.ascii().ascii();
-											String channelSet = activeEntryNames(instanceName, InstanceEntryFlag.CHANNELSET_FLAG);
-											((ActiveConfig)activeConfig).connectionListIndex = getConnectionListIndex(channelSet, channelName);
-										}
-										else if (eentry.name().equals("UpdateTypeFilter"))
-										{
-											if (eentry.uintValue() > 0) {
-												((ActiveConfig)activeConfig).updateTypeFilter = eentry.uintValue();
-											}
-										}
-										else if (eentry.name().equals("NegativeUpdateTypeFilter"))
-										{
-											if (eentry.uintValue() > 0) {
-												((ActiveConfig)activeConfig).negativeUpdateTypeFilter = eentry.uintValue();
-											}
-										}
-										break;
-									default:
-										break;
-									}
-								}
-							}
-						}
-					}
-				}
-			}
-			else if ( mapEntry.key().dataType() == DataTypes.ASCII &&
-					mapEntry.key().ascii().ascii().equals("IProviderGroup") &&  mapEntry.loadType() == DataTypes.ELEMENT_LIST)
-			{
-				for (ElementEntry elementEntry : mapEntry.elementList())
-				{
-					if ( elementEntry.loadType() == DataTypes.MAP && elementEntry.name().equals("IProviderList"))
-					{
-						for (MapEntry instanceMapEntry : elementEntry.map())
-						{
-							if ( instanceMapEntry.key().dataType() == DataTypes.ASCII &&
-									instanceMapEntry.key().ascii().ascii().equals(instanceName ) && 
-									instanceMapEntry.loadType() == DataTypes.ELEMENT_LIST )
-							{
-								for (ElementEntry eentry : instanceMapEntry.elementList())
-								{	
-									switch ( eentry.loadType() )
-									{
-									case DataTypes.INT:
-										if (eentry.name().equals("XmlTraceToStdout"))
-										{
-											activeConfig.xmlTraceEnable = eentry.intValue() > 0 ? true : false;
-										}
-										else if (eentry.name().equals("XmlTraceToFile"))
-										{
-											activeConfig.xmlTraceToFileEnable = eentry.intValue() > 0 ? true : false;
-										}
-										else if (eentry.name().equals("XmlTraceToMultipleFiles"))
-										{
-											activeConfig.xmlTraceToMultipleFilesEnable = eentry.intValue() > 0 ? true : false;
-										}
-										else if (eentry.name().equals("XmlTraceWrite"))
-										{
-											activeConfig.xmlTraceWriteEnable = eentry.intValue() > 0 ? true : false;
-										}
-										else if (eentry.name().equals("XmlTraceRead"))
-										{
-											activeConfig.xmlTraceReadEnable = eentry.intValue() > 0 ? true : false;
-										}
-										else if (eentry.name().equals("XmlTracePing"))
-										{
-											activeConfig.xmlTracePingEnable = eentry.intValue() > 0 ? true : false;
-										}
-										else if (eentry.name().equals("XmlTraceMaxFileSize"))
-										{
-											activeConfig.xmlTraceMaxFileSize = eentry.intValue();
-										}
-										else if ( eentry.name().equals("ItemCountHint") )
-										{
-											if (eentry.intValue() >= 0)
-												activeConfig.itemCountHint = convertToInt(eentry.intValue());
-										}
-										else if ( eentry.name().equals("ServiceCountHint") )
-										{
-											if (eentry.intValue() >= 0)
-												activeConfig.serviceCountHint = convertToInt(eentry.intValue());
-										}
-										else if ( eentry.name().equals("RequestTimeout") )
-										{
-											if (eentry.intValue() >= 0)
-												activeConfig.requestTimeout = convertToInt(eentry.intValue());
-										}
-										else if ( eentry.name().equals("MaxDispatchCountApiThread") )
-										{
-											if (eentry.intValue() >= 0)
-												activeConfig.maxDispatchCountApiThread = convertToInt(eentry.intValue());
-										}
-										else if ( eentry.name().equals("MaxDispatchCountUserThread") )
-										{
-											if (eentry.intValue() >= 0)
-												activeConfig.maxDispatchCountUserThread = convertToInt(eentry.intValue());
-										}
-										else if ( eentry.name().equals("DispatchTimeoutApiThread") )
-										{
-											if (eentry.intValue() >= 0)
-												activeConfig.dispatchTimeoutApiThread = convertToInt(eentry.intValue());
-										} else if (eentry.name().equals("DefaultServiceID")) {
-											if (eentry.intValue() >= 0) {
-												activeConfig.defaultConverterServiceId = Math.min(convertToInt(eentry.intValue()), 0xFFFF);
-											}
-										} else if (eentry.name().equals("JsonExpandedEnumFields"))
-										{
-											activeConfig.jsonExpandedEnumFields = eentry.intValue() > 0 ? true : false;
-										} else if (eentry.name().equals("CatchUnknownJsonFids"))
-										{
-											activeConfig.catchUnknownJsonFids = eentry.intValue() > 0 ? true : false;
-										} else if (eentry.name().equals("CatchUnknownJsonKeys"))
-										{
-											activeConfig.catchUnknownJsonKeys = eentry.intValue() > 0 ? true : false ;
-										} else if (eentry.name().equals("CloseChannelFromConverterFailure"))
-										{
-											activeConfig.closeChannelFromFailure = eentry.intValue() > 0 ? true : false;
-										}
-										break;
-									case DataTypes.UINT:
-										if (eentry.name().equals("SendJsonConvError")) {
-											activeConfig.sendJsonConvError = eentry.uintValue() > 0 ? true : false;
-										}
-										break;
-									case DataTypes.ASCII:
-										if (eentry.name().equals("XmlTraceFileName"))
-										{
-											activeConfig.xmlTraceFileName = eentry.ascii().ascii();
-										}
-										break;
-									default:
-										break;
-									}
-								}
-							}
-						}
-					}
-				}
-			}
-		}
-	}
-	
-	void retrieveInstanceCustomConfig( Map map, String instanceName, BaseConfig activeConfig )
-	{
-		retrieveGroupAndListName( map );
-	
-		if ( _group != null && _group.isEmpty() )
-			return;
-		
-		for (MapEntry mapEntry : map)
-		{
-			if ( mapEntry.key().dataType() == DataTypes.ASCII && mapEntry.loadType() == DataTypes.ELEMENT_LIST )
-			{
-				if (mapEntry.key().ascii().ascii().equals("ConsumerGroup") )
-				{
-					for (ElementEntry elementEntry : mapEntry.elementList())
-					{
-						if ( elementEntry.loadType() == DataTypes.MAP && elementEntry.name().equals("ConsumerList") )
-						{
-							for (MapEntry mapListEntry : elementEntry.map())
-							{
-								if (  mapListEntry.key().dataType() == DataTypes.ASCII  &&
-									  mapListEntry.key().ascii().ascii().equals(instanceName) && 
-									  mapListEntry.loadType() == DataTypes.ELEMENT_LIST		)
-								{
-									for (ElementEntry eentry : mapListEntry.elementList())
-									{
-										switch ( eentry.loadType() )
-										{
-										case DataTypes.INT:
-											if ( eentry.name().equals("ObeyOpenWindow"))
-											{
-												if (eentry.intValue() >= 0)
-													((ActiveConfig)activeConfig).obeyOpenWindow = convertToInt(eentry.intValue());
-											}
-											else if ( eentry.name().equals("PostAckTimeout"))
-											{
-												if (eentry.intValue() >= 0)
-													((ActiveConfig)activeConfig).postAckTimeout = convertToInt(eentry.intValue());
-											}
-											else if ( eentry.name().equals("MaxOutstandingPosts"))
-											{
-												if (eentry.intValue() >= 0)
-													((ActiveConfig)activeConfig).maxOutstandingPosts = convertToInt(eentry.intValue());
-											}
-											else if ( eentry.name().equals("DirectoryRequestTimeOut"))
-											{
-												if (eentry.intValue() >= 0)
-													((ActiveConfig)activeConfig).directoryRequestTimeOut = convertToInt(eentry.intValue());
-											}
-											else if ( eentry.name().equals("DictionaryRequestTimeOut"))
-											{
-												if (eentry.intValue() >= 0)
-													((ActiveConfig)activeConfig).dictionaryRequestTimeOut = convertToInt(eentry.intValue());
-											}
-											else if ( eentry.name().equals("ReissueTokenAttemptLimit"))
-											{
-												((ActiveConfig)activeConfig).reissueTokenAttemptLimit = convertToInt(eentry.intValue());
-												
-												if(((ActiveConfig)activeConfig).reissueTokenAttemptLimit < ActiveConfig.DEFAULT_REISSUE_TOKEN_ATTEMPT_LIMIT)
-												{
-													((ActiveConfig)activeConfig).reissueTokenAttemptLimit = ActiveConfig.DEFAULT_REISSUE_TOKEN_ATTEMPT_LIMIT;
-												}
-												
-											}
-											else if ( eentry.name().equals("ReissueTokenAttemptInterval"))
-											{
-												if (eentry.intValue() >= 0)
-													((ActiveConfig)activeConfig).reissueTokenAttemptInterval = convertToInt(eentry.intValue());
-												else
-													((ActiveConfig)activeConfig).reissueTokenAttemptInterval = 0;
-											}
-											break;
-										case DataTypes.UINT:
-											if ( eentry.name().equals("RestRequestTimeOut"))
-											{
-												if (eentry.uintValue() >= 0)
-													((ActiveConfig)activeConfig).restRequestTimeout = convertToInt(eentry.uintValue());
-												else
-													((ActiveConfig)activeConfig).restRequestTimeout = 0;
-											}
-											else if (eentry.name().equals("EnableRtt")) {
-												if (eentry.uintValue() > 0) {
-													((ActiveConfig)activeConfig).rsslRDMLoginRequest.attrib().applyHasSupportRoundTripLatencyMonitoring();
-												}
-											}
-											else if (eentry.name().equals("SessionEnhancedItemRecovery")) {
-												if (eentry.uintValue() > 0) {
-													((ActiveConfig)activeConfig).sessionEnhancedItemRecovery = true;
-												}
-												else
-													((ActiveConfig)activeConfig).sessionEnhancedItemRecovery = false;
-											}
-											break;
-										case DataTypes.DOUBLE:
-											if ( eentry.name().equals("TokenReissueRatio"))
-											{
-												if(eentry.doubleValue() > 0)
-													((ActiveConfig)activeConfig).tokenReissueRatio = eentry.doubleValue();						
-											}
-											break;
-										case DataTypes.ASCII:
-											if ( eentry.name().equals("RestProxyHostName"))
-											{
-												if(eentry.ascii().ascii().length() > 0)
-													((ActiveConfig)activeConfig).restProxyHostName = eentry.ascii().ascii();						
-											}
-											else if ( eentry.name().equals("RestProxyPort"))
-											{
-												if(eentry.ascii().ascii().length() > 0)
-													((ActiveConfig)activeConfig).restProxyPort = eentry.ascii().ascii();						
-											}
-											break;
-										default:
-											break;
-										}
-									}
-								}
-								break;
-							}
-						}
-					}
-				}
-				else if ( mapEntry.key().ascii().ascii().equals("NiProviderGroup") )
-				{
-					for (ElementEntry elementEntry : mapEntry.elementList())
-					{
-						if ( elementEntry.loadType() == DataTypes.MAP && elementEntry.name().equals("NiProviderList") )
-						{
-							for (MapEntry mapListEntry : elementEntry.map())
-							{
-								if (  mapListEntry.key().dataType() == DataTypes.ASCII  &&
-									  mapListEntry.key().ascii().ascii().equals(instanceName) && 
-									  mapListEntry.loadType() == DataTypes.ELEMENT_LIST )
-								{
-									for (ElementEntry eentry : mapListEntry.elementList())
-									{
-										switch ( eentry.loadType() )
-										{
-										case DataTypes.INT:
-														if (eentry.name().equals("RefreshFirstRequired"))
-														{
-															((OmmNiProviderActiveConfig)(activeConfig)).refreshFirstRequired = eentry.intValue() > 0 ? true : false;
-														}
-														else if (eentry.name().equals("MergeSourceDirectoryStreams"))
-														{
-															((OmmNiProviderActiveConfig)(activeConfig)).mergeSourceDirectoryStreams = eentry.intValue() > 0 ? true : false;
-														}
-														else if (eentry.name().equals("RecoverUserSubmitSourceDirectory"))
-														{
-															((OmmNiProviderActiveConfig)(activeConfig)).recoverUserSubmitSourceDirectory= eentry.intValue() > 0 ? true : false;
-														}
-														else if (eentry.name().equals("RemoveItemsOnDisconnect"))
-														{
-															((OmmNiProviderActiveConfig)(activeConfig)).removeItemsOnDisconnect= eentry.intValue() > 0 ? true : false;
-														}
-											break;
-										default:
-											break;
-										}
-									}
-								}
-								break;
-							}
-						}
-					}
-				}
-				else if ( mapEntry.key().ascii().ascii().equals("IProviderGroup") )
-				{
-					for (ElementEntry elementEntry : mapEntry.elementList())
-					{
-						if ( elementEntry.loadType() == DataTypes.MAP && elementEntry.name().equals("IProviderList") )
-						{
-							for (MapEntry mapListEntry : elementEntry.map())
-							{
-								if ( ( mapListEntry.key().dataType() == DataTypes.ASCII ) && ( mapListEntry.key().ascii().ascii().equals(instanceName) ) )
-								{
-									if ( mapListEntry.loadType() == DataTypes.ELEMENT_LIST )
-									{
-										for (ElementEntry eentry : mapListEntry.elementList())
-										{
-											switch ( eentry.loadType() )
-											{
-											case DataTypes.INT:
-													if (eentry.name().equals("AcceptDirMessageWithoutMinFilters"))
-													{
-														((ActiveServerConfig)activeConfig).acceptDirMessageWithoutMinFilters = eentry.intValue() > 0 ? true : false;
-													}
-													else if (eentry.name().equals("AcceptMessageSameKeyButDiffStream"))
-													{
-														((ActiveServerConfig)activeConfig).acceptMessageSameKeyButDiffStream = eentry.intValue() > 0 ? true : false;
-													}
-													else if (eentry.name().equals("AcceptMessageThatChangesService"))
-													{
-														((ActiveServerConfig)activeConfig).acceptMessageThatChangesService = eentry.intValue() > 0 ? true : false;
-													}
-													else if (eentry.name().equals("AcceptMessageWithoutAcceptingRequests"))
-													{
-														((ActiveServerConfig)activeConfig).acceptMessageWithoutAcceptingRequests = eentry.intValue() > 0 ? true : false;
-													}
-													else if (eentry.name().equals("AcceptMessageWithoutBeingLogin"))
-													{
-														((ActiveServerConfig)activeConfig).acceptMessageWithoutBeingLogin = eentry.intValue() > 0 ? true : false;
-													}
-													else if (eentry.name().equals("EnforceAckIDValidation"))
-													{
-														((ActiveServerConfig)activeConfig).enforceAckIDValidation = eentry.intValue() > 0 ? true : false;
-													}
-													else if (eentry.name().equals("AcceptMessageWithoutQosInRange"))
-													{
-														((ActiveServerConfig)activeConfig).acceptMessageWithoutQosInRange = eentry.intValue() > 0 ? true : false;
-													}
-													else if (eentry.name().equals("RefreshFirstRequired"))
-													{
-														((OmmIProviderActiveConfig)activeConfig).refreshFirstRequired = eentry.intValue() > 0 ? true : false;
-													}
-													else if (eentry.name().equals("EnumTypeFragmentSize"))
-													{
-														if (eentry.intValue() >= 0)
-															((OmmIProviderActiveConfig)activeConfig).maxEnumTypeFragmentSize = convertToInt(eentry.intValue());
-													}
-													else if (eentry.name().equals("FieldDictionaryFragmentSize"))
-													{
-														if (eentry.intValue() >= 0)
-															((OmmIProviderActiveConfig)activeConfig).maxFieldDictFragmentSize = convertToInt(eentry.intValue());
-													}
-												break;
-											default:
-												break;
-											}
-										}
-									}
-									break;
-								}
-							}
-						}
-					}
-				}
-			}
-		}
-	}
-	
-	void retrieveChannel( Map map, String channelName, ActiveConfig activeConfig, List<ChannelConfig> channelConfigSet, 
-			int hostFnCalled, ChannelConfig fileCfg)
-	{
-		for (MapEntry mapEntry : map)
-		{
-			if ( mapEntry.key().dataType() == DataTypes.ASCII &&
-				 mapEntry.key().ascii().ascii().equals("ChannelGroup") &&
-				 mapEntry.loadType() == DataTypes.ELEMENT_LIST )
-			{
-				for (ElementEntry elementEntry : mapEntry.elementList())
-				{
-					if ( elementEntry.loadType() == DataTypes.MAP && elementEntry.name().equals("ChannelList"))
-					{
-						for (MapEntry mapListEntry : elementEntry.map())
-						{
-							if ( mapListEntry.key().dataType() == DataTypes.ASCII  &&
-								mapListEntry.key().ascii().ascii().equals(channelName) &&
-								mapListEntry.loadType() == DataTypes.ELEMENT_LIST )
-							{
-								retrieveChannelInfo( mapListEntry, channelName, activeConfig, hostFnCalled, fileCfg, 
-										channelConfigSet, ActiveConfig.defaultServiceName);
-							}
-						}
-					}
-				}
-			}
-		}
-	}
-	
-	void retrieveChannelForSessionChannel( Map map, String channelName, SessionChannelConfig sessionChannelConfig, int hostFnCalled, ChannelConfig fileCfg)
-	{
-		for (MapEntry mapEntry : map)
-		{
-			if ( mapEntry.key().dataType() == DataTypes.ASCII &&
-				 mapEntry.key().ascii().ascii().equals("ChannelGroup") &&
-				 mapEntry.loadType() == DataTypes.ELEMENT_LIST )
-			{
-				for (ElementEntry elementEntry : mapEntry.elementList())
-				{
-					if ( elementEntry.loadType() == DataTypes.MAP && elementEntry.name().equals("ChannelList"))
-					{
-						for (MapEntry mapListEntry : elementEntry.map())
-						{
-							if ( mapListEntry.key().dataType() == DataTypes.ASCII  &&
-								mapListEntry.key().ascii().ascii().equals(channelName) &&
-								mapListEntry.loadType() == DataTypes.ELEMENT_LIST )
-							{
-								retrieveChannelInfo( mapListEntry, channelName, null, hostFnCalled, fileCfg, sessionChannelConfig.configChannelSet, 
-										ActiveConfig.defaultServiceName);
-							}
-						}
-					}
-				}
-			}
-		}
-	}
-	
-	WarmStandbyChannelConfig retrieveWSBChannel(Map map, String wsbChannelName, ActiveConfig activeConfig, WarmStandbyChannelConfig fileCfg)
-	{
-		for (MapEntry mapEntry : map)
-		{
-			if ( mapEntry.key().dataType() == DataTypes.ASCII &&
-				 mapEntry.key().ascii().ascii().equals("WarmStandbyGroup") &&
-				 mapEntry.loadType() == DataTypes.ELEMENT_LIST )
-			{
-				for (ElementEntry elementEntry : mapEntry.elementList())
-				{
-					if ( elementEntry.loadType() == DataTypes.MAP && elementEntry.name().equals("WarmStandbyList"))
-					{
-						for (MapEntry mapListEntry : elementEntry.map())
-						{
-							if ( mapListEntry.key().dataType() == DataTypes.ASCII  &&
-								mapListEntry.key().ascii().ascii().equals(wsbChannelName) &&
-								mapListEntry.loadType() == DataTypes.ELEMENT_LIST )
-							{
-								return retrieveWSBChannelInfo(mapListEntry, wsbChannelName, activeConfig, fileCfg);
-							}
-						}
-					}
-				}
-			}
-		}
-		return fileCfg;
-	}
-	
-	void retrieveSessionChannel(Map map, String sessionChannelName, ActiveConfig activeConfig, SessionChannelConfig fileCfg)
-	{
-		for (MapEntry mapEntry : map)
-		{
-			if ( mapEntry.key().dataType() == DataTypes.ASCII &&
-				 mapEntry.key().ascii().ascii().equals("SessionChannelGroup") &&
-				 mapEntry.loadType() == DataTypes.ELEMENT_LIST )
-			{
-				for (ElementEntry elementEntry : mapEntry.elementList())
-				{
-					if ( elementEntry.loadType() == DataTypes.MAP && elementEntry.name().equals("SessionChannelList"))
-					{
-						for (MapEntry mapListEntry : elementEntry.map())
-						{
-							if ( mapListEntry.key().dataType() == DataTypes.ASCII  &&
-								mapListEntry.key().ascii().ascii().equals(sessionChannelName) &&
-								mapListEntry.loadType() == DataTypes.ELEMENT_LIST )
-							{
-								retrieveSessionChannelInfo( mapListEntry, sessionChannelName, activeConfig, fileCfg);
-							}
-						}
-					}
-				}
-			}
-		}
-	}
-
-	void retrieveWSBServer(Map map, String wsbServerName, ActiveConfig activeConfig, WarmStandbyServerInfoConfig currentConfig,
-						   WarmStandbyServerInfoConfig fileCfg)
-	{
-		map.stream()
-				.filter(filterMapEntry("WarmStandbyServerInfoGroup"))
-				.map(MapEntry::elementList)
-				.flatMap(Collection::stream)
-				.filter(elementEntry -> elementEntry.loadType() == DataTypes.MAP &&
-						elementEntry.name().equalsIgnoreCase("WarmStandbyServerInfoList"))
-				.map(ElementEntry::map)
-				.flatMap(Collection::stream)
-				.filter(filterMapEntry(wsbServerName))
-				.forEach(mapEntry -> retrieveWSBServerInfo(mapEntry, wsbServerName, activeConfig, currentConfig, fileCfg));
-	}
-
-	
-	void retrieveServer(Map map, String serverName,
-		ActiveServerConfig activeServerConfig, int portFnCalled, ServerConfig fileCfg)
-	{
-		for (MapEntry mapEntry : map)
-		{
-			if (mapEntry.key().dataType() == DataTypes.ASCII &&
-					mapEntry.key().ascii().ascii().equals("ServerGroup") &&
-					mapEntry.loadType() == DataTypes.ELEMENT_LIST)
-			{
-				for (ElementEntry elementEntry : mapEntry.elementList())
-				{
-					if (elementEntry.loadType() == DataTypes.MAP && elementEntry.name().equals("ServerList"))
-					{
-						for (MapEntry mapListEntry : elementEntry.map())
-						{
-							if ((mapListEntry.key().dataType() == DataTypes.ASCII) && 
-									mapListEntry.key().ascii().ascii().equals(serverName) && 
-									mapListEntry.loadType() == DataTypes.ELEMENT_LIST)
-							{
-								retrieveServerInfo(mapListEntry, serverName, activeServerConfig, portFnCalled, fileCfg);
-							}
-						}
-					}
-				}
-			}
-		}
-	}
-
-	private MapEntry getElementListByNameFromConfigList(List<Map> configList, String name) {
-		for (Map map : configList) {
-			MapEntry globalConfigEntry = getElementListByName(map, name);
-			if(globalConfigEntry != null){
-				return globalConfigEntry;
-			}
-		}
-		return null;
-	}
-	
-	private ElementEntry getIntElementEntry(MapEntry mapEntry, String attributeName) {
-		for (ElementEntry elementEntry : mapEntry.elementList()) {
-			if(elementEntry.loadType() == DataTypes.INT){
-				if (elementEntry.name().equals(attributeName))
-				{
-					return elementEntry;
-				}
-			}
-		}
-		return null;
-	}
-
-	private MapEntry getElementListByName(Map map, String name) {
-		for (MapEntry mapEntry : map)
-		{
-			if (mapEntry.key().dataType() == DataTypes.ASCII &&
-					mapEntry.key().ascii().ascii().equals(name) &&
-					mapEntry.loadType() == DataTypes.ELEMENT_LIST)
-			{
-				return mapEntry;
-			}
-		}
-		return null;
-	}
-
-	@SuppressWarnings("static-access")
-	void retrieveChannelInfo( MapEntry mapEntry, String channelName, ActiveConfig activeConfig, int setByFnCalled, ChannelConfig fileCfg, 
-			List<ChannelConfig> channelSet, String defaultServiceName)
-	{
-		String interfaceName = null, host = null, port = null, objectName = null, tunnelingProxyHost = null, tunnelingProxyPort = null,
-				location = null, wsProtocols = null;
-		int flags = ChannelEntryFlag.CHANNELTYPE_FLAG | ChannelEntryFlag.ENCRYPTED_PROTOCOL_FLAG,
-				channelType = ConnectionTypes.SOCKET, compressionType = 0, tunnelingFlags = 0,
-				encryptedProtocol = ConnectionTypes.SOCKET, webSocketFlags = 0, result = 0;
-		long guaranteedOutputBuffers= 0;
-		long compressionThreshold= 0;
-		long connectionPingTimeout= 0;
-		long numInputBuffers= 0;
-		long sysSendBufSize= 0;
-		long sysRecvBufSize= 0;
-		long highWaterMark= 0;
-		long initializationTimeout = 0;
-		long tcpNodelay = 0, directWrite = 0, enableSessionMgnt = 0;
-		long wsMaxMsgSize = 0;
-		int serviceDiscoveryRetryCount = 0;
-	
-		for (ElementEntry channelEntry : mapEntry.elementList())
-		{
-			switch ( channelEntry.loadType() )
-			{
-			case DataTypes.ASCII:
-				if ( channelEntry.name().equals("Host"))
-				{
-					host = channelEntry.ascii().ascii();
-					flags |= ChannelEntryFlag.HOST_FLAG;
-				}
-				else if ( channelEntry.name().equals("Port"))
-				{
-					port = channelEntry.ascii().ascii();
-					flags |= ChannelEntryFlag.PORT_FLAG;
-				}
-				else if ( channelEntry.name().equals("InterfaceName"))
-				{
-					interfaceName = channelEntry.ascii().ascii();
-					flags |= ChannelEntryFlag.INTERFACENAME_FLAG;
-				}
-				else if ( channelEntry.name().equals("ObjectName"))
-				{
-					objectName = channelEntry.ascii().ascii();
-					tunnelingFlags |= TunnelingEntryFlag.OBJECTNAME_FLAG;
-				}
-				else if (channelEntry.name().equals("ProxyPort"))
-				{
-					tunnelingProxyPort = channelEntry.ascii().ascii();
-					tunnelingFlags |= TunnelingEntryFlag.PROXYPORT_FLAG;
-				}
-				else if (channelEntry.name().equals("ProxyHost"))
-				{
-					tunnelingProxyHost = channelEntry.ascii().ascii();
-					tunnelingFlags |= TunnelingEntryFlag.PROXYHOST_FLAG;
-				} else if (channelEntry.name().equals("WsProtocols")) {
-					wsProtocols = channelEntry.ascii().ascii();
-					webSocketFlags |= WebSocketFlag.WS_PROTOCOLS_FLAG;
-				}
-				else if ( channelEntry.name().equals("ChannelType"))
-				{
-					result = convertToEnum(channelEntry.ascii().ascii());
-					if (result == INVALID_RETVAL) {
-						_emaConfigErrList.append( "Unsupported ChannelType [")
-						.append( channelEntry.ascii().ascii())
-						.append( "] in Programmatic Configuration. Use default ChannelType [ChannelType::RSSL_SOCKET]").create(Severity.ERROR);
-					} else {
-						channelType = result;
-					}
-				}
-				else if ( channelEntry.name().equals("EncryptedProtocolType"))
-				{
-					result = convertToEnum(channelEntry.ascii().ascii());
-					if (result == INVALID_RETVAL) {
-						_emaConfigErrList.append( "Unsupported EncryptedProtocolType [")
-						.append( channelEntry.ascii().ascii())
-						.append( "] in Programmatic Configuration. Use default EncryptedProtocolType [ChannelType::RSSL_SOCKET]").create(Severity.ERROR);
-					} else {
-						encryptedProtocol = result;
-					}
-				}
-				else if ( channelEntry.name().equals("CompressionType"))
-				{
-					compressionType = convertToEnum(channelEntry.ascii().ascii());
-					
-					switch ( compressionType )
-					{
-					case CompressionTypes.NONE:
-					case CompressionTypes.ZLIB:
-					case CompressionTypes.LZ4:
-						flags |= ChannelEntryFlag.COMPRESSION_TYPE_FLAG;
-						break;
-					default:
-						_emaConfigErrList.append( "Invalid CompressionType [" )
-						.append( channelEntry.ascii().ascii() )
-						.append( "] in Programmatic Configuration. Use default CompressionType [CompressionType::None] " ).create(Severity.ERROR);
-						break;
-					}
-				}
-				else if ( channelEntry.name().equals("Location"))
-				{
-					location = channelEntry.ascii().ascii();
-					flags |= ChannelEntryFlag.LOCATION_FLAG;
-				}
-				break;
-	
-			case DataTypes.INT:
-				if ( channelEntry.name().equals("GuaranteedOutputBuffers"))
-				{
-					guaranteedOutputBuffers = channelEntry.intValue();
-					flags |= ChannelEntryFlag.GUARANTEED_OUTPUTBUFFERS_FLAG;
-				}
-				else if ( channelEntry.name().equals("NumInputBuffers"))
-				{
-					numInputBuffers = channelEntry.intValue();
-					flags |= ChannelEntryFlag.NUM_INPUTBUFFERS_FLAG;
-				}
-				else if ( channelEntry.name().equals("SysRecvBufSize"))
-				{
-					sysRecvBufSize = channelEntry.intValue();
-					flags |= ChannelEntryFlag.SYS_RECV_BUFSIZE_FLAG;
-				}
-				else if ( channelEntry.name().equals("SysSendBufSize"))
-				{
-					sysSendBufSize = channelEntry.intValue();
-					flags |= ChannelEntryFlag.SYS_SEND_BUFSIZE_FLAG;
-				}
-				else if ( channelEntry.name().equals("HighWaterMark"))
-				{
-					highWaterMark = channelEntry.intValue();
-					flags |= ChannelEntryFlag.HIGH_WATERMARK_FLAG;
-				}
-				else if ( channelEntry.name().equals("TcpNodelay"))
-				{
-					tcpNodelay = channelEntry.intValue();
-					flags |= ChannelEntryFlag.TCP_NODELAY_FLAG;
-				}
-				else if ( channelEntry.name().equals("DirectWrite"))
-				{
-					directWrite = channelEntry.intValue();
-					flags |= ChannelEntryFlag.DIRECTWRITE_FLAG;
-				}
-				else if (channelEntry.name().equals("ConnectionPingTimeout"))
-				{
-					connectionPingTimeout = channelEntry.intValue();
-					flags |= ChannelEntryFlag.CONN_PING_TIMEOUT_FLAG;
-				}
-				else if ( channelEntry.name().equals("CompressionThreshold"))
-				{
-					compressionThreshold = channelEntry.intValue();
-					flags |= ChannelEntryFlag.COMPRESSION_THRESHOLD_FLAG;
-				}
-				else if ( channelEntry.name().equals("InitializationTimeout"))
-				{
-					initializationTimeout = channelEntry.intValue();
-					flags |= ChannelEntryFlag.INIT_TIMEOUT_FLAG;
-				}
-				else if ( channelEntry.name().equals("EnableSessionManagement"))
-				{
-					enableSessionMgnt = channelEntry.intValue();
-					flags |= ChannelEntryFlag.ENABLE_SESSION_MGNT_FLAG;
-				}
-				else if (channelEntry.name().equals("WsMaxMsgSize")) {
-					wsMaxMsgSize = channelEntry.intValue();
-					webSocketFlags |= WebSocketFlag.WS_MAX_MSG_SIZE_FLAG;
-				}
-				else if (channelEntry.name().equals("ServiceDiscoveryRetryCount"))
-				{
-					serviceDiscoveryRetryCount = convertToInt(channelEntry.intValue());
-					flags |= ChannelEntryFlag.SERVICE_DISCOVERY_RETRY_COUNT_FLAG;
-				}
-				break;
-			default:
-				break;
-			}
-		}
-
-		if ((flags & ChannelEntryFlag.CHANNELTYPE_FLAG) != 0) {
-			
-			if(activeConfig != null)
-			{
-				if (setByFnCalled == ActiveConfig.SOCKET_CONN_HOST_CONFIG_BY_FUNCTION_CALL) {
-					channelType = ConnectionTypes.SOCKET;
-					channelSet.clear();
-				} else if (setByFnCalled > ActiveConfig.SOCKET_CONN_HOST_CONFIG_BY_FUNCTION_CALL) {
-					channelSet.clear();
-				}
-			}
-
-			ChannelConfig currentChannelConfig = null;
-
-			if (channelType == ConnectionTypes.SOCKET || channelType == ConnectionTypes.WEBSOCKET) {
-				SocketChannelConfig socketChannelConfig = new EncryptedChannelConfig();
-				socketChannelConfig.serviceName = defaultServiceName;
-				socketChannelConfig.rsslConnectionType = channelType;
-				currentChannelConfig = socketChannelConfig;
-				channelSet.add(currentChannelConfig);
-
-				SocketChannelConfig fileCfgSocket = null;
-				if (fileCfg != null
-						&& (fileCfg.rsslConnectionType == ConnectionTypes.SOCKET || fileCfg.rsslConnectionType == ConnectionTypes.WEBSOCKET))
-					fileCfgSocket = (SocketChannelConfig) (fileCfg);
-				
-				if ((flags & ChannelEntryFlag.ENABLE_SESSION_MGNT_FLAG) != 0)
-					socketChannelConfig.enableSessionMgnt = enableSessionMgnt == 0 ? false : true;
-				else if (fileCfgSocket != null) {
-					socketChannelConfig.enableSessionMgnt = fileCfgSocket.enableSessionMgnt;
-				}
-
-				if ((flags & ChannelEntryFlag.LOCATION_FLAG) != 0)
-					socketChannelConfig.location = location;
-				else if (fileCfgSocket != null) {
-					socketChannelConfig.location = fileCfgSocket.location;
-				}
-
-				if ((flags & ChannelEntryFlag.TCP_NODELAY_FLAG) != 0)
-					socketChannelConfig.tcpNodelay = (tcpNodelay == 0 ? false : ActiveConfig.DEFAULT_TCP_NODELAY);
-				else if (fileCfgSocket != null)
-					socketChannelConfig.tcpNodelay = fileCfgSocket.tcpNodelay;
-
-				if ((flags & ChannelEntryFlag.DIRECTWRITE_FLAG) != 0)
-					socketChannelConfig.directWrite = (directWrite == 1 ? true : ActiveConfig.DEFAULT_DIRECT_SOCKET_WRITE);
-				else if (fileCfgSocket != null)
-					socketChannelConfig.directWrite = fileCfgSocket.directWrite;
-
-				if ((flags & ChannelEntryFlag.HOST_FLAG) != 0 && setByFnCalled == 0)
-					socketChannelConfig.hostName = host;
-				else if (fileCfgSocket != null)
-					socketChannelConfig.hostName = fileCfgSocket.hostName;
-
-				if ((flags & ChannelEntryFlag.PORT_FLAG) != 0 && setByFnCalled == 0)
-					socketChannelConfig.serviceName = port;
-				else if (fileCfgSocket != null)
-					socketChannelConfig.serviceName = fileCfgSocket.serviceName;
-
-				if ((tunnelingFlags & TunnelingEntryFlag.PROXYPORT_FLAG) != 0 && (setByFnCalled & ActiveConfig.TUNNELING_PROXY_PORT_CONFIG_BY_FUNCTION_CALL) == 0)
-					socketChannelConfig.httpProxyPort = tunnelingProxyPort;
-				else if (fileCfgSocket != null)
-					socketChannelConfig.httpProxyPort = fileCfgSocket.httpProxyPort;
-
-				if ((tunnelingFlags & TunnelingEntryFlag.PROXYHOST_FLAG) != 0 && (setByFnCalled & ActiveConfig.TUNNELING_PROXY_HOST_CONFIG_BY_FUNCTION_CALL) == 0)
-					socketChannelConfig.httpProxyHostName = tunnelingProxyHost;
-				else if (fileCfgSocket != null)
-					socketChannelConfig.httpProxyHostName = fileCfgSocket.httpProxyHostName;
-
-				if ((socketChannelConfig.httpProxyPort != null && socketChannelConfig.httpProxyPort.length() > 0) ||
-						(socketChannelConfig.httpProxyHostName != null && socketChannelConfig.httpProxyHostName.length() > 0))
-					socketChannelConfig.httpProxy = true;
-
-				//need to copy other tunneling setting from function calls.
-				if (fileCfgSocket != null) {
-					socketChannelConfig.httpProxyUserName = fileCfgSocket.httpProxyUserName;
-					socketChannelConfig.httpproxyPasswd = fileCfgSocket.httpproxyPasswd;
-					socketChannelConfig.httpProxyDomain = fileCfgSocket.httpProxyDomain;
-					socketChannelConfig.httpProxyLocalHostName = fileCfgSocket.httpProxyLocalHostName;
-					socketChannelConfig.httpProxyKRB5ConfigFile = fileCfgSocket.httpProxyKRB5ConfigFile;
-
-				}
-			} else if (channelType == ConnectionTypes.HTTP) {
-				HttpChannelConfig httpChannelConfig = new EncryptedChannelConfig();
-				httpChannelConfig.rsslConnectionType = channelType;
-				currentChannelConfig = httpChannelConfig;
-				channelSet.add(currentChannelConfig);
-
-				HttpChannelConfig fileCfgEncrypt = null;
-				if (fileCfg != null && (fileCfg.rsslConnectionType == ConnectionTypes.ENCRYPTED || fileCfg.rsslConnectionType == ConnectionTypes.HTTP))
-					fileCfgEncrypt = (HttpChannelConfig) (fileCfg);
-
-				if ((flags & ChannelEntryFlag.TCP_NODELAY_FLAG) != 0)
-					httpChannelConfig.tcpNodelay = (tcpNodelay == 0 ? false : ActiveConfig.DEFAULT_TCP_NODELAY);
-				else if (fileCfgEncrypt != null)
-					httpChannelConfig.tcpNodelay = fileCfgEncrypt.tcpNodelay;
-
-				if ((flags & ChannelEntryFlag.HOST_FLAG) != 0)
-					httpChannelConfig.hostName = host;
-				else if (fileCfgEncrypt != null)
-					httpChannelConfig.hostName = fileCfgEncrypt.hostName;
-
-				if ((flags & ChannelEntryFlag.PORT_FLAG) != 0)
-					httpChannelConfig.serviceName = port;
-				else if (fileCfgEncrypt != null)
-					httpChannelConfig.serviceName = fileCfgEncrypt.serviceName;
-
-				if ((tunnelingFlags & TunnelingEntryFlag.OBJECTNAME_FLAG) != 0 && (setByFnCalled & ActiveConfig.TUNNELING_OBJNAME_CONFIG_BY_FUNCTION_CALL) == 0)
-					httpChannelConfig.objectName = objectName;
-				else if (fileCfgEncrypt != null)
-					httpChannelConfig.objectName = fileCfgEncrypt.objectName;
-
-				if ((tunnelingFlags & TunnelingEntryFlag.PROXYPORT_FLAG) != 0 && (setByFnCalled & ActiveConfig.TUNNELING_PROXY_PORT_CONFIG_BY_FUNCTION_CALL) == 0)
-					httpChannelConfig.httpProxyPort = tunnelingProxyPort;
-				else if (fileCfgEncrypt != null)
-					httpChannelConfig.httpProxyPort = fileCfgEncrypt.httpProxyPort;
-
-				if ((tunnelingFlags & TunnelingEntryFlag.PROXYHOST_FLAG) != 0 && (setByFnCalled & ActiveConfig.TUNNELING_PROXY_HOST_CONFIG_BY_FUNCTION_CALL) == 0)
-					httpChannelConfig.httpProxyHostName = tunnelingProxyHost;
-				else if (fileCfgEncrypt != null)
-					httpChannelConfig.httpProxyHostName = fileCfgEncrypt.httpProxyHostName;
-
-				if ((httpChannelConfig.httpProxyPort != null && httpChannelConfig.httpProxyPort.length() > 0) ||
-						(httpChannelConfig.httpProxyHostName != null && httpChannelConfig.httpProxyHostName.length() > 0))
-					httpChannelConfig.httpProxy = true;
-
-				//need to copy other tunneling setting from function calls.
-				if (fileCfgEncrypt != null) {
-					httpChannelConfig.httpProxyUserName = fileCfgEncrypt.httpProxyUserName;
-					httpChannelConfig.httpproxyPasswd = fileCfgEncrypt.httpproxyPasswd;
-					httpChannelConfig.httpProxyDomain = fileCfgEncrypt.httpProxyDomain;
-					httpChannelConfig.httpProxyLocalHostName = fileCfgEncrypt.httpProxyLocalHostName;
-					httpChannelConfig.httpProxyKRB5ConfigFile = fileCfgEncrypt.httpProxyKRB5ConfigFile;
-				}
-			} else if (channelType == ConnectionTypes.ENCRYPTED) {
-				/* Default the encrypted protocol if it was not set here */
-				if ((flags & ChannelEntryFlag.ENCRYPTED_PROTOCOL_FLAG) == 0) {
-					encryptedProtocol = ConnectionTypes.SOCKET;
-				}
-
-				switch (encryptedProtocol) {
-					case ConnectionTypes.HTTP:
-						EncryptedChannelConfig encryptedChannelConfig = new EncryptedChannelConfig();
-						encryptedChannelConfig.rsslConnectionType = ConnectionTypes.ENCRYPTED;
-						encryptedChannelConfig.encryptedProtocolType = ConnectionTypes.HTTP;
-						currentChannelConfig = encryptedChannelConfig;
-						channelSet.add(currentChannelConfig);
-
-						HttpChannelConfig fileCfgEncrypt = null;
-						if (fileCfg != null && (fileCfg.rsslConnectionType == ConnectionTypes.ENCRYPTED || fileCfg.rsslConnectionType == ConnectionTypes.HTTP))
-							fileCfgEncrypt = (HttpChannelConfig) (fileCfg);
-
-						if ((flags & ChannelEntryFlag.TCP_NODELAY_FLAG) != 0)
-							encryptedChannelConfig.tcpNodelay = (tcpNodelay == 0 ? false : ActiveConfig.DEFAULT_TCP_NODELAY);
-						else if (fileCfgEncrypt != null)
-							encryptedChannelConfig.tcpNodelay = fileCfgEncrypt.tcpNodelay;
-
-						if ((flags & ChannelEntryFlag.HOST_FLAG) != 0)
-							encryptedChannelConfig.hostName = host;
-						else if (fileCfgEncrypt != null)
-							encryptedChannelConfig.hostName = fileCfgEncrypt.hostName;
-
-						if ((flags & ChannelEntryFlag.PORT_FLAG) != 0)
-							encryptedChannelConfig.serviceName = port;
-						else if (fileCfgEncrypt != null)
-							encryptedChannelConfig.serviceName = fileCfgEncrypt.serviceName;
-
-						if (channelType == ConnectionTypes.ENCRYPTED) {
-							if ((flags & ChannelEntryFlag.ENABLE_SESSION_MGNT_FLAG) != 0)
-								encryptedChannelConfig.enableSessionMgnt = enableSessionMgnt == 0 ? false : true;
-							else if ((fileCfgEncrypt != null) && (fileCfg.rsslConnectionType == ConnectionTypes.ENCRYPTED)) {
-								encryptedChannelConfig.enableSessionMgnt = ((EncryptedChannelConfig) fileCfgEncrypt).enableSessionMgnt;
-							}
-
-							if ((flags & ChannelEntryFlag.LOCATION_FLAG) != 0)
-								encryptedChannelConfig.location = location;
-							else if ((fileCfgEncrypt != null) && (fileCfg.rsslConnectionType == ConnectionTypes.ENCRYPTED)) {
-								encryptedChannelConfig.location = ((EncryptedChannelConfig) fileCfgEncrypt).location;
-							}
-						}
-
-						if ((tunnelingFlags & TunnelingEntryFlag.OBJECTNAME_FLAG) != 0 && (setByFnCalled & ActiveConfig.TUNNELING_OBJNAME_CONFIG_BY_FUNCTION_CALL) == 0)
-							encryptedChannelConfig.objectName = objectName;
-						else if (fileCfgEncrypt != null)
-							encryptedChannelConfig.objectName = fileCfgEncrypt.objectName;
-
-						if ((tunnelingFlags & TunnelingEntryFlag.PROXYPORT_FLAG) != 0 && (setByFnCalled & ActiveConfig.TUNNELING_PROXY_PORT_CONFIG_BY_FUNCTION_CALL) == 0)
-							encryptedChannelConfig.httpProxyPort = tunnelingProxyPort;
-						else if (fileCfgEncrypt != null)
-							encryptedChannelConfig.httpProxyPort = fileCfgEncrypt.httpProxyPort;
-
-						if ((tunnelingFlags & TunnelingEntryFlag.PROXYHOST_FLAG) != 0 && (setByFnCalled & ActiveConfig.TUNNELING_PROXY_HOST_CONFIG_BY_FUNCTION_CALL) == 0)
-							encryptedChannelConfig.httpProxyHostName = tunnelingProxyHost;
-						else if (fileCfgEncrypt != null)
-							encryptedChannelConfig.httpProxyHostName = fileCfgEncrypt.httpProxyHostName;
-
-						if ((encryptedChannelConfig.httpProxyPort != null && encryptedChannelConfig.httpProxyPort.length() > 0) ||
-								(encryptedChannelConfig.httpProxyHostName != null && encryptedChannelConfig.httpProxyHostName.length() > 0))
-							encryptedChannelConfig.httpProxy = true;
-
-						//need to copy other tunneling setting from function calls.
-						if (fileCfgEncrypt != null) {
-							encryptedChannelConfig.httpProxyUserName = fileCfgEncrypt.httpProxyUserName;
-							encryptedChannelConfig.httpproxyPasswd = fileCfgEncrypt.httpproxyPasswd;
-							encryptedChannelConfig.httpProxyDomain = fileCfgEncrypt.httpProxyDomain;
-							encryptedChannelConfig.httpProxyLocalHostName = fileCfgEncrypt.httpProxyLocalHostName;
-							encryptedChannelConfig.httpProxyKRB5ConfigFile = fileCfgEncrypt.httpProxyKRB5ConfigFile;
-
-							if (fileCfgEncrypt.rsslConnectionType == ConnectionTypes.ENCRYPTED) {
-								encryptedChannelConfig.encryptionConfig.copy(fileCfgEncrypt.encryptionConfig);
-							}
-						}
-						break;
-					case ConnectionTypes.SOCKET:
-					case ConnectionTypes.WEBSOCKET:
-						EncryptedChannelConfig encryptedSocketChannelConfig = new EncryptedChannelConfig();
-						encryptedSocketChannelConfig.rsslConnectionType = ConnectionTypes.ENCRYPTED;
-						encryptedSocketChannelConfig.encryptedProtocolType = encryptedProtocol;
-						currentChannelConfig = encryptedSocketChannelConfig;
-						channelSet.add(currentChannelConfig);
-
-						EncryptedChannelConfig fileCfgEncryptSocket = null;
-						if (fileCfg != null && (fileCfg.rsslConnectionType == ConnectionTypes.ENCRYPTED))
-							fileCfgEncryptSocket = (EncryptedChannelConfig) (fileCfg);
-
-						if ((flags & ChannelEntryFlag.TCP_NODELAY_FLAG) != 0)
-							encryptedSocketChannelConfig.tcpNodelay = (tcpNodelay == 0 ? false : ActiveConfig.DEFAULT_TCP_NODELAY);
-						else if (fileCfgEncryptSocket != null)
-							encryptedSocketChannelConfig.tcpNodelay = fileCfgEncryptSocket.tcpNodelay;
-
-						if ((flags & ChannelEntryFlag.HOST_FLAG) != 0)
-							encryptedSocketChannelConfig.hostName = host;
-						else if (fileCfgEncryptSocket != null)
-							encryptedSocketChannelConfig.hostName = fileCfgEncryptSocket.hostName;
-
-						if ((flags & ChannelEntryFlag.PORT_FLAG) != 0)
-							encryptedSocketChannelConfig.serviceName = port;
-						else if (fileCfgEncryptSocket != null)
-							encryptedSocketChannelConfig.serviceName = fileCfgEncryptSocket.serviceName;
-
-						if (channelType == ConnectionTypes.ENCRYPTED) {
-							if ((flags & ChannelEntryFlag.ENABLE_SESSION_MGNT_FLAG) != 0)
-								encryptedSocketChannelConfig.enableSessionMgnt = enableSessionMgnt == 0 ? false : true;
-							else if ((fileCfgEncryptSocket != null) && (fileCfg.rsslConnectionType == ConnectionTypes.ENCRYPTED)) {
-								encryptedSocketChannelConfig.enableSessionMgnt = fileCfgEncryptSocket.enableSessionMgnt;
-							}
-
-							if ((flags & ChannelEntryFlag.LOCATION_FLAG) != 0)
-								encryptedSocketChannelConfig.location = location;
-							else if ((fileCfgEncryptSocket != null) && (fileCfg.rsslConnectionType == ConnectionTypes.ENCRYPTED)) {
-								encryptedSocketChannelConfig.location = fileCfgEncryptSocket.location;
-							}
-						}
-
-						if ((tunnelingFlags & TunnelingEntryFlag.PROXYPORT_FLAG) != 0 && (setByFnCalled & ActiveConfig.TUNNELING_PROXY_PORT_CONFIG_BY_FUNCTION_CALL) == 0)
-							encryptedSocketChannelConfig.httpProxyPort = tunnelingProxyPort;
-						else if (fileCfgEncryptSocket != null)
-							encryptedSocketChannelConfig.httpProxyPort = fileCfgEncryptSocket.httpProxyPort;
-
-						if ((tunnelingFlags & TunnelingEntryFlag.PROXYHOST_FLAG) != 0 && (setByFnCalled & ActiveConfig.TUNNELING_PROXY_HOST_CONFIG_BY_FUNCTION_CALL) == 0)
-							encryptedSocketChannelConfig.httpProxyHostName = tunnelingProxyHost;
-						else if (fileCfgEncryptSocket != null)
-							encryptedSocketChannelConfig.httpProxyHostName = fileCfgEncryptSocket.httpProxyHostName;
-
-						if ((encryptedSocketChannelConfig.httpProxyPort != null && encryptedSocketChannelConfig.httpProxyPort.length() > 0) ||
-								(encryptedSocketChannelConfig.httpProxyHostName != null && encryptedSocketChannelConfig.httpProxyHostName.length() > 0))
-							encryptedSocketChannelConfig.httpProxy = true;
-
-						//need to copy other tunneling setting from function calls.
-						if (fileCfgEncryptSocket != null) {
-							encryptedSocketChannelConfig.httpProxyUserName = fileCfgEncryptSocket.httpProxyUserName;
-							encryptedSocketChannelConfig.httpproxyPasswd = fileCfgEncryptSocket.httpproxyPasswd;
-							encryptedSocketChannelConfig.httpProxyDomain = fileCfgEncryptSocket.httpProxyDomain;
-							encryptedSocketChannelConfig.httpProxyLocalHostName = fileCfgEncryptSocket.httpProxyLocalHostName;
-							encryptedSocketChannelConfig.httpProxyKRB5ConfigFile = fileCfgEncryptSocket.httpProxyKRB5ConfigFile;
-
-							if (fileCfgEncryptSocket.rsslConnectionType == ConnectionTypes.ENCRYPTED) {
-								encryptedSocketChannelConfig.encryptionConfig.copy((fileCfgEncryptSocket).encryptionConfig);
-							}
-						}
-						break;
-				}
-			}
-
-			currentChannelConfig.name = channelName;
-
-			boolean useFileCfg = (fileCfg != null && fileCfg.rsslConnectionType == currentChannelConfig.rsslConnectionType) ? true : false;
-
-			if ((flags & ChannelEntryFlag.INTERFACENAME_FLAG) != 0)
-				currentChannelConfig.interfaceName = interfaceName;
-			else if (useFileCfg)
-				currentChannelConfig.interfaceName = fileCfg.interfaceName;
-
-			if ((flags & ChannelEntryFlag.COMPRESSION_TYPE_FLAG) != 0)
-				currentChannelConfig.compressionType = compressionType;
-			else if (useFileCfg)
-				currentChannelConfig.compressionType = fileCfg.compressionType;
-
-			if ((flags & ChannelEntryFlag.COMPRESSION_THRESHOLD_FLAG) != 0 && compressionThreshold >= 0) {
-				currentChannelConfig.compressionThresholdSet = true;
-				currentChannelConfig.compressionThreshold = convertToInt(compressionThreshold);
-			} else if (useFileCfg)
-				currentChannelConfig.compressionThreshold = fileCfg.compressionThreshold;
-
-			if ((flags & ChannelEntryFlag.GUARANTEED_OUTPUTBUFFERS_FLAG) != 0 && guaranteedOutputBuffers >= 0)
-				currentChannelConfig.guaranteedOutputBuffers = convertToInt(guaranteedOutputBuffers);
-			else if (useFileCfg)
-				currentChannelConfig.guaranteedOutputBuffers = fileCfg.guaranteedOutputBuffers;
-
-			if ((flags & ChannelEntryFlag.NUM_INPUTBUFFERS_FLAG) != 0 && numInputBuffers >= 0)
-				currentChannelConfig.numInputBuffers = convertToInt(numInputBuffers);
-			else if (useFileCfg)
-				currentChannelConfig.numInputBuffers = fileCfg.numInputBuffers;
-
-			if ((flags & ChannelEntryFlag.SYS_RECV_BUFSIZE_FLAG) != 0 && sysRecvBufSize > 0)
-				currentChannelConfig.sysRecvBufSize = convertToInt(sysRecvBufSize);
-			else if (useFileCfg)
-				currentChannelConfig.sysRecvBufSize = fileCfg.sysRecvBufSize;
-
-			if ((flags & ChannelEntryFlag.SYS_SEND_BUFSIZE_FLAG) != 0 && sysSendBufSize > 0)
-				currentChannelConfig.sysSendBufSize = convertToInt(sysSendBufSize);
-			else if (useFileCfg)
-				currentChannelConfig.sysSendBufSize = fileCfg.sysSendBufSize;
-
-			if ((flags & ChannelEntryFlag.HIGH_WATERMARK_FLAG) != 0 && highWaterMark >= 0)
-				currentChannelConfig.highWaterMark = convertToInt(highWaterMark);
-			else if (useFileCfg)
-				currentChannelConfig.highWaterMark = fileCfg.highWaterMark;
-
-			if ((flags & ChannelEntryFlag.CONN_PING_TIMEOUT_FLAG) != 0 && connectionPingTimeout >= 0)
-				currentChannelConfig.connectionPingTimeout = convertToInt(connectionPingTimeout);
-			else if (useFileCfg)
-				currentChannelConfig.connectionPingTimeout = fileCfg.connectionPingTimeout;
-
-			if ((flags & ChannelEntryFlag.INIT_TIMEOUT_FLAG) != 0 && initializationTimeout >= 0)
-				currentChannelConfig.initializationTimeout = convertToInt(initializationTimeout);
-			else if (useFileCfg)
-				currentChannelConfig.initializationTimeout = fileCfg.initializationTimeout;
-
-			if ((webSocketFlags & WebSocketFlag.WS_PROTOCOLS_FLAG) != 0 && wsProtocols != null) {
-				currentChannelConfig.wsProtocols = wsProtocols;
-			} else if (useFileCfg) {
-				currentChannelConfig.wsProtocols = fileCfg.wsProtocols;
-			}
-
-			if ((webSocketFlags & WebSocketFlag.WS_MAX_MSG_SIZE_FLAG) != 0 && wsProtocols != null) {
-				currentChannelConfig.wsMaxMsgSize = convertToInt(wsMaxMsgSize);
-			} else if (useFileCfg) {
-				currentChannelConfig.wsMaxMsgSize = fileCfg.wsMaxMsgSize;
-			}
-
-			if ((flags & ChannelEntryFlag.SERVICE_DISCOVERY_RETRY_COUNT_FLAG) != 0)
-				currentChannelConfig.serviceDiscoveryRetryCount(serviceDiscoveryRetryCount);
-			else if (useFileCfg)
-				currentChannelConfig.serviceDiscoveryRetryCount(fileCfg.serviceDiscoveryRetryCount);
-		}
-	}
-
-	void retrieveServerInfo(MapEntry mapEntry, String serverName,
-		ActiveServerConfig activeServerConfig, int setByFnCalled, ServerConfig fileCfg)
-	{
-		String interfaceName = null, port = null, wsProtocols = null;
-		int flags = 0, serverType = 0, compressionType = 0, webSocketFlags = 0;
-		long guaranteedOutputBuffers= 0;
-		long compressionThreshold= 0;
-		long connectionPingTimeout= 0;
-		long connectionMinPingTimeout= 0;
-		long numInputBuffers= 0;
-		long sysSendBufSize= 0;
-		long sysRecvBufSize= 0;
-		long highWaterMark= 0;
-		long tcpNodelay = 0;
-		long directWrite = 0;
-		long initializationTimeout = 0;
-		long serverSharedSocket = 0;
-		long maxFragmentSize = 0;
-		String keystoreFile = null;
-		String keystorePasswd = null;
-		String keystoreType = null;
-		String securityProtocol = null;
-		String securityProvider = null;
-		String keyManagerAlgorithm = null;
-		String trustManagerAlgorithm = null;
-		
-		for (ElementEntry serverEntry : mapEntry.elementList())
-		{
-			switch (serverEntry.loadType())
-			{
-			case DataTypes.ASCII:
-				if (serverEntry.name().equals("Port"))
-				{
-					port = serverEntry.ascii().ascii();
-					flags |= ServerEntryFlag.PORT_FLAG;
-				}
-				else if (serverEntry.name().equals("InterfaceName"))
-				{
-					interfaceName = serverEntry.ascii().ascii();
-					flags |= ServerEntryFlag.INTERFACENAME_FLAG;
-				}
-				else if (serverEntry.name().equals("ServerType"))
-				{
-					serverType = convertToEnum(serverEntry.ascii().ascii());
-	
-					switch (serverType)
-					{
-					case ConnectionTypes.ENCRYPTED:
-					case ConnectionTypes.SOCKET:
-					case ConnectionTypes.WEBSOCKET:
-						flags |= ServerEntryFlag.SERVERTYPE_FLAG;
-						break;
-					default:
-						_emaConfigErrList.append( "Unsupported ServerType [")
-						.append( serverEntry.ascii().ascii())
-						.append( "] in Programmatic Configuration. Use default ServerType [RSSL_SOCKET]").create(Severity.ERROR);
-						break;
-					}
-				}
-				else if (serverEntry.name().equals("CompressionType"))
-				{
-					compressionType = convertToEnum(serverEntry.ascii().ascii());
-	
-					switch ( compressionType )
-					{
-					case CompressionTypes.NONE:
-					case CompressionTypes.ZLIB:
-					case CompressionTypes.LZ4:
-						flags |= ServerEntryFlag.COMPRESSION_TYPE_FLAG;
-						break;
-					default:
-						_emaConfigErrList.append( "Invalid CompressionType [" )
-						.append( serverEntry.ascii().ascii() )
-						.append( "] in Programmatic Configuration. Use default CompressionType [CompressionType::None] " ).create(Severity.ERROR);
-						break;
-					}
-				} else if (serverEntry.name().equals("WsProtocols")) {
-					webSocketFlags |= WebSocketFlag.WS_PROTOCOLS_FLAG;
-					wsProtocols = serverEntry.ascii().ascii();
-				}
-				else if (serverEntry.name().equals("KeystoreFile"))
-				{
-					keystoreFile = serverEntry.ascii().ascii();
-					flags |= ServerEntryFlag.KEYSTORE_FILE_FLAG;
-				}
-				else if (serverEntry.name().equals("KeystorePasswd"))
-				{
-					keystorePasswd = serverEntry.ascii().ascii();
-					flags |= ServerEntryFlag.KEYSTORE_PASSWD_FLAG;
-				}
-				else if (serverEntry.name().equals("KeystoreType"))
-				{
-					keystoreType = serverEntry.ascii().ascii();
-					flags |= ServerEntryFlag.KEYSTORE_TYPE_FLAG;
-				}
-				else if (serverEntry.name().equals("SecurityProtocol"))
-				{
-					securityProtocol = serverEntry.ascii().ascii();
-					flags |= ServerEntryFlag.SECURITY_PROTOCOL_FLAG;
-				}
-				else if (serverEntry.name().equals("SecurityProvider"))
-				{
-					securityProvider = serverEntry.ascii().ascii();
-					flags |= ServerEntryFlag.SECURITY_PROVIDER_FLAG;
-				}
-				else if (serverEntry.name().equals("KeyManagerAlgorithm"))
-				{
-					keyManagerAlgorithm = serverEntry.ascii().ascii();
-					flags |= ServerEntryFlag.KEY_MANAGER_ALGO_FLAG;
-				}
-				else if (serverEntry.name().equals("TrustManagerAlgorithm"))
-				{
-					trustManagerAlgorithm = serverEntry.ascii().ascii();
-					flags |= ServerEntryFlag.TRUST_MANAGER_ALGO_FLAG;
-				}
-				break;
-	
-			case DataTypes.INT:
-				if (serverEntry.name().equals("GuaranteedOutputBuffers"))
-				{
-					guaranteedOutputBuffers = serverEntry.intValue();
-					flags |= ServerEntryFlag.GUARANTEED_OUTPUTBUFFERS_FLAG;
-				}
-				if (serverEntry.name().equals("NumInputBuffers"))
-				{
-					numInputBuffers = serverEntry.intValue();
-					flags |= ServerEntryFlag.NUMINPUTBUF_FLAG;
-				}
-				if (serverEntry.name().equals("SysRecvBufSize"))
-				{
-					sysRecvBufSize = serverEntry.intValue();
-					flags |= ServerEntryFlag.SYS_RECV_BUFSIZE_FLAG;
-				}
-				if (serverEntry.name().equals("SysSendBufSize"))
-				{
-					sysSendBufSize = serverEntry.intValue();
-					flags |= ServerEntryFlag.SYS_SEND_BUFSIZE_FLAG;
-				}
-				if (serverEntry.name().equals("HighWaterMark"))
-				{
-					highWaterMark = serverEntry.intValue();
-					flags |= ServerEntryFlag.HIGH_WATERMARK_FLAG;
-				}
-				else if (serverEntry.name().equals("TcpNodelay"))
-				{
-					tcpNodelay = serverEntry.intValue();
-					flags |= ServerEntryFlag.TCP_NODELAY_FLAG;
-				}
-				if (serverEntry.name().equals("ConnectionMinPingTimeout"))
-				{
-					connectionMinPingTimeout = serverEntry.intValue();
-					flags |= ServerEntryFlag.CONN_MIN_PING_TIMEOUT_FLAG;
-				}
-				else if (serverEntry.name().equals("ConnectionPingTimeout"))
-				{
-					connectionPingTimeout = serverEntry.intValue();
-					flags |= ServerEntryFlag.CONN_PING_TIMEOUT_FLAG;
-				}
-				else if (serverEntry.name().equals("CompressionThreshold"))
-				{
-					compressionThreshold = serverEntry.intValue();
-					flags |= ServerEntryFlag.COMPRESSION_THRESHOLD_FLAG;
-				}
-				else if (serverEntry.name().equals("DirectWrite"))
-				{
-					directWrite = serverEntry.intValue();
-					flags |= ServerEntryFlag.DIRECTWRITE_FLAG;
-				}
-				else if (serverEntry.name().equals("InitializationTimeout"))
-				{
-					initializationTimeout = serverEntry.intValue();
-					flags |= ServerEntryFlag.INIT_TIMEOUT_FLAG;
-				}
-				else if (serverEntry.name().equals("MaxFragmentSize"))
-				{
-					maxFragmentSize = serverEntry.intValue();
-					flags |= ServerEntryFlag.MAX_FRAGMENT_SIZE_FLAG;
-				}
-				else if (serverEntry.name().equals("ServerSharedSocket"))
-				{
-					serverSharedSocket = serverEntry.intValue();
-					flags |= ServerEntryFlag.SERVER_SHARED_SOCKET;
-				}
-				break;
-			default:
-				break;
-			}
-		}
-	
-		if ((flags & ServerEntryFlag.SERVERTYPE_FLAG) != 0)
-		{
-			activeServerConfig.serverConfig = new SocketServerConfig();
-			SocketServerConfig currentServerConfig = (SocketServerConfig)activeServerConfig.serverConfig;
-			currentServerConfig.serviceName = ActiveServerConfig.defaultServiceName;
-			SocketServerConfig fileCfgSocket = (SocketServerConfig)fileCfg;
-			
-			currentServerConfig.rsslConnectionType = serverType;
-
-			if ((flags & ServerEntryFlag.TCP_NODELAY_FLAG) != 0)
-				currentServerConfig.tcpNodelay = (tcpNodelay == 0 ? false : ActiveConfig.DEFAULT_TCP_NODELAY);
-			else if ( fileCfgSocket != null )
-				currentServerConfig.tcpNodelay = fileCfgSocket.tcpNodelay;
-
-			if ((flags & ServerEntryFlag.PORT_FLAG) != 0 && setByFnCalled == 0)
-				currentServerConfig.serviceName = port;
-			else if ( fileCfgSocket != null )
-				currentServerConfig.serviceName = fileCfgSocket.serviceName;
-
-			currentServerConfig.name = serverName;
-
-			if ( (flags & ServerEntryFlag.DIRECTWRITE_FLAG) != 0 )
-				currentServerConfig.directWrite = (directWrite == 1 ? true : ActiveConfig.DEFAULT_DIRECT_SOCKET_WRITE);
-			else if ( fileCfgSocket != null )
-				currentServerConfig.directWrite = fileCfgSocket.directWrite;
-			
-			if ((flags & ServerEntryFlag.INTERFACENAME_FLAG) != 0)
-				currentServerConfig.interfaceName = interfaceName;
-			else  if ( fileCfg != null )
-				currentServerConfig.interfaceName = fileCfg.interfaceName;
-
-			if ((flags & ServerEntryFlag.CONN_MIN_PING_TIMEOUT_FLAG) != 0  && connectionMinPingTimeout >= 0)
-				currentServerConfig.connectionMinPingTimeout = convertToInt(connectionMinPingTimeout);
-			else  if ( fileCfg != null )
-				currentServerConfig.connectionMinPingTimeout = fileCfg.connectionMinPingTimeout;
-
-			if ((flags & ServerEntryFlag.COMPRESSION_TYPE_FLAG) != 0)
-				currentServerConfig.compressionType = compressionType;
-			else  if ( fileCfg != null )
-				currentServerConfig.compressionType = fileCfg.compressionType;
-
-			if ((flags & ServerEntryFlag.COMPRESSION_THRESHOLD_FLAG) != 0 && compressionThreshold >= 0)
-			{
-				currentServerConfig.compressionThresholdSet = true;
-				currentServerConfig.compressionThreshold = convertToInt(compressionThreshold);
-			}
-			else if ( fileCfg != null )
-				currentServerConfig.compressionThreshold = fileCfg.compressionThreshold;
-
-			if ((flags & ServerEntryFlag.GUARANTEED_OUTPUTBUFFERS_FLAG) != 0  && guaranteedOutputBuffers >= 0)
-				currentServerConfig.guaranteedOutputBuffers = convertToInt(guaranteedOutputBuffers);
-			else if ( fileCfg != null )
-				currentServerConfig.guaranteedOutputBuffers = fileCfg.guaranteedOutputBuffers;
-
-			if ((flags & ServerEntryFlag.NUMINPUTBUF_FLAG) != 0 && numInputBuffers >= 0)
-				currentServerConfig.numInputBuffers = convertToInt(numInputBuffers);
-			else if ( fileCfg != null )
-				currentServerConfig.numInputBuffers = fileCfg.numInputBuffers;
-
-			if ((flags & ServerEntryFlag.SYS_RECV_BUFSIZE_FLAG) != 0 && sysRecvBufSize > 0)
-				currentServerConfig.sysRecvBufSize = convertToInt(sysRecvBufSize);
-			else if ( fileCfg != null )
-				currentServerConfig.sysRecvBufSize = fileCfg.sysRecvBufSize;
-
-			if ((flags & ServerEntryFlag.SYS_SEND_BUFSIZE_FLAG) != 0 && sysSendBufSize > 0)
-				currentServerConfig.sysSendBufSize = convertToInt(sysSendBufSize);
-			else if ( fileCfg != null )
-				currentServerConfig.sysSendBufSize = fileCfg.sysSendBufSize;
-
-			if ((flags & ServerEntryFlag.HIGH_WATERMARK_FLAG) != 0 && highWaterMark >= 0)
-				currentServerConfig.highWaterMark = convertToInt(highWaterMark);
-			else if ( fileCfg != null )
-				currentServerConfig.highWaterMark = fileCfg.highWaterMark;
-
-			if ((flags & ServerEntryFlag.CONN_PING_TIMEOUT_FLAG) != 0 && connectionPingTimeout >= 0)
-				currentServerConfig.connectionPingTimeout = convertToInt(connectionPingTimeout);
-			else if ( fileCfg != null )
-				currentServerConfig.connectionPingTimeout = fileCfg.connectionPingTimeout;
-			
-			if ((flags & ServerEntryFlag.INIT_TIMEOUT_FLAG) != 0 && initializationTimeout >= 0)
-				currentServerConfig.initializationTimeout = convertToInt(initializationTimeout);
-			else if ( fileCfg != null )
-				currentServerConfig.initializationTimeout = fileCfg.initializationTimeout;
-
-			if ((flags & ServerEntryFlag.SERVER_SHARED_SOCKET) != 0)
-				currentServerConfig.serverSharedSocket = serverSharedSocket != 0;
-			else if ( fileCfg != null )
-				currentServerConfig.serverSharedSocket = fileCfg.serverSharedSocket;
-
-			if ((flags & ServerEntryFlag.MAX_FRAGMENT_SIZE_FLAG) != 0 && maxFragmentSize >= 0) {
-				currentServerConfig.maxFragmentSize = convertToInt(maxFragmentSize);
-			} else if (fileCfg != null) {
-				currentServerConfig.maxFragmentSize = fileCfg.maxFragmentSize;
-			}
-
-			if ((webSocketFlags & WebSocketFlag.WS_PROTOCOLS_FLAG) != 0 && wsProtocols != null) {
-				currentServerConfig.wsProtocols = wsProtocols;
-			} else if (fileCfg != null) {
-				currentServerConfig.wsProtocols = fileCfg.wsProtocols;
-			
-			if(serverType == ConnectionTypes.ENCRYPTED) {
-				if ((flags & ServerEntryFlag.KEYSTORE_FILE_FLAG) != 0 && keystoreFile != null)
-					currentServerConfig.keystoreFile = keystoreFile;
-				
-				if ((flags & ServerEntryFlag.KEYSTORE_PASSWD_FLAG) != 0 && keystorePasswd != null)
-					currentServerConfig.keystorePasswd = keystorePasswd;
-				
-				if ((flags & ServerEntryFlag.KEYSTORE_TYPE_FLAG) != 0 && keystoreType != null)
-					currentServerConfig.keystoreType = keystoreType;
-				
-				if ((flags & ServerEntryFlag.SECURITY_PROTOCOL_FLAG) != 0 && securityProtocol != null)
-					currentServerConfig.securityProtocol = securityProtocol;
-				
-				if ((flags & ServerEntryFlag.SECURITY_PROVIDER_FLAG) != 0 && securityProvider != null)
-					currentServerConfig.securityProvider = securityProvider;
-				
-				if ((flags & ServerEntryFlag.KEY_MANAGER_ALGO_FLAG) != 0 && keyManagerAlgorithm != null)
-					currentServerConfig.keyManagerAlgorithm = keyManagerAlgorithm;
-				
-				if ((flags & ServerEntryFlag.TRUST_MANAGER_ALGO_FLAG) != 0 && trustManagerAlgorithm != null)
-					currentServerConfig.trustManagerAlgorithm = trustManagerAlgorithm; }
-			}
-		}
-	}
-	
-
-	
-	void retrieveDictionary( Map map, String dictionaryName, DictionaryConfig dictionaryConfig )
-	{
-		for (MapEntry mapEntry : map)
-		{
-			if ( mapEntry.key().dataType() == DataTypes.ASCII && mapEntry.key().ascii().ascii().equals("DictionaryGroup") )
-			{
-				if ( mapEntry.loadType() == DataTypes.ELEMENT_LIST )
-				{
-					for (ElementEntry elementEntry : mapEntry.elementList())
-					{
-						if ( elementEntry.loadType() == DataTypes.MAP )
-						{
-							if ( elementEntry.name().equals("DictionaryList"))
-							{
-								for (MapEntry mapListEntry : elementEntry.map())
-								{
-									if ( ( mapListEntry.key().dataType() == DataTypes.ASCII ) && ( mapListEntry.key().ascii().ascii().equals(dictionaryName) ) )
-									{
-										if ( mapListEntry.loadType() == DataTypes.ELEMENT_LIST )
-										{
-											for (ElementEntry dictEntry : mapListEntry.elementList())
-											{
-												switch ( dictEntry.loadType() )
-												{
-												case DataTypes.ASCII:
-	
-													if ( dictEntry.name().equals("RdmFieldDictionaryFileName"))
-													{
-														dictionaryConfig.rdmfieldDictionaryFileName = dictEntry.ascii().ascii();
-													}
-													else if ( dictEntry.name().equals("EnumTypeDefFileName"))
-													{
-														dictionaryConfig.enumtypeDefFileName = dictEntry.ascii().ascii();
-													}
-													if (dictEntry.name().equals("RdmFieldDictionaryItemName"))
-													{
-														dictionaryConfig.rdmFieldDictionaryItemName = dictEntry.ascii().ascii();
-													}
-													else if (dictEntry.name().equals("EnumTypeDefItemName"))
-													{
-														dictionaryConfig.enumTypeDefItemName = dictEntry.ascii().ascii();
-													}
-													else if ( dictEntry.name().equals("DictionaryType"))
-													{
-														int dictionaryType = convertToEnum(dictEntry.ascii().ascii());
-	
-														if ( dictionaryType < 0 )
-														{
-															_emaConfigErrList.append( "Invalid DictionaryType [" )
-															.append( dictEntry.ascii().ascii() )
-															.append( "] in Programmatic Configuration. Use default DictionaryType." ).create(Severity.ERROR);
-														}
-														else
-														{
-															if (dictionaryType > 0)
-																dictionaryConfig.isLocalDictionary = true;
-															else
-																dictionaryConfig.isLocalDictionary = false;
-														}
-													}
-													break;
-												default:
-													break;
-												}
-											}
-										}
-									}
-								}
-							}
-						}
-					}
-				}
-			}
-		}
-	}
-	
-	void retrieveDirectory( Map map, String directoryName, DirectoryServiceStore dirServiceStore, DirectoryCache directoryCache, List<ServiceDictionaryConfig> serviceDictionaryConfigList)
-	{
-		
-		for (MapEntry mapEntry : map)
-		{
-			if (mapEntry.key().dataType() == DataTypes.ASCII &&
-				mapEntry.key().ascii().ascii().equals("DirectoryGroup") &&
-				mapEntry.loadType() == DataTypes.ELEMENT_LIST)
-			{
-				for (ElementEntry elementEntry : mapEntry.elementList())
-				{
-					if (elementEntry.loadType() == DataTypes.MAP && elementEntry.name().equals("DirectoryList"))
-					{
-						for (MapEntry dirListMapEntry : elementEntry.map())
-						{
-							if (dirListMapEntry.key().dataType() == DataTypes.ASCII &&
-								dirListMapEntry.key().ascii().ascii().equals(directoryName) &&
-								dirListMapEntry.loadType() == DataTypes.MAP) 
-							{
-								_serviceNameList.clear();
-								ServiceIdInteger origServiceIdInteger;
-								for (MapEntry eachServiceEntry : dirListMapEntry.map())
-								{
-									if (eachServiceEntry.key().dataType() == DataTypes.ASCII &&
-										eachServiceEntry.loadType() == DataTypes.ELEMENT_LIST)
-									{
-										_dictProvided.clear();
-										_dictUsed.clear();
-										
-										String serviceName = eachServiceEntry.key().ascii().ascii();
-										origServiceIdInteger = dirServiceStore.serviceId(serviceName);
-										Service service = null;
-										if (origServiceIdInteger != null)
-											service = directoryCache.getService(origServiceIdInteger.value());
-										
-										boolean addNewService = false;
-										if (service == null)
-										{
-											addNewService = true;
-											service = DirectoryMsgFactory.createService();
-											service.applyHasInfo();
-											service.info().serviceName().data(serviceName);
-											
-											//allocate default value for qos first.
-											service.info().applyHasQos();
-									        Qos qos = CodecFactory.createQos();
-									        qos.rate(QosRates.TICK_BY_TICK);
-									        qos.timeliness(QosTimeliness.REALTIME);
-									        service.info().qosList().add(qos);
-										}
-	
-										for (ElementEntry eachFilterEntry : eachServiceEntry.elementList())
-										{
-											if (eachFilterEntry.loadType() == DataTypes.ELEMENT_LIST &&
-												(eachFilterEntry.name().equals("InfoFilter") || eachFilterEntry.name().equals("StateFilter")
-														|| eachFilterEntry.name().equals("LoadFilter")))
-											{
-												if (!retrieveServiceInfo(service, eachFilterEntry.elementList(), directoryCache, serviceDictionaryConfigList))
-												{
-													service = null;
-													break;
-												}
-											}
-										}
-	
-										if (service != null)
-										{
-											if (addNewService)
-											{
-												directoryCache.addService(service);
-												dirServiceStore.addToMap(service.serviceId(), service.info().serviceName().toString());
-											}
-											else if (origServiceIdInteger != null && origServiceIdInteger.value() != service.serviceId())
-											{
-												dirServiceStore.remove(origServiceIdInteger.value());
-												dirServiceStore.addToMap(service.serviceId(), service.info().serviceName().toString());
-											}
-											
-											retrieveServerDictionaryConfig(service, serviceDictionaryConfigList);
-											_serviceNameList.add(service.info().serviceName().toString());
-										}
-									}
-								}
-								
-								//remove old ones from config file which is not configured by programmatic
-								removeConfigFileService(dirServiceStore, directoryCache);
-								break;
-							}
-						} 
-					}
-				}
-			}
-		}
-	}
-	
-	WarmStandbyChannelConfig retrieveWSBChannelInfo(MapEntry mapEntry, String wsbChannelName, ActiveConfig activeConfig,
-													WarmStandbyChannelConfig fileCfg)
-	{
-		String startingActiveServer = "";
-		String standbyServerSet = "";
-		long downloadConnectionConfig = 0;
-		int warmStandbyMode = 0;
-		int flags = 0;
-		
-		WarmStandbyServerInfoConfig wsbCurrentServerInfoConfig = null;
-		
-		for(ElementEntry channelEntry : mapEntry.elementList())
-		{
-		switch (channelEntry.loadType())
-		{
-			case DataTypes.ASCII:
-			if(channelEntry.name().equalsIgnoreCase("StartingActiveServer"))
-			{
-				startingActiveServer = channelEntry.ascii().ascii();
-				flags |= 0x01;
-			}
-			else if(channelEntry.name().equalsIgnoreCase("StandbyServerSet"))
-			{
-				standbyServerSet = channelEntry.ascii().ascii();
-				flags |= 0x02;
-			}
-			break;
-			case DataTypes.UINT:
-			if(channelEntry.name().equalsIgnoreCase("DownloadConnectionConfig"))
-			{
-				downloadConnectionConfig = channelEntry.uintValue();
-				flags |= 0x04;
-			}
-			break;
-			case DataTypes.ENUM:
-			if(channelEntry.name().equalsIgnoreCase("WarmStandbyMode"))
-			{
-				warmStandbyMode = channelEntry.enumValue();
-			
-				switch (warmStandbyMode)
-				{
-					case ReactorWarmStandbyMode.LOGIN_BASED:
-					case ReactorWarmStandbyMode.SERVICE_BASED:
-						flags |= 0x08;
-						break;
-					default:
-						StringBuilder text = new StringBuilder("Invalid WarmStandbyMode [");
-						text.append(warmStandbyMode);
-						text.append("] in Programmatic Configuration. Use default WarmStandbyMode [");
-						text.append(ActiveConfig.DEFAULT_WSB_MODE);
-						text.append("]");
-						//TODO: EmaConfigError need to add
-						break;
-				}
-			}
-			break;
-			}
-		}
-		
-		WarmStandbyChannelConfig wsbChannelConfig = new WarmStandbyChannelConfig(wsbChannelName);
-		
-		if(flags != 0)
-		{
-			if((flags & 0x01) != 0)
-			{
-				wsbCurrentServerInfoConfig = new WarmStandbyServerInfoConfig(startingActiveServer);
-				wsbChannelConfig.startingActiveServer = wsbCurrentServerInfoConfig;
-				
-				retrieveWSBServerInfoConfig(startingActiveServer, activeConfig, wsbCurrentServerInfoConfig, null);
-			}
-			else if (fileCfg != null)
-			{
-				wsbCurrentServerInfoConfig = new WarmStandbyServerInfoConfig(fileCfg.startingActiveServer.name);
-				wsbChannelConfig.startingActiveServer = wsbCurrentServerInfoConfig;
-			}
-			
-			if((flags & 0x02) != 0)
-			{
-				List<String> standbyServerList = new ArrayList<>();
-				
-				for(String standbySrv: standbyServerSet.split(","))
-				{
-					standbyServerList.add(standbySrv.trim());
-				}
-				
-				for(String serverName : standbyServerList)
-				{
-					wsbCurrentServerInfoConfig = new WarmStandbyServerInfoConfig(serverName);
-					retrieveWSBServerInfoConfig(serverName,activeConfig, wsbCurrentServerInfoConfig, null);
-					
-					wsbChannelConfig.standbyServerSet.add(wsbCurrentServerInfoConfig);
-				}
-			}
-			else if(fileCfg != null)
-			{
-				for(WarmStandbyServerInfoConfig fileWsbServerInfoCfg  :  fileCfg.standbyServerSet)
-				{
-					wsbCurrentServerInfoConfig = new WarmStandbyServerInfoConfig(fileWsbServerInfoCfg.name);
-					
-					retrieveWSBServerInfoConfig(fileWsbServerInfoCfg.name, activeConfig, wsbCurrentServerInfoConfig,
-							fileWsbServerInfoCfg);
-					
-					wsbChannelConfig.standbyServerSet.add(wsbCurrentServerInfoConfig);
-				}
-			}
-			
-			if((flags & 0x04) != 0)
-			{
-				wsbChannelConfig.downloadConnectionConfig = downloadConnectionConfig != 0;
-			}
-			else if(fileCfg != null)
-			{
-				wsbChannelConfig.downloadConnectionConfig = fileCfg.downloadConnectionConfig;
-			}
-			
-			if((flags & 0x08) != 0)
-			{
-				wsbChannelConfig.warmStandbyMode = warmStandbyMode;
-			}
-			else if(fileCfg != null)
-			{
-				wsbChannelConfig.warmStandbyMode = fileCfg.warmStandbyMode;
-			}
-		}
-		else if(fileCfg != null)
-		{
-			wsbCurrentServerInfoConfig = new WarmStandbyServerInfoConfig(fileCfg.startingActiveServer.name);
-			wsbChannelConfig.startingActiveServer = wsbCurrentServerInfoConfig;
-			
-			retrieveWSBServerInfoConfig(startingActiveServer, activeConfig, wsbCurrentServerInfoConfig, fileCfg.startingActiveServer);
-			
-			for(WarmStandbyServerInfoConfig fileWsbServerInfoCfg : fileCfg.standbyServerSet)
-			{
-				wsbCurrentServerInfoConfig = new WarmStandbyServerInfoConfig(fileWsbServerInfoCfg.name);
-				
-				retrieveWSBServerInfoConfig(fileWsbServerInfoCfg.name, activeConfig, wsbCurrentServerInfoConfig, fileWsbServerInfoCfg);
-				
-				wsbChannelConfig.standbyServerSet.add(wsbCurrentServerInfoConfig);
-			}
-			
-			wsbChannelConfig.downloadConnectionConfig = fileCfg.downloadConnectionConfig;
-			wsbChannelConfig.warmStandbyMode = fileCfg.warmStandbyMode;
-		}
-		
-		return wsbChannelConfig;
-	}
-	
-	void retrieveSessionChannelInfo(MapEntry mapEntry, String sessionChannelName, ActiveConfig activeConfig,
-			SessionChannelConfig fileSessionChannelConfig)
-	{
-		String channelSet = "";
-		String warmStandbyChannelSet = "";
-
-		int reconnectAttemptLimit = 0;
-		int reconnectMinDelay = 0;
-		int reconnectMaxDelay = 0;
-		int flags = 0;
-		
-		for(ElementEntry sessionChannelEntry : mapEntry.elementList())
-		{
-		switch (sessionChannelEntry.loadType())
-		{
-			case DataTypes.ASCII:
-			if(sessionChannelEntry.name().equalsIgnoreCase("ChannelSet"))
-			{
-				channelSet = sessionChannelEntry.ascii().ascii();
-				flags |= SessionChannelFlag.CHANNELSET_FLAG;
-			}
-			else if(sessionChannelEntry.name().equalsIgnoreCase("WarmStandbyChannelSet"))
-			{
-				warmStandbyChannelSet = sessionChannelEntry.ascii().ascii();
-				flags |= SessionChannelFlag.WSB_CHANNELSET_FLAG;
-			}
-			break;
-			case DataTypes.INT:
-				if (sessionChannelEntry.name().equals("ReconnectAttemptLimit"))
-				{
-					if (sessionChannelEntry.intValue() >= -1)
-					{
-						reconnectAttemptLimit = convertToInt(sessionChannelEntry.intValue());
-						flags |= SessionChannelFlag.RECONNECT_ATTEMPT_LIMIT;
-					}
-				}
-				else if (sessionChannelEntry.name().equals("ReconnectMinDelay"))
-				{
-					if (sessionChannelEntry.intValue() >= 0)
-					{
-						reconnectMinDelay = convertToInt(sessionChannelEntry.intValue());
-						flags |= SessionChannelFlag.RECONNECT_MIN_DELAY;
-					}
-				}
-				else if (sessionChannelEntry.name().equals("ReconnectMaxDelay"))
-				{
-					if (sessionChannelEntry.intValue() >= 0)
-					{
-						reconnectMaxDelay = convertToInt(sessionChannelEntry.intValue());
-						flags |= SessionChannelFlag.RECONNECT_MAX_DELAY;
-					}
-				} 
-			break;
-			}
-		}
-		
-		SessionChannelConfig sessionChannelConfig = new SessionChannelConfig(sessionChannelName);
-		
-		sessionChannelConfig.reconnectAttemptLimit = activeConfig.reconnectAttemptLimit;
-		sessionChannelConfig.reconnectMaxDelay = activeConfig.reconnectMaxDelay;
-		sessionChannelConfig.reconnectMinDelay = activeConfig.reconnectMinDelay;
-		
-		if ((flags & SessionChannelFlag.RECONNECT_ATTEMPT_LIMIT) != 0)
-		{
-			sessionChannelConfig.reconnectAttemptLimit = reconnectAttemptLimit;
-		}
-		
-		if ((flags & SessionChannelFlag.RECONNECT_MIN_DELAY) != 0)
-		{
-			sessionChannelConfig.reconnectMinDelay = reconnectMinDelay;
-		}
-		
-		if ((flags & SessionChannelFlag.RECONNECT_MAX_DELAY) != 0)
-		{
-			sessionChannelConfig.reconnectMaxDelay = reconnectMaxDelay;
-		}
-		
-		if( (flags & (SessionChannelFlag.CHANNELSET_FLAG | SessionChannelFlag.WSB_CHANNELSET_FLAG)) != 0)
-		{
-			if((flags & SessionChannelFlag.CHANNELSET_FLAG) != 0)
-			{
-				String[] names = channelSet.split(",");
-				for (int i = 0; i < names.length; i++)
-				{
-					String channelName = names[i].trim();
-					ChannelConfig fileConfig = null;
-					if(fileSessionChannelConfig != null)
-					{
-						Optional<ChannelConfig> optionalConfig = fileSessionChannelConfig.configChannelSet.stream()
-								.filter(e -> e.name.equals(channelName)).findFirst();
-						
-						if(optionalConfig.isPresent())
-							fileConfig = optionalConfig.get();
-					}
-					
-					retrieveChannelConfig( channelName, null, sessionChannelConfig.configChannelSet, 0, fileConfig );
-				}
-			}
-			else
-			{
-				if(fileSessionChannelConfig.configChannelSet != null)
-					sessionChannelConfig.configChannelSet = fileSessionChannelConfig.configChannelSet;
-			}
-			
-			if((flags & SessionChannelFlag.WSB_CHANNELSET_FLAG) != 0)
-			{
-				String[] names = warmStandbyChannelSet.split(",");
-				for (int i = 0; i < names.length; i++)
-				{
-					String wsbChannelName = names[i].trim();
-					WarmStandbyChannelConfig fileConfig = null;
-					if(fileSessionChannelConfig != null)
-					{
-						Optional<WarmStandbyChannelConfig> optionalConfig = fileSessionChannelConfig.configWarmStandbySet.stream()
-								.filter(e -> e.name.equals(wsbChannelName)).findFirst();
-						
-						if(optionalConfig.isPresent())
-							fileConfig = optionalConfig.get();
-					}
-					
-					retrieveWSBChannelConfig(wsbChannelName, activeConfig, fileConfig);
-				}
-			}
-			else
-			{
-				if(fileSessionChannelConfig != null)
-					sessionChannelConfig.configWarmStandbySet = fileSessionChannelConfig.configWarmStandbySet;
-			}
-			
-			/* Remove the session configure from the file configuration if any. */
-			if(fileSessionChannelConfig != null)
-				activeConfig.configSessionChannelSet.removeIf(e -> e.name.equals(fileSessionChannelConfig.name));
-			
-			/* Add session channel configure to the active configuration. */
-			activeConfig.configSessionChannelSet.add(sessionChannelConfig);
-		}
-	}
-	
-	@SuppressWarnings("static-access")
-	void retrieveWSBServerInfo(MapEntry mapEntry, String serverInfoName, ActiveConfig activeConfig,
-			   WarmStandbyServerInfoConfig currentCfg, WarmStandbyServerInfoConfig fileCfg)
-	{
-		String channelName = "";
-		String perServiceNameSet = "";
-		int flags = 0;
-		int pos = 0;
-		ChannelConfig fileChannelConfig = null;
-		
-		for(ElementEntry channelEntry : mapEntry.elementList())
-		{
-			if(channelEntry.loadType() == DataTypes.ASCII)
-			{
-				if(channelEntry.name().equalsIgnoreCase("Channel"))
-				{
-					channelName = channelEntry.ascii().ascii();
-					flags |= 0x01;
-				} 
-				else if(channelEntry.name().equalsIgnoreCase("PerServiceNameSet"))
-				{
-					perServiceNameSet = channelEntry.ascii().ascii();
-					flags |= 0x02;
-				}
-			}
-		}
-		
-		if(flags != 0)
-		{
-			String queryName = "";
-			if((flags & 0x01) != 0)
-			{
-				queryName = channelName;
-			}
-			else if(fileCfg != null && fileCfg.channelConfig != null)
-			{
-				queryName = fileCfg.channelConfig.name;
-			}
-			
-			if(!queryName.isEmpty())
-			{
-				
-				/* Find the channel name from the file config to merge */
-				if (activeConfig.findChannelConfig(activeConfig.configChannelSetForWSB, queryName, pos))
-				{
-					fileChannelConfig = activeConfig.configChannelSetForWSB.get(pos);
-				}
-				
-				int orgSize = activeConfig.channelConfigSet.size();
-				
-				/* Get channel config from programmatic configuration instead */
-				retrieveChannelConfig(queryName, activeConfig, activeConfig.channelConfigSet, pos, fileChannelConfig);
-				
-				currentCfg.channelConfig = activeConfig.channelConfigSet.get(orgSize);
-				activeConfig.channelConfigSet.remove(orgSize);
-			}
-			
-			if((flags & 0x02) != 0)
-			{
-				for(String part : perServiceNameSet.split(","))
-				{
-					String serviceName = part.trim();
-					 if(!serviceName.isEmpty())
-						 currentCfg.perServiceNameSet.add(serviceName);
-				}
-			}
-			else if(fileCfg != null && fileCfg.perServiceNameSet.size() > 0)
-			{
-				currentCfg.perServiceNameSet.addAll(fileCfg.perServiceNameSet);
-			}
-		} 
-		else if(fileCfg != null)
-		{
-			if(fileCfg.channelConfig != null)
-			{
-				String queryName = fileCfg.channelConfig.name;
-				
-				if(activeConfig.findChannelConfig(activeConfig.channelConfigSet, queryName, pos))
-				{
-					currentCfg.channelConfig = activeConfig.channelConfigSet.get(pos);
-				}
-				else
-				{
-					/* Get channel config from programmatic configuration instead */
-					retrieveChannelConfig(queryName, activeConfig, activeConfig.channelConfigSet, pos, fileCfg.channelConfig);
-				
-					if(activeConfig.findChannelConfig(activeConfig.channelConfigSet, queryName, pos))
-					{
-						currentCfg.channelConfig = activeConfig.channelConfigSet.get(pos);
-					}
-				}
-			}
-			
-			if(fileCfg.perServiceNameSet.size() > 0)
-			{
-				currentCfg.perServiceNameSet.addAll(fileCfg.perServiceNameSet);
-			}
-		}
-		
-		}
-
-	boolean getActiveWSBChannelSetName(String instanceName, String wsbChannelName)
-	{
-		if(!_dependencyNamesLoaded)
-		{
-			_configList.forEach(map -> retrieveDependencyNames(map, instanceName));
-			_dependencyNamesLoaded = true;
-		}
-		
-		if((_nameflags & InstanceEntryFlag.WARM_STANDBY_CHANNELSET_FLAG) != 0)
-		{
-			wsbChannelName = _warmStandbyChannelSetName;
-			return true;
-		}
-		else
-			return false;
-	}
-	
-	boolean retrieveServiceInfo(Service service, ElementList serviceInfo, 
-		DirectoryCache dirCache, List<ServiceDictionaryConfig> serviceDictionaryConfigList)
-	{
-		long intVal;
-		String stringVal = null;
-		int rate = 0, timeliness = 0, result = 0;
-		long openLimit = 0, openWindow = 0, loadFactor = 0;
-			
-		for (ElementEntry entry : serviceInfo)
-		{
-			switch (entry.loadType())
-			{
-			case DataTypes.ASCII:
-				stringVal = entry.ascii().ascii();
-				if (entry.name().equals("StreamState"))
-				{
-					service.applyHasState();
-					service.state().applyHasStatus();
-					service.state().status().streamState(StreamState.OPEN);
-					result = convertToEnum(stringVal);
-					if (result == INVALID_RETVAL)
-					{
-						_emaConfigErrList.append( "failed to convert a StreamState from the programmatically configured service [" )
-						.append( service.info().serviceName().toString() )
-						.append( "]. Will use default StreamState. Suspect value is" )
-						.append( stringVal )
-						.create(Severity.ERROR);
-					}
-					else
-						service.state().status().streamState(result);
-				}
-				else if (entry.name().equals("DataState"))
-				{
-					service.state().applyHasStatus();
-					service.state().status().dataState(OmmState.DataState.OK);
-					result = convertToEnum(stringVal);
-					if (result == INVALID_RETVAL)
-					{
-						_emaConfigErrList.append( "failed to convert a DataState from the programmatically configured service [" )
-						.append( service.info().serviceName().toString() )
-						.append( "]. Will use default DataState. Suspect value is" )
-						.append( stringVal )
-						.create(Severity.ERROR);
-					}
-					else
-						service.state().status().dataState(result);
-				}
-				else if (entry.name().equals("StatusCode"))
-				{
-					service.state().applyHasStatus();
-					service.state().status().code(OmmState.StatusCode.NONE);
-					result = convertToEnum(stringVal);
-					if (result == INVALID_RETVAL)
-					{
-						_emaConfigErrList.append( "failed to convert a StatusCode from the progprogrammaticallyonfigured service [" )
-						.append( service.info().serviceName().toString() )
-						.append( "]. Will use default StatusCode. Suspect value is" )
-						.append( stringVal )
-						.create(Severity.ERROR);
-					}
-					else
-						service.state().status().code(result);
-				}
-				else if (entry.name().equals("StatusText"))
-				{
-					if (!stringVal.isEmpty())
-					{
-						service.state().applyHasStatus();
-						service.state().status().text().data(stringVal);
-					}
-					else
-						service.state().status().text().clear();
-				}
-				else if (entry.name().equals("Vendor"))
-				{
-					service.info().applyHasVendor();
-					service.info().vendor().data(stringVal);
-				}
-				else if (entry.name().equals("ItemList"))
-				{
-					service.info().applyHasItemList();
-					service.info().itemList().data(stringVal);
-				}
-				else if (entry.name().equals("Timeliness"))
-				{
-					result = convertToEnum(stringVal);
-					if (result == INVALID_RETVAL)
-					{
-						_emaConfigErrList.append( "failed to convert a QoS Timeliness from the programmatically configured service [" )
-						.append( service.info().serviceName().toString() )
-						.append( "]. Will use default Timeliness. Suspect value is" )
-						.append( stringVal )
-						.create(Severity.ERROR);
-					}
-					else
-					{
-						timeliness = result;
-						service.info().applyHasQos();
-						addQos = true;
-					}
-				}
-				else if (entry.name().equals("Rate"))
-				{
-					result = convertToEnum(stringVal);
-					if (result == INVALID_RETVAL)
-					{
-						_emaConfigErrList.append( "failed to convert a QoS Rate from the programmatically configured service [" )
-						.append( service.info().serviceName().toString() )
-						.append( "]. Will use default Rate. Suspect value is" )
-						.append( stringVal )
-						.create(Severity.ERROR);
-					}
-					else
-					{
-						rate = result;
-						service.info().applyHasQos();
-						addQos = true;
-					}
-				}
-				break;
-			case DataTypes.INT:
-				if (entry.name().equals("ServiceState"))
-				{
-					service.applyHasState();
-					service.state().serviceState(entry.intValue() > 0 ? 1 : 0);
-				}
-				else if (entry.name().equals("AcceptingRequests"))
-				{
-					service.applyHasState();
-					service.state().applyHasAcceptingRequests();
-					service.state().acceptingRequests(entry.intValue() > 0 ? 1 : 0);
-				}
-				else if (entry.name().equals("ServiceId"))
-				{
-					service.applyHasInfo();
-					intVal = entry.intValue();
-					
-					if (intVal > Integer.MAX_VALUE || intVal < 0)
-					{
-						_emaConfigErrList.append( "service [" )
-						.append( service.info().serviceName().toString() )
-						.append( "] from the programmatically configure specifies out of range ServiceId [" )
-						.append((int)intVal)
-						.append("]. Will drop this service.")
-						.create(Severity.ERROR);
-						
-						return false;
-					}
-	
-					Service existingService = dirCache.getService((int)intVal);
-					if (existingService != null && existingService != service)
-					{
-						_emaConfigErrList.append( "service [" )
-						.append( service.info().serviceName().toString() )
-						.append( "] from the programmatically configure specifies the same ServiceId [" )
-						.append((int)intVal)
-						.append("] as already specified by another service. Will drop this service.")
-						.create(Severity.ERROR);
-	
-						return false;
-					}
-					
-					service.serviceId((int)intVal);
-				}
-				else if (entry.name().equals("IsSource"))
-				{
-					intVal = entry.intValue();
-					service.info().applyHasIsSource();
-					service.info().isSource(intVal > 0 ? 1 : 0);
-				}
-				else if (entry.name().equals("SupportsQoSRange"))
-				{
-					intVal = entry.intValue();
-					service.info().applyHasSupportsQosRange();
-					service.info().supportsQosRange(intVal > 0 ? 1 : 0);
-				}
-				else if (entry.name().equals("SupportsOutOfBandSnapshots"))
-				{
-					intVal = entry.intValue();
-					service.info().applyHasSupportsOutOfBandSnapshots();
-					service.info().supportsOutOfBandSnapshots(intVal > 0 ? 1 : 0);
-				}
-				else if (entry.name().equals("AcceptingConsumerStatus"))
-				{
-					intVal = entry.intValue();
-					service.info().applyHasAcceptingConsumerStatus();
-					service.info().acceptingConsumerStatus(intVal > 0 ? 1 : 0);
-				}
-				else if (entry.name().equals("Timeliness"))
-				{
-					intVal = entry.intValue();
-					if (intVal >= 0)
-					{
-						 if (intVal > Integer.MAX_VALUE)
-						{
-							_emaConfigErrList.append( "service [" )
-							.append( service.info().serviceName().toString() )
-							.append( "] from the programmatically configure specifies service QoS::Timeliness is greater than allowed maximum. Will use maximum Timeliness.")
-							.append(" Suspect value is ").append(timeliness)
-							.create(Severity.ERROR);
-							
-							timeliness = Integer.MAX_VALUE;
-						}
-						else
-							timeliness = (int)intVal;
-		
-						service.info().applyHasQos();
-						addQos = true;
-					}
-				}
-				else if (entry.name().equals("Rate"))
-				{
-					intVal = entry.intValue();
-					if (intVal >= 0)
-					{
-						if (intVal > Integer.MAX_VALUE)
-						{
-						 	_emaConfigErrList.append( "service [" )
-							.append( service.info().serviceName().toString() )
-							.append( "] from the programmatically configure specifies service QoS::Rate is greater than allowed maximum. Will use maximum Rate.")
-							.append(" Suspect value is ").append(rate)
-							.create(Severity.ERROR);
-		
-							rate = Integer.MAX_VALUE;
-						}
-						 else 
-							 rate = (int)intVal;
-	
-						 service.info().applyHasQos();
-						 addQos = true;
-					}
-				} else if (entry.name().equals("OpenLimit")) {
-					intVal = entry.intValue();
-					if (intVal >= 0) {
-						if (intVal > MAX_UNSIGNED_INT32) {
-							_emaConfigErrList.append("service [")
-									.append(service.info().serviceName().toString())
-									.append("] from the programmatically configure specifies service LoadFilter::OpenLimit is greater than allowed maximum. Will use maximum OpenLimit.")
-									.append(" Suspect value is ").append(String.valueOf(openLimit))
-									.create(Severity.ERROR);
-						} else {
-							openLimit = intVal;
-							service.applyHasLoad();
-							service.load().applyHasOpenLimit();
-							service.load().openLimit(openLimit);
-						}
-					}
-				} else if (entry.name().equals("OpenWindow")) {
-					intVal = entry.intValue();
-					if (intVal >= 0) {
-						if (intVal > MAX_UNSIGNED_INT32) {
-							_emaConfigErrList.append("service [")
-									.append(service.info().serviceName().toString())
-									.append("] from the programmatically configure specifies service LoadFilter::OpenWindow is greater than allowed maximum. Will use maximum OpenLimit.")
-									.append(" Suspect value is ").append(String.valueOf(openWindow))
-									.create(Severity.ERROR);
-
-							openWindow = MAX_UNSIGNED_INT32;
-						} else {
-							openWindow = intVal;
-							service.applyHasLoad();
-							service.load().applyHasOpenWindow();
-							service.load().openWindow(openWindow);
-						}
-					}
-				} else if (entry.name().equals("LoadFactor")) {
-					intVal = entry.intValue();
-					if (intVal >= 0) {
-						if (intVal > MAX_UNSIGNED_INT16) {
-							_emaConfigErrList.append("service [")
-									.append(service.info().serviceName().toString())
-									.append("] from the programmatically configure specifies service LoadFilter::LoadFactor is greater than allowed maximum. Will use maximum OpenLimit.")
-									.append(" Suspect value is ").append(String.valueOf(loadFactor))
-									.create(Severity.ERROR);
-
-							loadFactor = MAX_UNSIGNED_INT16;
-						} else {
-							loadFactor = intVal;
-							service.applyHasLoad();
-							service.load().applyHasLoadFactor();
-							service.load().loadFactor(loadFactor);
-						}
-					}
-				}
-	
-				break;
-			case DataTypes.UINT:
-				if (entry.name().equals("OpenLimit")) {
-					intVal = entry.uintValue();
-					if (intVal >= 0) {
-						if (intVal > MAX_UNSIGNED_INT32) {
-							_emaConfigErrList.append("service [")
-									.append(service.info().serviceName().toString())
-									.append("] from the programmatically configure specifies service LoadFilter::OpenLimit is greater than allowed maximum. Will use maximum OpenLimit.")
-									.append(" Suspect value is ").append(String.valueOf(openLimit))
-									.create(Severity.ERROR);
-						} else {
-							openLimit = intVal;
-							service.applyHasLoad();
-							service.load().applyHasOpenLimit();
-							service.load().openLimit(openLimit);
-						}
-					}
-				} else if (entry.name().equals("OpenWindow")) {
-					intVal = entry.uintValue();
-					if (intVal >= 0) {
-						if (intVal > MAX_UNSIGNED_INT32) {
-							_emaConfigErrList.append("service [")
-									.append(service.info().serviceName().toString())
-									.append("] from the programmatically configure specifies service LoadFilter::OpenWindow is greater than allowed maximum. Will use maximum OpenLimit.")
-									.append(" Suspect value is ").append(String.valueOf(openWindow))
-									.create(Severity.ERROR);
-
-							openWindow = MAX_UNSIGNED_INT32;
-						} else {
-							openWindow = intVal;
-							service.applyHasLoad();
-							service.load().applyHasOpenWindow();
-							service.load().openWindow(openWindow);
-						}
-					}
-				} else if (entry.name().equals("LoadFactor")) {
-					intVal = entry.uintValue();
-					if (intVal >= 0) {
-						if (intVal > MAX_UNSIGNED_INT16) {
-							_emaConfigErrList.append("service [")
-									.append(service.info().serviceName().toString())
-									.append("] from the programmatically configure specifies service LoadFilter::LoadFactor is greater than allowed maximum. Will use maximum OpenLimit.")
-									.append(" Suspect value is ").append(String.valueOf(loadFactor))
-									.create(Severity.ERROR);
-
-							loadFactor = MAX_UNSIGNED_INT16;
-						} else {
-							loadFactor = intVal;
-							service.applyHasLoad();
-							service.load().applyHasLoadFactor();
-							service.load().loadFactor(loadFactor);
-						}
-					}
-				}
-				break;
-			case DataTypes.ARRAY: 
-				if (entry.name().equals("DictionariesProvided"))
-				{
-					service.info().dictionariesProvidedList().clear();
-					service.info().applyHasDictionariesProvided();
-					for (OmmArrayEntry dEntry : entry.array())
-					{
-						if (dEntry.loadType() == DataTypes.ASCII)
-							_dictProvided.add(dEntry.ascii().ascii());
-					}
-				}
-				else if (entry.name().equals("DictionariesUsed"))
-				{
-					service.info().dictionariesUsedList().clear();
-					service.info().applyHasDictionariesUsed();
-					for (OmmArrayEntry dEntry : entry.array())
-					{
-						if (dEntry.loadType() == DataTypes.ASCII)
-							_dictUsed.add(dEntry.ascii().ascii());
-					}
-				}
-				else if (entry.name().equals("Capabilities"))
-				{
-					service.info().capabilitiesList().clear();
-					for (OmmArrayEntry arrayEntry : entry.array())
-					{
-						if (arrayEntry.loadType() == DataTypes.ASCII)
-						{
-							Integer domainType = ConfigManager.convertDomainType(arrayEntry.ascii().ascii());
-							if (domainType == null || domainType.intValue() > MAX_UNSIGNED_INT16 || domainType.intValue() < 0)
-							{
-								_emaConfigErrList.append( "service [" )
-								.append( service.info().serviceName().toString() )
-								.append( "] from the programmatically configure specifies the service which contains out of range capability. Will drop this capability. Suspect value is = " )
-								.append(arrayEntry.ascii().ascii())
-								.create(Severity.ERROR);
-								
-								continue;
-							}
-							else
-							{
-								if (!service.info().capabilitiesList().contains((Object)domainType))
-									service.info().capabilitiesList().add((long)domainType.intValue());
-							}
-						}
-						else if (arrayEntry.loadType() == DataTypes.INT)
-						{
-							long domainType = arrayEntry.intValue();
-							if (domainType > MAX_UNSIGNED_INT16 || domainType < 0)
-							{
-								_emaConfigErrList.append( "service [" )
-								.append( service.info().serviceName().toString() )
-								.append( "] from the programmatically configure specifies the service which contains out of range capability. Will drop this capability. Suspect value is = " )
-								.append((int)domainType)
-								.create(Severity.ERROR);
-								
-								continue;
-							}
-							else
-							{
-								if (!service.info().capabilitiesList().contains(domainType))
-									service.info().capabilitiesList().add(domainType);
-							}
-						}
-					}
-	
-					if (service.info().capabilitiesList().isEmpty())
-					{
-						_emaConfigErrList.append( "service [" )
-						.append( service.info().serviceName().toString() )
-						.append( "] from the programmatically configure specifies  the service which contains no capabilities. Will drop this service." )
-						.create(Severity.ERROR);
-						
-						return false;
-					}
-	
-					if (!service.info().capabilitiesList().isEmpty())
-						Collections.sort(service.info().capabilitiesList());
-				}
-	
-				break;
-			case DataTypes.ELEMENT_LIST: 
-				if (entry.name().equals("Status"))
-				{
-					if (entry.loadType() == DataTypes.ELEMENT_LIST)
-					{
-						ElementList statusEntryInfo = entry.elementList();
-						retrieveServiceInfo(service, statusEntryInfo, dirCache, serviceDictionaryConfigList);
-					}
-					else
-					{
-						_emaConfigErrList.append( "service [" )
-						.append( service.info().serviceName().toString() )
-						.append( "] from the programmatically configure specifies the service status which contains invalid data type. Suspect value is = " )
-						.append(entry.loadType())
-						.create(Severity.ERROR);
-					}
-				}
-	
-				break;
-			case DataTypes.SERIES: 
-				if (entry.name().equals("QoS"))
-				{
-					service.info().qosList().clear();
-					for (SeriesEntry qosEntry : entry.series())
-					{
-						if (qosEntry.loadType() == DataTypes.ELEMENT_LIST)
-						{
-							retrieveServiceInfo(service, qosEntry.elementList(), dirCache, serviceDictionaryConfigList);
-						}
-					}
-				}
-				break;
-			default:
-				break;
-			};
-		}
-	
-		if (service.info().checkHasQos() && addQos)
-		{
-			Qos rsslQos = CodecFactory.createQos();
-			Utilities.toRsslQos(rate, timeliness, rsslQos);
-			service.info().qosList().add(rsslQos);
-			addQos = false;
-		}
-	
-		return true;
-	}
-	
-	void retrieveGroupAndListName( Map map )
-	{
-		if ( _setGroup )
-			return;
-	
-		for (MapEntry mapEntry : map)
-		{
-			if ( mapEntry.key().dataType() == DataTypes.ASCII )
-				if ( mapEntry.key().ascii().ascii().equals("ConsumerGroup") )
-				{
-					_group = "ConsumerGroup";
-					_list = "ConsumerList";
-					_setGroup = true;
-					break;
-				}
-				else if ( mapEntry.key().ascii().ascii().equals("NiProviderGroup") )
-				{
-					_group = "NiProviderGroup";
-					_list = "NiProviderList";
-					_setGroup = true;
-					break;
-				}
-				else if (mapEntry.key().ascii().ascii().equals("IProviderGroup") )
-				{
-					_group = "IProviderGroup";
-					_list = "IProviderList";
-					_setGroup = true;
-					break;
-				}
-		}
-	}
-	
-	int convertToInt(long value)
-	{
-		return (int)(value > Integer.MAX_VALUE ? Integer.MAX_VALUE : value);
-	}
-	
-	private int convertToEnum(String value)
-	{
-		int colonPosition = value.indexOf("::");
-		if (colonPosition == -1) 
-		{
-			_emaConfigErrList.append( "invalid Enum value format [" )
-			.append( value )
-			.append( "]; expected typename::value (e.g., OperationModel::ApiDispatch)" )
-			.create(Severity.ERROR);
-			return INVALID_RETVAL;
-		}
-
-		String enumType = value.substring(0, colonPosition);
-		String enumValue = value.substring(colonPosition + 2, value.length());
-
-		if ( enumType.equals("DictionaryType"))
-		{
-			int localDictonary = 0;
-
-			if(enumValue.equals("FileDictionary"))
-				localDictonary = 1;
-			else if(enumValue.equals("ChannelDictionary"))
-				localDictonary = 0;
-			else
-			{
-				_emaConfigErrList.append( "no conversion in convertToEnum for enumType [" )
-				.append( enumValue )
-				.append( "]")
-				.create(Severity.ERROR);
-			}
-
-			return localDictonary;
-		}
-		else if ( enumType.equals("ChannelType" ) )
-		{
-			int channelType = INVALID_RETVAL;
-
-			if(enumValue.equals("RSSL_SOCKET"))
-				channelType = ConnectionTypes.SOCKET;
-			else if(enumValue.equals("RSSL_HTTP"))
-				channelType = ConnectionTypes.HTTP;
-			else if(enumValue.equals("RSSL_ENCRYPTED"))
-				channelType = ConnectionTypes.ENCRYPTED;
-			else if(enumValue.equals("RSSL_RELIABLE_MCAST"))
-				channelType = ConnectionTypes.RELIABLE_MCAST;
-			else if(enumValue.equals("RSSL_WEBSOCKET")) {
-				channelType = ConnectionTypes.WEBSOCKET;
-			} else
-			{
-				_emaConfigErrList.append( "no conversion in convertToEnum for enumType [" )
-				.append( enumValue )
-				.append( "]")
-				.create(Severity.ERROR);
-			}
-			
-			return channelType;
-		}
-		else if ( enumType.equals("EncryptedProtocolType" ) )
-		{
-			int channelType = INVALID_RETVAL;
-
-			if(enumValue.equals("RSSL_SOCKET"))
-				channelType = ConnectionTypes.SOCKET;
-			else if(enumValue.equals("RSSL_HTTP"))
-				channelType = ConnectionTypes.HTTP;
-			else if(enumValue.equals("RSSL_WEBSOCKET")) {
-				channelType = ConnectionTypes.WEBSOCKET;
-			}
-			else
-			{
-				_emaConfigErrList.append( "no conversion in convertToEnum for enumType [" )
-				.append( enumValue )
-				.append( "]")
-				.create(Severity.ERROR);
-			}
-			
-			return channelType;
-		}
-		else if ( enumType.equals("ServerType" ) )
-		{
-			int serverType = INVALID_RETVAL;
-
-			if(enumValue.equals("RSSL_SOCKET") || enumValue.equals("RSSL_WEBSOCKET"))
-				serverType = ConnectionTypes.SOCKET;
-			else if(enumValue.equals("RSSL_ENCRYPTED"))
-				serverType = ConnectionTypes.ENCRYPTED;
-			else
-			{
-				_emaConfigErrList.append( "no conversion in convertToEnum for enumType [" )
-				.append( enumValue )
-				.append( "]")
-				.create(Severity.ERROR);
-			}
-			
-			return serverType;
-		}
-		else if (enumType.equals("CompressionType") )
-		{
-			int compressionType = INVALID_RETVAL;
-
-			if(enumValue.equals("None"))
-				compressionType = CompressionTypes.NONE;
-			else if(enumValue.equals("ZLib"))
-				compressionType = CompressionTypes.ZLIB;
-			else if(enumValue.equals("LZ4"))
-				compressionType = CompressionTypes.LZ4;
-			else
-			{
-				_emaConfigErrList.append( "no conversion in convertToEnum for enumType [" )
-				.append( enumValue )
-				.append( "]")
-				.create(Severity.ERROR);
-			}
-
-			return compressionType;
-		}
-		else if (enumType.equals("StreamState") )
-		{
-			int streamState = INVALID_RETVAL;
-
-			if(enumValue.equals("Open"))
-				streamState = OmmState.StreamState.OPEN;
-			else if(enumValue.equals("NonStreaming"))
-				streamState = OmmState.StreamState.NON_STREAMING;
-			else if(enumValue.equals("ClosedRecover") || enumValue.equals("CloseRecover"))
-				streamState = OmmState.StreamState.CLOSED_RECOVER;
-			else if(enumValue.equals("Closed") || enumValue.equals("Close"))
-				streamState = OmmState.StreamState.CLOSED;
-			else if(enumValue.equals("ClosedRedirected") || enumValue.equals("CloseRedirected"))
-				streamState = OmmState.StreamState.CLOSED_REDIRECTED;
-			else
-			{
-				_emaConfigErrList.append( "no conversion in convertToEnum for enumType [" )
-				.append( enumValue )
-				.append( "]")
-				.create(Severity.ERROR);
-			}
-			
-			return streamState;
-		}
-		else if (enumType.equals("DataState") )
-		{
-			int dataState = INVALID_RETVAL;
-
-			if(enumValue.equals("NoChange"))
-				dataState = OmmState.DataState.NO_CHANGE;
-			else if(enumValue.equals("Ok"))
-				dataState = OmmState.DataState.OK;
-			else if(enumValue.equals("Suspect"))
-				dataState = OmmState.DataState.SUSPECT;
-			else
-			{
-				_emaConfigErrList.append( "no conversion in convertToEnum for enumType [" )
-				.append( enumValue )
-				.append( "]")
-				.create(Severity.ERROR);
-			}
-			
-			return dataState;
-		}
-		else if (enumType.equals("StatusCode") )
-		{
-			int statusCode = INVALID_RETVAL;
-			
-			if(enumValue.equals("None"))
-				statusCode = OmmState.StatusCode.NONE;
-			else if(enumValue.equals("NotFound"))
-				statusCode = OmmState.StatusCode.NOT_FOUND;
-			else if(enumValue.equals("Timeout"))
-				statusCode = OmmState.StatusCode.TIMEOUT;
-			else if(enumValue.equals("NotAuthorized"))
-				statusCode = OmmState.StatusCode.NOT_AUTHORIZED;
-			else if(enumValue.equals("InvalidArgument"))
-				statusCode = OmmState.StatusCode.INVALID_ARGUMENT;
-			else if(enumValue.equals("UsageError"))
-				statusCode = OmmState.StatusCode.USAGE_ERROR;
-			else if(enumValue.equals("Preempted"))
-				statusCode = OmmState.StatusCode.PREEMPTED;
-			else if(enumValue.equals("JustInTimeConflationStarted"))
-				statusCode = OmmState.StatusCode.JUST_IN_TIME_CONFLATION_STARTED;
-			else if(enumValue.equals("TickByTickResumed"))
-				statusCode = OmmState.StatusCode.TICK_BY_TICK_RESUMED;
-			else if(enumValue.equals("FailoverStarted"))
-				statusCode = OmmState.StatusCode.FAILOVER_STARTED;
-			else if(enumValue.equals("FailoverCompleted"))
-				statusCode = OmmState.StatusCode.FAILOVER_COMPLETED;
-			else if(enumValue.equals("GapDetected"))
-				statusCode = OmmState.StatusCode.GAP_DETECTED;
-			else if(enumValue.equals("NoResources"))
-				statusCode = OmmState.StatusCode.NO_RESOURCES;
-			else if(enumValue.equals("TooManyItems"))
-				statusCode = OmmState.StatusCode.TOO_MANY_ITEMS;
-			else if(enumValue.equals("AlreadyOpen"))
-				statusCode = OmmState.StatusCode.ALREADY_OPEN;
-			else if(enumValue.equals("SourceUnknown"))
-				statusCode = OmmState.StatusCode.SOURCE_UNKNOWN;
-			else if(enumValue.equals("NotOpen"))
-				statusCode = OmmState.StatusCode.NOT_OPEN;
-			else if(enumValue.equals("NonUpdatingItem"))
-				statusCode = OmmState.StatusCode.NON_UPDATING_ITEM;
-			else if(enumValue.equals("UnsupportedViewType"))
-				statusCode = OmmState.StatusCode.UNSUPPORTED_VIEW_TYPE;
-			else if(enumValue.equals("InvalidView"))
-				statusCode = OmmState.StatusCode.INVALID_VIEW;
-			else if(enumValue.equals("FullViewProvided"))
-				statusCode = OmmState.StatusCode.FULL_VIEW_PROVIDED;
-			else if(enumValue.equals("UnableToRequestAsBatch"))
-				statusCode = OmmState.StatusCode.UNABLE_TO_REQUEST_AS_BATCH;
-			else if(enumValue.equals("NoBatchViewSupportInReq"))
-				statusCode = OmmState.StatusCode.NO_BATCH_VIEW_SUPPORT_IN_REQ;
-			else if(enumValue.equals("ExceededMaxMountsPerUser"))
-				statusCode = OmmState.StatusCode.EXCEEDED_MAX_MOUNTS_PER_USER;
-			else if(enumValue.equals("Error"))
-				statusCode = OmmState.StatusCode.ERROR;
-			else if(enumValue.equals("DacsDown"))
-				statusCode = OmmState.StatusCode.DACS_DOWN;
-			else if(enumValue.equals("UserUnknownToPermSys"))
-				statusCode = OmmState.StatusCode.USER_UNKNOWN_TO_PERM_SYS;
-			else if(enumValue.equals("DacsMaxLoginsReached"))
-				statusCode = OmmState.StatusCode.DACS_MAX_LOGINS_REACHED;
-			else if(enumValue.equals("DacsUserAccessToAppDenied"))
-				statusCode = OmmState.StatusCode.DACS_USER_ACCESS_TO_APP_DENIED;
-			else if(enumValue.equals("GapFill"))
-				statusCode = OmmState.StatusCode.GAP_FILL;
-			else if(enumValue.equals("AppAuthorizationFailed"))
-				statusCode = OmmState.StatusCode.APP_AUTHORIZATION_FAILED;
-			else
-			{
-				_emaConfigErrList.append( "no conversion in convertToEnum for enumType [" )
-				.append( enumValue )
-				.append( "]")
-				.create(Severity.ERROR);
-			}
-			
-			return statusCode;
-		}
-		else if ( enumType.equals("Timeliness") )
-		{
-			int timeliness = INVALID_RETVAL;
-
-			if(enumValue.equals("RealTime"))
-				timeliness = OmmQos.Timeliness.REALTIME;
-			else if(enumValue.equals("InexactDelayed"))
-				timeliness = OmmQos.Timeliness.INEXACT_DELAYED;
-			else
-			{
-				try
-				{
-					return (int)Long.parseLong(enumValue);
-				}
-				catch(NumberFormatException excp)
-				{
-					_emaConfigErrList.append( "no conversion in convertToEnum for enumType [" )
-					.append( enumValue )
-					.append( "]")
-					.create(Severity.ERROR);
-				}
-			}
-			
-			return timeliness;
-		}
-		else if ( enumType.equals("Rate") )
-		{
-			int rate = INVALID_RETVAL;
-
-			if(enumValue.equals("TickByTick"))
-				rate = OmmQos.Rate.TICK_BY_TICK;
-			else if(enumValue.equals("JustInTimeConflated"))
-				rate = OmmQos.Rate.JUST_IN_TIME_CONFLATED;
-			else
-			{
-				try
-				{
-					return (int)Long.parseLong(enumValue);
-				}
-				catch(NumberFormatException excp)
-				{
-					_emaConfigErrList.append( "no conversion in convertToEnum for enumType [" )
-					.append( enumValue )
-					.append( "]")
-					.create(Severity.ERROR);
-				}
-			}
-			
-			return rate;
-		}
-		else 
-		{
-			_emaConfigErrList.append( "no conversion in convertToEnum for enumType [" )
-			.append( enumValue )
-			.append( "]")
-			.create(Severity.ERROR);
-			return INVALID_RETVAL;
-		}
-	}
-
-	ServiceDictionaryConfig findServiceDictConfig(List<ServiceDictionaryConfig> serviceDictionaryConfigList, int serviceId)
-	{
-		if (serviceDictionaryConfigList != null)
-		{
-			for (ServiceDictionaryConfig serviceDictionaryConfig : serviceDictionaryConfigList)
-			{
-				if (serviceDictionaryConfig.serviceId == serviceId)
-					return serviceDictionaryConfig;
-			}
-		}
-
-		return null;
-	}
-
-	void removeConfigFileService(DirectoryServiceStore dirServiceStore, DirectoryCache directoryCache)
-	{
-		if (_serviceNameList.size() == 0)
-			return;
-
-		for (int i = 0; i < directoryCache.serviceList().size(); )
-		{
-			Service service = directoryCache.serviceList().get(i);
-			boolean found = false;
-			for (String serviceName : _serviceNameList)
-			{
-				if (serviceName.equals(service.info().serviceName().toString()))
-				{
-					found = true;
-					break;
-				}
-			}
-			
-			if (!found)
-			{
-				int serviceId = service.serviceId();
-				directoryCache.removeService(serviceId);
-				dirServiceStore.remove(serviceId);
-			}
-			else
-				i++;
-		}
-	}
-
-	private int getJsonConverterPoolsSize(long jsonConverterPoolsSize)
-	{
-		if(jsonConverterPoolsSize < 0)
-		{
-			_emaConfigErrList.append( "JsonConverterPoolsSize value should be equal or greater than 0.")
-					.append( " It will be set to default value: 10.")
-					.create(Severity.WARNING);
-			return GlobalConfig.JSON_CONVERTER_DEFAULT_POOLS_SIZE;
-		}
-
-		if(jsonConverterPoolsSize > Integer.MAX_VALUE)
-		{
-			_emaConfigErrList.append("JsonConverterPoolsSize value should not be greater than ")
-					.append(Integer.MAX_VALUE)
-					.append(". It will be set to ")
-					.append(Integer.MAX_VALUE)
-					.append(".")
-					.create(Severity.WARNING);
-			return Integer.MAX_VALUE;
-		}
-		return (int) jsonConverterPoolsSize;
-	}
-
-	private int getWatchlistObjectsPoolsSize(long watchlistObjectsPoolsSize)
-	{
-		if (watchlistObjectsPoolsSize < -1)
-		{
-			_emaConfigErrList.append( "WatchlistObjectsPoolsSize value should be equal or greater than -1.")
-					.append( " It will be set to default value: -1 (no limit).")
-					.create(Severity.WARNING);
-			return GlobalConfig.DEFAULT_WATCHLIST_OBJECTS_POOL_LIMIT;
-		}
-
-		if (watchlistObjectsPoolsSize > Integer.MAX_VALUE)
-		{
-			_emaConfigErrList.append("WatchlistObjectsPoolsSize value should not be greater than ")
-					.append(Integer.MAX_VALUE)
-					.append(". It will be set to ")
-					.append(Integer.MAX_VALUE)
-					.append(".")
-					.create(Severity.WARNING);
-			return Integer.MAX_VALUE;
-		}
-		return (int) watchlistObjectsPoolsSize;
-	}
-
-	private int getSocketProtocolPoolsSize(long socketProtocolPoolsSize)
-	{
-		if (socketProtocolPoolsSize < -1)
-		{
-			_emaConfigErrList.append( "SocketProtocolPoolsSize value should be equal or greater than -1.")
-					.append( " It will be set to default value: -1 (no limit).")
-					.create(Severity.WARNING);
-			return GlobalConfig.DEFAULT_SOCKET_PROTOCOL_POOL_LIMIT;
-		}
-
-		if (socketProtocolPoolsSize > Integer.MAX_VALUE)
-		{
-			_emaConfigErrList.append("SocketProtocolPoolsSize value should not be greater than ")
-					.append(Integer.MAX_VALUE)
-					.append(". It will be set to ")
-					.append(Integer.MAX_VALUE)
-					.append(".")
-					.create(Severity.WARNING);
-			return Integer.MAX_VALUE;
-		}
-		return (int) socketProtocolPoolsSize;
-	}
-
-	private Predicate<MapEntry> filterMapEntry(String name) {
-		return mapEntry -> mapEntry.key().dataType() == DataTypes.ASCII &&
-				mapEntry.key().ascii().ascii().equalsIgnoreCase(name) &&
-				mapEntry.loadType() == DataTypes.ELEMENT_LIST;
-	}
-
-	private int getConnectionListIndex(String channelSet, String channelName) {
-		if(channelName == null || channelName.isEmpty()) {
-			return 0;
-		}
-
-		if(channelSet != null) {
-			String[] pieces = channelSet.split(",");
-			for (int i = 0; i < pieces.length; i++)
-			{
-				if(pieces[i].trim().equalsIgnoreCase(channelName)) {
-					return i;
-				}
-			}
-		}
-
-		StringBuilder text = new StringBuilder("PreferredChannelName: ");
-		text.append(channelName);
-		text.append(" is not present in ChannelSet: ");
-		text.append(channelSet);
-
-		OmmInvalidUsageExceptionImpl ommIUExcept = new OmmInvalidUsageExceptionImpl();
-		throw ommIUExcept.message(text.toString(), OmmInvalidUsageException.ErrorCode.INVALID_OPERATION);
-	}
-}
+/*|-----------------------------------------------------------------------------
+ *|            This source code is provided under the Apache 2.0 license
+ *|  and is provided AS IS with no warranty or guarantee of fit for purpose.
+ *|                See the project's LICENSE.md for details.
+ *|           Copyright (C) 2020-2025 LSEG. All rights reserved.
+ *|-----------------------------------------------------------------------------
+ */
+
+package com.refinitiv.ema.access;
+
+import java.util.ArrayList;
+import java.util.Collection;
+import java.util.Collections;
+import java.util.List;
+import java.util.Optional;
+import java.util.function.Predicate;
+
+import com.refinitiv.ema.access.DataType.DataTypes;
+import com.refinitiv.ema.access.DirectoryServiceStore.ServiceIdInteger;
+import com.refinitiv.ema.access.OmmLoggerClient.Severity;
+import com.refinitiv.ema.access.OmmState.StreamState;
+import com.refinitiv.eta.codec.Codec;
+import com.refinitiv.eta.codec.CodecFactory;
+import com.refinitiv.eta.codec.Qos;
+import com.refinitiv.eta.codec.QosRates;
+import com.refinitiv.eta.codec.QosTimeliness;
+import com.refinitiv.eta.transport.CompressionTypes;
+import com.refinitiv.eta.transport.ConnectionTypes;
+import com.refinitiv.eta.valueadd.domainrep.rdm.directory.DirectoryMsgFactory;
+import com.refinitiv.eta.valueadd.domainrep.rdm.directory.Service;
+import com.refinitiv.eta.valueadd.reactor.ReactorWarmStandbyMode;
+
+class ProgrammaticConfigure
+{
+	/** @class InstanceEntryFlag
+	An enumeration representing consumer or provider entry level config variables.
+	*/
+	class InstanceEntryFlag
+	{
+		final static int CHANNEL_FLAG =						0x001;
+		final static int LOGGER_FLAG =						0x002;
+		final static int DICTIONARY_FLAG =					0x004;
+		final static int CHANNELSET_FLAG =					0x008;
+		final static int DIRECTORY_FLAG =					0x010;
+		final static int SERVER_FLAG =						0x020;
+		final static int WARM_STANDBY_CHANNELSET_FLAG = 	0x040;
+		final static int SESSION_CHANNEL_FLAG = 			0x080;
+		final static int ITEM_RECOVERY_CHANNEL_DOWN_FLAG = 	0x100;
+		final static int PH_WSB_CHANNEL_NAME_FLAG = 		0x200;
+		final static int PH_CHANNEL_NAME_FLAG = 			0x400;
+	}
+	
+	/** @class ChannelEntryFlag
+	An enumeration representing channel entry level config variables.
+	*/
+	class ChannelEntryFlag
+	{
+		final static int CHANNELTYPE_FLAG =						0x001;
+		final static int HOST_FLAG =							0x002;
+		final static int PORT_FLAG =							0x004;
+		final static int INTERFACENAME_FLAG =					0x008;
+		final static int GUARANTEED_OUTPUTBUFFERS_FLAG =		0x010;
+		final static int NUM_INPUTBUFFERS_FLAG =				0x020;
+		final static int SYS_RECV_BUFSIZE_FLAG =				0x040;
+		final static int SYS_SEND_BUFSIZE_FLAG =				0x080;
+		final static int HIGH_WATERMARK_FLAG =					0x100;
+		final static int TCP_NODELAY_FLAG =						0x200;
+		final static int CONN_PING_TIMEOUT_FLAG =				0x400;
+		final static int COMPRESSION_THRESHOLD_FLAG =			0x800;
+		final static int COMPRESSION_TYPE_FLAG =				0x1000;
+		final static int DIRECTWRITE_FLAG =						0x2000;
+		final static int INIT_TIMEOUT_FLAG =					0x4000;
+		final static int ENABLE_SESSION_MGNT_FLAG =				0x8000; // Enable the reactor to refresh the token and reissue login request.
+		final static int LOCATION_FLAG = 						0x10000; // Specify a location to get an endpoint for establishing a connection.
+		final static int ENCRYPTED_PROTOCOL_FLAG =				0x20000;
+		final static int SERVICE_DISCOVERY_RETRY_COUNT_FLAG =	0x40000;
+	}
+	
+	/** @class ServerEntryFlag
+	An enumeration representing server entry level config variables.
+	*/
+	class ServerEntryFlag
+	{
+		final static int SERVERTYPE_FLAG =					0X000001;
+		final static int PORT_FLAG =						0X000002;
+		final static int INTERFACENAME_FLAG =				0X000004;
+		final static int GUARANTEED_OUTPUTBUFFERS_FLAG =	0X000008;
+		final static int NUMINPUTBUF_FLAG =					0X000010;
+		final static int SYS_RECV_BUFSIZE_FLAG =			0X000020;
+		final static int SYS_SEND_BUFSIZE_FLAG =			0X000040;
+		final static int HIGH_WATERMARK_FLAG =				0X000080;
+		final static int TCP_NODELAY_FLAG =					0X000100;
+		final static int CONN_MIN_PING_TIMEOUT_FLAG =		0X000200;
+		final static int CONN_PING_TIMEOUT_FLAG =			0X000400;
+		final static int COMPRESSION_THRESHOLD_FLAG =		0X000800;
+		final static int COMPRESSION_TYPE_FLAG =			0x001000;
+		final static int DIRECTWRITE_FLAG =					0x002000;
+		final static int INIT_TIMEOUT_FLAG =				0x004000;
+		final static int MAX_FRAGMENT_SIZE_FLAG =			0x008000;
+		final static int KEYSTORE_FILE_FLAG = 				0x010000;
+		final static int KEYSTORE_PASSWD_FLAG =				0x020000;
+		final static int KEYSTORE_TYPE_FLAG =				0x040000;
+		final static int SECURITY_PROTOCOL_FLAG =			0x080000;
+		final static int SECURITY_PROVIDER_FLAG =			0x100000;
+		final static int KEY_MANAGER_ALGO_FLAG =			0x200000;
+		final static int TRUST_MANAGER_ALGO_FLAG =			0x400000;
+		final static int SERVER_SHARED_SOCKET =				0x800000;
+	}
+
+	/** @class TunnelingEntryFlag
+	An enumeration representing tunneling entry level config variables.
+	*/
+	class TunnelingEntryFlag
+	{
+		final static int OBJECTNAME_FLAG =			0x001;
+		final static int PROXYPORT_FLAG =			0x002;
+		final static int PROXYHOST_FLAG =			0x004;
+		final static int SECURITY_PROTOCOL_FLAG =	0x008;
+	}
+
+	/**
+	 * @class WebSocketFlag
+	 * An enumeration representing websocket entry level config variables.
+	 */
+	class WebSocketFlag {
+		final static int WS_PROTOCOLS_FLAG =		0x001;
+		final static int WS_MAX_MSG_SIZE_FLAG = 	0x002;
+	}
+	
+	/**
+	 * @class WarmStandbyGroupFlag
+	 * An enumeration representing warm standby group config variables.
+	 */
+	class WarmStandbyGroupFlag {
+		final static int WS_PROTOCOLS_FLAG =		0x001;
+		final static int WS_MAX_MSG_SIZE_FLAG = 	0x002;
+	}
+	
+	class SessionChannelFlag {
+		final static int CHANNELSET_FLAG = 0x001;
+		final static int WSB_CHANNELSET_FLAG = 0x002;
+		final static int RECONNECT_ATTEMPT_LIMIT = 0x004;
+		final static int RECONNECT_MIN_DELAY = 0x008;
+		final static int RECONNECT_MAX_DELAY = 0x010;
+	}
+	
+	
+	final static int MAX_UNSIGNED_INT16	= 0xFFFF;
+	final static long MAX_UNSIGNED_INT32 = 0xFFFFFFFFL;
+	
+	String _group;
+	String _list;
+	boolean _setGroup; 
+	private String	_consumerName;
+	private String	_niProviderName;
+	private String	_iProviderName;
+	private String	_channelName;
+	private String	_serverName;
+	private String	_dictionaryName;
+	private String	_directoryName;
+	private String	_channelSet;
+	private String  _warmStandbyChannelSetName;
+	private String  _phWSBChannelName;
+	private String  _phChannelName;
+	private String  _sessionChannelSetName;
+	private boolean 	_sessionEnhancedItemRecovery;
+	private	boolean		_overrideConsName;
+	private	boolean		_overrideNiProvName;
+	private	boolean		_overrideIProvName;
+	private	boolean		_dependencyNamesLoaded;
+	private	int			_nameflags;
+	private	List<DictionaryConfig> _serverDictList;
+	private	List<Map> _configList;
+	private	ConfigErrorTracker	_emaConfigErrList;
+	private	List<String> _dictProvided;
+	private	List<String> _dictUsed;
+	private	List<String> _serviceNameList;
+	boolean addQos = false;
+	private EmaObjectManager _objManager;
+	private int INVALID_RETVAL = -2;
+
+	ProgrammaticConfigure(  Map map, ConfigErrorTracker emaConfigErrList )
+	{
+		_nameflags = 0 ;
+		_emaConfigErrList = emaConfigErrList;
+		_configList = new ArrayList<Map>();
+		_dictProvided = new ArrayList<String>();
+		_dictUsed = new ArrayList<String>();
+		_serviceNameList = new ArrayList<String>();
+		_serverDictList = new ArrayList<DictionaryConfig>();
+		_objManager = new EmaObjectManager();
+		
+		Map mapDecoded = new MapImpl(_objManager);
+		JUnitTestConnect.setRsslData(mapDecoded, map, Codec.majorVersion(), Codec.minorVersion(), null, null);
+		_configList.add(mapDecoded);
+	}
+	
+	void addConfigure(  Map map )
+	{
+		Map mapDecoded = new MapImpl(_objManager);
+		JUnitTestConnect.setRsslData(mapDecoded, map, Codec.majorVersion(), Codec.minorVersion(), null, null);
+		_configList.add(mapDecoded);
+	}
+	
+	void clear()
+	{
+		internalClear();
+		_configList.clear();
+	}
+
+	void internalClear()
+	{
+		_consumerName = null;
+		_niProviderName = null;
+		_iProviderName = null;
+		_channelName = null;
+		_serverName = null;
+		_dictionaryName = null;
+		_directoryName = null;
+		_channelSet = null;
+		_warmStandbyChannelSetName = null;
+		_phWSBChannelName = null;
+		_phChannelName = null;
+
+		_overrideConsName = false;
+		_overrideNiProvName = false;
+		_overrideIProvName = false;
+		_dependencyNamesLoaded = false;
+		_nameflags = 0;
+
+		_group = null;
+		_list = null;
+		_setGroup = false; 
+		addQos = false;
+		_serverDictList.clear();
+		_dictProvided.clear();
+		_dictUsed.clear();
+		_serviceNameList.clear();
+	}
+	
+	String defaultConsumer()
+	{
+		String retValue;
+
+		if ( _overrideConsName )
+			return _consumerName;
+		else
+		{
+			internalClear();
+
+			 for (Map map : _configList)
+			 {
+				 if ( (retValue = retrieveDefaultConsProvName( map, "ConsumerGroup", "DefaultConsumer" )) != null )
+					 return retValue;
+			 }
+		}
+
+		return null;
+	}
+
+	String defaultNiProvider()
+	{
+		String retValue;
+		
+		if ( _overrideNiProvName )
+			return _niProviderName;
+		else
+		{
+			internalClear();
+
+			 for (Map map : _configList)
+			 {
+				 if ( (retValue = retrieveDefaultConsProvName( map, "NiProviderGroup", "DefaultNiProvider" )) != null )
+					 return retValue;
+			 }
+		}
+
+		return null;
+	}
+
+	String defaultIProvider()
+	{
+		String retValue;
+		
+		if ( _overrideIProvName )
+			return _iProviderName;
+		else
+		{
+			internalClear();
+
+			 for (Map map : _configList)
+			 {
+				 if ( (retValue = retrieveDefaultConsProvName( map, "IProviderGroup", "DefaultIProvider" )) != null )
+					 return retValue;
+			 }
+		}
+
+		return null;
+	}
+
+	boolean specifyConsumerName(  String consumerName )
+	{
+		for (Map map : _configList)
+		{
+			if ( validateConsumerProviderName( map, "ConsumerGroup", "ConsumerList", consumerName ) )
+			{
+				_overrideConsName = true;
+				_consumerName = consumerName;
+				return true;
+			}
+		}
+
+		return false;
+	}
+
+	boolean specifyNiProviderName(  String niProviderName )
+	{ 
+		for (Map map : _configList)
+		{
+			if ( validateConsumerProviderName( map, "NiProviderGroup", "NiProviderList", niProviderName ) )
+			{
+				_overrideNiProvName = true;
+				_niProviderName = niProviderName;
+				return true;
+			}
+		}
+
+		return false;
+	}
+
+	boolean specifyIProviderName(  String iProviderName )
+	{
+		for (Map map : _configList)
+		{
+			if ( validateConsumerProviderName( map, "IProviderGroup", "IProviderList", iProviderName ) )
+			{
+				_overrideIProvName = true;
+				_iProviderName = iProviderName;
+				return true;
+			}
+		}
+
+		return false;
+	}
+
+	String activeEntryNames( String instanceName, int flag )
+	{
+		if ( !_dependencyNamesLoaded )
+		{
+			 for (Map map : _configList)
+				retrieveDependencyNames(map, instanceName );
+
+			_dependencyNamesLoaded = true;
+		}
+
+		if ((_nameflags & flag) != 0) 
+		{
+			if ( (InstanceEntryFlag.CHANNELSET_FLAG & flag) != 0 )
+			{
+				return _channelSet;
+			}
+			else if ( (InstanceEntryFlag.SERVER_FLAG & flag) != 0 )
+			{
+				return _serverName;
+			}
+			else if ( (InstanceEntryFlag.CHANNEL_FLAG & flag) != 0 )
+			{
+				return _channelName;
+			}
+			else if ( (InstanceEntryFlag.DICTIONARY_FLAG & flag) != 0 )
+			{
+				return _dictionaryName;
+			}
+			else if ( (InstanceEntryFlag.DIRECTORY_FLAG & flag) != 0 )
+			{
+				return _directoryName;
+			}
+			else if ( (InstanceEntryFlag.WARM_STANDBY_CHANNELSET_FLAG & flag) != 0 )
+			{
+				return _warmStandbyChannelSetName;
+			}
+			else if ( (InstanceEntryFlag.PH_WSB_CHANNEL_NAME_FLAG & flag) != 0 )
+			{
+				return _phWSBChannelName;
+			}
+			else if ( (InstanceEntryFlag.PH_CHANNEL_NAME_FLAG & flag) != 0 )
+			{
+				return _phChannelName;
+			}
+			else if ( (InstanceEntryFlag.SESSION_CHANNEL_FLAG & flag) != 0 )
+			{
+				return _sessionChannelSetName;
+			}
+		}
+		
+		return null;
+	}
+
+	String retrieveDefaultConsProvName( Map map, String group, String defaulName )
+	{
+		for (MapEntry mapEntry : map)
+		{
+			if ( ( mapEntry.key().dataType() == DataTypes.ASCII ) && ( mapEntry.key().ascii().ascii().equals(group) ) &&
+			      ( mapEntry.load().dataType() == DataTypes.ELEMENT_LIST ) )
+			{
+				ElementList elementList = mapEntry.elementList();
+	
+				for (ElementEntry elementEntry : elementList)
+				{
+					if ( elementEntry.loadType() == DataTypes.ASCII )
+					{
+						if ( elementEntry.name().equals( defaulName) )
+						{
+							return elementEntry.ascii().ascii();
+						}
+					}
+				}
+			}
+		}
+	
+		return null;
+	}
+	
+	boolean validateConsumerProviderName( Map map, String group, String listName, String conProvName )
+	{
+		for (MapEntry mapEntry : map)
+		{
+			if ( ( mapEntry.key().dataType() == DataTypes.ASCII ) && ( mapEntry.key().ascii().ascii().equals(group) ) &&
+			      ( mapEntry.load().dataType() == DataTypes.ELEMENT_LIST ) )
+			{
+				ElementList elementList = mapEntry.elementList();
+	
+				for (ElementEntry elementEntry : elementList)
+				{
+					if ( ( elementEntry.name().equals( listName) ) && ( elementEntry.load().dataType() == DataTypes.MAP ) )
+					{
+						Map consumerMap = elementEntry.map();
+						for (MapEntry consumerMapEntry : consumerMap)
+						{
+							if ( ( consumerMapEntry.key().dataType() == DataTypes.ASCII ) && ( consumerMapEntry.key().ascii().ascii().equals(conProvName)) )
+								return true;
+						}
+					}
+				}
+			}
+		}
+	
+		return false;
+	}
+	
+	void retrieveDependencyNames(  Map map,  String userName )
+	{
+		int position = 0;
+		int channelPos = 0, channelSetPos = 0;
+
+		retrieveGroupAndListName( map );
+
+		if ( _group != null && _group.isEmpty() )
+			return;
+
+		for (MapEntry mapEntry : map)
+		{
+			if ( mapEntry.key().dataType() == DataTypes.ASCII && mapEntry.key().ascii().ascii().equals(_group) )
+			{
+				if ( mapEntry.loadType() == DataTypes.ELEMENT_LIST )
+				{
+					ElementList elementList = mapEntry.elementList();
+
+					for (ElementEntry elementEntry : elementList)
+					{
+						if ( elementEntry.loadType() == DataTypes.MAP )
+						{
+							if ( elementEntry.name().equals(_list) && ( elementEntry.load().dataType() == DataTypes.MAP ) )
+							{
+								 Map mapList = elementEntry.map();
+
+								for (MapEntry mapListEntry : mapList)
+								{
+									if ( mapListEntry.key().dataType() == DataTypes.ASCII &&
+										 mapListEntry.key().ascii().ascii().equals(userName) &&
+										 mapEntry.loadType() == DataTypes.ELEMENT_LIST )
+									{
+										position = 0;
+										for (ElementEntry instanceEntry : mapListEntry.elementList())
+										{
+											position++;
+											switch ( instanceEntry.loadType() )
+											{
+												case DataTypes.ASCII:
+													if ( instanceEntry.name().equals("Channel") )
+													{
+														_channelName = instanceEntry.ascii().ascii();
+														_nameflags |= InstanceEntryFlag.CHANNEL_FLAG;
+														channelPos = position;
+													}
+													if (instanceEntry.name().equals("Server"))
+													{
+														_serverName = instanceEntry.ascii().ascii();
+														_nameflags |= InstanceEntryFlag.SERVER_FLAG;
+													}
+													else if ( instanceEntry.name().equals("Dictionary") )
+													{
+														_dictionaryName = instanceEntry.ascii().ascii();
+														_nameflags |= InstanceEntryFlag.DICTIONARY_FLAG;
+													}
+													else if ( instanceEntry.name().equals("ChannelSet") )
+													{
+														_channelSet = instanceEntry.ascii().ascii();
+														_nameflags |= InstanceEntryFlag.CHANNELSET_FLAG;
+														channelSetPos = position;
+													}
+													else if ( instanceEntry.name().equals("Directory") )
+													{
+														_directoryName = instanceEntry.ascii().ascii();
+														_nameflags |= InstanceEntryFlag.DIRECTORY_FLAG;
+													}
+													else if ( instanceEntry.name().equals("WarmStandbyChannelSet") )
+													{
+														_warmStandbyChannelSetName  = instanceEntry.ascii().ascii();
+														_nameflags |= InstanceEntryFlag.WARM_STANDBY_CHANNELSET_FLAG;
+													}
+													else if ( instanceEntry.name().equals("PreferredWSBChannelName") )
+													{
+														_phWSBChannelName  = instanceEntry.ascii().ascii();
+														_nameflags |= InstanceEntryFlag.PH_WSB_CHANNEL_NAME_FLAG;
+													}
+													else if ( instanceEntry.name().equals("PreferredChannelName") ) {
+														_phChannelName = instanceEntry.ascii().ascii();
+														_nameflags |= InstanceEntryFlag.PH_CHANNEL_NAME_FLAG;
+													}
+													else if ( instanceEntry.name().equals("SessionChannelSet") )
+													{
+														_sessionChannelSetName  = instanceEntry.ascii().ascii();
+														_nameflags |= InstanceEntryFlag.SESSION_CHANNEL_FLAG;
+													}
+													break;
+												default:
+													break;
+											}
+										}
+										
+										if ( ((_nameflags & InstanceEntryFlag.CHANNEL_FLAG ) != 0) &&
+											((_nameflags & InstanceEntryFlag.CHANNELSET_FLAG) != 0))
+										{
+											if ( channelSetPos > channelPos )
+											{
+												_nameflags &= ~InstanceEntryFlag.CHANNEL_FLAG;
+												_channelName = null;
+											}
+											else
+											{
+												_nameflags &= ~InstanceEntryFlag.CHANNELSET_FLAG;
+												_channelSet = null;
+											}
+										}
+										
+										break;
+									}
+								}
+							}
+						}
+					}
+				}
+			}
+		}
+	}
+	
+	void  retrieveCommonConfig( String instanceName, BaseConfig activeConfig )
+	{
+		 for (Map map : _configList)
+			retrieveInstanceCommonConfig(map, instanceName, activeConfig );
+	}
+	
+	void  retrieveCustomConfig( String instanceName, BaseConfig activeConfig )
+	{
+		 for (Map map : _configList)
+			retrieveInstanceCustomConfig(map, instanceName, activeConfig );
+	}
+	
+	int  retrieveChannelTypeConfig(String channelName)
+	{
+		for (Map map : _configList)
+		{
+			for (MapEntry mapEntry : map)
+			{
+				if ( mapEntry.key().dataType() == DataTypes.ASCII &&
+					 mapEntry.key().ascii().ascii().equals("ChannelGroup") &&
+					 mapEntry.loadType() == DataTypes.ELEMENT_LIST )
+				{
+					for (ElementEntry elementEntry : mapEntry.elementList())
+					{
+						if ( elementEntry.loadType() == DataTypes.MAP && elementEntry.name().equals("ChannelList"))
+						{
+							for (MapEntry mapListEntry : elementEntry.map())
+							{
+								if ( mapListEntry.key().dataType() == DataTypes.ASCII  &&
+									mapListEntry.key().ascii().ascii().equals(channelName) &&
+									mapListEntry.loadType() == DataTypes.ELEMENT_LIST )
+								{
+									for (ElementEntry channelEntry : mapListEntry.elementList())
+									{
+										if ( channelEntry.loadType() == DataTypes.ASCII && channelEntry.name().equals("ChannelType"))
+											return convertToEnum(channelEntry.ascii().ascii());
+									}
+								}
+							}
+						}
+					}
+				}
+			}
+		}
+		return INVALID_RETVAL;
+	}
+	
+	int  retrieveEncryptedProtocolConfig(String channelName)
+	{
+		for (Map map : _configList)
+		{
+			for (MapEntry mapEntry : map)
+			{
+				if ( mapEntry.key().dataType() == DataTypes.ASCII &&
+					 mapEntry.key().ascii().ascii().equals("ChannelGroup") &&
+					 mapEntry.loadType() == DataTypes.ELEMENT_LIST )
+				{
+					for (ElementEntry elementEntry : mapEntry.elementList())
+					{
+						if ( elementEntry.loadType() == DataTypes.MAP && elementEntry.name().equals("ChannelList"))
+						{
+							for (MapEntry mapListEntry : elementEntry.map())
+							{
+								if ( mapListEntry.key().dataType() == DataTypes.ASCII  &&
+									mapListEntry.key().ascii().ascii().equals(channelName) &&
+									mapListEntry.loadType() == DataTypes.ELEMENT_LIST )
+								{
+									for (ElementEntry channelEntry : mapListEntry.elementList())
+									{
+										if ( channelEntry.loadType() == DataTypes.ASCII && channelEntry.name().equals("EncryptedProtocolType"))
+											return convertToEnum(channelEntry.ascii().ascii());
+									}
+								}
+							}
+						}
+					}
+				}
+			}
+		}
+		return INVALID_RETVAL;
+	}
+	
+	void  retrieveChannelConfig( String channelName,  ActiveConfig activeConfig, List<ChannelConfig> channelConfigSet, int hostFnCalled, ChannelConfig fileCfg)
+	{
+		 for (Map map : _configList)
+			retrieveChannel(map, channelName, activeConfig, channelConfigSet, hostFnCalled, fileCfg);
+	}
+	
+	WarmStandbyChannelConfig retrieveWSBChannelConfig(String wsbChannelName, ActiveConfig activeConfig, WarmStandbyChannelConfig fileCfg)
+	{
+		for (Map map : _configList) {
+			WarmStandbyChannelConfig wsbConfig = retrieveWSBChannel(map, wsbChannelName, activeConfig, fileCfg);
+			if (wsbConfig != fileCfg)
+				return wsbConfig;
+		}
+
+		return fileCfg;
+	}
+	
+	void retrieveSessionChannelConfig(String connectionName, ActiveConfig activeConfig, SessionChannelConfig fileCfg)
+	{
+		for (Map map : _configList)
+			retrieveSessionChannel(map, connectionName, activeConfig, fileCfg);
+	}
+
+	void retrieveWSBServerInfoConfig(String serverName, ActiveConfig activeConfig,WarmStandbyServerInfoConfig currentCfg,
+									 WarmStandbyServerInfoConfig fileCfg)
+	{
+		for (Map map : _configList)
+			retrieveWSBServer(map, serverName, activeConfig, currentCfg, fileCfg);
+	}
+	
+	void  retrieveServerConfig(String serverName, ActiveServerConfig activeServerConfig, int portFnCalled, ServerConfig fileCfg)
+	{
+		 for (Map map : _configList)
+			retrieveServer(map, serverName, activeServerConfig, portFnCalled, fileCfg);
+	}
+
+	GlobalConfig retrieveGlobalConfig() {
+		MapEntry globalConfigEntry = getElementListByNameFromConfigList(_configList, "GlobalConfig");
+		if (globalConfigEntry == null) {
+			return null;
+		}
+		GlobalConfig config = new GlobalConfig();
+		ElementEntry reactorMsgEventPoolLimit = getIntElementEntry(globalConfigEntry, "ReactorMsgEventPoolLimit");
+		ElementEntry reactorChannelEventPoolLimit = getIntElementEntry(globalConfigEntry, "ReactorChannelEventPoolLimit");
+		ElementEntry workerEventPoolLimit = getIntElementEntry(globalConfigEntry, "WorkerEventPoolLimit");
+		ElementEntry tunnelStreamMsgEventPoolLimit = getIntElementEntry(globalConfigEntry, "TunnelStreamMsgEventPoolLimit");
+		ElementEntry tunnelStreamStatusEventPoolLimit = getIntElementEntry(globalConfigEntry, "TunnelStreamStatusEventPoolLimit");
+		ElementEntry jsonConverterPoolsSize = getIntElementEntry(globalConfigEntry, "JsonConverterPoolsSize");
+		ElementEntry watchlistObjectsPoolLimit = getIntElementEntry(globalConfigEntry, "WatchlistObjectsPoolLimit");
+		ElementEntry socketProtocolPoolLimit = getIntElementEntry(globalConfigEntry, "SocketProtocolPoolLimit");
+
+		if (reactorMsgEventPoolLimit != null) {
+			config.reactorMsgEventPoolLimit = convertToInt(reactorMsgEventPoolLimit.intValue());
+		}
+		if (reactorChannelEventPoolLimit != null) {
+			config.reactorChannelEventPoolLimit = convertToInt(reactorChannelEventPoolLimit.intValue());
+		}
+		if (workerEventPoolLimit != null) {
+			config.workerEventPoolLimit = convertToInt(workerEventPoolLimit.intValue());
+		}
+		if (tunnelStreamMsgEventPoolLimit != null) {
+			config.tunnelStreamMsgEventPoolLimit = convertToInt(tunnelStreamMsgEventPoolLimit.intValue());
+		}
+		if (tunnelStreamStatusEventPoolLimit != null) {
+			config.tunnelStreamStatusEventPoolLimit = convertToInt(tunnelStreamStatusEventPoolLimit.intValue());
+		}
+		if (jsonConverterPoolsSize != null) {
+			config.jsonConverterPoolsSize = getJsonConverterPoolsSize(jsonConverterPoolsSize.intValue());
+		}
+		if (watchlistObjectsPoolLimit != null) {
+			config.watchlistObjectsPoolLimit = getWatchlistObjectsPoolsSize(watchlistObjectsPoolLimit.intValue());
+		}
+		if (socketProtocolPoolLimit != null) {
+			config.socketProtocolPoolLimit = getSocketProtocolPoolsSize(socketProtocolPoolLimit.intValue());
+		}
+		return config;
+	}
+	void  retrieveDictionaryConfig( String dictionaryName, ActiveConfig activeConfig )
+	{
+		 for (Map map : _configList)
+			retrieveDictionary(map, dictionaryName, activeConfig.dictionaryConfig );
+	}
+	
+	void  retrieveDictionaryConfig( String dictionaryName, DictionaryConfig dictConfig )
+	{
+		 for (Map map : _configList)
+			retrieveDictionary(map, dictionaryName, dictConfig );
+	}
+	
+	void  retrieveServerAllDictionaryConfig(Map map)
+	{
+		String rdmFieldDictionaryItemName = null, enumTypeItemName = null, rdmfieldDictionaryFileName = null, enumtypeDefFileName = null;
+		boolean hasDictInfo = false;
+		
+		for (MapEntry mapEntry : map)
+		{
+			if (mapEntry.key().dataType() == DataTypes.ASCII &&
+					mapEntry.key().ascii().ascii().equals("DictionaryGroup") &&
+					mapEntry.loadType() == DataTypes.ELEMENT_LIST)
+			{
+				ElementList elementList = mapEntry.elementList();
+
+				for (ElementEntry elementEntry : elementList)
+				{
+					if (elementEntry.loadType() == DataTypes.MAP && elementEntry.name().equals("DictionaryList"))
+					{
+						for (MapEntry dictMapEntry :  elementEntry.map())
+						{
+							if (dictMapEntry.key().dataType() == DataTypes.ASCII &&
+									dictMapEntry.loadType() == DataTypes.ELEMENT_LIST)
+							{
+								hasDictInfo = false;
+								for (ElementEntry entry : dictMapEntry.elementList())
+								{
+									switch (entry.loadType())
+									{
+									case DataTypes.ASCII:
+
+										if (entry.name().equals("RdmFieldDictionaryFileName"))
+										{
+											hasDictInfo = true;
+											rdmfieldDictionaryFileName = entry.ascii().ascii();
+										}
+										else if (entry.name().equals("EnumTypeDefFileName"))
+										{
+											hasDictInfo = true;
+											enumtypeDefFileName = entry.ascii().ascii();
+										}
+										if (entry.name().equals("RdmFieldDictionaryItemName"))
+										{
+											hasDictInfo = true;
+											rdmFieldDictionaryItemName = entry.ascii().ascii();
+										}
+										else if (entry.name().equals("EnumTypeDefItemName"))
+										{
+											hasDictInfo = true;
+											enumTypeItemName = entry.ascii().ascii();
+										}
+										break;
+									default:
+										break;
+									}
+								}
+
+								if (hasDictInfo)
+								{
+									DictionaryConfig dictConfig = new DictionaryConfig(true);
+									_serverDictList.add(dictConfig);
+									dictConfig.dictionaryName = dictMapEntry.key().ascii().ascii();
+
+									if (rdmFieldDictionaryItemName != null && !rdmFieldDictionaryItemName.isEmpty())
+										dictConfig.rdmFieldDictionaryItemName = rdmFieldDictionaryItemName;
+									else
+										dictConfig.rdmFieldDictionaryItemName = "RWFFld";
+										
+									if (enumTypeItemName != null && !enumTypeItemName.isEmpty())
+										dictConfig.enumTypeDefItemName = enumTypeItemName;
+									else
+										dictConfig.enumTypeDefItemName = "RWFEnum";
+										
+									if (rdmfieldDictionaryFileName != null && !rdmfieldDictionaryFileName.isEmpty())
+										dictConfig.rdmfieldDictionaryFileName = rdmfieldDictionaryFileName;
+									else
+										dictConfig.rdmfieldDictionaryFileName = "./RDMFieldDictionary";
+										
+									if (enumtypeDefFileName != null && !enumtypeDefFileName.isEmpty())
+										dictConfig.enumtypeDefFileName = enumtypeDefFileName;
+									else
+										dictConfig.enumtypeDefFileName = "./enumtype.def";
+								}
+							}
+						}
+					}
+					break;
+				}
+			}
+		}
+	}
+	
+	
+	void  retrieveServerDictionaryConfig(Service service, List<ServiceDictionaryConfig> serviceDictionaryConfigList)
+	{
+		if (_dictProvided.isEmpty() && _dictUsed.isEmpty())
+			return;
+
+		ServiceDictionaryConfig fileServiceDictConfig = null;
+		ServiceDictionaryConfig currentServiceDicConfig = null; 
+
+		if (serviceDictionaryConfigList != null)
+		{
+			fileServiceDictConfig = findServiceDictConfig(serviceDictionaryConfigList, service.serviceId());
+			currentServiceDicConfig = new ServiceDictionaryConfig();
+			currentServiceDicConfig.serviceId = service.serviceId();
+		}
+		
+		for (String dictName : _dictProvided)
+		{
+			DictionaryConfig findDictConfig = null;
+			for (DictionaryConfig dictConfig : _serverDictList)
+			{
+				if (dictConfig.dictionaryName.equals(dictName))
+				{
+					findDictConfig = dictConfig;
+					break;
+				}
+			}
+
+			if (findDictConfig == null && fileServiceDictConfig != null) //will use dict config from file
+				findDictConfig = fileServiceDictConfig.findDictionary(dictName, true);
+
+			DictionaryConfig newDictConfig = new DictionaryConfig(true);
+			newDictConfig.dictionaryName = dictName;
+			if (findDictConfig == null) //use default
+			{
+				newDictConfig.rdmFieldDictionaryItemName = "RWFFld";
+				newDictConfig.enumTypeDefItemName = "RWFEnum";
+				newDictConfig.rdmfieldDictionaryFileName = "./RDMFieldDictionary";
+				newDictConfig.enumtypeDefFileName = "./enumtype.def";
+			}
+			else
+			{
+				newDictConfig.isLocalDictionary = findDictConfig.isLocalDictionary;
+				newDictConfig.rdmFieldDictionaryItemName = findDictConfig.rdmFieldDictionaryItemName;
+				newDictConfig.enumTypeDefItemName = findDictConfig.enumTypeDefItemName;
+				newDictConfig.rdmfieldDictionaryFileName = findDictConfig.rdmfieldDictionaryFileName;
+				newDictConfig.enumtypeDefFileName = findDictConfig.enumtypeDefFileName;
+			}
+
+			service.info().dictionariesProvidedList().add(newDictConfig.rdmFieldDictionaryItemName);
+			service.info().dictionariesProvidedList().add(newDictConfig.enumTypeDefItemName);
+
+			if (currentServiceDicConfig != null)
+				currentServiceDicConfig.dictionaryProvidedList.add(newDictConfig);
+			else
+				newDictConfig = null;
+		}
+
+		for (String dictName : _dictUsed)
+		{
+			DictionaryConfig findDictConfig = null;
+			for (DictionaryConfig dictConfig : _serverDictList)
+			{
+				if (dictConfig.dictionaryName.equals(dictName))
+				{
+					findDictConfig = dictConfig;
+					break;
+				}
+			}
+
+			if (findDictConfig == null && fileServiceDictConfig != null) //will use dict config from file
+				findDictConfig = fileServiceDictConfig.findDictionary(dictName, false);
+
+			DictionaryConfig newDictConfig = new DictionaryConfig(true);
+			newDictConfig.dictionaryName = dictName;
+			if (findDictConfig == null) //use default
+			{
+				newDictConfig.rdmFieldDictionaryItemName = "RWFFld";
+				newDictConfig.enumTypeDefItemName = "RWFEnum";
+				newDictConfig.rdmfieldDictionaryFileName = "./RDMFieldDictionary";
+				newDictConfig.enumtypeDefFileName = "./enumtype.def";
+			}
+			else
+			{
+				newDictConfig.isLocalDictionary = findDictConfig.isLocalDictionary;
+				newDictConfig.rdmFieldDictionaryItemName = findDictConfig.rdmFieldDictionaryItemName;
+				newDictConfig.enumTypeDefItemName = findDictConfig.enumTypeDefItemName;
+				newDictConfig.rdmfieldDictionaryFileName = findDictConfig.rdmfieldDictionaryFileName;
+				newDictConfig.enumtypeDefFileName = findDictConfig.enumtypeDefFileName;
+			}
+
+			service.info().dictionariesUsedList().add(newDictConfig.rdmFieldDictionaryItemName);
+			service.info().dictionariesUsedList().add(newDictConfig.enumTypeDefItemName);
+
+			if (currentServiceDicConfig != null)
+				currentServiceDicConfig.dictionaryUsedList.add(newDictConfig);
+			else
+				newDictConfig = null;
+		}
+
+		if (currentServiceDicConfig != null)
+		{
+			if (fileServiceDictConfig != null)
+			{
+				serviceDictionaryConfigList.remove(fileServiceDictConfig);
+				fileServiceDictConfig = null;
+			}
+			serviceDictionaryConfigList.add(currentServiceDicConfig);
+		}
+	}
+	
+	void  retrieveDirectoryConfig(String dictionaryName, DirectoryServiceStore dirServiceStore, DirectoryCache directoryCache, List<ServiceDictionaryConfig> serviceDictionaryConfigList)
+	{
+		if (_serverDictList.size() == 0)
+		{
+			 for (Map map : _configList)
+				retrieveServerAllDictionaryConfig(map);
+		}
+	
+		 for (Map map : _configList)
+			retrieveDirectory(map, dictionaryName, dirServiceStore, directoryCache, serviceDictionaryConfigList);
+	}
+	
+	void retrieveInstanceCommonConfig( Map map, String instanceName, BaseConfig activeConfig )
+	{
+		retrieveGroupAndListName( map );
+	
+		if ( _group != null && _group.isEmpty() )
+			return;
+		
+		for (MapEntry mapEntry : map)
+		{
+			if ( mapEntry.key().dataType() == DataTypes.ASCII &&
+				( mapEntry.key().ascii().ascii().equals("ConsumerGroup") || mapEntry.key().ascii().ascii().equals("NiProviderGroup")) &&
+				mapEntry.loadType() == DataTypes.ELEMENT_LIST )
+			{
+				for (ElementEntry elementEntry : mapEntry.elementList())
+				{
+					if ( elementEntry.loadType() == DataTypes.MAP &&
+							(elementEntry.name().equals("ConsumerList") ) || ( elementEntry.name().equals("NiProviderList")))
+					{
+						for (MapEntry instanceMapEntry : elementEntry.map())
+						{
+							if ( instanceMapEntry.key().dataType() == DataTypes.ASCII &&
+									instanceMapEntry.key().ascii().ascii().equals(instanceName ) && 
+									instanceMapEntry.loadType() == DataTypes.ELEMENT_LIST )
+							{
+								for (ElementEntry eentry : instanceMapEntry.elementList())
+								{	
+									switch ( eentry.loadType() )
+									{
+									case DataTypes.INT:
+										if (eentry.name().equals("XmlTraceToStdout"))
+										{
+											activeConfig.xmlTraceEnable = eentry.intValue() > 0 ? true : false;
+										}
+										else if (eentry.name().equals("XmlTraceToFile"))
+										{
+											activeConfig.xmlTraceToFileEnable = eentry.intValue() > 0 ? true : false;
+										}
+										else if (eentry.name().equals("XmlTraceToMultipleFiles"))
+										{
+											activeConfig.xmlTraceToMultipleFilesEnable = eentry.intValue() > 0 ? true : false;
+										}
+										else if (eentry.name().equals("XmlTraceWrite"))
+										{
+											activeConfig.xmlTraceWriteEnable = eentry.intValue() > 0 ? true : false;
+										}
+										else if (eentry.name().equals("XmlTraceRead"))
+										{
+											activeConfig.xmlTraceReadEnable = eentry.intValue() > 0 ? true : false;
+										}
+										else if (eentry.name().equals("XmlTracePing"))
+										{
+											activeConfig.xmlTracePingEnable = eentry.intValue() > 0 ? true : false;
+										}
+										else if (eentry.name().equals("XmlTraceMaxFileSize"))
+										{
+											activeConfig.xmlTraceMaxFileSize = eentry.intValue();
+										}
+										else if ( eentry.name().equals("ItemCountHint") )
+										{
+											if (eentry.intValue() >= 0)
+												activeConfig.itemCountHint = convertToInt(eentry.intValue());
+										}
+										else if ( eentry.name().equals("ServiceCountHint") )
+										{
+											if (eentry.intValue() >= 0)
+												activeConfig.serviceCountHint = convertToInt(eentry.intValue());
+										}
+										else if ( eentry.name().equals("RequestTimeout") )
+										{
+											if (eentry.intValue() >= 0)
+												activeConfig.requestTimeout = convertToInt(eentry.intValue());
+										}
+										else if ( eentry.name().equals("MaxDispatchCountApiThread") )
+										{
+											if (eentry.intValue() >= 0)
+												activeConfig.maxDispatchCountApiThread = convertToInt(eentry.intValue());
+										}
+										else if ( eentry.name().equals("MaxDispatchCountUserThread") )
+										{
+											if (eentry.intValue() >= 0)
+												activeConfig.maxDispatchCountUserThread = convertToInt(eentry.intValue());
+										}
+										else if ( eentry.name().equals("DispatchTimeoutApiThread") )
+										{
+											if (eentry.intValue() >= 0)
+												activeConfig.dispatchTimeoutApiThread = convertToInt(eentry.intValue());
+										}
+										else if (eentry.name().equals("MsgKeyInUpdates"))
+										{
+											((ActiveConfig)activeConfig).msgKeyInUpdates = eentry.intValue() > 0 ? true : false;
+										}
+										else if ( eentry.name().equals("LoginRequestTimeOut") )
+										{
+											if (eentry.intValue() >= 0)
+												((ActiveConfig)activeConfig).loginRequestTimeOut = convertToInt(eentry.intValue());
+										}
+										else if (eentry.name().equals("ReconnectAttemptLimit"))
+										{
+											if (eentry.intValue() >= -1)
+												((ActiveConfig)activeConfig).reconnectAttemptLimit = convertToInt(eentry.intValue());
+										}
+										else if (eentry.name().equals("ReconnectMinDelay"))
+										{
+											if (eentry.intValue() >= 0)
+												((ActiveConfig)activeConfig).reconnectMinDelay = convertToInt(eentry.intValue());
+										}
+										else if (eentry.name().equals("ReconnectMaxDelay"))
+										{
+											if (eentry.intValue() >= 0)
+												((ActiveConfig)activeConfig).reconnectMaxDelay = convertToInt(eentry.intValue());
+										} else if (eentry.name().equals("DefaultServiceID")) {
+											if (eentry.intValue() >= 0) {
+												activeConfig.defaultConverterServiceId = Math.min(convertToInt(eentry.intValue()), 0xFFFF);
+											}
+										} else if (eentry.name().equals("JsonExpandedEnumFields"))
+										{
+											activeConfig.jsonExpandedEnumFields = eentry.intValue() > 0 ? true : false;
+										} else if (eentry.name().equals("CatchUnknownJsonFids"))
+										{
+											activeConfig.catchUnknownJsonFids = eentry.intValue() > 0 ? true : false;
+										} else if (eentry.name().equals("CatchUnknownJsonKeys"))
+										{
+											activeConfig.catchUnknownJsonKeys = eentry.intValue() > 0 ? true : false ;
+										} else if (eentry.name().equals("CloseChannelFromConverterFailure"))
+										{
+											activeConfig.closeChannelFromFailure = eentry.intValue() > 0 ? true : false;
+										}
+										break;
+									case DataTypes.UINT:
+										if (eentry.name().equals("SendJsonConvError")) {
+											activeConfig.sendJsonConvError = eentry.uintValue() > 0 ? true : false;
+										} else if (eentry.name().equals("EnablePreferredHostOptions"))
+										{
+											((ActiveConfig)activeConfig).enablePreferredHostOptions = eentry.uintValue() > 0 ? true : false;
+										} else if (eentry.name().equals("PHFallBackWithInWSBGroup"))
+										{
+											((ActiveConfig)activeConfig).fallBackWithInWSBGroup = eentry.uintValue() > 0 ? true : false;
+										} else if (eentry.name().equals("PHDetectionTimeInterval"))
+										{
+											if (eentry.uintValue() >= 0)
+												((ActiveConfig)activeConfig).detectionTimeInterval = convertToInt(eentry.uintValue());
+										}
+										else if (eentry.name().equals("UpdateTypeFilter"))
+										{
+											if (eentry.uintValue() > 0) {
+												((ActiveConfig)activeConfig).updateTypeFilter = eentry.uintValue();
+											}
+										}
+										else if (eentry.name().equals("NegativeUpdateTypeFilter"))
+										{
+											if (eentry.uintValue() > 0) {
+												((ActiveConfig)activeConfig).negativeUpdateTypeFilter = eentry.uintValue();
+											}
+										}
+										break;
+									case DataTypes.ASCII:
+										if (eentry.name().equals("XmlTraceFileName"))
+										{
+											activeConfig.xmlTraceFileName = eentry.ascii().ascii();
+										} else if (eentry.name().equals("PHDetectionTimeSchedule"))
+										{
+											((ActiveConfig)activeConfig).detectionTimeSchedule = eentry.ascii().ascii();
+										} else if (eentry.name().equals("PreferredChannelName"))
+										{
+											String channelName = eentry.ascii().ascii();
+											String channelSet = activeEntryNames(instanceName, InstanceEntryFlag.CHANNELSET_FLAG);
+											((ActiveConfig)activeConfig).connectionListIndex = getConnectionListIndex(channelSet, channelName);
+										}
+										break;
+									default:
+										break;
+									}
+								}
+							}
+						}
+					}
+				}
+			}
+			else if ( mapEntry.key().dataType() == DataTypes.ASCII &&
+					mapEntry.key().ascii().ascii().equals("IProviderGroup") &&  mapEntry.loadType() == DataTypes.ELEMENT_LIST)
+			{
+				for (ElementEntry elementEntry : mapEntry.elementList())
+				{
+					if ( elementEntry.loadType() == DataTypes.MAP && elementEntry.name().equals("IProviderList"))
+					{
+						for (MapEntry instanceMapEntry : elementEntry.map())
+						{
+							if ( instanceMapEntry.key().dataType() == DataTypes.ASCII &&
+									instanceMapEntry.key().ascii().ascii().equals(instanceName ) && 
+									instanceMapEntry.loadType() == DataTypes.ELEMENT_LIST )
+							{
+								for (ElementEntry eentry : instanceMapEntry.elementList())
+								{	
+									switch ( eentry.loadType() )
+									{
+									case DataTypes.INT:
+										if (eentry.name().equals("XmlTraceToStdout"))
+										{
+											activeConfig.xmlTraceEnable = eentry.intValue() > 0 ? true : false;
+										}
+										else if (eentry.name().equals("XmlTraceToFile"))
+										{
+											activeConfig.xmlTraceToFileEnable = eentry.intValue() > 0 ? true : false;
+										}
+										else if (eentry.name().equals("XmlTraceToMultipleFiles"))
+										{
+											activeConfig.xmlTraceToMultipleFilesEnable = eentry.intValue() > 0 ? true : false;
+										}
+										else if (eentry.name().equals("XmlTraceWrite"))
+										{
+											activeConfig.xmlTraceWriteEnable = eentry.intValue() > 0 ? true : false;
+										}
+										else if (eentry.name().equals("XmlTraceRead"))
+										{
+											activeConfig.xmlTraceReadEnable = eentry.intValue() > 0 ? true : false;
+										}
+										else if (eentry.name().equals("XmlTracePing"))
+										{
+											activeConfig.xmlTracePingEnable = eentry.intValue() > 0 ? true : false;
+										}
+										else if (eentry.name().equals("XmlTraceMaxFileSize"))
+										{
+											activeConfig.xmlTraceMaxFileSize = eentry.intValue();
+										}
+										else if ( eentry.name().equals("ItemCountHint") )
+										{
+											if (eentry.intValue() >= 0)
+												activeConfig.itemCountHint = convertToInt(eentry.intValue());
+										}
+										else if ( eentry.name().equals("ServiceCountHint") )
+										{
+											if (eentry.intValue() >= 0)
+												activeConfig.serviceCountHint = convertToInt(eentry.intValue());
+										}
+										else if ( eentry.name().equals("RequestTimeout") )
+										{
+											if (eentry.intValue() >= 0)
+												activeConfig.requestTimeout = convertToInt(eentry.intValue());
+										}
+										else if ( eentry.name().equals("MaxDispatchCountApiThread") )
+										{
+											if (eentry.intValue() >= 0)
+												activeConfig.maxDispatchCountApiThread = convertToInt(eentry.intValue());
+										}
+										else if ( eentry.name().equals("MaxDispatchCountUserThread") )
+										{
+											if (eentry.intValue() >= 0)
+												activeConfig.maxDispatchCountUserThread = convertToInt(eentry.intValue());
+										}
+										else if ( eentry.name().equals("DispatchTimeoutApiThread") )
+										{
+											if (eentry.intValue() >= 0)
+												activeConfig.dispatchTimeoutApiThread = convertToInt(eentry.intValue());
+										} else if (eentry.name().equals("DefaultServiceID")) {
+											if (eentry.intValue() >= 0) {
+												activeConfig.defaultConverterServiceId = Math.min(convertToInt(eentry.intValue()), 0xFFFF);
+											}
+										} else if (eentry.name().equals("JsonExpandedEnumFields"))
+										{
+											activeConfig.jsonExpandedEnumFields = eentry.intValue() > 0 ? true : false;
+										} else if (eentry.name().equals("CatchUnknownJsonFids"))
+										{
+											activeConfig.catchUnknownJsonFids = eentry.intValue() > 0 ? true : false;
+										} else if (eentry.name().equals("CatchUnknownJsonKeys"))
+										{
+											activeConfig.catchUnknownJsonKeys = eentry.intValue() > 0 ? true : false ;
+										} else if (eentry.name().equals("CloseChannelFromConverterFailure"))
+										{
+											activeConfig.closeChannelFromFailure = eentry.intValue() > 0 ? true : false;
+										}
+										break;
+									case DataTypes.UINT:
+										if (eentry.name().equals("SendJsonConvError")) {
+											activeConfig.sendJsonConvError = eentry.uintValue() > 0 ? true : false;
+										}
+										break;
+									case DataTypes.ASCII:
+										if (eentry.name().equals("XmlTraceFileName"))
+										{
+											activeConfig.xmlTraceFileName = eentry.ascii().ascii();
+										}
+										break;
+									default:
+										break;
+									}
+								}
+							}
+						}
+					}
+				}
+			}
+		}
+	}
+	
+	void retrieveInstanceCustomConfig( Map map, String instanceName, BaseConfig activeConfig )
+	{
+		retrieveGroupAndListName( map );
+	
+		if ( _group != null && _group.isEmpty() )
+			return;
+		
+		for (MapEntry mapEntry : map)
+		{
+			if ( mapEntry.key().dataType() == DataTypes.ASCII && mapEntry.loadType() == DataTypes.ELEMENT_LIST )
+			{
+				if (mapEntry.key().ascii().ascii().equals("ConsumerGroup") )
+				{
+					for (ElementEntry elementEntry : mapEntry.elementList())
+					{
+						if ( elementEntry.loadType() == DataTypes.MAP && elementEntry.name().equals("ConsumerList") )
+						{
+							for (MapEntry mapListEntry : elementEntry.map())
+							{
+								if (  mapListEntry.key().dataType() == DataTypes.ASCII  &&
+									  mapListEntry.key().ascii().ascii().equals(instanceName) && 
+									  mapListEntry.loadType() == DataTypes.ELEMENT_LIST		)
+								{
+									for (ElementEntry eentry : mapListEntry.elementList())
+									{
+										switch ( eentry.loadType() )
+										{
+										case DataTypes.INT:
+											if ( eentry.name().equals("ObeyOpenWindow"))
+											{
+												if (eentry.intValue() >= 0)
+													((ActiveConfig)activeConfig).obeyOpenWindow = convertToInt(eentry.intValue());
+											}
+											else if ( eentry.name().equals("PostAckTimeout"))
+											{
+												if (eentry.intValue() >= 0)
+													((ActiveConfig)activeConfig).postAckTimeout = convertToInt(eentry.intValue());
+											}
+											else if ( eentry.name().equals("MaxOutstandingPosts"))
+											{
+												if (eentry.intValue() >= 0)
+													((ActiveConfig)activeConfig).maxOutstandingPosts = convertToInt(eentry.intValue());
+											}
+											else if ( eentry.name().equals("DirectoryRequestTimeOut"))
+											{
+												if (eentry.intValue() >= 0)
+													((ActiveConfig)activeConfig).directoryRequestTimeOut = convertToInt(eentry.intValue());
+											}
+											else if ( eentry.name().equals("DictionaryRequestTimeOut"))
+											{
+												if (eentry.intValue() >= 0)
+													((ActiveConfig)activeConfig).dictionaryRequestTimeOut = convertToInt(eentry.intValue());
+											}
+											else if ( eentry.name().equals("ReissueTokenAttemptLimit"))
+											{
+												((ActiveConfig)activeConfig).reissueTokenAttemptLimit = convertToInt(eentry.intValue());
+												
+												if(((ActiveConfig)activeConfig).reissueTokenAttemptLimit < ActiveConfig.DEFAULT_REISSUE_TOKEN_ATTEMPT_LIMIT)
+												{
+													((ActiveConfig)activeConfig).reissueTokenAttemptLimit = ActiveConfig.DEFAULT_REISSUE_TOKEN_ATTEMPT_LIMIT;
+												}
+												
+											}
+											else if ( eentry.name().equals("ReissueTokenAttemptInterval"))
+											{
+												if (eentry.intValue() >= 0)
+													((ActiveConfig)activeConfig).reissueTokenAttemptInterval = convertToInt(eentry.intValue());
+												else
+													((ActiveConfig)activeConfig).reissueTokenAttemptInterval = 0;
+											}
+											break;
+										case DataTypes.UINT:
+											if ( eentry.name().equals("RestRequestTimeOut"))
+											{
+												if (eentry.uintValue() >= 0)
+													((ActiveConfig)activeConfig).restRequestTimeout = convertToInt(eentry.uintValue());
+												else
+													((ActiveConfig)activeConfig).restRequestTimeout = 0;
+											}
+											else if (eentry.name().equals("EnableRtt")) {
+												if (eentry.uintValue() > 0) {
+													((ActiveConfig)activeConfig).rsslRDMLoginRequest.attrib().applyHasSupportRoundTripLatencyMonitoring();
+												}
+											}
+											else if (eentry.name().equals("SessionEnhancedItemRecovery")) {
+												if (eentry.uintValue() > 0) {
+													((ActiveConfig)activeConfig).sessionEnhancedItemRecovery = true;
+												}
+												else
+													((ActiveConfig)activeConfig).sessionEnhancedItemRecovery = false;
+											}
+											break;
+										case DataTypes.DOUBLE:
+											if ( eentry.name().equals("TokenReissueRatio"))
+											{
+												if(eentry.doubleValue() > 0)
+													((ActiveConfig)activeConfig).tokenReissueRatio = eentry.doubleValue();						
+											}
+											break;
+										case DataTypes.ASCII:
+											if ( eentry.name().equals("RestProxyHostName"))
+											{
+												if(eentry.ascii().ascii().length() > 0)
+													((ActiveConfig)activeConfig).restProxyHostName = eentry.ascii().ascii();						
+											}
+											else if ( eentry.name().equals("RestProxyPort"))
+											{
+												if(eentry.ascii().ascii().length() > 0)
+													((ActiveConfig)activeConfig).restProxyPort = eentry.ascii().ascii();						
+											}
+											break;
+										default:
+											break;
+										}
+									}
+								}
+								break;
+							}
+						}
+					}
+				}
+				else if ( mapEntry.key().ascii().ascii().equals("NiProviderGroup") )
+				{
+					for (ElementEntry elementEntry : mapEntry.elementList())
+					{
+						if ( elementEntry.loadType() == DataTypes.MAP && elementEntry.name().equals("NiProviderList") )
+						{
+							for (MapEntry mapListEntry : elementEntry.map())
+							{
+								if (  mapListEntry.key().dataType() == DataTypes.ASCII  &&
+									  mapListEntry.key().ascii().ascii().equals(instanceName) && 
+									  mapListEntry.loadType() == DataTypes.ELEMENT_LIST )
+								{
+									for (ElementEntry eentry : mapListEntry.elementList())
+									{
+										switch ( eentry.loadType() )
+										{
+										case DataTypes.INT:
+														if (eentry.name().equals("RefreshFirstRequired"))
+														{
+															((OmmNiProviderActiveConfig)(activeConfig)).refreshFirstRequired = eentry.intValue() > 0 ? true : false;
+														}
+														else if (eentry.name().equals("MergeSourceDirectoryStreams"))
+														{
+															((OmmNiProviderActiveConfig)(activeConfig)).mergeSourceDirectoryStreams = eentry.intValue() > 0 ? true : false;
+														}
+														else if (eentry.name().equals("RecoverUserSubmitSourceDirectory"))
+														{
+															((OmmNiProviderActiveConfig)(activeConfig)).recoverUserSubmitSourceDirectory= eentry.intValue() > 0 ? true : false;
+														}
+														else if (eentry.name().equals("RemoveItemsOnDisconnect"))
+														{
+															((OmmNiProviderActiveConfig)(activeConfig)).removeItemsOnDisconnect= eentry.intValue() > 0 ? true : false;
+														}
+											break;
+										default:
+											break;
+										}
+									}
+								}
+								break;
+							}
+						}
+					}
+				}
+				else if ( mapEntry.key().ascii().ascii().equals("IProviderGroup") )
+				{
+					for (ElementEntry elementEntry : mapEntry.elementList())
+					{
+						if ( elementEntry.loadType() == DataTypes.MAP && elementEntry.name().equals("IProviderList") )
+						{
+							for (MapEntry mapListEntry : elementEntry.map())
+							{
+								if ( ( mapListEntry.key().dataType() == DataTypes.ASCII ) && ( mapListEntry.key().ascii().ascii().equals(instanceName) ) )
+								{
+									if ( mapListEntry.loadType() == DataTypes.ELEMENT_LIST )
+									{
+										for (ElementEntry eentry : mapListEntry.elementList())
+										{
+											switch ( eentry.loadType() )
+											{
+											case DataTypes.INT:
+													if (eentry.name().equals("AcceptDirMessageWithoutMinFilters"))
+													{
+														((ActiveServerConfig)activeConfig).acceptDirMessageWithoutMinFilters = eentry.intValue() > 0 ? true : false;
+													}
+													else if (eentry.name().equals("AcceptMessageSameKeyButDiffStream"))
+													{
+														((ActiveServerConfig)activeConfig).acceptMessageSameKeyButDiffStream = eentry.intValue() > 0 ? true : false;
+													}
+													else if (eentry.name().equals("AcceptMessageThatChangesService"))
+													{
+														((ActiveServerConfig)activeConfig).acceptMessageThatChangesService = eentry.intValue() > 0 ? true : false;
+													}
+													else if (eentry.name().equals("AcceptMessageWithoutAcceptingRequests"))
+													{
+														((ActiveServerConfig)activeConfig).acceptMessageWithoutAcceptingRequests = eentry.intValue() > 0 ? true : false;
+													}
+													else if (eentry.name().equals("AcceptMessageWithoutBeingLogin"))
+													{
+														((ActiveServerConfig)activeConfig).acceptMessageWithoutBeingLogin = eentry.intValue() > 0 ? true : false;
+													}
+													else if (eentry.name().equals("EnforceAckIDValidation"))
+													{
+														((ActiveServerConfig)activeConfig).enforceAckIDValidation = eentry.intValue() > 0 ? true : false;
+													}
+													else if (eentry.name().equals("AcceptMessageWithoutQosInRange"))
+													{
+														((ActiveServerConfig)activeConfig).acceptMessageWithoutQosInRange = eentry.intValue() > 0 ? true : false;
+													}
+													else if (eentry.name().equals("RefreshFirstRequired"))
+													{
+														((OmmIProviderActiveConfig)activeConfig).refreshFirstRequired = eentry.intValue() > 0 ? true : false;
+													}
+													else if (eentry.name().equals("EnumTypeFragmentSize"))
+													{
+														if (eentry.intValue() >= 0)
+															((OmmIProviderActiveConfig)activeConfig).maxEnumTypeFragmentSize = convertToInt(eentry.intValue());
+													}
+													else if (eentry.name().equals("FieldDictionaryFragmentSize"))
+													{
+														if (eentry.intValue() >= 0)
+															((OmmIProviderActiveConfig)activeConfig).maxFieldDictFragmentSize = convertToInt(eentry.intValue());
+													}
+												break;
+											default:
+												break;
+											}
+										}
+									}
+									break;
+								}
+							}
+						}
+					}
+				}
+			}
+		}
+	}
+	
+	void retrieveChannel( Map map, String channelName, ActiveConfig activeConfig, List<ChannelConfig> channelConfigSet, 
+			int hostFnCalled, ChannelConfig fileCfg)
+	{
+		for (MapEntry mapEntry : map)
+		{
+			if ( mapEntry.key().dataType() == DataTypes.ASCII &&
+				 mapEntry.key().ascii().ascii().equals("ChannelGroup") &&
+				 mapEntry.loadType() == DataTypes.ELEMENT_LIST )
+			{
+				for (ElementEntry elementEntry : mapEntry.elementList())
+				{
+					if ( elementEntry.loadType() == DataTypes.MAP && elementEntry.name().equals("ChannelList"))
+					{
+						for (MapEntry mapListEntry : elementEntry.map())
+						{
+							if ( mapListEntry.key().dataType() == DataTypes.ASCII  &&
+								mapListEntry.key().ascii().ascii().equals(channelName) &&
+								mapListEntry.loadType() == DataTypes.ELEMENT_LIST )
+							{
+								retrieveChannelInfo( mapListEntry, channelName, activeConfig, hostFnCalled, fileCfg, 
+										channelConfigSet, ActiveConfig.defaultServiceName);
+							}
+						}
+					}
+				}
+			}
+		}
+	}
+	
+	void retrieveChannelForSessionChannel( Map map, String channelName, SessionChannelConfig sessionChannelConfig, int hostFnCalled, ChannelConfig fileCfg)
+	{
+		for (MapEntry mapEntry : map)
+		{
+			if ( mapEntry.key().dataType() == DataTypes.ASCII &&
+				 mapEntry.key().ascii().ascii().equals("ChannelGroup") &&
+				 mapEntry.loadType() == DataTypes.ELEMENT_LIST )
+			{
+				for (ElementEntry elementEntry : mapEntry.elementList())
+				{
+					if ( elementEntry.loadType() == DataTypes.MAP && elementEntry.name().equals("ChannelList"))
+					{
+						for (MapEntry mapListEntry : elementEntry.map())
+						{
+							if ( mapListEntry.key().dataType() == DataTypes.ASCII  &&
+								mapListEntry.key().ascii().ascii().equals(channelName) &&
+								mapListEntry.loadType() == DataTypes.ELEMENT_LIST )
+							{
+								retrieveChannelInfo( mapListEntry, channelName, null, hostFnCalled, fileCfg, sessionChannelConfig.configChannelSet, 
+										ActiveConfig.defaultServiceName);
+							}
+						}
+					}
+				}
+			}
+		}
+	}
+	
+	WarmStandbyChannelConfig retrieveWSBChannel(Map map, String wsbChannelName, ActiveConfig activeConfig, WarmStandbyChannelConfig fileCfg)
+	{
+		for (MapEntry mapEntry : map)
+		{
+			if ( mapEntry.key().dataType() == DataTypes.ASCII &&
+				 mapEntry.key().ascii().ascii().equals("WarmStandbyGroup") &&
+				 mapEntry.loadType() == DataTypes.ELEMENT_LIST )
+			{
+				for (ElementEntry elementEntry : mapEntry.elementList())
+				{
+					if ( elementEntry.loadType() == DataTypes.MAP && elementEntry.name().equals("WarmStandbyList"))
+					{
+						for (MapEntry mapListEntry : elementEntry.map())
+						{
+							if ( mapListEntry.key().dataType() == DataTypes.ASCII  &&
+								mapListEntry.key().ascii().ascii().equals(wsbChannelName) &&
+								mapListEntry.loadType() == DataTypes.ELEMENT_LIST )
+							{
+								return retrieveWSBChannelInfo(mapListEntry, wsbChannelName, activeConfig, fileCfg);
+							}
+						}
+					}
+				}
+			}
+		}
+		return fileCfg;
+	}
+	
+	void retrieveSessionChannel(Map map, String sessionChannelName, ActiveConfig activeConfig, SessionChannelConfig fileCfg)
+	{
+		for (MapEntry mapEntry : map)
+		{
+			if ( mapEntry.key().dataType() == DataTypes.ASCII &&
+				 mapEntry.key().ascii().ascii().equals("SessionChannelGroup") &&
+				 mapEntry.loadType() == DataTypes.ELEMENT_LIST )
+			{
+				for (ElementEntry elementEntry : mapEntry.elementList())
+				{
+					if ( elementEntry.loadType() == DataTypes.MAP && elementEntry.name().equals("SessionChannelList"))
+					{
+						for (MapEntry mapListEntry : elementEntry.map())
+						{
+							if ( mapListEntry.key().dataType() == DataTypes.ASCII  &&
+								mapListEntry.key().ascii().ascii().equals(sessionChannelName) &&
+								mapListEntry.loadType() == DataTypes.ELEMENT_LIST )
+							{
+								retrieveSessionChannelInfo( mapListEntry, sessionChannelName, activeConfig, fileCfg);
+							}
+						}
+					}
+				}
+			}
+		}
+	}
+
+	void retrieveWSBServer(Map map, String wsbServerName, ActiveConfig activeConfig, WarmStandbyServerInfoConfig currentConfig,
+						   WarmStandbyServerInfoConfig fileCfg)
+	{
+		map.stream()
+				.filter(filterMapEntry("WarmStandbyServerInfoGroup"))
+				.map(MapEntry::elementList)
+				.flatMap(Collection::stream)
+				.filter(elementEntry -> elementEntry.loadType() == DataTypes.MAP &&
+						elementEntry.name().equalsIgnoreCase("WarmStandbyServerInfoList"))
+				.map(ElementEntry::map)
+				.flatMap(Collection::stream)
+				.filter(filterMapEntry(wsbServerName))
+				.forEach(mapEntry -> retrieveWSBServerInfo(mapEntry, wsbServerName, activeConfig, currentConfig, fileCfg));
+	}
+
+	
+	void retrieveServer(Map map, String serverName,
+		ActiveServerConfig activeServerConfig, int portFnCalled, ServerConfig fileCfg)
+	{
+		for (MapEntry mapEntry : map)
+		{
+			if (mapEntry.key().dataType() == DataTypes.ASCII &&
+					mapEntry.key().ascii().ascii().equals("ServerGroup") &&
+					mapEntry.loadType() == DataTypes.ELEMENT_LIST)
+			{
+				for (ElementEntry elementEntry : mapEntry.elementList())
+				{
+					if (elementEntry.loadType() == DataTypes.MAP && elementEntry.name().equals("ServerList"))
+					{
+						for (MapEntry mapListEntry : elementEntry.map())
+						{
+							if ((mapListEntry.key().dataType() == DataTypes.ASCII) && 
+									mapListEntry.key().ascii().ascii().equals(serverName) && 
+									mapListEntry.loadType() == DataTypes.ELEMENT_LIST)
+							{
+								retrieveServerInfo(mapListEntry, serverName, activeServerConfig, portFnCalled, fileCfg);
+							}
+						}
+					}
+				}
+			}
+		}
+	}
+
+	private MapEntry getElementListByNameFromConfigList(List<Map> configList, String name) {
+		for (Map map : configList) {
+			MapEntry globalConfigEntry = getElementListByName(map, name);
+			if(globalConfigEntry != null){
+				return globalConfigEntry;
+			}
+		}
+		return null;
+	}
+	
+	private ElementEntry getIntElementEntry(MapEntry mapEntry, String attributeName) {
+		for (ElementEntry elementEntry : mapEntry.elementList()) {
+			if(elementEntry.loadType() == DataTypes.INT){
+				if (elementEntry.name().equals(attributeName))
+				{
+					return elementEntry;
+				}
+			}
+		}
+		return null;
+	}
+
+	private MapEntry getElementListByName(Map map, String name) {
+		for (MapEntry mapEntry : map)
+		{
+			if (mapEntry.key().dataType() == DataTypes.ASCII &&
+					mapEntry.key().ascii().ascii().equals(name) &&
+					mapEntry.loadType() == DataTypes.ELEMENT_LIST)
+			{
+				return mapEntry;
+			}
+		}
+		return null;
+	}
+
+	@SuppressWarnings("static-access")
+	void retrieveChannelInfo( MapEntry mapEntry, String channelName, ActiveConfig activeConfig, int setByFnCalled, ChannelConfig fileCfg, 
+			List<ChannelConfig> channelSet, String defaultServiceName)
+	{
+		String interfaceName = null, host = null, port = null, objectName = null, tunnelingProxyHost = null, tunnelingProxyPort = null,
+				location = null, wsProtocols = null;
+		int flags = ChannelEntryFlag.CHANNELTYPE_FLAG | ChannelEntryFlag.ENCRYPTED_PROTOCOL_FLAG,
+				channelType = ConnectionTypes.SOCKET, compressionType = 0, tunnelingFlags = 0,
+				encryptedProtocol = ConnectionTypes.SOCKET, webSocketFlags = 0, result = 0;
+		long guaranteedOutputBuffers= 0;
+		long compressionThreshold= 0;
+		long connectionPingTimeout= 0;
+		long numInputBuffers= 0;
+		long sysSendBufSize= 0;
+		long sysRecvBufSize= 0;
+		long highWaterMark= 0;
+		long initializationTimeout = 0;
+		long tcpNodelay = 0, directWrite = 0, enableSessionMgnt = 0;
+		long wsMaxMsgSize = 0;
+		int serviceDiscoveryRetryCount = 0;
+	
+		for (ElementEntry channelEntry : mapEntry.elementList())
+		{
+			switch ( channelEntry.loadType() )
+			{
+			case DataTypes.ASCII:
+				if ( channelEntry.name().equals("Host"))
+				{
+					host = channelEntry.ascii().ascii();
+					flags |= ChannelEntryFlag.HOST_FLAG;
+				}
+				else if ( channelEntry.name().equals("Port"))
+				{
+					port = channelEntry.ascii().ascii();
+					flags |= ChannelEntryFlag.PORT_FLAG;
+				}
+				else if ( channelEntry.name().equals("InterfaceName"))
+				{
+					interfaceName = channelEntry.ascii().ascii();
+					flags |= ChannelEntryFlag.INTERFACENAME_FLAG;
+				}
+				else if ( channelEntry.name().equals("ObjectName"))
+				{
+					objectName = channelEntry.ascii().ascii();
+					tunnelingFlags |= TunnelingEntryFlag.OBJECTNAME_FLAG;
+				}
+				else if (channelEntry.name().equals("ProxyPort"))
+				{
+					tunnelingProxyPort = channelEntry.ascii().ascii();
+					tunnelingFlags |= TunnelingEntryFlag.PROXYPORT_FLAG;
+				}
+				else if (channelEntry.name().equals("ProxyHost"))
+				{
+					tunnelingProxyHost = channelEntry.ascii().ascii();
+					tunnelingFlags |= TunnelingEntryFlag.PROXYHOST_FLAG;
+				} else if (channelEntry.name().equals("WsProtocols")) {
+					wsProtocols = channelEntry.ascii().ascii();
+					webSocketFlags |= WebSocketFlag.WS_PROTOCOLS_FLAG;
+				}
+				else if ( channelEntry.name().equals("ChannelType"))
+				{
+					result = convertToEnum(channelEntry.ascii().ascii());
+					if (result == INVALID_RETVAL) {
+						_emaConfigErrList.append( "Unsupported ChannelType [")
+						.append( channelEntry.ascii().ascii())
+						.append( "] in Programmatic Configuration. Use default ChannelType [ChannelType::RSSL_SOCKET]").create(Severity.ERROR);
+					} else {
+						channelType = result;
+					}
+				}
+				else if ( channelEntry.name().equals("EncryptedProtocolType"))
+				{
+					result = convertToEnum(channelEntry.ascii().ascii());
+					if (result == INVALID_RETVAL) {
+						_emaConfigErrList.append( "Unsupported EncryptedProtocolType [")
+						.append( channelEntry.ascii().ascii())
+						.append( "] in Programmatic Configuration. Use default EncryptedProtocolType [ChannelType::RSSL_SOCKET]").create(Severity.ERROR);
+					} else {
+						encryptedProtocol = result;
+					}
+				}
+				else if ( channelEntry.name().equals("CompressionType"))
+				{
+					compressionType = convertToEnum(channelEntry.ascii().ascii());
+					
+					switch ( compressionType )
+					{
+					case CompressionTypes.NONE:
+					case CompressionTypes.ZLIB:
+					case CompressionTypes.LZ4:
+						flags |= ChannelEntryFlag.COMPRESSION_TYPE_FLAG;
+						break;
+					default:
+						_emaConfigErrList.append( "Invalid CompressionType [" )
+						.append( channelEntry.ascii().ascii() )
+						.append( "] in Programmatic Configuration. Use default CompressionType [CompressionType::None] " ).create(Severity.ERROR);
+						break;
+					}
+				}
+				else if ( channelEntry.name().equals("Location"))
+				{
+					location = channelEntry.ascii().ascii();
+					flags |= ChannelEntryFlag.LOCATION_FLAG;
+				}
+				break;
+	
+			case DataTypes.INT:
+				if ( channelEntry.name().equals("GuaranteedOutputBuffers"))
+				{
+					guaranteedOutputBuffers = channelEntry.intValue();
+					flags |= ChannelEntryFlag.GUARANTEED_OUTPUTBUFFERS_FLAG;
+				}
+				else if ( channelEntry.name().equals("NumInputBuffers"))
+				{
+					numInputBuffers = channelEntry.intValue();
+					flags |= ChannelEntryFlag.NUM_INPUTBUFFERS_FLAG;
+				}
+				else if ( channelEntry.name().equals("SysRecvBufSize"))
+				{
+					sysRecvBufSize = channelEntry.intValue();
+					flags |= ChannelEntryFlag.SYS_RECV_BUFSIZE_FLAG;
+				}
+				else if ( channelEntry.name().equals("SysSendBufSize"))
+				{
+					sysSendBufSize = channelEntry.intValue();
+					flags |= ChannelEntryFlag.SYS_SEND_BUFSIZE_FLAG;
+				}
+				else if ( channelEntry.name().equals("HighWaterMark"))
+				{
+					highWaterMark = channelEntry.intValue();
+					flags |= ChannelEntryFlag.HIGH_WATERMARK_FLAG;
+				}
+				else if ( channelEntry.name().equals("TcpNodelay"))
+				{
+					tcpNodelay = channelEntry.intValue();
+					flags |= ChannelEntryFlag.TCP_NODELAY_FLAG;
+				}
+				else if ( channelEntry.name().equals("DirectWrite"))
+				{
+					directWrite = channelEntry.intValue();
+					flags |= ChannelEntryFlag.DIRECTWRITE_FLAG;
+				}
+				else if (channelEntry.name().equals("ConnectionPingTimeout"))
+				{
+					connectionPingTimeout = channelEntry.intValue();
+					flags |= ChannelEntryFlag.CONN_PING_TIMEOUT_FLAG;
+				}
+				else if ( channelEntry.name().equals("CompressionThreshold"))
+				{
+					compressionThreshold = channelEntry.intValue();
+					flags |= ChannelEntryFlag.COMPRESSION_THRESHOLD_FLAG;
+				}
+				else if ( channelEntry.name().equals("InitializationTimeout"))
+				{
+					initializationTimeout = channelEntry.intValue();
+					flags |= ChannelEntryFlag.INIT_TIMEOUT_FLAG;
+				}
+				else if ( channelEntry.name().equals("EnableSessionManagement"))
+				{
+					enableSessionMgnt = channelEntry.intValue();
+					flags |= ChannelEntryFlag.ENABLE_SESSION_MGNT_FLAG;
+				}
+				else if (channelEntry.name().equals("WsMaxMsgSize")) {
+					wsMaxMsgSize = channelEntry.intValue();
+					webSocketFlags |= WebSocketFlag.WS_MAX_MSG_SIZE_FLAG;
+				}
+				else if (channelEntry.name().equals("ServiceDiscoveryRetryCount"))
+				{
+					serviceDiscoveryRetryCount = convertToInt(channelEntry.intValue());
+					flags |= ChannelEntryFlag.SERVICE_DISCOVERY_RETRY_COUNT_FLAG;
+				}
+				break;
+			default:
+				break;
+			}
+		}
+
+		if ((flags & ChannelEntryFlag.CHANNELTYPE_FLAG) != 0) {
+			
+			if(activeConfig != null)
+			{
+				if (setByFnCalled == ActiveConfig.SOCKET_CONN_HOST_CONFIG_BY_FUNCTION_CALL) {
+					channelType = ConnectionTypes.SOCKET;
+					channelSet.clear();
+				} else if (setByFnCalled > ActiveConfig.SOCKET_CONN_HOST_CONFIG_BY_FUNCTION_CALL) {
+					channelSet.clear();
+				}
+			}
+
+			ChannelConfig currentChannelConfig = null;
+
+			if (channelType == ConnectionTypes.SOCKET || channelType == ConnectionTypes.WEBSOCKET) {
+				SocketChannelConfig socketChannelConfig = new EncryptedChannelConfig();
+				socketChannelConfig.serviceName = defaultServiceName;
+				socketChannelConfig.rsslConnectionType = channelType;
+				currentChannelConfig = socketChannelConfig;
+				channelSet.add(currentChannelConfig);
+
+				SocketChannelConfig fileCfgSocket = null;
+				if (fileCfg != null
+						&& (fileCfg.rsslConnectionType == ConnectionTypes.SOCKET || fileCfg.rsslConnectionType == ConnectionTypes.WEBSOCKET))
+					fileCfgSocket = (SocketChannelConfig) (fileCfg);
+				
+				if ((flags & ChannelEntryFlag.ENABLE_SESSION_MGNT_FLAG) != 0)
+					socketChannelConfig.enableSessionMgnt = enableSessionMgnt == 0 ? false : true;
+				else if (fileCfgSocket != null) {
+					socketChannelConfig.enableSessionMgnt = fileCfgSocket.enableSessionMgnt;
+				}
+
+				if ((flags & ChannelEntryFlag.LOCATION_FLAG) != 0)
+					socketChannelConfig.location = location;
+				else if (fileCfgSocket != null) {
+					socketChannelConfig.location = fileCfgSocket.location;
+				}
+
+				if ((flags & ChannelEntryFlag.TCP_NODELAY_FLAG) != 0)
+					socketChannelConfig.tcpNodelay = (tcpNodelay == 0 ? false : ActiveConfig.DEFAULT_TCP_NODELAY);
+				else if (fileCfgSocket != null)
+					socketChannelConfig.tcpNodelay = fileCfgSocket.tcpNodelay;
+
+				if ((flags & ChannelEntryFlag.DIRECTWRITE_FLAG) != 0)
+					socketChannelConfig.directWrite = (directWrite == 1 ? true : ActiveConfig.DEFAULT_DIRECT_SOCKET_WRITE);
+				else if (fileCfgSocket != null)
+					socketChannelConfig.directWrite = fileCfgSocket.directWrite;
+
+				if ((flags & ChannelEntryFlag.HOST_FLAG) != 0 && setByFnCalled == 0)
+					socketChannelConfig.hostName = host;
+				else if (fileCfgSocket != null)
+					socketChannelConfig.hostName = fileCfgSocket.hostName;
+
+				if ((flags & ChannelEntryFlag.PORT_FLAG) != 0 && setByFnCalled == 0)
+					socketChannelConfig.serviceName = port;
+				else if (fileCfgSocket != null)
+					socketChannelConfig.serviceName = fileCfgSocket.serviceName;
+
+				if ((tunnelingFlags & TunnelingEntryFlag.PROXYPORT_FLAG) != 0 && (setByFnCalled & ActiveConfig.TUNNELING_PROXY_PORT_CONFIG_BY_FUNCTION_CALL) == 0)
+					socketChannelConfig.httpProxyPort = tunnelingProxyPort;
+				else if (fileCfgSocket != null)
+					socketChannelConfig.httpProxyPort = fileCfgSocket.httpProxyPort;
+
+				if ((tunnelingFlags & TunnelingEntryFlag.PROXYHOST_FLAG) != 0 && (setByFnCalled & ActiveConfig.TUNNELING_PROXY_HOST_CONFIG_BY_FUNCTION_CALL) == 0)
+					socketChannelConfig.httpProxyHostName = tunnelingProxyHost;
+				else if (fileCfgSocket != null)
+					socketChannelConfig.httpProxyHostName = fileCfgSocket.httpProxyHostName;
+
+				if ((socketChannelConfig.httpProxyPort != null && socketChannelConfig.httpProxyPort.length() > 0) ||
+						(socketChannelConfig.httpProxyHostName != null && socketChannelConfig.httpProxyHostName.length() > 0))
+					socketChannelConfig.httpProxy = true;
+
+				//need to copy other tunneling setting from function calls.
+				if (fileCfgSocket != null) {
+					socketChannelConfig.httpProxyUserName = fileCfgSocket.httpProxyUserName;
+					socketChannelConfig.httpproxyPasswd = fileCfgSocket.httpproxyPasswd;
+					socketChannelConfig.httpProxyDomain = fileCfgSocket.httpProxyDomain;
+					socketChannelConfig.httpProxyLocalHostName = fileCfgSocket.httpProxyLocalHostName;
+					socketChannelConfig.httpProxyKRB5ConfigFile = fileCfgSocket.httpProxyKRB5ConfigFile;
+
+				}
+			} else if (channelType == ConnectionTypes.HTTP) {
+				HttpChannelConfig httpChannelConfig = new EncryptedChannelConfig();
+				httpChannelConfig.rsslConnectionType = channelType;
+				currentChannelConfig = httpChannelConfig;
+				channelSet.add(currentChannelConfig);
+
+				HttpChannelConfig fileCfgEncrypt = null;
+				if (fileCfg != null && (fileCfg.rsslConnectionType == ConnectionTypes.ENCRYPTED || fileCfg.rsslConnectionType == ConnectionTypes.HTTP))
+					fileCfgEncrypt = (HttpChannelConfig) (fileCfg);
+
+				if ((flags & ChannelEntryFlag.TCP_NODELAY_FLAG) != 0)
+					httpChannelConfig.tcpNodelay = (tcpNodelay == 0 ? false : ActiveConfig.DEFAULT_TCP_NODELAY);
+				else if (fileCfgEncrypt != null)
+					httpChannelConfig.tcpNodelay = fileCfgEncrypt.tcpNodelay;
+
+				if ((flags & ChannelEntryFlag.HOST_FLAG) != 0)
+					httpChannelConfig.hostName = host;
+				else if (fileCfgEncrypt != null)
+					httpChannelConfig.hostName = fileCfgEncrypt.hostName;
+
+				if ((flags & ChannelEntryFlag.PORT_FLAG) != 0)
+					httpChannelConfig.serviceName = port;
+				else if (fileCfgEncrypt != null)
+					httpChannelConfig.serviceName = fileCfgEncrypt.serviceName;
+
+				if ((tunnelingFlags & TunnelingEntryFlag.OBJECTNAME_FLAG) != 0 && (setByFnCalled & ActiveConfig.TUNNELING_OBJNAME_CONFIG_BY_FUNCTION_CALL) == 0)
+					httpChannelConfig.objectName = objectName;
+				else if (fileCfgEncrypt != null)
+					httpChannelConfig.objectName = fileCfgEncrypt.objectName;
+
+				if ((tunnelingFlags & TunnelingEntryFlag.PROXYPORT_FLAG) != 0 && (setByFnCalled & ActiveConfig.TUNNELING_PROXY_PORT_CONFIG_BY_FUNCTION_CALL) == 0)
+					httpChannelConfig.httpProxyPort = tunnelingProxyPort;
+				else if (fileCfgEncrypt != null)
+					httpChannelConfig.httpProxyPort = fileCfgEncrypt.httpProxyPort;
+
+				if ((tunnelingFlags & TunnelingEntryFlag.PROXYHOST_FLAG) != 0 && (setByFnCalled & ActiveConfig.TUNNELING_PROXY_HOST_CONFIG_BY_FUNCTION_CALL) == 0)
+					httpChannelConfig.httpProxyHostName = tunnelingProxyHost;
+				else if (fileCfgEncrypt != null)
+					httpChannelConfig.httpProxyHostName = fileCfgEncrypt.httpProxyHostName;
+
+				if ((httpChannelConfig.httpProxyPort != null && httpChannelConfig.httpProxyPort.length() > 0) ||
+						(httpChannelConfig.httpProxyHostName != null && httpChannelConfig.httpProxyHostName.length() > 0))
+					httpChannelConfig.httpProxy = true;
+
+				//need to copy other tunneling setting from function calls.
+				if (fileCfgEncrypt != null) {
+					httpChannelConfig.httpProxyUserName = fileCfgEncrypt.httpProxyUserName;
+					httpChannelConfig.httpproxyPasswd = fileCfgEncrypt.httpproxyPasswd;
+					httpChannelConfig.httpProxyDomain = fileCfgEncrypt.httpProxyDomain;
+					httpChannelConfig.httpProxyLocalHostName = fileCfgEncrypt.httpProxyLocalHostName;
+					httpChannelConfig.httpProxyKRB5ConfigFile = fileCfgEncrypt.httpProxyKRB5ConfigFile;
+				}
+			} else if (channelType == ConnectionTypes.ENCRYPTED) {
+				/* Default the encrypted protocol if it was not set here */
+				if ((flags & ChannelEntryFlag.ENCRYPTED_PROTOCOL_FLAG) == 0) {
+					encryptedProtocol = ConnectionTypes.SOCKET;
+				}
+
+				switch (encryptedProtocol) {
+					case ConnectionTypes.HTTP:
+						EncryptedChannelConfig encryptedChannelConfig = new EncryptedChannelConfig();
+						encryptedChannelConfig.rsslConnectionType = ConnectionTypes.ENCRYPTED;
+						encryptedChannelConfig.encryptedProtocolType = ConnectionTypes.HTTP;
+						currentChannelConfig = encryptedChannelConfig;
+						channelSet.add(currentChannelConfig);
+
+						HttpChannelConfig fileCfgEncrypt = null;
+						if (fileCfg != null && (fileCfg.rsslConnectionType == ConnectionTypes.ENCRYPTED || fileCfg.rsslConnectionType == ConnectionTypes.HTTP))
+							fileCfgEncrypt = (HttpChannelConfig) (fileCfg);
+
+						if ((flags & ChannelEntryFlag.TCP_NODELAY_FLAG) != 0)
+							encryptedChannelConfig.tcpNodelay = (tcpNodelay == 0 ? false : ActiveConfig.DEFAULT_TCP_NODELAY);
+						else if (fileCfgEncrypt != null)
+							encryptedChannelConfig.tcpNodelay = fileCfgEncrypt.tcpNodelay;
+
+						if ((flags & ChannelEntryFlag.HOST_FLAG) != 0)
+							encryptedChannelConfig.hostName = host;
+						else if (fileCfgEncrypt != null)
+							encryptedChannelConfig.hostName = fileCfgEncrypt.hostName;
+
+						if ((flags & ChannelEntryFlag.PORT_FLAG) != 0)
+							encryptedChannelConfig.serviceName = port;
+						else if (fileCfgEncrypt != null)
+							encryptedChannelConfig.serviceName = fileCfgEncrypt.serviceName;
+
+						if (channelType == ConnectionTypes.ENCRYPTED) {
+							if ((flags & ChannelEntryFlag.ENABLE_SESSION_MGNT_FLAG) != 0)
+								encryptedChannelConfig.enableSessionMgnt = enableSessionMgnt == 0 ? false : true;
+							else if ((fileCfgEncrypt != null) && (fileCfg.rsslConnectionType == ConnectionTypes.ENCRYPTED)) {
+								encryptedChannelConfig.enableSessionMgnt = ((EncryptedChannelConfig) fileCfgEncrypt).enableSessionMgnt;
+							}
+
+							if ((flags & ChannelEntryFlag.LOCATION_FLAG) != 0)
+								encryptedChannelConfig.location = location;
+							else if ((fileCfgEncrypt != null) && (fileCfg.rsslConnectionType == ConnectionTypes.ENCRYPTED)) {
+								encryptedChannelConfig.location = ((EncryptedChannelConfig) fileCfgEncrypt).location;
+							}
+						}
+
+						if ((tunnelingFlags & TunnelingEntryFlag.OBJECTNAME_FLAG) != 0 && (setByFnCalled & ActiveConfig.TUNNELING_OBJNAME_CONFIG_BY_FUNCTION_CALL) == 0)
+							encryptedChannelConfig.objectName = objectName;
+						else if (fileCfgEncrypt != null)
+							encryptedChannelConfig.objectName = fileCfgEncrypt.objectName;
+
+						if ((tunnelingFlags & TunnelingEntryFlag.PROXYPORT_FLAG) != 0 && (setByFnCalled & ActiveConfig.TUNNELING_PROXY_PORT_CONFIG_BY_FUNCTION_CALL) == 0)
+							encryptedChannelConfig.httpProxyPort = tunnelingProxyPort;
+						else if (fileCfgEncrypt != null)
+							encryptedChannelConfig.httpProxyPort = fileCfgEncrypt.httpProxyPort;
+
+						if ((tunnelingFlags & TunnelingEntryFlag.PROXYHOST_FLAG) != 0 && (setByFnCalled & ActiveConfig.TUNNELING_PROXY_HOST_CONFIG_BY_FUNCTION_CALL) == 0)
+							encryptedChannelConfig.httpProxyHostName = tunnelingProxyHost;
+						else if (fileCfgEncrypt != null)
+							encryptedChannelConfig.httpProxyHostName = fileCfgEncrypt.httpProxyHostName;
+
+						if ((encryptedChannelConfig.httpProxyPort != null && encryptedChannelConfig.httpProxyPort.length() > 0) ||
+								(encryptedChannelConfig.httpProxyHostName != null && encryptedChannelConfig.httpProxyHostName.length() > 0))
+							encryptedChannelConfig.httpProxy = true;
+
+						//need to copy other tunneling setting from function calls.
+						if (fileCfgEncrypt != null) {
+							encryptedChannelConfig.httpProxyUserName = fileCfgEncrypt.httpProxyUserName;
+							encryptedChannelConfig.httpproxyPasswd = fileCfgEncrypt.httpproxyPasswd;
+							encryptedChannelConfig.httpProxyDomain = fileCfgEncrypt.httpProxyDomain;
+							encryptedChannelConfig.httpProxyLocalHostName = fileCfgEncrypt.httpProxyLocalHostName;
+							encryptedChannelConfig.httpProxyKRB5ConfigFile = fileCfgEncrypt.httpProxyKRB5ConfigFile;
+
+							if (fileCfgEncrypt.rsslConnectionType == ConnectionTypes.ENCRYPTED) {
+								encryptedChannelConfig.encryptionConfig.copy(fileCfgEncrypt.encryptionConfig);
+							}
+						}
+						break;
+					case ConnectionTypes.SOCKET:
+					case ConnectionTypes.WEBSOCKET:
+						EncryptedChannelConfig encryptedSocketChannelConfig = new EncryptedChannelConfig();
+						encryptedSocketChannelConfig.rsslConnectionType = ConnectionTypes.ENCRYPTED;
+						encryptedSocketChannelConfig.encryptedProtocolType = encryptedProtocol;
+						currentChannelConfig = encryptedSocketChannelConfig;
+						channelSet.add(currentChannelConfig);
+
+						EncryptedChannelConfig fileCfgEncryptSocket = null;
+						if (fileCfg != null && (fileCfg.rsslConnectionType == ConnectionTypes.ENCRYPTED))
+							fileCfgEncryptSocket = (EncryptedChannelConfig) (fileCfg);
+
+						if ((flags & ChannelEntryFlag.TCP_NODELAY_FLAG) != 0)
+							encryptedSocketChannelConfig.tcpNodelay = (tcpNodelay == 0 ? false : ActiveConfig.DEFAULT_TCP_NODELAY);
+						else if (fileCfgEncryptSocket != null)
+							encryptedSocketChannelConfig.tcpNodelay = fileCfgEncryptSocket.tcpNodelay;
+
+						if ((flags & ChannelEntryFlag.HOST_FLAG) != 0)
+							encryptedSocketChannelConfig.hostName = host;
+						else if (fileCfgEncryptSocket != null)
+							encryptedSocketChannelConfig.hostName = fileCfgEncryptSocket.hostName;
+
+						if ((flags & ChannelEntryFlag.PORT_FLAG) != 0)
+							encryptedSocketChannelConfig.serviceName = port;
+						else if (fileCfgEncryptSocket != null)
+							encryptedSocketChannelConfig.serviceName = fileCfgEncryptSocket.serviceName;
+
+						if (channelType == ConnectionTypes.ENCRYPTED) {
+							if ((flags & ChannelEntryFlag.ENABLE_SESSION_MGNT_FLAG) != 0)
+								encryptedSocketChannelConfig.enableSessionMgnt = enableSessionMgnt == 0 ? false : true;
+							else if ((fileCfgEncryptSocket != null) && (fileCfg.rsslConnectionType == ConnectionTypes.ENCRYPTED)) {
+								encryptedSocketChannelConfig.enableSessionMgnt = fileCfgEncryptSocket.enableSessionMgnt;
+							}
+
+							if ((flags & ChannelEntryFlag.LOCATION_FLAG) != 0)
+								encryptedSocketChannelConfig.location = location;
+							else if ((fileCfgEncryptSocket != null) && (fileCfg.rsslConnectionType == ConnectionTypes.ENCRYPTED)) {
+								encryptedSocketChannelConfig.location = fileCfgEncryptSocket.location;
+							}
+						}
+
+						if ((tunnelingFlags & TunnelingEntryFlag.PROXYPORT_FLAG) != 0 && (setByFnCalled & ActiveConfig.TUNNELING_PROXY_PORT_CONFIG_BY_FUNCTION_CALL) == 0)
+							encryptedSocketChannelConfig.httpProxyPort = tunnelingProxyPort;
+						else if (fileCfgEncryptSocket != null)
+							encryptedSocketChannelConfig.httpProxyPort = fileCfgEncryptSocket.httpProxyPort;
+
+						if ((tunnelingFlags & TunnelingEntryFlag.PROXYHOST_FLAG) != 0 && (setByFnCalled & ActiveConfig.TUNNELING_PROXY_HOST_CONFIG_BY_FUNCTION_CALL) == 0)
+							encryptedSocketChannelConfig.httpProxyHostName = tunnelingProxyHost;
+						else if (fileCfgEncryptSocket != null)
+							encryptedSocketChannelConfig.httpProxyHostName = fileCfgEncryptSocket.httpProxyHostName;
+
+						if ((encryptedSocketChannelConfig.httpProxyPort != null && encryptedSocketChannelConfig.httpProxyPort.length() > 0) ||
+								(encryptedSocketChannelConfig.httpProxyHostName != null && encryptedSocketChannelConfig.httpProxyHostName.length() > 0))
+							encryptedSocketChannelConfig.httpProxy = true;
+
+						//need to copy other tunneling setting from function calls.
+						if (fileCfgEncryptSocket != null) {
+							encryptedSocketChannelConfig.httpProxyUserName = fileCfgEncryptSocket.httpProxyUserName;
+							encryptedSocketChannelConfig.httpproxyPasswd = fileCfgEncryptSocket.httpproxyPasswd;
+							encryptedSocketChannelConfig.httpProxyDomain = fileCfgEncryptSocket.httpProxyDomain;
+							encryptedSocketChannelConfig.httpProxyLocalHostName = fileCfgEncryptSocket.httpProxyLocalHostName;
+							encryptedSocketChannelConfig.httpProxyKRB5ConfigFile = fileCfgEncryptSocket.httpProxyKRB5ConfigFile;
+
+							if (fileCfgEncryptSocket.rsslConnectionType == ConnectionTypes.ENCRYPTED) {
+								encryptedSocketChannelConfig.encryptionConfig.copy((fileCfgEncryptSocket).encryptionConfig);
+							}
+						}
+						break;
+				}
+			}
+
+			currentChannelConfig.name = channelName;
+
+			boolean useFileCfg = (fileCfg != null && fileCfg.rsslConnectionType == currentChannelConfig.rsslConnectionType) ? true : false;
+
+			if ((flags & ChannelEntryFlag.INTERFACENAME_FLAG) != 0)
+				currentChannelConfig.interfaceName = interfaceName;
+			else if (useFileCfg)
+				currentChannelConfig.interfaceName = fileCfg.interfaceName;
+
+			if ((flags & ChannelEntryFlag.COMPRESSION_TYPE_FLAG) != 0)
+				currentChannelConfig.compressionType = compressionType;
+			else if (useFileCfg)
+				currentChannelConfig.compressionType = fileCfg.compressionType;
+
+			if ((flags & ChannelEntryFlag.COMPRESSION_THRESHOLD_FLAG) != 0 && compressionThreshold >= 0) {
+				currentChannelConfig.compressionThresholdSet = true;
+				currentChannelConfig.compressionThreshold = convertToInt(compressionThreshold);
+			} else if (useFileCfg)
+				currentChannelConfig.compressionThreshold = fileCfg.compressionThreshold;
+
+			if ((flags & ChannelEntryFlag.GUARANTEED_OUTPUTBUFFERS_FLAG) != 0 && guaranteedOutputBuffers >= 0)
+				currentChannelConfig.guaranteedOutputBuffers = convertToInt(guaranteedOutputBuffers);
+			else if (useFileCfg)
+				currentChannelConfig.guaranteedOutputBuffers = fileCfg.guaranteedOutputBuffers;
+
+			if ((flags & ChannelEntryFlag.NUM_INPUTBUFFERS_FLAG) != 0 && numInputBuffers >= 0)
+				currentChannelConfig.numInputBuffers = convertToInt(numInputBuffers);
+			else if (useFileCfg)
+				currentChannelConfig.numInputBuffers = fileCfg.numInputBuffers;
+
+			if ((flags & ChannelEntryFlag.SYS_RECV_BUFSIZE_FLAG) != 0 && sysRecvBufSize > 0)
+				currentChannelConfig.sysRecvBufSize = convertToInt(sysRecvBufSize);
+			else if (useFileCfg)
+				currentChannelConfig.sysRecvBufSize = fileCfg.sysRecvBufSize;
+
+			if ((flags & ChannelEntryFlag.SYS_SEND_BUFSIZE_FLAG) != 0 && sysSendBufSize > 0)
+				currentChannelConfig.sysSendBufSize = convertToInt(sysSendBufSize);
+			else if (useFileCfg)
+				currentChannelConfig.sysSendBufSize = fileCfg.sysSendBufSize;
+
+			if ((flags & ChannelEntryFlag.HIGH_WATERMARK_FLAG) != 0 && highWaterMark >= 0)
+				currentChannelConfig.highWaterMark = convertToInt(highWaterMark);
+			else if (useFileCfg)
+				currentChannelConfig.highWaterMark = fileCfg.highWaterMark;
+
+			if ((flags & ChannelEntryFlag.CONN_PING_TIMEOUT_FLAG) != 0 && connectionPingTimeout >= 0)
+				currentChannelConfig.connectionPingTimeout = convertToInt(connectionPingTimeout);
+			else if (useFileCfg)
+				currentChannelConfig.connectionPingTimeout = fileCfg.connectionPingTimeout;
+
+			if ((flags & ChannelEntryFlag.INIT_TIMEOUT_FLAG) != 0 && initializationTimeout >= 0)
+				currentChannelConfig.initializationTimeout = convertToInt(initializationTimeout);
+			else if (useFileCfg)
+				currentChannelConfig.initializationTimeout = fileCfg.initializationTimeout;
+
+			if ((webSocketFlags & WebSocketFlag.WS_PROTOCOLS_FLAG) != 0 && wsProtocols != null) {
+				currentChannelConfig.wsProtocols = wsProtocols;
+			} else if (useFileCfg) {
+				currentChannelConfig.wsProtocols = fileCfg.wsProtocols;
+			}
+
+			if ((webSocketFlags & WebSocketFlag.WS_MAX_MSG_SIZE_FLAG) != 0 && wsProtocols != null) {
+				currentChannelConfig.wsMaxMsgSize = convertToInt(wsMaxMsgSize);
+			} else if (useFileCfg) {
+				currentChannelConfig.wsMaxMsgSize = fileCfg.wsMaxMsgSize;
+			}
+
+			if ((flags & ChannelEntryFlag.SERVICE_DISCOVERY_RETRY_COUNT_FLAG) != 0)
+				currentChannelConfig.serviceDiscoveryRetryCount(serviceDiscoveryRetryCount);
+			else if (useFileCfg)
+				currentChannelConfig.serviceDiscoveryRetryCount(fileCfg.serviceDiscoveryRetryCount);
+		}
+	}
+
+	void retrieveServerInfo(MapEntry mapEntry, String serverName,
+		ActiveServerConfig activeServerConfig, int setByFnCalled, ServerConfig fileCfg)
+	{
+		String interfaceName = null, port = null, wsProtocols = null;
+		int flags = 0, serverType = 0, compressionType = 0, webSocketFlags = 0;
+		long guaranteedOutputBuffers= 0;
+		long compressionThreshold= 0;
+		long connectionPingTimeout= 0;
+		long connectionMinPingTimeout= 0;
+		long numInputBuffers= 0;
+		long sysSendBufSize= 0;
+		long sysRecvBufSize= 0;
+		long highWaterMark= 0;
+		long tcpNodelay = 0;
+		long directWrite = 0;
+		long initializationTimeout = 0;
+		long serverSharedSocket = 0;
+		long maxFragmentSize = 0;
+		String keystoreFile = null;
+		String keystorePasswd = null;
+		String keystoreType = null;
+		String securityProtocol = null;
+		String securityProvider = null;
+		String keyManagerAlgorithm = null;
+		String trustManagerAlgorithm = null;
+		
+		for (ElementEntry serverEntry : mapEntry.elementList())
+		{
+			switch (serverEntry.loadType())
+			{
+			case DataTypes.ASCII:
+				if (serverEntry.name().equals("Port"))
+				{
+					port = serverEntry.ascii().ascii();
+					flags |= ServerEntryFlag.PORT_FLAG;
+				}
+				else if (serverEntry.name().equals("InterfaceName"))
+				{
+					interfaceName = serverEntry.ascii().ascii();
+					flags |= ServerEntryFlag.INTERFACENAME_FLAG;
+				}
+				else if (serverEntry.name().equals("ServerType"))
+				{
+					serverType = convertToEnum(serverEntry.ascii().ascii());
+	
+					switch (serverType)
+					{
+					case ConnectionTypes.ENCRYPTED:
+					case ConnectionTypes.SOCKET:
+					case ConnectionTypes.WEBSOCKET:
+						flags |= ServerEntryFlag.SERVERTYPE_FLAG;
+						break;
+					default:
+						_emaConfigErrList.append( "Unsupported ServerType [")
+						.append( serverEntry.ascii().ascii())
+						.append( "] in Programmatic Configuration. Use default ServerType [RSSL_SOCKET]").create(Severity.ERROR);
+						break;
+					}
+				}
+				else if (serverEntry.name().equals("CompressionType"))
+				{
+					compressionType = convertToEnum(serverEntry.ascii().ascii());
+	
+					switch ( compressionType )
+					{
+					case CompressionTypes.NONE:
+					case CompressionTypes.ZLIB:
+					case CompressionTypes.LZ4:
+						flags |= ServerEntryFlag.COMPRESSION_TYPE_FLAG;
+						break;
+					default:
+						_emaConfigErrList.append( "Invalid CompressionType [" )
+						.append( serverEntry.ascii().ascii() )
+						.append( "] in Programmatic Configuration. Use default CompressionType [CompressionType::None] " ).create(Severity.ERROR);
+						break;
+					}
+				} else if (serverEntry.name().equals("WsProtocols")) {
+					webSocketFlags |= WebSocketFlag.WS_PROTOCOLS_FLAG;
+					wsProtocols = serverEntry.ascii().ascii();
+				}
+				else if (serverEntry.name().equals("KeystoreFile"))
+				{
+					keystoreFile = serverEntry.ascii().ascii();
+					flags |= ServerEntryFlag.KEYSTORE_FILE_FLAG;
+				}
+				else if (serverEntry.name().equals("KeystorePasswd"))
+				{
+					keystorePasswd = serverEntry.ascii().ascii();
+					flags |= ServerEntryFlag.KEYSTORE_PASSWD_FLAG;
+				}
+				else if (serverEntry.name().equals("KeystoreType"))
+				{
+					keystoreType = serverEntry.ascii().ascii();
+					flags |= ServerEntryFlag.KEYSTORE_TYPE_FLAG;
+				}
+				else if (serverEntry.name().equals("SecurityProtocol"))
+				{
+					securityProtocol = serverEntry.ascii().ascii();
+					flags |= ServerEntryFlag.SECURITY_PROTOCOL_FLAG;
+				}
+				else if (serverEntry.name().equals("SecurityProvider"))
+				{
+					securityProvider = serverEntry.ascii().ascii();
+					flags |= ServerEntryFlag.SECURITY_PROVIDER_FLAG;
+				}
+				else if (serverEntry.name().equals("KeyManagerAlgorithm"))
+				{
+					keyManagerAlgorithm = serverEntry.ascii().ascii();
+					flags |= ServerEntryFlag.KEY_MANAGER_ALGO_FLAG;
+				}
+				else if (serverEntry.name().equals("TrustManagerAlgorithm"))
+				{
+					trustManagerAlgorithm = serverEntry.ascii().ascii();
+					flags |= ServerEntryFlag.TRUST_MANAGER_ALGO_FLAG;
+				}
+				break;
+	
+			case DataTypes.INT:
+				if (serverEntry.name().equals("GuaranteedOutputBuffers"))
+				{
+					guaranteedOutputBuffers = serverEntry.intValue();
+					flags |= ServerEntryFlag.GUARANTEED_OUTPUTBUFFERS_FLAG;
+				}
+				if (serverEntry.name().equals("NumInputBuffers"))
+				{
+					numInputBuffers = serverEntry.intValue();
+					flags |= ServerEntryFlag.NUMINPUTBUF_FLAG;
+				}
+				if (serverEntry.name().equals("SysRecvBufSize"))
+				{
+					sysRecvBufSize = serverEntry.intValue();
+					flags |= ServerEntryFlag.SYS_RECV_BUFSIZE_FLAG;
+				}
+				if (serverEntry.name().equals("SysSendBufSize"))
+				{
+					sysSendBufSize = serverEntry.intValue();
+					flags |= ServerEntryFlag.SYS_SEND_BUFSIZE_FLAG;
+				}
+				if (serverEntry.name().equals("HighWaterMark"))
+				{
+					highWaterMark = serverEntry.intValue();
+					flags |= ServerEntryFlag.HIGH_WATERMARK_FLAG;
+				}
+				else if (serverEntry.name().equals("TcpNodelay"))
+				{
+					tcpNodelay = serverEntry.intValue();
+					flags |= ServerEntryFlag.TCP_NODELAY_FLAG;
+				}
+				if (serverEntry.name().equals("ConnectionMinPingTimeout"))
+				{
+					connectionMinPingTimeout = serverEntry.intValue();
+					flags |= ServerEntryFlag.CONN_MIN_PING_TIMEOUT_FLAG;
+				}
+				else if (serverEntry.name().equals("ConnectionPingTimeout"))
+				{
+					connectionPingTimeout = serverEntry.intValue();
+					flags |= ServerEntryFlag.CONN_PING_TIMEOUT_FLAG;
+				}
+				else if (serverEntry.name().equals("CompressionThreshold"))
+				{
+					compressionThreshold = serverEntry.intValue();
+					flags |= ServerEntryFlag.COMPRESSION_THRESHOLD_FLAG;
+				}
+				else if (serverEntry.name().equals("DirectWrite"))
+				{
+					directWrite = serverEntry.intValue();
+					flags |= ServerEntryFlag.DIRECTWRITE_FLAG;
+				}
+				else if (serverEntry.name().equals("InitializationTimeout"))
+				{
+					initializationTimeout = serverEntry.intValue();
+					flags |= ServerEntryFlag.INIT_TIMEOUT_FLAG;
+				}
+				else if (serverEntry.name().equals("MaxFragmentSize"))
+				{
+					maxFragmentSize = serverEntry.intValue();
+					flags |= ServerEntryFlag.MAX_FRAGMENT_SIZE_FLAG;
+				}
+				else if (serverEntry.name().equals("ServerSharedSocket"))
+				{
+					serverSharedSocket = serverEntry.intValue();
+					flags |= ServerEntryFlag.SERVER_SHARED_SOCKET;
+				}
+				break;
+			default:
+				break;
+			}
+		}
+	
+		if ((flags & ServerEntryFlag.SERVERTYPE_FLAG) != 0)
+		{
+			activeServerConfig.serverConfig = new SocketServerConfig();
+			SocketServerConfig currentServerConfig = (SocketServerConfig)activeServerConfig.serverConfig;
+			currentServerConfig.serviceName = ActiveServerConfig.defaultServiceName;
+			SocketServerConfig fileCfgSocket = (SocketServerConfig)fileCfg;
+			
+			currentServerConfig.rsslConnectionType = serverType;
+
+			if ((flags & ServerEntryFlag.TCP_NODELAY_FLAG) != 0)
+				currentServerConfig.tcpNodelay = (tcpNodelay == 0 ? false : ActiveConfig.DEFAULT_TCP_NODELAY);
+			else if ( fileCfgSocket != null )
+				currentServerConfig.tcpNodelay = fileCfgSocket.tcpNodelay;
+
+			if ((flags & ServerEntryFlag.PORT_FLAG) != 0 && setByFnCalled == 0)
+				currentServerConfig.serviceName = port;
+			else if ( fileCfgSocket != null )
+				currentServerConfig.serviceName = fileCfgSocket.serviceName;
+
+			currentServerConfig.name = serverName;
+
+			if ( (flags & ServerEntryFlag.DIRECTWRITE_FLAG) != 0 )
+				currentServerConfig.directWrite = (directWrite == 1 ? true : ActiveConfig.DEFAULT_DIRECT_SOCKET_WRITE);
+			else if ( fileCfgSocket != null )
+				currentServerConfig.directWrite = fileCfgSocket.directWrite;
+			
+			if ((flags & ServerEntryFlag.INTERFACENAME_FLAG) != 0)
+				currentServerConfig.interfaceName = interfaceName;
+			else  if ( fileCfg != null )
+				currentServerConfig.interfaceName = fileCfg.interfaceName;
+
+			if ((flags & ServerEntryFlag.CONN_MIN_PING_TIMEOUT_FLAG) != 0  && connectionMinPingTimeout >= 0)
+				currentServerConfig.connectionMinPingTimeout = convertToInt(connectionMinPingTimeout);
+			else  if ( fileCfg != null )
+				currentServerConfig.connectionMinPingTimeout = fileCfg.connectionMinPingTimeout;
+
+			if ((flags & ServerEntryFlag.COMPRESSION_TYPE_FLAG) != 0)
+				currentServerConfig.compressionType = compressionType;
+			else  if ( fileCfg != null )
+				currentServerConfig.compressionType = fileCfg.compressionType;
+
+			if ((flags & ServerEntryFlag.COMPRESSION_THRESHOLD_FLAG) != 0 && compressionThreshold >= 0)
+			{
+				currentServerConfig.compressionThresholdSet = true;
+				currentServerConfig.compressionThreshold = convertToInt(compressionThreshold);
+			}
+			else if ( fileCfg != null )
+				currentServerConfig.compressionThreshold = fileCfg.compressionThreshold;
+
+			if ((flags & ServerEntryFlag.GUARANTEED_OUTPUTBUFFERS_FLAG) != 0  && guaranteedOutputBuffers >= 0)
+				currentServerConfig.guaranteedOutputBuffers = convertToInt(guaranteedOutputBuffers);
+			else if ( fileCfg != null )
+				currentServerConfig.guaranteedOutputBuffers = fileCfg.guaranteedOutputBuffers;
+
+			if ((flags & ServerEntryFlag.NUMINPUTBUF_FLAG) != 0 && numInputBuffers >= 0)
+				currentServerConfig.numInputBuffers = convertToInt(numInputBuffers);
+			else if ( fileCfg != null )
+				currentServerConfig.numInputBuffers = fileCfg.numInputBuffers;
+
+			if ((flags & ServerEntryFlag.SYS_RECV_BUFSIZE_FLAG) != 0 && sysRecvBufSize > 0)
+				currentServerConfig.sysRecvBufSize = convertToInt(sysRecvBufSize);
+			else if ( fileCfg != null )
+				currentServerConfig.sysRecvBufSize = fileCfg.sysRecvBufSize;
+
+			if ((flags & ServerEntryFlag.SYS_SEND_BUFSIZE_FLAG) != 0 && sysSendBufSize > 0)
+				currentServerConfig.sysSendBufSize = convertToInt(sysSendBufSize);
+			else if ( fileCfg != null )
+				currentServerConfig.sysSendBufSize = fileCfg.sysSendBufSize;
+
+			if ((flags & ServerEntryFlag.HIGH_WATERMARK_FLAG) != 0 && highWaterMark >= 0)
+				currentServerConfig.highWaterMark = convertToInt(highWaterMark);
+			else if ( fileCfg != null )
+				currentServerConfig.highWaterMark = fileCfg.highWaterMark;
+
+			if ((flags & ServerEntryFlag.CONN_PING_TIMEOUT_FLAG) != 0 && connectionPingTimeout >= 0)
+				currentServerConfig.connectionPingTimeout = convertToInt(connectionPingTimeout);
+			else if ( fileCfg != null )
+				currentServerConfig.connectionPingTimeout = fileCfg.connectionPingTimeout;
+			
+			if ((flags & ServerEntryFlag.INIT_TIMEOUT_FLAG) != 0 && initializationTimeout >= 0)
+				currentServerConfig.initializationTimeout = convertToInt(initializationTimeout);
+			else if ( fileCfg != null )
+				currentServerConfig.initializationTimeout = fileCfg.initializationTimeout;
+
+			if ((flags & ServerEntryFlag.SERVER_SHARED_SOCKET) != 0)
+				currentServerConfig.serverSharedSocket = serverSharedSocket != 0;
+			else if ( fileCfg != null )
+				currentServerConfig.serverSharedSocket = fileCfg.serverSharedSocket;
+
+			if ((flags & ServerEntryFlag.MAX_FRAGMENT_SIZE_FLAG) != 0 && maxFragmentSize >= 0) {
+				currentServerConfig.maxFragmentSize = convertToInt(maxFragmentSize);
+			} else if (fileCfg != null) {
+				currentServerConfig.maxFragmentSize = fileCfg.maxFragmentSize;
+			}
+
+			if ((webSocketFlags & WebSocketFlag.WS_PROTOCOLS_FLAG) != 0 && wsProtocols != null) {
+				currentServerConfig.wsProtocols = wsProtocols;
+			} else if (fileCfg != null) {
+				currentServerConfig.wsProtocols = fileCfg.wsProtocols;
+			
+			if(serverType == ConnectionTypes.ENCRYPTED) {
+				if ((flags & ServerEntryFlag.KEYSTORE_FILE_FLAG) != 0 && keystoreFile != null)
+					currentServerConfig.keystoreFile = keystoreFile;
+				
+				if ((flags & ServerEntryFlag.KEYSTORE_PASSWD_FLAG) != 0 && keystorePasswd != null)
+					currentServerConfig.keystorePasswd = keystorePasswd;
+				
+				if ((flags & ServerEntryFlag.KEYSTORE_TYPE_FLAG) != 0 && keystoreType != null)
+					currentServerConfig.keystoreType = keystoreType;
+				
+				if ((flags & ServerEntryFlag.SECURITY_PROTOCOL_FLAG) != 0 && securityProtocol != null)
+					currentServerConfig.securityProtocol = securityProtocol;
+				
+				if ((flags & ServerEntryFlag.SECURITY_PROVIDER_FLAG) != 0 && securityProvider != null)
+					currentServerConfig.securityProvider = securityProvider;
+				
+				if ((flags & ServerEntryFlag.KEY_MANAGER_ALGO_FLAG) != 0 && keyManagerAlgorithm != null)
+					currentServerConfig.keyManagerAlgorithm = keyManagerAlgorithm;
+				
+				if ((flags & ServerEntryFlag.TRUST_MANAGER_ALGO_FLAG) != 0 && trustManagerAlgorithm != null)
+					currentServerConfig.trustManagerAlgorithm = trustManagerAlgorithm; }
+			}
+		}
+	}
+	
+
+	
+	void retrieveDictionary( Map map, String dictionaryName, DictionaryConfig dictionaryConfig )
+	{
+		for (MapEntry mapEntry : map)
+		{
+			if ( mapEntry.key().dataType() == DataTypes.ASCII && mapEntry.key().ascii().ascii().equals("DictionaryGroup") )
+			{
+				if ( mapEntry.loadType() == DataTypes.ELEMENT_LIST )
+				{
+					for (ElementEntry elementEntry : mapEntry.elementList())
+					{
+						if ( elementEntry.loadType() == DataTypes.MAP )
+						{
+							if ( elementEntry.name().equals("DictionaryList"))
+							{
+								for (MapEntry mapListEntry : elementEntry.map())
+								{
+									if ( ( mapListEntry.key().dataType() == DataTypes.ASCII ) && ( mapListEntry.key().ascii().ascii().equals(dictionaryName) ) )
+									{
+										if ( mapListEntry.loadType() == DataTypes.ELEMENT_LIST )
+										{
+											for (ElementEntry dictEntry : mapListEntry.elementList())
+											{
+												switch ( dictEntry.loadType() )
+												{
+												case DataTypes.ASCII:
+	
+													if ( dictEntry.name().equals("RdmFieldDictionaryFileName"))
+													{
+														dictionaryConfig.rdmfieldDictionaryFileName = dictEntry.ascii().ascii();
+													}
+													else if ( dictEntry.name().equals("EnumTypeDefFileName"))
+													{
+														dictionaryConfig.enumtypeDefFileName = dictEntry.ascii().ascii();
+													}
+													if (dictEntry.name().equals("RdmFieldDictionaryItemName"))
+													{
+														dictionaryConfig.rdmFieldDictionaryItemName = dictEntry.ascii().ascii();
+													}
+													else if (dictEntry.name().equals("EnumTypeDefItemName"))
+													{
+														dictionaryConfig.enumTypeDefItemName = dictEntry.ascii().ascii();
+													}
+													else if ( dictEntry.name().equals("DictionaryType"))
+													{
+														int dictionaryType = convertToEnum(dictEntry.ascii().ascii());
+	
+														if ( dictionaryType < 0 )
+														{
+															_emaConfigErrList.append( "Invalid DictionaryType [" )
+															.append( dictEntry.ascii().ascii() )
+															.append( "] in Programmatic Configuration. Use default DictionaryType." ).create(Severity.ERROR);
+														}
+														else
+														{
+															if (dictionaryType > 0)
+																dictionaryConfig.isLocalDictionary = true;
+															else
+																dictionaryConfig.isLocalDictionary = false;
+														}
+													}
+													break;
+												default:
+													break;
+												}
+											}
+										}
+									}
+								}
+							}
+						}
+					}
+				}
+			}
+		}
+	}
+	
+	void retrieveDirectory( Map map, String directoryName, DirectoryServiceStore dirServiceStore, DirectoryCache directoryCache, List<ServiceDictionaryConfig> serviceDictionaryConfigList)
+	{
+		
+		for (MapEntry mapEntry : map)
+		{
+			if (mapEntry.key().dataType() == DataTypes.ASCII &&
+				mapEntry.key().ascii().ascii().equals("DirectoryGroup") &&
+				mapEntry.loadType() == DataTypes.ELEMENT_LIST)
+			{
+				for (ElementEntry elementEntry : mapEntry.elementList())
+				{
+					if (elementEntry.loadType() == DataTypes.MAP && elementEntry.name().equals("DirectoryList"))
+					{
+						for (MapEntry dirListMapEntry : elementEntry.map())
+						{
+							if (dirListMapEntry.key().dataType() == DataTypes.ASCII &&
+								dirListMapEntry.key().ascii().ascii().equals(directoryName) &&
+								dirListMapEntry.loadType() == DataTypes.MAP) 
+							{
+								_serviceNameList.clear();
+								ServiceIdInteger origServiceIdInteger;
+								for (MapEntry eachServiceEntry : dirListMapEntry.map())
+								{
+									if (eachServiceEntry.key().dataType() == DataTypes.ASCII &&
+										eachServiceEntry.loadType() == DataTypes.ELEMENT_LIST)
+									{
+										_dictProvided.clear();
+										_dictUsed.clear();
+										
+										String serviceName = eachServiceEntry.key().ascii().ascii();
+										origServiceIdInteger = dirServiceStore.serviceId(serviceName);
+										Service service = null;
+										if (origServiceIdInteger != null)
+											service = directoryCache.getService(origServiceIdInteger.value());
+										
+										boolean addNewService = false;
+										if (service == null)
+										{
+											addNewService = true;
+											service = DirectoryMsgFactory.createService();
+											service.applyHasInfo();
+											service.info().serviceName().data(serviceName);
+											
+											//allocate default value for qos first.
+											service.info().applyHasQos();
+									        Qos qos = CodecFactory.createQos();
+									        qos.rate(QosRates.TICK_BY_TICK);
+									        qos.timeliness(QosTimeliness.REALTIME);
+									        service.info().qosList().add(qos);
+										}
+	
+										for (ElementEntry eachFilterEntry : eachServiceEntry.elementList())
+										{
+											if (eachFilterEntry.loadType() == DataTypes.ELEMENT_LIST &&
+												(eachFilterEntry.name().equals("InfoFilter") || eachFilterEntry.name().equals("StateFilter")
+														|| eachFilterEntry.name().equals("LoadFilter")))
+											{
+												if (!retrieveServiceInfo(service, eachFilterEntry.elementList(), directoryCache, serviceDictionaryConfigList))
+												{
+													service = null;
+													break;
+												}
+											}
+										}
+	
+										if (service != null)
+										{
+											if (addNewService)
+											{
+												directoryCache.addService(service);
+												dirServiceStore.addToMap(service.serviceId(), service.info().serviceName().toString());
+											}
+											else if (origServiceIdInteger != null && origServiceIdInteger.value() != service.serviceId())
+											{
+												dirServiceStore.remove(origServiceIdInteger.value());
+												dirServiceStore.addToMap(service.serviceId(), service.info().serviceName().toString());
+											}
+											
+											retrieveServerDictionaryConfig(service, serviceDictionaryConfigList);
+											_serviceNameList.add(service.info().serviceName().toString());
+										}
+									}
+								}
+								
+								//remove old ones from config file which is not configured by programmatic
+								removeConfigFileService(dirServiceStore, directoryCache);
+								break;
+							}
+						} 
+					}
+				}
+			}
+		}
+	}
+	
+	WarmStandbyChannelConfig retrieveWSBChannelInfo(MapEntry mapEntry, String wsbChannelName, ActiveConfig activeConfig,
+													WarmStandbyChannelConfig fileCfg)
+	{
+		String startingActiveServer = "";
+		String standbyServerSet = "";
+		long downloadConnectionConfig = 0;
+		int warmStandbyMode = 0;
+		int flags = 0;
+		
+		WarmStandbyServerInfoConfig wsbCurrentServerInfoConfig = null;
+		
+		for(ElementEntry channelEntry : mapEntry.elementList())
+		{
+		switch (channelEntry.loadType())
+		{
+			case DataTypes.ASCII:
+			if(channelEntry.name().equalsIgnoreCase("StartingActiveServer"))
+			{
+				startingActiveServer = channelEntry.ascii().ascii();
+				flags |= 0x01;
+			}
+			else if(channelEntry.name().equalsIgnoreCase("StandbyServerSet"))
+			{
+				standbyServerSet = channelEntry.ascii().ascii();
+				flags |= 0x02;
+			}
+			break;
+			case DataTypes.UINT:
+			if(channelEntry.name().equalsIgnoreCase("DownloadConnectionConfig"))
+			{
+				downloadConnectionConfig = channelEntry.uintValue();
+				flags |= 0x04;
+			}
+			break;
+			case DataTypes.ENUM:
+			if(channelEntry.name().equalsIgnoreCase("WarmStandbyMode"))
+			{
+				warmStandbyMode = channelEntry.enumValue();
+			
+				switch (warmStandbyMode)
+				{
+					case ReactorWarmStandbyMode.LOGIN_BASED:
+					case ReactorWarmStandbyMode.SERVICE_BASED:
+						flags |= 0x08;
+						break;
+					default:
+						StringBuilder text = new StringBuilder("Invalid WarmStandbyMode [");
+						text.append(warmStandbyMode);
+						text.append("] in Programmatic Configuration. Use default WarmStandbyMode [");
+						text.append(ActiveConfig.DEFAULT_WSB_MODE);
+						text.append("]");
+						//TODO: EmaConfigError need to add
+						break;
+				}
+			}
+			break;
+			}
+		}
+		
+		WarmStandbyChannelConfig wsbChannelConfig = new WarmStandbyChannelConfig(wsbChannelName);
+		
+		if(flags != 0)
+		{
+			if((flags & 0x01) != 0)
+			{
+				wsbCurrentServerInfoConfig = new WarmStandbyServerInfoConfig(startingActiveServer);
+				wsbChannelConfig.startingActiveServer = wsbCurrentServerInfoConfig;
+				
+				retrieveWSBServerInfoConfig(startingActiveServer, activeConfig, wsbCurrentServerInfoConfig, null);
+			}
+			else if (fileCfg != null)
+			{
+				wsbCurrentServerInfoConfig = new WarmStandbyServerInfoConfig(fileCfg.startingActiveServer.name);
+				wsbChannelConfig.startingActiveServer = wsbCurrentServerInfoConfig;
+			}
+			
+			if((flags & 0x02) != 0)
+			{
+				List<String> standbyServerList = new ArrayList<>();
+				
+				for(String standbySrv: standbyServerSet.split(","))
+				{
+					standbyServerList.add(standbySrv.trim());
+				}
+				
+				for(String serverName : standbyServerList)
+				{
+					wsbCurrentServerInfoConfig = new WarmStandbyServerInfoConfig(serverName);
+					retrieveWSBServerInfoConfig(serverName,activeConfig, wsbCurrentServerInfoConfig, null);
+					
+					wsbChannelConfig.standbyServerSet.add(wsbCurrentServerInfoConfig);
+				}
+			}
+			else if(fileCfg != null)
+			{
+				for(WarmStandbyServerInfoConfig fileWsbServerInfoCfg  :  fileCfg.standbyServerSet)
+				{
+					wsbCurrentServerInfoConfig = new WarmStandbyServerInfoConfig(fileWsbServerInfoCfg.name);
+					
+					retrieveWSBServerInfoConfig(fileWsbServerInfoCfg.name, activeConfig, wsbCurrentServerInfoConfig,
+							fileWsbServerInfoCfg);
+					
+					wsbChannelConfig.standbyServerSet.add(wsbCurrentServerInfoConfig);
+				}
+			}
+			
+			if((flags & 0x04) != 0)
+			{
+				wsbChannelConfig.downloadConnectionConfig = downloadConnectionConfig != 0;
+			}
+			else if(fileCfg != null)
+			{
+				wsbChannelConfig.downloadConnectionConfig = fileCfg.downloadConnectionConfig;
+			}
+			
+			if((flags & 0x08) != 0)
+			{
+				wsbChannelConfig.warmStandbyMode = warmStandbyMode;
+			}
+			else if(fileCfg != null)
+			{
+				wsbChannelConfig.warmStandbyMode = fileCfg.warmStandbyMode;
+			}
+		}
+		else if(fileCfg != null)
+		{
+			wsbCurrentServerInfoConfig = new WarmStandbyServerInfoConfig(fileCfg.startingActiveServer.name);
+			wsbChannelConfig.startingActiveServer = wsbCurrentServerInfoConfig;
+			
+			retrieveWSBServerInfoConfig(startingActiveServer, activeConfig, wsbCurrentServerInfoConfig, fileCfg.startingActiveServer);
+			
+			for(WarmStandbyServerInfoConfig fileWsbServerInfoCfg : fileCfg.standbyServerSet)
+			{
+				wsbCurrentServerInfoConfig = new WarmStandbyServerInfoConfig(fileWsbServerInfoCfg.name);
+				
+				retrieveWSBServerInfoConfig(fileWsbServerInfoCfg.name, activeConfig, wsbCurrentServerInfoConfig, fileWsbServerInfoCfg);
+				
+				wsbChannelConfig.standbyServerSet.add(wsbCurrentServerInfoConfig);
+			}
+			
+			wsbChannelConfig.downloadConnectionConfig = fileCfg.downloadConnectionConfig;
+			wsbChannelConfig.warmStandbyMode = fileCfg.warmStandbyMode;
+		}
+		
+		return wsbChannelConfig;
+	}
+	
+	void retrieveSessionChannelInfo(MapEntry mapEntry, String sessionChannelName, ActiveConfig activeConfig,
+			SessionChannelConfig fileSessionChannelConfig)
+	{
+		String channelSet = "";
+		String warmStandbyChannelSet = "";
+
+		int reconnectAttemptLimit = 0;
+		int reconnectMinDelay = 0;
+		int reconnectMaxDelay = 0;
+		int flags = 0;
+		
+		for(ElementEntry sessionChannelEntry : mapEntry.elementList())
+		{
+		switch (sessionChannelEntry.loadType())
+		{
+			case DataTypes.ASCII:
+			if(sessionChannelEntry.name().equalsIgnoreCase("ChannelSet"))
+			{
+				channelSet = sessionChannelEntry.ascii().ascii();
+				flags |= SessionChannelFlag.CHANNELSET_FLAG;
+			}
+			else if(sessionChannelEntry.name().equalsIgnoreCase("WarmStandbyChannelSet"))
+			{
+				warmStandbyChannelSet = sessionChannelEntry.ascii().ascii();
+				flags |= SessionChannelFlag.WSB_CHANNELSET_FLAG;
+			}
+			break;
+			case DataTypes.INT:
+				if (sessionChannelEntry.name().equals("ReconnectAttemptLimit"))
+				{
+					if (sessionChannelEntry.intValue() >= -1)
+					{
+						reconnectAttemptLimit = convertToInt(sessionChannelEntry.intValue());
+						flags |= SessionChannelFlag.RECONNECT_ATTEMPT_LIMIT;
+					}
+				}
+				else if (sessionChannelEntry.name().equals("ReconnectMinDelay"))
+				{
+					if (sessionChannelEntry.intValue() >= 0)
+					{
+						reconnectMinDelay = convertToInt(sessionChannelEntry.intValue());
+						flags |= SessionChannelFlag.RECONNECT_MIN_DELAY;
+					}
+				}
+				else if (sessionChannelEntry.name().equals("ReconnectMaxDelay"))
+				{
+					if (sessionChannelEntry.intValue() >= 0)
+					{
+						reconnectMaxDelay = convertToInt(sessionChannelEntry.intValue());
+						flags |= SessionChannelFlag.RECONNECT_MAX_DELAY;
+					}
+				} 
+			break;
+			}
+		}
+		
+		SessionChannelConfig sessionChannelConfig = new SessionChannelConfig(sessionChannelName);
+		
+		sessionChannelConfig.reconnectAttemptLimit = activeConfig.reconnectAttemptLimit;
+		sessionChannelConfig.reconnectMaxDelay = activeConfig.reconnectMaxDelay;
+		sessionChannelConfig.reconnectMinDelay = activeConfig.reconnectMinDelay;
+		
+		if ((flags & SessionChannelFlag.RECONNECT_ATTEMPT_LIMIT) != 0)
+		{
+			sessionChannelConfig.reconnectAttemptLimit = reconnectAttemptLimit;
+		}
+		
+		if ((flags & SessionChannelFlag.RECONNECT_MIN_DELAY) != 0)
+		{
+			sessionChannelConfig.reconnectMinDelay = reconnectMinDelay;
+		}
+		
+		if ((flags & SessionChannelFlag.RECONNECT_MAX_DELAY) != 0)
+		{
+			sessionChannelConfig.reconnectMaxDelay = reconnectMaxDelay;
+		}
+		
+		if( (flags & (SessionChannelFlag.CHANNELSET_FLAG | SessionChannelFlag.WSB_CHANNELSET_FLAG)) != 0)
+		{
+			if((flags & SessionChannelFlag.CHANNELSET_FLAG) != 0)
+			{
+				String[] names = channelSet.split(",");
+				for (int i = 0; i < names.length; i++)
+				{
+					String channelName = names[i].trim();
+					ChannelConfig fileConfig = null;
+					if(fileSessionChannelConfig != null)
+					{
+						Optional<ChannelConfig> optionalConfig = fileSessionChannelConfig.configChannelSet.stream()
+								.filter(e -> e.name.equals(channelName)).findFirst();
+						
+						if(optionalConfig.isPresent())
+							fileConfig = optionalConfig.get();
+					}
+					
+					retrieveChannelConfig( channelName, null, sessionChannelConfig.configChannelSet, 0, fileConfig );
+				}
+			}
+			else
+			{
+				if(fileSessionChannelConfig.configChannelSet != null)
+					sessionChannelConfig.configChannelSet = fileSessionChannelConfig.configChannelSet;
+			}
+			
+			if((flags & SessionChannelFlag.WSB_CHANNELSET_FLAG) != 0)
+			{
+				String[] names = warmStandbyChannelSet.split(",");
+				for (int i = 0; i < names.length; i++)
+				{
+					String wsbChannelName = names[i].trim();
+					WarmStandbyChannelConfig fileConfig = null;
+					if(fileSessionChannelConfig != null)
+					{
+						Optional<WarmStandbyChannelConfig> optionalConfig = fileSessionChannelConfig.configWarmStandbySet.stream()
+								.filter(e -> e.name.equals(wsbChannelName)).findFirst();
+						
+						if(optionalConfig.isPresent())
+							fileConfig = optionalConfig.get();
+					}
+					
+					retrieveWSBChannelConfig(wsbChannelName, activeConfig, fileConfig);
+				}
+			}
+			else
+			{
+				if(fileSessionChannelConfig != null)
+					sessionChannelConfig.configWarmStandbySet = fileSessionChannelConfig.configWarmStandbySet;
+			}
+			
+			/* Remove the session configure from the file configuration if any. */
+			if(fileSessionChannelConfig != null)
+				activeConfig.configSessionChannelSet.removeIf(e -> e.name.equals(fileSessionChannelConfig.name));
+			
+			/* Add session channel configure to the active configuration. */
+			activeConfig.configSessionChannelSet.add(sessionChannelConfig);
+		}
+	}
+	
+	@SuppressWarnings("static-access")
+	void retrieveWSBServerInfo(MapEntry mapEntry, String serverInfoName, ActiveConfig activeConfig,
+			   WarmStandbyServerInfoConfig currentCfg, WarmStandbyServerInfoConfig fileCfg)
+	{
+		String channelName = "";
+		String perServiceNameSet = "";
+		int flags = 0;
+		int pos = 0;
+		ChannelConfig fileChannelConfig = null;
+		
+		for(ElementEntry channelEntry : mapEntry.elementList())
+		{
+			if(channelEntry.loadType() == DataTypes.ASCII)
+			{
+				if(channelEntry.name().equalsIgnoreCase("Channel"))
+				{
+					channelName = channelEntry.ascii().ascii();
+					flags |= 0x01;
+				} 
+				else if(channelEntry.name().equalsIgnoreCase("PerServiceNameSet"))
+				{
+					perServiceNameSet = channelEntry.ascii().ascii();
+					flags |= 0x02;
+				}
+			}
+		}
+		
+		if(flags != 0)
+		{
+			String queryName = "";
+			if((flags & 0x01) != 0)
+			{
+				queryName = channelName;
+			}
+			else if(fileCfg != null && fileCfg.channelConfig != null)
+			{
+				queryName = fileCfg.channelConfig.name;
+			}
+			
+			if(!queryName.isEmpty())
+			{
+				
+				/* Find the channel name from the file config to merge */
+				if (activeConfig.findChannelConfig(activeConfig.configChannelSetForWSB, queryName, pos))
+				{
+					fileChannelConfig = activeConfig.configChannelSetForWSB.get(pos);
+				}
+				
+				int orgSize = activeConfig.channelConfigSet.size();
+				
+				/* Get channel config from programmatic configuration instead */
+				retrieveChannelConfig(queryName, activeConfig, activeConfig.channelConfigSet, pos, fileChannelConfig);
+				
+				currentCfg.channelConfig = activeConfig.channelConfigSet.get(orgSize);
+				activeConfig.channelConfigSet.remove(orgSize);
+			}
+			
+			if((flags & 0x02) != 0)
+			{
+				for(String part : perServiceNameSet.split(","))
+				{
+					String serviceName = part.trim();
+					 if(!serviceName.isEmpty())
+						 currentCfg.perServiceNameSet.add(serviceName);
+				}
+			}
+			else if(fileCfg != null && fileCfg.perServiceNameSet.size() > 0)
+			{
+				currentCfg.perServiceNameSet.addAll(fileCfg.perServiceNameSet);
+			}
+		} 
+		else if(fileCfg != null)
+		{
+			if(fileCfg.channelConfig != null)
+			{
+				String queryName = fileCfg.channelConfig.name;
+				
+				if(activeConfig.findChannelConfig(activeConfig.channelConfigSet, queryName, pos))
+				{
+					currentCfg.channelConfig = activeConfig.channelConfigSet.get(pos);
+				}
+				else
+				{
+					/* Get channel config from programmatic configuration instead */
+					retrieveChannelConfig(queryName, activeConfig, activeConfig.channelConfigSet, pos, fileCfg.channelConfig);
+				
+					if(activeConfig.findChannelConfig(activeConfig.channelConfigSet, queryName, pos))
+					{
+						currentCfg.channelConfig = activeConfig.channelConfigSet.get(pos);
+					}
+				}
+			}
+			
+			if(fileCfg.perServiceNameSet.size() > 0)
+			{
+				currentCfg.perServiceNameSet.addAll(fileCfg.perServiceNameSet);
+			}
+		}
+		
+		}
+
+	boolean getActiveWSBChannelSetName(String instanceName, String wsbChannelName)
+	{
+		if(!_dependencyNamesLoaded)
+		{
+			_configList.forEach(map -> retrieveDependencyNames(map, instanceName));
+			_dependencyNamesLoaded = true;
+		}
+		
+		if((_nameflags & InstanceEntryFlag.WARM_STANDBY_CHANNELSET_FLAG) != 0)
+		{
+			wsbChannelName = _warmStandbyChannelSetName;
+			return true;
+		}
+		else
+			return false;
+	}
+	
+	boolean retrieveServiceInfo(Service service, ElementList serviceInfo, 
+		DirectoryCache dirCache, List<ServiceDictionaryConfig> serviceDictionaryConfigList)
+	{
+		long intVal;
+		String stringVal = null;
+		int rate = 0, timeliness = 0, result = 0;
+		long openLimit = 0, openWindow = 0, loadFactor = 0;
+			
+		for (ElementEntry entry : serviceInfo)
+		{
+			switch (entry.loadType())
+			{
+			case DataTypes.ASCII:
+				stringVal = entry.ascii().ascii();
+				if (entry.name().equals("StreamState"))
+				{
+					service.applyHasState();
+					service.state().applyHasStatus();
+					service.state().status().streamState(StreamState.OPEN);
+					result = convertToEnum(stringVal);
+					if (result == INVALID_RETVAL)
+					{
+						_emaConfigErrList.append( "failed to convert a StreamState from the programmatically configured service [" )
+						.append( service.info().serviceName().toString() )
+						.append( "]. Will use default StreamState. Suspect value is" )
+						.append( stringVal )
+						.create(Severity.ERROR);
+					}
+					else
+						service.state().status().streamState(result);
+				}
+				else if (entry.name().equals("DataState"))
+				{
+					service.state().applyHasStatus();
+					service.state().status().dataState(OmmState.DataState.OK);
+					result = convertToEnum(stringVal);
+					if (result == INVALID_RETVAL)
+					{
+						_emaConfigErrList.append( "failed to convert a DataState from the programmatically configured service [" )
+						.append( service.info().serviceName().toString() )
+						.append( "]. Will use default DataState. Suspect value is" )
+						.append( stringVal )
+						.create(Severity.ERROR);
+					}
+					else
+						service.state().status().dataState(result);
+				}
+				else if (entry.name().equals("StatusCode"))
+				{
+					service.state().applyHasStatus();
+					service.state().status().code(OmmState.StatusCode.NONE);
+					result = convertToEnum(stringVal);
+					if (result == INVALID_RETVAL)
+					{
+						_emaConfigErrList.append( "failed to convert a StatusCode from the progprogrammaticallyonfigured service [" )
+						.append( service.info().serviceName().toString() )
+						.append( "]. Will use default StatusCode. Suspect value is" )
+						.append( stringVal )
+						.create(Severity.ERROR);
+					}
+					else
+						service.state().status().code(result);
+				}
+				else if (entry.name().equals("StatusText"))
+				{
+					if (!stringVal.isEmpty())
+					{
+						service.state().applyHasStatus();
+						service.state().status().text().data(stringVal);
+					}
+					else
+						service.state().status().text().clear();
+				}
+				else if (entry.name().equals("Vendor"))
+				{
+					service.info().applyHasVendor();
+					service.info().vendor().data(stringVal);
+				}
+				else if (entry.name().equals("ItemList"))
+				{
+					service.info().applyHasItemList();
+					service.info().itemList().data(stringVal);
+				}
+				else if (entry.name().equals("Timeliness"))
+				{
+					result = convertToEnum(stringVal);
+					if (result == INVALID_RETVAL)
+					{
+						_emaConfigErrList.append( "failed to convert a QoS Timeliness from the programmatically configured service [" )
+						.append( service.info().serviceName().toString() )
+						.append( "]. Will use default Timeliness. Suspect value is" )
+						.append( stringVal )
+						.create(Severity.ERROR);
+					}
+					else
+					{
+						timeliness = result;
+						service.info().applyHasQos();
+						addQos = true;
+					}
+				}
+				else if (entry.name().equals("Rate"))
+				{
+					result = convertToEnum(stringVal);
+					if (result == INVALID_RETVAL)
+					{
+						_emaConfigErrList.append( "failed to convert a QoS Rate from the programmatically configured service [" )
+						.append( service.info().serviceName().toString() )
+						.append( "]. Will use default Rate. Suspect value is" )
+						.append( stringVal )
+						.create(Severity.ERROR);
+					}
+					else
+					{
+						rate = result;
+						service.info().applyHasQos();
+						addQos = true;
+					}
+				}
+				break;
+			case DataTypes.INT:
+				if (entry.name().equals("ServiceState"))
+				{
+					service.applyHasState();
+					service.state().serviceState(entry.intValue() > 0 ? 1 : 0);
+				}
+				else if (entry.name().equals("AcceptingRequests"))
+				{
+					service.applyHasState();
+					service.state().applyHasAcceptingRequests();
+					service.state().acceptingRequests(entry.intValue() > 0 ? 1 : 0);
+				}
+				else if (entry.name().equals("ServiceId"))
+				{
+					service.applyHasInfo();
+					intVal = entry.intValue();
+					
+					if (intVal > Integer.MAX_VALUE || intVal < 0)
+					{
+						_emaConfigErrList.append( "service [" )
+						.append( service.info().serviceName().toString() )
+						.append( "] from the programmatically configure specifies out of range ServiceId [" )
+						.append((int)intVal)
+						.append("]. Will drop this service.")
+						.create(Severity.ERROR);
+						
+						return false;
+					}
+	
+					Service existingService = dirCache.getService((int)intVal);
+					if (existingService != null && existingService != service)
+					{
+						_emaConfigErrList.append( "service [" )
+						.append( service.info().serviceName().toString() )
+						.append( "] from the programmatically configure specifies the same ServiceId [" )
+						.append((int)intVal)
+						.append("] as already specified by another service. Will drop this service.")
+						.create(Severity.ERROR);
+	
+						return false;
+					}
+					
+					service.serviceId((int)intVal);
+				}
+				else if (entry.name().equals("IsSource"))
+				{
+					intVal = entry.intValue();
+					service.info().applyHasIsSource();
+					service.info().isSource(intVal > 0 ? 1 : 0);
+				}
+				else if (entry.name().equals("SupportsQoSRange"))
+				{
+					intVal = entry.intValue();
+					service.info().applyHasSupportsQosRange();
+					service.info().supportsQosRange(intVal > 0 ? 1 : 0);
+				}
+				else if (entry.name().equals("SupportsOutOfBandSnapshots"))
+				{
+					intVal = entry.intValue();
+					service.info().applyHasSupportsOutOfBandSnapshots();
+					service.info().supportsOutOfBandSnapshots(intVal > 0 ? 1 : 0);
+				}
+				else if (entry.name().equals("AcceptingConsumerStatus"))
+				{
+					intVal = entry.intValue();
+					service.info().applyHasAcceptingConsumerStatus();
+					service.info().acceptingConsumerStatus(intVal > 0 ? 1 : 0);
+				}
+				else if (entry.name().equals("Timeliness"))
+				{
+					intVal = entry.intValue();
+					if (intVal >= 0)
+					{
+						 if (intVal > Integer.MAX_VALUE)
+						{
+							_emaConfigErrList.append( "service [" )
+							.append( service.info().serviceName().toString() )
+							.append( "] from the programmatically configure specifies service QoS::Timeliness is greater than allowed maximum. Will use maximum Timeliness.")
+							.append(" Suspect value is ").append(timeliness)
+							.create(Severity.ERROR);
+							
+							timeliness = Integer.MAX_VALUE;
+						}
+						else
+							timeliness = (int)intVal;
+		
+						service.info().applyHasQos();
+						addQos = true;
+					}
+				}
+				else if (entry.name().equals("Rate"))
+				{
+					intVal = entry.intValue();
+					if (intVal >= 0)
+					{
+						if (intVal > Integer.MAX_VALUE)
+						{
+						 	_emaConfigErrList.append( "service [" )
+							.append( service.info().serviceName().toString() )
+							.append( "] from the programmatically configure specifies service QoS::Rate is greater than allowed maximum. Will use maximum Rate.")
+							.append(" Suspect value is ").append(rate)
+							.create(Severity.ERROR);
+		
+							rate = Integer.MAX_VALUE;
+						}
+						 else 
+							 rate = (int)intVal;
+	
+						 service.info().applyHasQos();
+						 addQos = true;
+					}
+				} else if (entry.name().equals("OpenLimit")) {
+					intVal = entry.intValue();
+					if (intVal >= 0) {
+						if (intVal > MAX_UNSIGNED_INT32) {
+							_emaConfigErrList.append("service [")
+									.append(service.info().serviceName().toString())
+									.append("] from the programmatically configure specifies service LoadFilter::OpenLimit is greater than allowed maximum. Will use maximum OpenLimit.")
+									.append(" Suspect value is ").append(String.valueOf(openLimit))
+									.create(Severity.ERROR);
+						} else {
+							openLimit = intVal;
+							service.applyHasLoad();
+							service.load().applyHasOpenLimit();
+							service.load().openLimit(openLimit);
+						}
+					}
+				} else if (entry.name().equals("OpenWindow")) {
+					intVal = entry.intValue();
+					if (intVal >= 0) {
+						if (intVal > MAX_UNSIGNED_INT32) {
+							_emaConfigErrList.append("service [")
+									.append(service.info().serviceName().toString())
+									.append("] from the programmatically configure specifies service LoadFilter::OpenWindow is greater than allowed maximum. Will use maximum OpenLimit.")
+									.append(" Suspect value is ").append(String.valueOf(openWindow))
+									.create(Severity.ERROR);
+
+							openWindow = MAX_UNSIGNED_INT32;
+						} else {
+							openWindow = intVal;
+							service.applyHasLoad();
+							service.load().applyHasOpenWindow();
+							service.load().openWindow(openWindow);
+						}
+					}
+				} else if (entry.name().equals("LoadFactor")) {
+					intVal = entry.intValue();
+					if (intVal >= 0) {
+						if (intVal > MAX_UNSIGNED_INT16) {
+							_emaConfigErrList.append("service [")
+									.append(service.info().serviceName().toString())
+									.append("] from the programmatically configure specifies service LoadFilter::LoadFactor is greater than allowed maximum. Will use maximum OpenLimit.")
+									.append(" Suspect value is ").append(String.valueOf(loadFactor))
+									.create(Severity.ERROR);
+
+							loadFactor = MAX_UNSIGNED_INT16;
+						} else {
+							loadFactor = intVal;
+							service.applyHasLoad();
+							service.load().applyHasLoadFactor();
+							service.load().loadFactor(loadFactor);
+						}
+					}
+				}
+	
+				break;
+			case DataTypes.UINT:
+				if (entry.name().equals("OpenLimit")) {
+					intVal = entry.uintValue();
+					if (intVal >= 0) {
+						if (intVal > MAX_UNSIGNED_INT32) {
+							_emaConfigErrList.append("service [")
+									.append(service.info().serviceName().toString())
+									.append("] from the programmatically configure specifies service LoadFilter::OpenLimit is greater than allowed maximum. Will use maximum OpenLimit.")
+									.append(" Suspect value is ").append(String.valueOf(openLimit))
+									.create(Severity.ERROR);
+						} else {
+							openLimit = intVal;
+							service.applyHasLoad();
+							service.load().applyHasOpenLimit();
+							service.load().openLimit(openLimit);
+						}
+					}
+				} else if (entry.name().equals("OpenWindow")) {
+					intVal = entry.uintValue();
+					if (intVal >= 0) {
+						if (intVal > MAX_UNSIGNED_INT32) {
+							_emaConfigErrList.append("service [")
+									.append(service.info().serviceName().toString())
+									.append("] from the programmatically configure specifies service LoadFilter::OpenWindow is greater than allowed maximum. Will use maximum OpenLimit.")
+									.append(" Suspect value is ").append(String.valueOf(openWindow))
+									.create(Severity.ERROR);
+
+							openWindow = MAX_UNSIGNED_INT32;
+						} else {
+							openWindow = intVal;
+							service.applyHasLoad();
+							service.load().applyHasOpenWindow();
+							service.load().openWindow(openWindow);
+						}
+					}
+				} else if (entry.name().equals("LoadFactor")) {
+					intVal = entry.uintValue();
+					if (intVal >= 0) {
+						if (intVal > MAX_UNSIGNED_INT16) {
+							_emaConfigErrList.append("service [")
+									.append(service.info().serviceName().toString())
+									.append("] from the programmatically configure specifies service LoadFilter::LoadFactor is greater than allowed maximum. Will use maximum OpenLimit.")
+									.append(" Suspect value is ").append(String.valueOf(loadFactor))
+									.create(Severity.ERROR);
+
+							loadFactor = MAX_UNSIGNED_INT16;
+						} else {
+							loadFactor = intVal;
+							service.applyHasLoad();
+							service.load().applyHasLoadFactor();
+							service.load().loadFactor(loadFactor);
+						}
+					}
+				}
+				break;
+			case DataTypes.ARRAY: 
+				if (entry.name().equals("DictionariesProvided"))
+				{
+					service.info().dictionariesProvidedList().clear();
+					service.info().applyHasDictionariesProvided();
+					for (OmmArrayEntry dEntry : entry.array())
+					{
+						if (dEntry.loadType() == DataTypes.ASCII)
+							_dictProvided.add(dEntry.ascii().ascii());
+					}
+				}
+				else if (entry.name().equals("DictionariesUsed"))
+				{
+					service.info().dictionariesUsedList().clear();
+					service.info().applyHasDictionariesUsed();
+					for (OmmArrayEntry dEntry : entry.array())
+					{
+						if (dEntry.loadType() == DataTypes.ASCII)
+							_dictUsed.add(dEntry.ascii().ascii());
+					}
+				}
+				else if (entry.name().equals("Capabilities"))
+				{
+					service.info().capabilitiesList().clear();
+					for (OmmArrayEntry arrayEntry : entry.array())
+					{
+						if (arrayEntry.loadType() == DataTypes.ASCII)
+						{
+							Integer domainType = ConfigManager.convertDomainType(arrayEntry.ascii().ascii());
+							if (domainType == null || domainType.intValue() > MAX_UNSIGNED_INT16 || domainType.intValue() < 0)
+							{
+								_emaConfigErrList.append( "service [" )
+								.append( service.info().serviceName().toString() )
+								.append( "] from the programmatically configure specifies the service which contains out of range capability. Will drop this capability. Suspect value is = " )
+								.append(arrayEntry.ascii().ascii())
+								.create(Severity.ERROR);
+								
+								continue;
+							}
+							else
+							{
+								if (!service.info().capabilitiesList().contains((Object)domainType))
+									service.info().capabilitiesList().add((long)domainType.intValue());
+							}
+						}
+						else if (arrayEntry.loadType() == DataTypes.INT)
+						{
+							long domainType = arrayEntry.intValue();
+							if (domainType > MAX_UNSIGNED_INT16 || domainType < 0)
+							{
+								_emaConfigErrList.append( "service [" )
+								.append( service.info().serviceName().toString() )
+								.append( "] from the programmatically configure specifies the service which contains out of range capability. Will drop this capability. Suspect value is = " )
+								.append((int)domainType)
+								.create(Severity.ERROR);
+								
+								continue;
+							}
+							else
+							{
+								if (!service.info().capabilitiesList().contains(domainType))
+									service.info().capabilitiesList().add(domainType);
+							}
+						}
+					}
+	
+					if (service.info().capabilitiesList().isEmpty())
+					{
+						_emaConfigErrList.append( "service [" )
+						.append( service.info().serviceName().toString() )
+						.append( "] from the programmatically configure specifies  the service which contains no capabilities. Will drop this service." )
+						.create(Severity.ERROR);
+						
+						return false;
+					}
+	
+					if (!service.info().capabilitiesList().isEmpty())
+						Collections.sort(service.info().capabilitiesList());
+				}
+	
+				break;
+			case DataTypes.ELEMENT_LIST: 
+				if (entry.name().equals("Status"))
+				{
+					if (entry.loadType() == DataTypes.ELEMENT_LIST)
+					{
+						ElementList statusEntryInfo = entry.elementList();
+						retrieveServiceInfo(service, statusEntryInfo, dirCache, serviceDictionaryConfigList);
+					}
+					else
+					{
+						_emaConfigErrList.append( "service [" )
+						.append( service.info().serviceName().toString() )
+						.append( "] from the programmatically configure specifies the service status which contains invalid data type. Suspect value is = " )
+						.append(entry.loadType())
+						.create(Severity.ERROR);
+					}
+				}
+	
+				break;
+			case DataTypes.SERIES: 
+				if (entry.name().equals("QoS"))
+				{
+					service.info().qosList().clear();
+					for (SeriesEntry qosEntry : entry.series())
+					{
+						if (qosEntry.loadType() == DataTypes.ELEMENT_LIST)
+						{
+							retrieveServiceInfo(service, qosEntry.elementList(), dirCache, serviceDictionaryConfigList);
+						}
+					}
+				}
+				break;
+			default:
+				break;
+			};
+		}
+	
+		if (service.info().checkHasQos() && addQos)
+		{
+			Qos rsslQos = CodecFactory.createQos();
+			Utilities.toRsslQos(rate, timeliness, rsslQos);
+			service.info().qosList().add(rsslQos);
+			addQos = false;
+		}
+	
+		return true;
+	}
+	
+	void retrieveGroupAndListName( Map map )
+	{
+		if ( _setGroup )
+			return;
+	
+		for (MapEntry mapEntry : map)
+		{
+			if ( mapEntry.key().dataType() == DataTypes.ASCII )
+				if ( mapEntry.key().ascii().ascii().equals("ConsumerGroup") )
+				{
+					_group = "ConsumerGroup";
+					_list = "ConsumerList";
+					_setGroup = true;
+					break;
+				}
+				else if ( mapEntry.key().ascii().ascii().equals("NiProviderGroup") )
+				{
+					_group = "NiProviderGroup";
+					_list = "NiProviderList";
+					_setGroup = true;
+					break;
+				}
+				else if (mapEntry.key().ascii().ascii().equals("IProviderGroup") )
+				{
+					_group = "IProviderGroup";
+					_list = "IProviderList";
+					_setGroup = true;
+					break;
+				}
+		}
+	}
+	
+	int convertToInt(long value)
+	{
+		return (int)(value > Integer.MAX_VALUE ? Integer.MAX_VALUE : value);
+	}
+	
+	private int convertToEnum(String value)
+	{
+		int colonPosition = value.indexOf("::");
+		if (colonPosition == -1) 
+		{
+			_emaConfigErrList.append( "invalid Enum value format [" )
+			.append( value )
+			.append( "]; expected typename::value (e.g., OperationModel::ApiDispatch)" )
+			.create(Severity.ERROR);
+			return INVALID_RETVAL;
+		}
+
+		String enumType = value.substring(0, colonPosition);
+		String enumValue = value.substring(colonPosition + 2, value.length());
+
+		if ( enumType.equals("DictionaryType"))
+		{
+			int localDictonary = 0;
+
+			if(enumValue.equals("FileDictionary"))
+				localDictonary = 1;
+			else if(enumValue.equals("ChannelDictionary"))
+				localDictonary = 0;
+			else
+			{
+				_emaConfigErrList.append( "no conversion in convertToEnum for enumType [" )
+				.append( enumValue )
+				.append( "]")
+				.create(Severity.ERROR);
+			}
+
+			return localDictonary;
+		}
+		else if ( enumType.equals("ChannelType" ) )
+		{
+			int channelType = INVALID_RETVAL;
+
+			if(enumValue.equals("RSSL_SOCKET"))
+				channelType = ConnectionTypes.SOCKET;
+			else if(enumValue.equals("RSSL_HTTP"))
+				channelType = ConnectionTypes.HTTP;
+			else if(enumValue.equals("RSSL_ENCRYPTED"))
+				channelType = ConnectionTypes.ENCRYPTED;
+			else if(enumValue.equals("RSSL_RELIABLE_MCAST"))
+				channelType = ConnectionTypes.RELIABLE_MCAST;
+			else if(enumValue.equals("RSSL_WEBSOCKET")) {
+				channelType = ConnectionTypes.WEBSOCKET;
+			} else
+			{
+				_emaConfigErrList.append( "no conversion in convertToEnum for enumType [" )
+				.append( enumValue )
+				.append( "]")
+				.create(Severity.ERROR);
+			}
+			
+			return channelType;
+		}
+		else if ( enumType.equals("EncryptedProtocolType" ) )
+		{
+			int channelType = INVALID_RETVAL;
+
+			if(enumValue.equals("RSSL_SOCKET"))
+				channelType = ConnectionTypes.SOCKET;
+			else if(enumValue.equals("RSSL_HTTP"))
+				channelType = ConnectionTypes.HTTP;
+			else if(enumValue.equals("RSSL_WEBSOCKET")) {
+				channelType = ConnectionTypes.WEBSOCKET;
+			}
+			else
+			{
+				_emaConfigErrList.append( "no conversion in convertToEnum for enumType [" )
+				.append( enumValue )
+				.append( "]")
+				.create(Severity.ERROR);
+			}
+			
+			return channelType;
+		}
+		else if ( enumType.equals("ServerType" ) )
+		{
+			int serverType = INVALID_RETVAL;
+
+			if(enumValue.equals("RSSL_SOCKET") || enumValue.equals("RSSL_WEBSOCKET"))
+				serverType = ConnectionTypes.SOCKET;
+			else if(enumValue.equals("RSSL_ENCRYPTED"))
+				serverType = ConnectionTypes.ENCRYPTED;
+			else
+			{
+				_emaConfigErrList.append( "no conversion in convertToEnum for enumType [" )
+				.append( enumValue )
+				.append( "]")
+				.create(Severity.ERROR);
+			}
+			
+			return serverType;
+		}
+		else if (enumType.equals("CompressionType") )
+		{
+			int compressionType = INVALID_RETVAL;
+
+			if(enumValue.equals("None"))
+				compressionType = CompressionTypes.NONE;
+			else if(enumValue.equals("ZLib"))
+				compressionType = CompressionTypes.ZLIB;
+			else if(enumValue.equals("LZ4"))
+				compressionType = CompressionTypes.LZ4;
+			else
+			{
+				_emaConfigErrList.append( "no conversion in convertToEnum for enumType [" )
+				.append( enumValue )
+				.append( "]")
+				.create(Severity.ERROR);
+			}
+
+			return compressionType;
+		}
+		else if (enumType.equals("StreamState") )
+		{
+			int streamState = INVALID_RETVAL;
+
+			if(enumValue.equals("Open"))
+				streamState = OmmState.StreamState.OPEN;
+			else if(enumValue.equals("NonStreaming"))
+				streamState = OmmState.StreamState.NON_STREAMING;
+			else if(enumValue.equals("ClosedRecover") || enumValue.equals("CloseRecover"))
+				streamState = OmmState.StreamState.CLOSED_RECOVER;
+			else if(enumValue.equals("Closed") || enumValue.equals("Close"))
+				streamState = OmmState.StreamState.CLOSED;
+			else if(enumValue.equals("ClosedRedirected") || enumValue.equals("CloseRedirected"))
+				streamState = OmmState.StreamState.CLOSED_REDIRECTED;
+			else
+			{
+				_emaConfigErrList.append( "no conversion in convertToEnum for enumType [" )
+				.append( enumValue )
+				.append( "]")
+				.create(Severity.ERROR);
+			}
+			
+			return streamState;
+		}
+		else if (enumType.equals("DataState") )
+		{
+			int dataState = INVALID_RETVAL;
+
+			if(enumValue.equals("NoChange"))
+				dataState = OmmState.DataState.NO_CHANGE;
+			else if(enumValue.equals("Ok"))
+				dataState = OmmState.DataState.OK;
+			else if(enumValue.equals("Suspect"))
+				dataState = OmmState.DataState.SUSPECT;
+			else
+			{
+				_emaConfigErrList.append( "no conversion in convertToEnum for enumType [" )
+				.append( enumValue )
+				.append( "]")
+				.create(Severity.ERROR);
+			}
+			
+			return dataState;
+		}
+		else if (enumType.equals("StatusCode") )
+		{
+			int statusCode = INVALID_RETVAL;
+			
+			if(enumValue.equals("None"))
+				statusCode = OmmState.StatusCode.NONE;
+			else if(enumValue.equals("NotFound"))
+				statusCode = OmmState.StatusCode.NOT_FOUND;
+			else if(enumValue.equals("Timeout"))
+				statusCode = OmmState.StatusCode.TIMEOUT;
+			else if(enumValue.equals("NotAuthorized"))
+				statusCode = OmmState.StatusCode.NOT_AUTHORIZED;
+			else if(enumValue.equals("InvalidArgument"))
+				statusCode = OmmState.StatusCode.INVALID_ARGUMENT;
+			else if(enumValue.equals("UsageError"))
+				statusCode = OmmState.StatusCode.USAGE_ERROR;
+			else if(enumValue.equals("Preempted"))
+				statusCode = OmmState.StatusCode.PREEMPTED;
+			else if(enumValue.equals("JustInTimeConflationStarted"))
+				statusCode = OmmState.StatusCode.JUST_IN_TIME_CONFLATION_STARTED;
+			else if(enumValue.equals("TickByTickResumed"))
+				statusCode = OmmState.StatusCode.TICK_BY_TICK_RESUMED;
+			else if(enumValue.equals("FailoverStarted"))
+				statusCode = OmmState.StatusCode.FAILOVER_STARTED;
+			else if(enumValue.equals("FailoverCompleted"))
+				statusCode = OmmState.StatusCode.FAILOVER_COMPLETED;
+			else if(enumValue.equals("GapDetected"))
+				statusCode = OmmState.StatusCode.GAP_DETECTED;
+			else if(enumValue.equals("NoResources"))
+				statusCode = OmmState.StatusCode.NO_RESOURCES;
+			else if(enumValue.equals("TooManyItems"))
+				statusCode = OmmState.StatusCode.TOO_MANY_ITEMS;
+			else if(enumValue.equals("AlreadyOpen"))
+				statusCode = OmmState.StatusCode.ALREADY_OPEN;
+			else if(enumValue.equals("SourceUnknown"))
+				statusCode = OmmState.StatusCode.SOURCE_UNKNOWN;
+			else if(enumValue.equals("NotOpen"))
+				statusCode = OmmState.StatusCode.NOT_OPEN;
+			else if(enumValue.equals("NonUpdatingItem"))
+				statusCode = OmmState.StatusCode.NON_UPDATING_ITEM;
+			else if(enumValue.equals("UnsupportedViewType"))
+				statusCode = OmmState.StatusCode.UNSUPPORTED_VIEW_TYPE;
+			else if(enumValue.equals("InvalidView"))
+				statusCode = OmmState.StatusCode.INVALID_VIEW;
+			else if(enumValue.equals("FullViewProvided"))
+				statusCode = OmmState.StatusCode.FULL_VIEW_PROVIDED;
+			else if(enumValue.equals("UnableToRequestAsBatch"))
+				statusCode = OmmState.StatusCode.UNABLE_TO_REQUEST_AS_BATCH;
+			else if(enumValue.equals("NoBatchViewSupportInReq"))
+				statusCode = OmmState.StatusCode.NO_BATCH_VIEW_SUPPORT_IN_REQ;
+			else if(enumValue.equals("ExceededMaxMountsPerUser"))
+				statusCode = OmmState.StatusCode.EXCEEDED_MAX_MOUNTS_PER_USER;
+			else if(enumValue.equals("Error"))
+				statusCode = OmmState.StatusCode.ERROR;
+			else if(enumValue.equals("DacsDown"))
+				statusCode = OmmState.StatusCode.DACS_DOWN;
+			else if(enumValue.equals("UserUnknownToPermSys"))
+				statusCode = OmmState.StatusCode.USER_UNKNOWN_TO_PERM_SYS;
+			else if(enumValue.equals("DacsMaxLoginsReached"))
+				statusCode = OmmState.StatusCode.DACS_MAX_LOGINS_REACHED;
+			else if(enumValue.equals("DacsUserAccessToAppDenied"))
+				statusCode = OmmState.StatusCode.DACS_USER_ACCESS_TO_APP_DENIED;
+			else if(enumValue.equals("GapFill"))
+				statusCode = OmmState.StatusCode.GAP_FILL;
+			else if(enumValue.equals("AppAuthorizationFailed"))
+				statusCode = OmmState.StatusCode.APP_AUTHORIZATION_FAILED;
+			else
+			{
+				_emaConfigErrList.append( "no conversion in convertToEnum for enumType [" )
+				.append( enumValue )
+				.append( "]")
+				.create(Severity.ERROR);
+			}
+			
+			return statusCode;
+		}
+		else if ( enumType.equals("Timeliness") )
+		{
+			int timeliness = INVALID_RETVAL;
+
+			if(enumValue.equals("RealTime"))
+				timeliness = OmmQos.Timeliness.REALTIME;
+			else if(enumValue.equals("InexactDelayed"))
+				timeliness = OmmQos.Timeliness.INEXACT_DELAYED;
+			else
+			{
+				try
+				{
+					return (int)Long.parseLong(enumValue);
+				}
+				catch(NumberFormatException excp)
+				{
+					_emaConfigErrList.append( "no conversion in convertToEnum for enumType [" )
+					.append( enumValue )
+					.append( "]")
+					.create(Severity.ERROR);
+				}
+			}
+			
+			return timeliness;
+		}
+		else if ( enumType.equals("Rate") )
+		{
+			int rate = INVALID_RETVAL;
+
+			if(enumValue.equals("TickByTick"))
+				rate = OmmQos.Rate.TICK_BY_TICK;
+			else if(enumValue.equals("JustInTimeConflated"))
+				rate = OmmQos.Rate.JUST_IN_TIME_CONFLATED;
+			else
+			{
+				try
+				{
+					return (int)Long.parseLong(enumValue);
+				}
+				catch(NumberFormatException excp)
+				{
+					_emaConfigErrList.append( "no conversion in convertToEnum for enumType [" )
+					.append( enumValue )
+					.append( "]")
+					.create(Severity.ERROR);
+				}
+			}
+			
+			return rate;
+		}
+		else 
+		{
+			_emaConfigErrList.append( "no conversion in convertToEnum for enumType [" )
+			.append( enumValue )
+			.append( "]")
+			.create(Severity.ERROR);
+			return INVALID_RETVAL;
+		}
+	}
+
+	ServiceDictionaryConfig findServiceDictConfig(List<ServiceDictionaryConfig> serviceDictionaryConfigList, int serviceId)
+	{
+		if (serviceDictionaryConfigList != null)
+		{
+			for (ServiceDictionaryConfig serviceDictionaryConfig : serviceDictionaryConfigList)
+			{
+				if (serviceDictionaryConfig.serviceId == serviceId)
+					return serviceDictionaryConfig;
+			}
+		}
+
+		return null;
+	}
+
+	void removeConfigFileService(DirectoryServiceStore dirServiceStore, DirectoryCache directoryCache)
+	{
+		if (_serviceNameList.size() == 0)
+			return;
+
+		for (int i = 0; i < directoryCache.serviceList().size(); )
+		{
+			Service service = directoryCache.serviceList().get(i);
+			boolean found = false;
+			for (String serviceName : _serviceNameList)
+			{
+				if (serviceName.equals(service.info().serviceName().toString()))
+				{
+					found = true;
+					break;
+				}
+			}
+			
+			if (!found)
+			{
+				int serviceId = service.serviceId();
+				directoryCache.removeService(serviceId);
+				dirServiceStore.remove(serviceId);
+			}
+			else
+				i++;
+		}
+	}
+
+	private int getJsonConverterPoolsSize(long jsonConverterPoolsSize)
+	{
+		if(jsonConverterPoolsSize < 0)
+		{
+			_emaConfigErrList.append( "JsonConverterPoolsSize value should be equal or greater than 0.")
+					.append( " It will be set to default value: 10.")
+					.create(Severity.WARNING);
+			return GlobalConfig.JSON_CONVERTER_DEFAULT_POOLS_SIZE;
+		}
+
+		if(jsonConverterPoolsSize > Integer.MAX_VALUE)
+		{
+			_emaConfigErrList.append("JsonConverterPoolsSize value should not be greater than ")
+					.append(Integer.MAX_VALUE)
+					.append(". It will be set to ")
+					.append(Integer.MAX_VALUE)
+					.append(".")
+					.create(Severity.WARNING);
+			return Integer.MAX_VALUE;
+		}
+		return (int) jsonConverterPoolsSize;
+	}
+
+	private int getWatchlistObjectsPoolsSize(long watchlistObjectsPoolsSize)
+	{
+		if (watchlistObjectsPoolsSize < -1)
+		{
+			_emaConfigErrList.append( "WatchlistObjectsPoolsSize value should be equal or greater than -1.")
+					.append( " It will be set to default value: -1 (no limit).")
+					.create(Severity.WARNING);
+			return GlobalConfig.DEFAULT_WATCHLIST_OBJECTS_POOL_LIMIT;
+		}
+
+		if (watchlistObjectsPoolsSize > Integer.MAX_VALUE)
+		{
+			_emaConfigErrList.append("WatchlistObjectsPoolsSize value should not be greater than ")
+					.append(Integer.MAX_VALUE)
+					.append(". It will be set to ")
+					.append(Integer.MAX_VALUE)
+					.append(".")
+					.create(Severity.WARNING);
+			return Integer.MAX_VALUE;
+		}
+		return (int) watchlistObjectsPoolsSize;
+	}
+
+	private int getSocketProtocolPoolsSize(long socketProtocolPoolsSize)
+	{
+		if (socketProtocolPoolsSize < -1)
+		{
+			_emaConfigErrList.append( "SocketProtocolPoolsSize value should be equal or greater than -1.")
+					.append( " It will be set to default value: -1 (no limit).")
+					.create(Severity.WARNING);
+			return GlobalConfig.DEFAULT_SOCKET_PROTOCOL_POOL_LIMIT;
+		}
+
+		if (socketProtocolPoolsSize > Integer.MAX_VALUE)
+		{
+			_emaConfigErrList.append("SocketProtocolPoolsSize value should not be greater than ")
+					.append(Integer.MAX_VALUE)
+					.append(". It will be set to ")
+					.append(Integer.MAX_VALUE)
+					.append(".")
+					.create(Severity.WARNING);
+			return Integer.MAX_VALUE;
+		}
+		return (int) socketProtocolPoolsSize;
+	}
+
+	private Predicate<MapEntry> filterMapEntry(String name) {
+		return mapEntry -> mapEntry.key().dataType() == DataTypes.ASCII &&
+				mapEntry.key().ascii().ascii().equalsIgnoreCase(name) &&
+				mapEntry.loadType() == DataTypes.ELEMENT_LIST;
+	}
+
+	private int getConnectionListIndex(String channelSet, String channelName) {
+		if(channelName == null || channelName.isEmpty()) {
+			return 0;
+		}
+
+		if(channelSet != null) {
+			String[] pieces = channelSet.split(",");
+			for (int i = 0; i < pieces.length; i++)
+			{
+				if(pieces[i].trim().equalsIgnoreCase(channelName)) {
+					return i;
+				}
+			}
+		}
+
+		StringBuilder text = new StringBuilder("PreferredChannelName: ");
+		text.append(channelName);
+		text.append(" is not present in ChannelSet: ");
+		text.append(channelSet);
+
+		OmmInvalidUsageExceptionImpl ommIUExcept = new OmmInvalidUsageExceptionImpl();
+		throw ommIUExcept.message(text.toString(), OmmInvalidUsageException.ErrorCode.INVALID_OPERATION);
+	}
+}