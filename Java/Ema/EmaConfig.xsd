<?xml version="1.0" encoding="UTF-8"?>

<xs:schema
    xmlns:xs="http://www.w3.org/2001/XMLSchema"
    elementFormDefault="qualified"
    attributeFormDefault="unqualified">

  <xs:annotation>
    <xs:documentation>
      Configuration files for the Consumer, Non-Interactive and Interactive Provider have
      similar structure and the XML Configuration parser is able to automatically adjust
      itself depending on which kind of congiguration is requested by the application.

      The Consumer configuration has following elements below the EmaConfig root:

        - ConsumerGroup
        - ChannelGroup
        - DictionaryGroup

      The Non-Interactive Provider configuration has following elements below the
      EmaConfig root:

        - NiProviderGroup
        - ChannelGroup
        - DictionaryGroup
        - DirectoryGroup

      The Interactive Provider configuration has following elements below the EmaConfig
      root:

        - IProviderGroup
        - ChannelGroup
        - DictionaryGroup
        - DirectoryGroup
        - ServerGroup

      Any configuration may contain the following elements below the EmaConfig root:
        - GlobalConfig
        - WarmStandbyServerInfoGroup
        - WarmStandbyGroup
        - SessionChannelGroup

      Please note that the Java XML Schema validation supports only v1.0 Schema.
    </xs:documentation>
  </xs:annotation>

  <!--
      To further improve validation, string values are expected to be non-empty
      when defined.
  -->
  <xs:simpleType name="NonEmptyString">
    <xs:restriction base="xs:string">
      <xs:minLength value="1"/>
    </xs:restriction>
  </xs:simpleType>

  <!--
        elements used for XML Trace output configuration for all three kinds of
        applications (Consumer, Non-Interactive and Interactive Providers)
  -->

  <xs:element name="XmlTraceToStdout">
    <xs:complexType>
      <xs:attribute name="value" type="xs:unsignedLong" use="required" />
    </xs:complexType>
  </xs:element>

  <xs:element name="XmlTraceToFile">
    <xs:complexType>
      <xs:attribute name="value" type="xs:unsignedLong" use="required" />
    </xs:complexType>
  </xs:element>

  <xs:element name="XmlTraceMaxFileSize">
    <xs:complexType>
      <xs:attribute name="value" type="xs:unsignedLong" use="required" />
    </xs:complexType>
  </xs:element>

  <xs:element name="XmlTraceFileName">
    <xs:complexType>
      <xs:attribute name="value" type="NonEmptyString" use="required" />
    </xs:complexType>
  </xs:element>

  <xs:element name="XmlTraceToMultipleFiles">
    <xs:complexType>
      <xs:attribute name="value" type="xs:unsignedLong" use="required" />
    </xs:complexType>
  </xs:element>

  <xs:element name="XmlTraceWrite">
    <xs:complexType>
      <xs:attribute name="value" type="xs:unsignedLong" use="required" />
    </xs:complexType>
  </xs:element>

  <xs:element name="XmlTraceRead">
    <xs:complexType>
      <xs:attribute name="value" type="xs:unsignedLong" use="required" />
    </xs:complexType>
  </xs:element>

  <xs:element name="XmlTracePing">
    <xs:complexType>
      <xs:attribute name="value" type="xs:unsignedLong" use="required" />
    </xs:complexType>
  </xs:element>

  <xs:element name="XmlTraceHex">
    <xs:complexType>
      <xs:attribute name="value" type="xs:unsignedLong" use="required" />
    </xs:complexType>
  </xs:element>

  <xs:element name="EmaConfig">
    <xs:complexType>
      <xs:all>

        <!-- Consumer configuration -->
        <xs:element name="ConsumerGroup" minOccurs="0" maxOccurs="1">
          <xs:complexType>
            <xs:all>

              <xs:element name="DefaultConsumer" minOccurs="0" maxOccurs="1">
                <xs:complexType>
                  <xs:attribute name="value" type="NonEmptyString" use="required" />
                </xs:complexType>
              </xs:element>

              <xs:element name="ConsumerList" minOccurs="1" maxOccurs="1">
                <xs:complexType>
                  <xs:sequence>

                    <xs:element name="Consumer" minOccurs="1" maxOccurs="unbounded">
                      <xs:complexType>
                        <xs:all>

                          <!-- Consumer Name is required -->
                          <xs:element name="Name" minOccurs="1" maxOccurs="1">
                            <xs:complexType>
                              <xs:attribute name="value" type="NonEmptyString" use="required" />
                            </xs:complexType>
                          </xs:element>

                          <xs:element name="Channel" minOccurs="0" maxOccurs="1">
                            <xs:complexType>
                              <xs:attribute name="value" type="NonEmptyString" use="required" />
                            </xs:complexType>
                          </xs:element>

                          <xs:element name="ChannelSet" minOccurs="0" maxOccurs="1">
                            <!-- a comma-separated list of Channel names -->
                            <xs:complexType>
                              <xs:attribute name="value" type="NonEmptyString" use="required" />
                            </xs:complexType>
                          </xs:element>

                          <xs:element name="DefaultServiceID" minOccurs="0" maxOccurs="1">
                            <xs:complexType>
                              <xs:attribute name="value" type="xs:int" use="required" />
                            </xs:complexType>
                          </xs:element>

                          <xs:element name="CatchUnknownJsonFids" minOccurs="0" maxOccurs="1">
                            <xs:complexType>
                              <xs:attribute name="value" type="xs:int" use="required" />
                            </xs:complexType>
                          </xs:element>

                          <xs:element name="CatchUnknownJsonKeys" minOccurs="0" maxOccurs="1">
                            <xs:complexType>
                              <xs:attribute name="value" type="xs:int" use="required" />
                            </xs:complexType>
                          </xs:element>

                          <xs:element name="Dictionary" minOccurs="0" maxOccurs="1">
                            <xs:complexType>
                              <xs:attribute name="value" type="NonEmptyString" use="required" />
                            </xs:complexType>
                          </xs:element>

                          <xs:element name="DictionaryRequestTimeOut" minOccurs="0" maxOccurs="1">
                            <xs:complexType>
                              <xs:attribute name="value" type="xs:unsignedLong" use="required" />
                            </xs:complexType>
                          </xs:element>

                          <xs:element name="DirectoryRequestTimeOut" minOccurs="0" maxOccurs="1">
                            <xs:complexType>
                              <xs:attribute name="value" type="xs:unsignedLong" use="required" />
                            </xs:complexType>
                          </xs:element>

                          <xs:element name="LoginRequestTimeOut" minOccurs="0" maxOccurs="1">
                            <xs:complexType>
                              <xs:attribute name="value" type="xs:unsignedLong" use="required" />
                            </xs:complexType>
                          </xs:element>

                          <xs:element name="CatchUnhandledException" minOccurs="0" maxOccurs="1">
                            <xs:complexType>
                              <xs:attribute name="value" type="xs:int" use="required" />
                            </xs:complexType>
                          </xs:element>

                          <xs:element name="CloseChannelFromConverterFailure" minOccurs="0" maxOccurs="1">
                            <xs:complexType>
                              <xs:attribute name="value" type="xs:int" use="required" />
                            </xs:complexType>
                          </xs:element>

                          <xs:element name="DispatchTimeoutApiThread" minOccurs="0" maxOccurs="1">
                            <xs:complexType>
                              <xs:attribute name="value" type="xs:int" use="required" />
                            </xs:complexType>
                          </xs:element>

                          <xs:element name="EnableRtt" minOccurs="0" maxOccurs="1">
                            <xs:complexType>
                              <xs:attribute name="value" type="xs:unsignedLong" use="required" />
                            </xs:complexType>
                          </xs:element>

                          <xs:element name="ItemCountHint" minOccurs="0" maxOccurs="1">
                            <xs:complexType>
                              <xs:attribute name="value" type="xs:unsignedInt" use="required" />
                            </xs:complexType>
                          </xs:element>

                          <xs:element name="JsonExpandedEnumFields" minOccurs="0" maxOccurs="1">
                            <xs:complexType>
                              <xs:attribute name="value" type="xs:int" use="required" />
                            </xs:complexType>
                          </xs:element>

                          <xs:element name="MaxDispatchCountApiThread" minOccurs="0" maxOccurs="1">
                            <xs:complexType>
                              <xs:attribute name="value" type="xs:unsignedInt" use="required" />
                            </xs:complexType>
                          </xs:element>

                          <xs:element name="MaxDispatchCountUserThread" minOccurs="0" maxOccurs="1">
                            <xs:complexType>
                              <xs:attribute name="value" type="xs:unsignedInt" use="required" />
                            </xs:complexType>
                          </xs:element>

                          <xs:element name="MaxOutstandingPosts" minOccurs="0" maxOccurs="1">
                            <xs:complexType>
                              <xs:attribute name="value" type="xs:unsignedInt" use="required" />
                            </xs:complexType>
                          </xs:element>

                          <xs:element name="MsgKeyInUpdates" minOccurs="0" maxOccurs="1">
                            <xs:complexType>
                              <xs:attribute name="value" type="xs:unsignedLong" use="required" />
                            </xs:complexType>
                          </xs:element>

                          <xs:element name="ObeyOpenWindow" minOccurs="0" maxOccurs="1">
                            <xs:complexType>
                              <xs:attribute name="value" type="xs:unsignedLong" use="required" />
                            </xs:complexType>
                          </xs:element>

                          <xs:element name="PostAckTimeout" minOccurs="0" maxOccurs="1">
                            <xs:complexType>
                              <xs:attribute name="value" type="xs:unsignedInt" use="required" />
                            </xs:complexType>
                          </xs:element>

                          <xs:element name="ReconnectAttemptLimit" minOccurs="0" maxOccurs="1">
                            <xs:complexType>
                              <xs:attribute name="value" type="xs:int" use="required" />
                            </xs:complexType>
                          </xs:element>

                          <xs:element name="ReconnectMaxDelay" minOccurs="0" maxOccurs="1">
                            <xs:complexType>
                              <xs:attribute name="value" type="xs:unsignedInt" use="required" />
                            </xs:complexType>
                          </xs:element>

                          <xs:element name="ReconnectMinDelay" minOccurs="0" maxOccurs="1">
                            <xs:complexType>
                              <xs:attribute name="value" type="xs:unsignedInt" use="required" />
                            </xs:complexType>
                          </xs:element>

                          <xs:element name="RequestTimeout" minOccurs="0" maxOccurs="1">
                            <xs:complexType>
                              <xs:attribute name="value" type="xs:unsignedInt" use="required" />
                            </xs:complexType>
                          </xs:element>

                          <xs:element name="RestRequestTimeOut" minOccurs="0" maxOccurs="1">
                            <xs:complexType>
                              <xs:attribute name="value" type="xs:unsignedLong" use="required" />
                            </xs:complexType>
                          </xs:element>

                          <xs:element name="ServiceCountHint" minOccurs="0" maxOccurs="1">
                            <xs:complexType>
                              <xs:attribute name="value" type="xs:unsignedInt" use="required" />
                            </xs:complexType>
                          </xs:element>

                          <xs:element name="ReissueTokenAttemptInterval" minOccurs="0" maxOccurs="1">
                            <xs:complexType>
                              <xs:attribute name="value" type="xs:int" use="required" />
                            </xs:complexType>
                          </xs:element>

                          <xs:element name="ReissueTokenAttemptLimit" minOccurs="0" maxOccurs="1">
                            <xs:complexType>
                              <xs:attribute name="value" type="xs:int" use="required" />
                            </xs:complexType>
                          </xs:element>

                          <xs:element name="TokenReissueRatio" minOccurs="0" maxOccurs="1">
                            <xs:complexType>
                              <xs:attribute name="value" type="xs:double" use="required" />
                            </xs:complexType>
                          </xs:element>

                          <xs:element name="SendJsonConvError" minOccurs="0" maxOccurs="1">
                            <xs:complexType>
                              <xs:attribute name="value" type="xs:unsignedLong" use="required" />
                            </xs:complexType>
                          </xs:element>

                          <xs:element name="RestProxyHostName" minOccurs="0" maxOccurs="1">
                            <xs:complexType>
                              <xs:attribute name="value" type="NonEmptyString" use="required" />
                            </xs:complexType>
                          </xs:element>

                          <xs:element name="RestProxyPort" minOccurs="0" maxOccurs="1">
                            <xs:complexType>
                              <xs:attribute name="value" type="NonEmptyString" use="required" />
                            </xs:complexType>
                          </xs:element>

                          <xs:element name="WarmStandbyChannelSet" minOccurs="0" maxOccurs="1">
                            <!-- a comma-separated list of Warm Standby Channels names -->
                            <xs:complexType>
                              <xs:attribute name="value" type="NonEmptyString" use="required" />
                            </xs:complexType>
                          </xs:element>

                          <xs:element name="SessionChannelSet" minOccurs="0" maxOccurs="1">
                            <!-- a comma-separated list of Session Channel names -->
                            <xs:complexType>
                              <xs:attribute name="value" type="NonEmptyString" use="required" />
                            </xs:complexType>
                          </xs:element>

                          <xs:element name="SessionEnhancedItemRecovery" minOccurs="0" maxOccurs="1">
                            <xs:complexType>
                              <xs:attribute name="value" type="xs:unsignedLong" use="required" />
                            </xs:complexType>
                          </xs:element>

<<<<<<< HEAD
                          <xs:element name="UpdateTypeFilter" minOccurs="0" maxOccurs="1">
=======
                          <xs:element name="EnablePreferredHostOptions" minOccurs="0" maxOccurs="1">
>>>>>>> b159fcb4
                            <xs:complexType>
                              <xs:attribute name="value" type="xs:unsignedLong" use="required" />
                            </xs:complexType>
                          </xs:element>

<<<<<<< HEAD
                          <xs:element name="NegativeUpdateTypeFilter" minOccurs="0" maxOccurs="1">
=======
                          <xs:element name="PHDetectionTimeSchedule" minOccurs="0" maxOccurs="1">
                            <xs:complexType>
                              <xs:attribute name="value" type="NonEmptyString" use="required" />
                            </xs:complexType>
                          </xs:element>

                          <xs:element name="PHDetectionTimeInterval" minOccurs="0" maxOccurs="1">
                            <xs:complexType>
                              <xs:attribute name="value" type="xs:unsignedLong" use="required" />
                            </xs:complexType>
                          </xs:element>

                          <xs:element name="PreferredChannelName" minOccurs="0" maxOccurs="1">
                            <xs:complexType>
                              <xs:attribute name="value" type="NonEmptyString" use="required" />
                            </xs:complexType>
                          </xs:element>

                          <xs:element name="PreferredWSBChannelName" minOccurs="0" maxOccurs="1">
                            <xs:complexType>
                              <xs:attribute name="value" type="NonEmptyString" use="required" />
                            </xs:complexType>
                          </xs:element>

                          <xs:element name="PHFallBackWithInWSBGroup" minOccurs="0" maxOccurs="1">
>>>>>>> b159fcb4
                            <xs:complexType>
                              <xs:attribute name="value" type="xs:unsignedLong" use="required" />
                            </xs:complexType>
                          </xs:element>

                          <xs:element ref="XmlTraceToStdout" minOccurs="0" maxOccurs="1" />
                          <xs:element ref="XmlTraceToFile" minOccurs="0" maxOccurs="1" />
                          <xs:element ref="XmlTraceMaxFileSize" minOccurs="0" maxOccurs="1" />
                          <xs:element ref="XmlTraceFileName" minOccurs="0" maxOccurs="1" />
                          <xs:element ref="XmlTraceToMultipleFiles" minOccurs="0" maxOccurs="1" />
                          <xs:element ref="XmlTraceWrite" minOccurs="0" maxOccurs="1" />
                          <xs:element ref="XmlTraceRead" minOccurs="0" maxOccurs="1" />
                          <xs:element ref="XmlTracePing" minOccurs="0" maxOccurs="1" />
                          <xs:element ref="XmlTraceHex" minOccurs="0" maxOccurs="1" />

                        </xs:all>

                      </xs:complexType>
                    </xs:element> <!-- end Consumer -->

                  </xs:sequence>
                </xs:complexType>
              </xs:element> <!-- end ConsumerList -->

            </xs:all>
          </xs:complexType>

          <xs:key name="ConsumerName">
            <xs:selector xpath=".//Consumer/Name" />
            <xs:field xpath="@value" />
          </xs:key>

        </xs:element> <!-- end ConsumerGroup -->

        <!-- Non-Interactive Provider configuration -->
        <xs:element name="NiProviderGroup" minOccurs="0" maxOccurs="1">
          <xs:complexType>
            <xs:all>

              <xs:element name="DefaultNiProvider" minOccurs="0" maxOccurs="1">
                <xs:complexType>
                  <xs:attribute name="value" type="NonEmptyString" use="required" />
                </xs:complexType>
              </xs:element>

              <xs:element name="NiProviderList" minOccurs="1" maxOccurs="1">
                <xs:complexType>
                  <xs:sequence>

                    <xs:element name="NiProvider" minOccurs="0" maxOccurs="unbounded">
                      <xs:complexType>
                        <xs:all>

                          <!-- Non-Interactive Provider Name is required -->
                          <xs:element name="Name" minOccurs="1" maxOccurs="1">
                            <xs:complexType>
                              <xs:attribute name="value" type="NonEmptyString" use="required" />
                            </xs:complexType>
                          </xs:element>

                          <xs:element name="Channel" minOccurs="0" maxOccurs="1">
                            <xs:complexType>
                              <xs:attribute name="value" type="NonEmptyString" use="required" />
                            </xs:complexType>
                          </xs:element>

                          <xs:element name="ChannelSet" minOccurs="0" maxOccurs="1">
                            <!-- a comma-separated list of Channel names -->
                            <xs:complexType>
                              <xs:attribute name="value" type="NonEmptyString" use="required" />
                            </xs:complexType>
                          </xs:element>

                          <xs:element name="Directory" minOccurs="0" maxOccurs="1">
                            <xs:complexType>
                              <xs:attribute name="value" type="NonEmptyString" use="required" />
                            </xs:complexType>
                          </xs:element>

                          <xs:element name="CatchUnknownJsonFids" minOccurs="0" maxOccurs="1">
                            <xs:complexType>
                              <xs:attribute name="value" type="xs:int" use="required" />
                            </xs:complexType>
                          </xs:element>

                          <xs:element name="CatchUnknownJsonKeys" minOccurs="0" maxOccurs="1">
                            <xs:complexType>
                              <xs:attribute name="value" type="xs:int" use="required" />
                            </xs:complexType>
                          </xs:element>

                          <xs:element name="CloseChannelFromConverterFailure" minOccurs="0" maxOccurs="1">
                            <xs:complexType>
                              <xs:attribute name="value" type="xs:int" use="required" />
                            </xs:complexType>
                          </xs:element>

                          <xs:element name="DefaultServiceID" minOccurs="0" maxOccurs="1">
                            <xs:complexType>
                              <xs:attribute name="value" type="xs:int" use="required" />
                            </xs:complexType>
                          </xs:element>

                          <xs:element name="DictionaryRequestTimeOut" minOccurs="0" maxOccurs="1">
                            <xs:complexType>
                              <xs:attribute name="value" type="xs:int" use="required" />
                            </xs:complexType>
                          </xs:element>

                          <xs:element name="DispatchTimeoutApiThread" minOccurs="0" maxOccurs="1">
                            <xs:complexType>
                              <xs:attribute name="value" type="xs:int" use="required" />
                            </xs:complexType>
                          </xs:element>

                          <xs:element name="ItemCountHint" minOccurs="0" maxOccurs="1">
                            <xs:complexType>
                              <xs:attribute name="value" type="xs:int" use="required" />
                            </xs:complexType>
                          </xs:element>

                          <xs:element name="JsonExpandedEnumFields" minOccurs="0" maxOccurs="1">
                            <xs:complexType>
                              <xs:attribute name="value" type="xs:int" use="required" />
                            </xs:complexType>
                          </xs:element>

                          <xs:element name="LoginRequestTimeOut" minOccurs="0" maxOccurs="1">
                            <xs:complexType>
                              <xs:attribute name="value" type="xs:unsignedLong" use="required" />
                            </xs:complexType>
                          </xs:element>

                          <xs:element name="MaxDispatchCountApiThread" minOccurs="0" maxOccurs="1">
                            <xs:complexType>
                              <xs:attribute name="value" type="xs:unsignedInt" use="required" />
                            </xs:complexType>
                          </xs:element>

                          <xs:element name="MaxDispatchCountUserThread" minOccurs="0" maxOccurs="1">
                            <xs:complexType>
                              <xs:attribute name="value" type="xs:unsignedInt" use="required" />
                            </xs:complexType>
                          </xs:element>

                          <xs:element name="MergeSourceDirectoryStreams" minOccurs="0" maxOccurs="1">
                            <xs:complexType>
                              <xs:attribute name="value" type="xs:unsignedLong" use="required" />
                            </xs:complexType>
                          </xs:element>

                          <xs:element name="MsgKeyInUpdates" minOccurs="0" maxOccurs="1">
                            <xs:complexType>
                              <xs:attribute name="value" type="xs:unsignedLong" use="required" />
                            </xs:complexType>
                          </xs:element>

                          <xs:element name="ReconnectAttemptLimit" minOccurs="0" maxOccurs="1">
                            <xs:complexType>
                              <xs:attribute name="value" type="xs:int" use="required" />
                            </xs:complexType>
                          </xs:element>

                          <xs:element name="ReconnectMaxDelay" minOccurs="0" maxOccurs="1">
                            <xs:complexType>
                              <xs:attribute name="value" type="xs:unsignedInt" use="required" />
                            </xs:complexType>
                          </xs:element>

                          <xs:element name="ReconnectMinDelay" minOccurs="0" maxOccurs="1">
                            <xs:complexType>
                              <xs:attribute name="value" type="xs:unsignedInt" use="required" />
                            </xs:complexType>
                          </xs:element>

                          <xs:element name="RecoverUserSubmitSourceDirectory" minOccurs="0" maxOccurs="1">
                            <xs:complexType>
                              <xs:attribute name="value" type="xs:unsignedLong" use="required" />
                            </xs:complexType>
                          </xs:element>

                          <xs:element name="RefreshFirstRequired" minOccurs="0" maxOccurs="1">
                            <xs:complexType>
                              <xs:attribute name="value" type="xs:unsignedLong" use="required" />
                            </xs:complexType>
                          </xs:element>

                          <xs:element name="RemoveItemsOnDisconnect" minOccurs="0" maxOccurs="1">
                            <xs:complexType>
                              <xs:attribute name="value" type="xs:unsignedLong" use="required" />
                            </xs:complexType>
                          </xs:element>

                          <xs:element name="RequestTimeout" minOccurs="0" maxOccurs="1">
                            <xs:complexType>
                              <xs:attribute name="value" type="xs:unsignedInt" use="required" />
                            </xs:complexType>
                          </xs:element>

                          <xs:element name="ServiceCountHint" minOccurs="0" maxOccurs="1">
                            <xs:complexType>
                              <xs:attribute name="value" type="xs:unsignedInt" use="required" />
                            </xs:complexType>
                          </xs:element>

                          <xs:element name="SendJsonConvError" minOccurs="0" maxOccurs="1">
                            <xs:complexType>
                              <xs:attribute name="value" type="xs:unsignedLong" use="required" />
                            </xs:complexType>
                          </xs:element>

                          <xs:element ref="XmlTraceToStdout" minOccurs="0" maxOccurs="1" />
                          <xs:element ref="XmlTraceToFile" minOccurs="0" maxOccurs="1" />
                          <xs:element ref="XmlTraceMaxFileSize" minOccurs="0" maxOccurs="1" />
                          <xs:element ref="XmlTraceFileName" minOccurs="0" maxOccurs="1" />
                          <xs:element ref="XmlTraceToMultipleFiles" minOccurs="0" maxOccurs="1" />
                          <xs:element ref="XmlTraceWrite" minOccurs="0" maxOccurs="1" />
                          <xs:element ref="XmlTraceRead" minOccurs="0" maxOccurs="1" />
                          <xs:element ref="XmlTracePing" minOccurs="0" maxOccurs="1" />
                          <xs:element ref="XmlTraceHex" minOccurs="0" maxOccurs="1" />

                        </xs:all>
                      </xs:complexType>

                    </xs:element> <!-- end NiProvider -->

                  </xs:sequence>
                </xs:complexType>
              </xs:element> <!-- end NiProviderList -->

            </xs:all>
          </xs:complexType>

          <xs:key name="NiProviderName">
            <xs:selector xpath=".//NiProvider/Name" />
            <xs:field xpath="@value" />
          </xs:key>

        </xs:element> <!-- end NiProviderGroup -->

        <!-- Interactive Provider configuration -->
        <xs:element name="IProviderGroup" minOccurs="0" maxOccurs="1">
          <xs:complexType>
            <xs:all>

              <xs:element name="DefaultIProvider" minOccurs="0" maxOccurs="1">
                <xs:complexType>
                  <xs:attribute name="value" type="NonEmptyString" use="required" />
                </xs:complexType>
              </xs:element>

              <xs:element name="IProviderList" minOccurs="1" maxOccurs="1">
                <xs:complexType>
                  <xs:sequence>

                    <xs:element name="IProvider" minOccurs="1" maxOccurs="unbounded">
                      <xs:complexType>
                        <xs:all>

                          <!-- Provider Name is required -->
                          <xs:element name="Name" minOccurs="1" maxOccurs="1">
                            <xs:complexType>
                              <xs:attribute name="value" type="NonEmptyString" use="required" />
                            </xs:complexType>
                          </xs:element>

                          <xs:element name="Directory" minOccurs="0" maxOccurs="1">
                            <xs:complexType>
                              <xs:attribute name="value" type="NonEmptyString" use="required" />
                            </xs:complexType>
                          </xs:element>

                          <xs:element name="CatchUnhandledException" minOccurs="0" maxOccurs="1">
                            <xs:complexType>
                              <xs:attribute name="value" type="xs:int" use="required" />
                            </xs:complexType>
                          </xs:element>

                          <xs:element name="CatchUnknownJsonFids" minOccurs="0" maxOccurs="1">
                            <xs:complexType>
                              <xs:attribute name="value" type="xs:int" use="required" />
                            </xs:complexType>
                          </xs:element>

                          <xs:element name="CatchUnknownJsonKeys" minOccurs="0" maxOccurs="1">
                            <xs:complexType>
                              <xs:attribute name="value" type="xs:int" use="required" />
                            </xs:complexType>
                          </xs:element>

                          <xs:element name="CloseChannelFromConverterFailure" minOccurs="0" maxOccurs="1">
                            <xs:complexType>
                              <xs:attribute name="value" type="xs:int" use="required" />
                            </xs:complexType>
                          </xs:element>

                          <xs:element name="DictionaryRequestTimeOut" minOccurs="0" maxOccurs="1">
                            <xs:complexType>
                              <xs:attribute name="value" type="NonEmptyString" use="required" />
                            </xs:complexType>
                          </xs:element>

                          <xs:element name="DefaultServiceID" minOccurs="0" maxOccurs="1">
                            <xs:complexType>
                              <xs:attribute name="value" type="xs:int" use="required" />
                            </xs:complexType>
                          </xs:element>

                          <xs:element name="DispatchTimeoutApiThread" minOccurs="0" maxOccurs="1">
                            <xs:complexType>
                              <xs:attribute name="value" type="xs:int" use="required" />
                            </xs:complexType>
                          </xs:element>

                          <xs:element name="ItemCountHint" minOccurs="0" maxOccurs="1">
                            <xs:complexType>
                              <xs:attribute name="value" type="xs:unsignedLong" use="required" />
                            </xs:complexType>
                          </xs:element>

                          <xs:element name="JsonExpandedEnumFields" minOccurs="0" maxOccurs="1">
                            <xs:complexType>
                              <xs:attribute name="value" type="xs:unsignedLong" use="required" />
                            </xs:complexType>
                          </xs:element>

                          <xs:element name="MaxDispatchCountApiThread" minOccurs="0" maxOccurs="1">
                            <xs:complexType>
                              <xs:attribute name="value" type="xs:unsignedInt" use="required" />
                            </xs:complexType>
                          </xs:element>

                          <xs:element name="MaxDispatchCountUserThread" minOccurs="0" maxOccurs="1">
                            <xs:complexType>
                              <xs:attribute name="value" type="xs:unsignedInt" use="required" />
                            </xs:complexType>
                          </xs:element>

                          <xs:element name="PostAckTimeout" minOccurs="0" maxOccurs="1">
                            <xs:complexType>
                              <xs:attribute name="value" type="xs:unsignedLong" use="required" />
                            </xs:complexType>
                          </xs:element>

                          <xs:element name="RefreshFirstRequired" minOccurs="0" maxOccurs="1">
                            <xs:complexType>
                              <xs:attribute name="value" type="xs:unsignedLong" use="required" />
                            </xs:complexType>
                          </xs:element>

                          <xs:element name="RequestTimeout" minOccurs="0" maxOccurs="1">
                            <xs:complexType>
                              <xs:attribute name="value" type="xs:unsignedLong" use="required" />
                            </xs:complexType>
                          </xs:element>

                          <xs:element name="ServiceCountHint" minOccurs="0" maxOccurs="1">
                            <xs:complexType>
                              <xs:attribute name="value" type="xs:int" use="required" />
                            </xs:complexType>
                          </xs:element>

                          <xs:element name="Server" minOccurs="0" maxOccurs="1">
                            <xs:complexType>
                              <xs:attribute name="value" type="NonEmptyString" use="required" />
                            </xs:complexType>
                          </xs:element>

                          <xs:element name="AcceptDirMessageWithoutMinFilters" minOccurs="0" maxOccurs="1">
                            <xs:complexType>
                              <xs:attribute name="value" type="xs:unsignedLong" use="required" />
                            </xs:complexType>
                          </xs:element>

                          <xs:element name="AcceptMessageSameKeyButDiffStream" minOccurs="0" maxOccurs="1">
                            <xs:complexType>
                              <xs:attribute name="value" type="xs:unsignedLong" use="required" />
                            </xs:complexType>
                          </xs:element>

                          <xs:element name="AcceptMessageThatChangesService" minOccurs="0" maxOccurs="1">
                            <xs:complexType>
                              <xs:attribute name="value" type="xs:unsignedLong" use="required" />
                            </xs:complexType>
                          </xs:element>

                          <xs:element name="AcceptMessageWithoutAcceptingRequests" minOccurs="0" maxOccurs="1">
                            <xs:complexType>
                              <xs:attribute name="value" type="xs:unsignedLong" use="required" />
                            </xs:complexType>
                          </xs:element>

                          <xs:element name="AcceptMessageWithoutBeingLogin" minOccurs="0" maxOccurs="1">
                            <xs:complexType>
                              <xs:attribute name="value" type="xs:unsignedLong" use="required" />
                            </xs:complexType>
                          </xs:element>

                          <xs:element name="AcceptMessageWithoutQosInRange" minOccurs="0" maxOccurs="1">
                            <xs:complexType>
                              <xs:attribute name="value" type="xs:unsignedLong" use="required" />
                            </xs:complexType>
                          </xs:element>

                          <xs:element name="EnforceAckIDValidation" minOccurs="0" maxOccurs="1">
                            <xs:complexType>
                              <xs:attribute name="value" type="xs:unsignedLong" use="required" />
                            </xs:complexType>
                          </xs:element>

                          <xs:element name="EnumTypeFragmentSize" minOccurs="0" maxOccurs="1">
                            <xs:complexType>
                              <xs:attribute name="value" type="xs:int" use="required" />
                            </xs:complexType>
                          </xs:element>

                          <xs:element name="FieldDictionaryFragmentSize" minOccurs="0" maxOccurs="1">
                            <xs:complexType>
                              <xs:attribute name="value" type="xs:int" use="required" />
                            </xs:complexType>
                          </xs:element>

                          <xs:element name="SendJsonConvError" minOccurs="0" maxOccurs="1">
                            <xs:complexType>
                              <xs:attribute name="value" type="xs:unsignedLong" use="required" />
                            </xs:complexType>
                          </xs:element>

                          <xs:element ref="XmlTraceToStdout" minOccurs="0" maxOccurs="1" />
                          <xs:element ref="XmlTraceToFile" minOccurs="0" maxOccurs="1" />
                          <xs:element ref="XmlTraceMaxFileSize" minOccurs="0" maxOccurs="1" />
                          <xs:element ref="XmlTraceFileName" minOccurs="0" maxOccurs="1" />
                          <xs:element ref="XmlTraceToMultipleFiles" minOccurs="0" maxOccurs="1" />
                          <xs:element ref="XmlTraceWrite" minOccurs="0" maxOccurs="1" />
                          <xs:element ref="XmlTraceRead" minOccurs="0" maxOccurs="1" />
                          <xs:element ref="XmlTracePing" minOccurs="0" maxOccurs="1" />
                          <xs:element ref="XmlTraceHex" minOccurs="0" maxOccurs="1" />

                        </xs:all>
                      </xs:complexType>
                    </xs:element> <!-- end IProvider -->

                  </xs:sequence>
                </xs:complexType>
              </xs:element> <!-- end IProviderList -->

            </xs:all>
          </xs:complexType>

          <xs:key name="IProviderName">
            <xs:selector xpath=".//IProvider/Name" />
            <xs:field xpath="@value" />
          </xs:key>

        </xs:element> <!-- end IProviderGroup -->

        <!-- Common and Shared configuration elements -->

        <xs:element name="ChannelGroup" minOccurs="0" maxOccurs="1">
          <xs:complexType>
            <xs:sequence>

              <xs:element name="ChannelList" minOccurs="1" maxOccurs="1">
                <xs:complexType>
                  <xs:sequence>

                    <xs:element name="Channel" minOccurs="1" maxOccurs="unbounded">
                      <xs:complexType>
                        <xs:all>

                          <!-- Channel Name is required -->
                          <xs:element name="Name" minOccurs="1" maxOccurs="1">
                            <xs:complexType>
                              <xs:attribute name="value" type="NonEmptyString" use="required" />
                            </xs:complexType>
                          </xs:element>

                          <xs:element name="ChannelType" minOccurs="0" maxOccurs="1">
                            <xs:complexType>
                              <xs:attribute name="value" use="required">
                                <xs:simpleType>
                                  <xs:restriction base="xs:string">
                                    <xs:enumeration value="ChannelType::RSSL_SOCKET" />
                                    <xs:enumeration value="ChannelType::RSSL_WEBSOCKET" />
                                    <xs:enumeration value="ChannelType::RSSL_ENCRYPTED" />
                                    <xs:enumeration value="ChannelType::RSSL_HTTP" />
                                    <xs:enumeration value="ChannelType::RSSL_RELIABLE_MCAST" />
                                    <xs:enumeration value="ChannelType::RSSL_WEBSOCKET" />
                                  </xs:restriction>
                                </xs:simpleType>
                              </xs:attribute>
                            </xs:complexType>
                          </xs:element>

                          <xs:element name="EncryptedProtocolType" minOccurs="0" maxOccurs="1">
                            <xs:complexType>
                              <xs:attribute name="value" use="required">
                                <xs:simpleType>
                                  <xs:restriction base="xs:string">
                                    <xs:enumeration value="EncryptedProtocolType::RSSL_SOCKET" />
                                    <xs:enumeration value="EncryptedProtocolType::RSSL_HTTP" />
                                    <xs:enumeration value="EncryptedProtocolType::RSSL_WEBSOCKET" />
                                  </xs:restriction>
                                </xs:simpleType>
                              </xs:attribute>
                            </xs:complexType>
                          </xs:element>

                          <xs:element name="ConnectionPingTimeout" minOccurs="0" maxOccurs="1">
                            <xs:complexType>
                              <xs:attribute name="value" type="xs:int" use="required" />
                            </xs:complexType>
                          </xs:element>

                          <xs:element name="EnableSessionManagement" minOccurs="0" maxOccurs="1">
                            <xs:complexType>
                              <xs:attribute name="value" type="xs:unsignedLong" use="required" />
                            </xs:complexType>
                          </xs:element>

                          <xs:element name="GuaranteedOutputBuffers" minOccurs="0" maxOccurs="1">
                            <xs:complexType>
                              <xs:attribute name="value" type="xs:int" use="required" />
                            </xs:complexType>
                          </xs:element>

                          <xs:element name="HighWaterMark" minOccurs="0" maxOccurs="1">
                            <xs:complexType>
                              <xs:attribute name="value" type="xs:int" use="required" />
                            </xs:complexType>
                          </xs:element>

                          <xs:element name="InitializationTimeout" minOccurs="0" maxOccurs="1">
                            <xs:complexType>
                              <xs:attribute name="value" type="xs:int" use="required" />
                            </xs:complexType>
                          </xs:element>

                          <xs:element name="InterfaceName" minOccurs="0" maxOccurs="1">
                            <xs:complexType>
                              <xs:attribute name="value" type="xs:string" use="required" />
                            </xs:complexType>
                          </xs:element>

                          <xs:element name="Location" minOccurs="0" maxOccurs="1">
                            <xs:complexType>
                              <xs:attribute name="value" type="NonEmptyString" use="required" />
                            </xs:complexType>
                          </xs:element>

                          <xs:element name="NumInputBuffers" minOccurs="0" maxOccurs="1">
                            <xs:complexType>
                              <xs:attribute name="value" type="xs:int" use="required" />
                            </xs:complexType>
                          </xs:element>

                          <xs:element name="ServiceDiscoveryRetryCount" minOccurs="0" maxOccurs="1">
                            <xs:complexType>
                              <xs:attribute name="value" type="xs:int" use="required" />
                            </xs:complexType>
                          </xs:element>

                          <xs:element name="SysRecvBufSize" minOccurs="0" maxOccurs="1">
                            <xs:complexType>
                              <xs:attribute name="value" type="xs:int" use="required" />
                            </xs:complexType>
                          </xs:element>

                          <xs:element name="SysSendBufSize" minOccurs="0" maxOccurs="1">
                            <xs:complexType>
                              <xs:attribute name="value" type="xs:int" use="required" />
                            </xs:complexType>
                          </xs:element>

                          <xs:element name="CompressionType" minOccurs="0" maxOccurs="1">
                            <xs:complexType>
                              <xs:attribute name="value" use="required">
                                <xs:simpleType>
                                  <xs:restriction base="xs:string">
                                    <xs:enumeration value="CompressionType::None" />
                                    <xs:enumeration value="CompressionType::ZLib" />
                                    <xs:enumeration value="CompressionType::LZ4" />
                                  </xs:restriction>
                                </xs:simpleType>
                              </xs:attribute>
                            </xs:complexType>
                          </xs:element>

                          <xs:element name="CompressionThreshold" minOccurs="0" maxOccurs="1">
                            <xs:complexType>
                              <xs:attribute name="value" type="xs:int" use="required" />
                            </xs:complexType>
                          </xs:element>

                          <xs:element name="DirectWrite" minOccurs="0" maxOccurs="1">
                            <xs:complexType>
                              <xs:attribute name="value" type="xs:int" use="required" />
                            </xs:complexType>
                          </xs:element>

                          <xs:element name="Host" minOccurs="0" maxOccurs="1">
                            <xs:complexType>
                              <xs:attribute name="value" type="NonEmptyString" use="required" />
                            </xs:complexType>
                          </xs:element>

                          <xs:element name="ObjectName" minOccurs="0" maxOccurs="1">
                            <xs:complexType>
                              <xs:attribute name="value" type="xs:string" use="required" />
                            </xs:complexType>
                          </xs:element>

                          <xs:element name="Port" minOccurs="0" maxOccurs="1">
                            <xs:complexType>
                              <xs:attribute name="value" type="NonEmptyString" use="required" />
                            </xs:complexType>
                          </xs:element>

                          <xs:element name="ProxyHost" minOccurs="0" maxOccurs="1">
                            <xs:complexType>
                              <xs:attribute name="value" type="xs:string" use="required" />
                            </xs:complexType>
                          </xs:element>

                          <xs:element name="ProxyPort" minOccurs="0" maxOccurs="1">
                            <xs:complexType>
                              <xs:attribute name="value" type="xs:string" use="required" />
                            </xs:complexType>
                          </xs:element>

                          <xs:element name="RecvAddress" minOccurs="0" maxOccurs="1">
                            <xs:complexType>
                              <xs:attribute name="value" type="NonEmptyString" use="required" />
                            </xs:complexType>
                          </xs:element>

                          <xs:element name="RecvPort" minOccurs="0" maxOccurs="1">
                            <xs:complexType>
                              <xs:attribute name="value" type="NonEmptyString" use="required" />
                            </xs:complexType>
                          </xs:element>

                          <xs:element name="SendAddress" minOccurs="0" maxOccurs="1">
                            <xs:complexType>
                              <xs:attribute name="value" type="NonEmptyString" use="required" />
                            </xs:complexType>
                          </xs:element>

                          <xs:element name="SendPort" minOccurs="0" maxOccurs="1">
                            <xs:complexType>
                              <xs:attribute name="value" type="NonEmptyString" use="required" />
                            </xs:complexType>
                          </xs:element>

                          <xs:element name="HsmInterface" minOccurs="0" maxOccurs="1">
                            <xs:complexType>
                              <xs:attribute name="value" type="NonEmptyString" use="required" />
                            </xs:complexType>
                          </xs:element>

                          <xs:element name="HsmInterval" minOccurs="0" maxOccurs="1">
                            <xs:complexType>
                              <xs:attribute name="value" type="xs:int" use="required" />
                            </xs:complexType>
                          </xs:element>

                          <xs:element name="HsmMultAddress" minOccurs="0" maxOccurs="1">
                            <xs:complexType>
                              <xs:attribute name="value" type="NonEmptyString" use="required" />
                            </xs:complexType>
                          </xs:element>

                          <xs:element name="HsmPort" minOccurs="0" maxOccurs="1">
                            <xs:complexType>
                              <xs:attribute name="value" type="NonEmptyString" use="required" />
                            </xs:complexType>
                          </xs:element>

                          <xs:element name="tcpControlPort" minOccurs="0" maxOccurs="1">
                            <xs:complexType>
                              <xs:attribute name="value" type="NonEmptyString" use="required" />
                            </xs:complexType>
                          </xs:element>

                          <xs:element name="TcpNodelay" minOccurs="0" maxOccurs="1">
                            <xs:complexType>
                              <xs:attribute name="value" type="xs:int" use="required" />
                            </xs:complexType>
                          </xs:element>

                          <xs:element name="SecurityProtocol" minOccurs="0" maxOccurs="1">
                            <xs:complexType>
                              <xs:attribute name="value" type="xs:int" use="required" />
                            </xs:complexType>
                          </xs:element>

                          <xs:element name="AuthenticationTimeout" minOccurs="0" maxOccurs="1">
                            <xs:complexType>
                              <xs:attribute name="value" type="xs:int" use="required" />
                            </xs:complexType>
                          </xs:element>

                          <xs:element name="UnicastPort" minOccurs="0" maxOccurs="1">
                            <xs:complexType>
                              <xs:attribute name="value" type="NonEmptyString" use="required" />
                            </xs:complexType>
                          </xs:element>

                          <xs:element name="PacketTTL" minOccurs="0" maxOccurs="1">
                            <xs:complexType>
                              <xs:attribute name="value" type="xs:int" use="required" />
                            </xs:complexType>
                          </xs:element>

                          <xs:element name="DisconnectOnGap" minOccurs="0" maxOccurs="1">
                            <xs:complexType>
                              <xs:attribute name="value" type="xs:unsignedLong" use="required" />
                            </xs:complexType>
                          </xs:element>

                          <xs:element name="ndata" minOccurs="0" maxOccurs="1">
                            <xs:complexType>
                              <xs:attribute name="value" type="xs:int" use="required" />
                            </xs:complexType>
                          </xs:element>

                          <xs:element name="nmissing" minOccurs="0" maxOccurs="1">
                            <xs:complexType>
                              <xs:attribute name="value" type="xs:int" use="required" />
                            </xs:complexType>
                          </xs:element>

                          <xs:element name="nrreq" minOccurs="0" maxOccurs="1">
                            <xs:complexType>
                              <xs:attribute name="value" type="xs:int" use="required" />
                            </xs:complexType>
                          </xs:element>

                          <xs:element name="tdata" minOccurs="0" maxOccurs="1">
                            <xs:complexType>
                              <xs:attribute name="value" type="xs:int" use="required" />
                            </xs:complexType>
                          </xs:element>

                          <xs:element name="trreq" minOccurs="0" maxOccurs="1">
                            <xs:complexType>
                              <xs:attribute name="value" type="xs:int" use="required" />
                            </xs:complexType>
                          </xs:element>

                          <xs:element name="pktPoolLimitHigh" minOccurs="0" maxOccurs="1">
                            <xs:complexType>
                              <xs:attribute name="value" type="xs:int" use="required" />
                            </xs:complexType>
                          </xs:element>

                          <xs:element name="pktPoolLimitLow" minOccurs="0" maxOccurs="1">
                            <xs:complexType>
                              <xs:attribute name="value" type="xs:int" use="required" />
                            </xs:complexType>
                          </xs:element>

                          <xs:element name="twait" minOccurs="0" maxOccurs="1">
                            <xs:complexType>
                              <xs:attribute name="value" type="xs:int" use="required" />
                            </xs:complexType>
                          </xs:element>

                          <xs:element name="tbchold" minOccurs="0" maxOccurs="1">
                            <xs:complexType>
                              <xs:attribute name="value" type="xs:int" use="required" />
                            </xs:complexType>
                          </xs:element>

                          <xs:element name="tpphold" minOccurs="0" maxOccurs="1">
                            <xs:complexType>
                              <xs:attribute name="value" type="xs:int" use="required" />
                            </xs:complexType>
                          </xs:element>

                          <xs:element name="userQLimit" minOccurs="0" maxOccurs="1">
                            <xs:complexType>
                              <xs:attribute name="value" type="xs:int" use="required" />
                            </xs:complexType>
                          </xs:element>

                          <xs:element name="WsMaxMsgSize" minOccurs="0" maxOccurs="1">
                            <xs:complexType>
                              <xs:attribute name="value" type="xs:int" use="required" />
                            </xs:complexType>
                          </xs:element>

                          <xs:element name="WsProtocols" minOccurs="0" maxOccurs="1">
                            <!-- a comma-separated list of supported/preffered protocols in order of prference -->
                            <xs:complexType>
                              <xs:attribute name="value" type="NonEmptyString" use="required" />
                            </xs:complexType>
                          </xs:element>

                        </xs:all>
                      </xs:complexType>
                    </xs:element> <!-- end Channel -->

                  </xs:sequence>
                </xs:complexType>

              </xs:element> <!-- end ChannelList -->

            </xs:sequence>
          </xs:complexType>
        </xs:element> <!-- end ChannelGroup -->

        <xs:element name="ServerGroup" minOccurs="0" maxOccurs="1">
          <xs:complexType>
            <xs:sequence>

              <xs:element name="ServerList" minOccurs="1" maxOccurs="1">
                <xs:complexType>
                  <xs:sequence>

                    <xs:element name="Server" minOccurs="1" maxOccurs="unbounded">
                      <xs:complexType>
                        <xs:all>

                          <!-- Server Name is required -->
                          <xs:element name="Name" minOccurs="1" maxOccurs="1">
                            <xs:complexType>
                              <xs:attribute name="value" type="NonEmptyString" use="required" />
                            </xs:complexType>
                          </xs:element>

                          <xs:element name="ConnectionMinPingTimeout" minOccurs="0" maxOccurs="1">
                            <xs:complexType>
                              <xs:attribute name="value" type="xs:int" use="required" />
                            </xs:complexType>
                          </xs:element>

                          <xs:element name="ConnectionPingTimeout" minOccurs="0" maxOccurs="1">
                            <xs:complexType>
                              <xs:attribute name="value" type="xs:int" use="required" />
                            </xs:complexType>
                          </xs:element>

                          <xs:element name="CompressionThreshold" minOccurs="0" maxOccurs="1">
                            <xs:complexType>
                              <xs:attribute name="value" type="xs:int" use="required" />
                            </xs:complexType>
                          </xs:element>

                          <xs:element name="CompressionType" minOccurs="0" maxOccurs="1">
                            <xs:complexType>
                              <xs:attribute name="value" use="required">
                                <xs:simpleType>
                                  <xs:restriction base="xs:string">
                                    <xs:enumeration value="CompressionType::None" />
                                    <xs:enumeration value="CompressionType::ZLib" />
                                    <xs:enumeration value="CompressionType::LZ4" />
                                  </xs:restriction>
                                </xs:simpleType>
                              </xs:attribute>
                            </xs:complexType>
                          </xs:element>

                          <xs:element name="DirectWrite" minOccurs="0" maxOccurs="1">
                            <xs:complexType>
                              <xs:attribute name="value" type="xs:int" use="required" />
                            </xs:complexType>
                          </xs:element>

                          <xs:element name="GuaranteedOutputBuffers" minOccurs="0" maxOccurs="1">
                            <xs:complexType>
                              <xs:attribute name="value" type="xs:int" use="required" />
                            </xs:complexType>
                          </xs:element>

                          <xs:element name="HighWaterMark" minOccurs="0" maxOccurs="1">
                            <xs:complexType>
                              <xs:attribute name="value" type="xs:int" use="required" />
                            </xs:complexType>
                          </xs:element>

                          <xs:element name="InitializationTimeout" minOccurs="0" maxOccurs="1">
                            <xs:complexType>
                              <xs:attribute name="value" type="xs:int" use="required" />
                            </xs:complexType>
                          </xs:element>

                          <xs:element name="InterfaceName" minOccurs="0" maxOccurs="1">
                            <xs:complexType>
                              <xs:attribute name="value" type="xs:string" use="required" />
                            </xs:complexType>
                          </xs:element>

                          <xs:element name="MaxFragmentSize" minOccurs="0" maxOccurs="1">
                            <xs:complexType>
                              <xs:attribute name="value" type="xs:int" use="required" />
                            </xs:complexType>
                          </xs:element>

                          <xs:element name="NumInputBuffers" minOccurs="0" maxOccurs="1">
                            <xs:complexType>
                              <xs:attribute name="value" type="xs:int" use="required" />
                            </xs:complexType>
                          </xs:element>

                          <xs:element name="Port" minOccurs="0" maxOccurs="1">
                            <xs:complexType>
                              <xs:attribute name="value" type="NonEmptyString" use="required" />
                            </xs:complexType>
                          </xs:element>

                          <xs:element name="ServerType" minOccurs="0" maxOccurs="1">
                            <xs:complexType>
                              <xs:attribute name="value" use="required">
                                <xs:simpleType>
                                  <xs:restriction base="xs:string">
                                    <xs:enumeration value="ServerType::RSSL_SOCKET" />
                                    <xs:enumeration value="ServerType::RSSL_WEBSOCKET" />
                                    <xs:enumeration value="ServerType::RSSL_ENCRYPTED" />
                                  </xs:restriction>
                                </xs:simpleType>
                              </xs:attribute>
                            </xs:complexType>
                          </xs:element>

                          <xs:element name="SysRecvBufSize" minOccurs="0" maxOccurs="1">
                            <xs:complexType>
                              <xs:attribute name="value" type="xs:int" use="required" />
                            </xs:complexType>
                          </xs:element>

                          <xs:element name="SysSendBufSize" minOccurs="0" maxOccurs="1">
                            <xs:complexType>
                              <xs:attribute name="value" type="xs:int" use="required" />
                            </xs:complexType>
                          </xs:element>

                          <xs:element name="TcpNodelay" minOccurs="0" maxOccurs="1">
                            <xs:complexType>
                              <xs:attribute name="value" type="xs:int" use="required" />
                            </xs:complexType>
                          </xs:element>

                          <xs:element name="ServerCert" minOccurs="0" maxOccurs="1">
                            <xs:complexType>
                              <xs:attribute name="value" type="NonEmptyString" use="required" />
                            </xs:complexType>
                          </xs:element>

                          <xs:element name="ServerPrivateKey" minOccurs="0" maxOccurs="1">
                            <xs:complexType>
                              <xs:attribute name="value" type="NonEmptyString" use="required" />
                            </xs:complexType>
                          </xs:element>

                          <xs:element name="SecurityProtocol" minOccurs="0" maxOccurs="1">
                            <xs:complexType>
                              <xs:attribute name="value" type="xs:int" use="required" />
                            </xs:complexType>
                          </xs:element>

                          <xs:element name="CipherSuite" minOccurs="0" maxOccurs="1">
                            <xs:complexType>
                              <xs:attribute name="value" type="NonEmptyString" use="required" />
                            </xs:complexType>
                          </xs:element>

                          <xs:element name="ServerSharedSocket" minOccurs="0" maxOccurs="1">
                            <xs:complexType>
                              <xs:attribute name="value" type="xs:unsignedLong" use="required" />
                            </xs:complexType>
                          </xs:element>

                          <xs:element name="WsProtocols" minOccurs="0" maxOccurs="1">
                            <!-- a comma-separated list of supported/preffered protocols in order of prference -->
                            <xs:complexType>
                              <xs:attribute name="value" type="NonEmptyString" use="required" />
                            </xs:complexType>
                          </xs:element>

                        </xs:all>
                      </xs:complexType>
                    </xs:element> <!-- end Server -->

                  </xs:sequence>
                </xs:complexType>
              </xs:element>
            </xs:sequence>
          </xs:complexType>
        </xs:element> <!-- end ServerGroup -->

        <!-- Used by both kinds of Providers -->
        <xs:element name="DirectoryGroup" minOccurs="0" maxOccurs="1">
          <xs:complexType>
            <xs:all>

              <xs:element name="DefaultDirectory" minOccurs="0" maxOccurs="1">
                <xs:complexType>
                  <xs:attribute name="value" type="NonEmptyString" use="required" />
                </xs:complexType>
              </xs:element>

              <xs:element name="DirectoryList">
                <xs:complexType>
                  <xs:sequence>

                    <xs:element name="Directory" minOccurs="1" maxOccurs="unbounded">
                      <xs:complexType>
                        <xs:sequence>

                          <xs:element name="Name" minOccurs="1" maxOccurs="1">
                            <xs:complexType>
                              <xs:attribute name="value" type="NonEmptyString" use="required" />
                            </xs:complexType>
                          </xs:element>

                          <xs:element name="Service" minOccurs="0" maxOccurs="unbounded">
                            <xs:complexType>
                              <xs:all>

                                <xs:element name="Name" minOccurs="1" maxOccurs="1">
                                  <xs:complexType>
                                    <xs:attribute name="value" type="NonEmptyString" use="required" />
                                  </xs:complexType>
                                </xs:element>

                                <xs:element name="InfoFilter" minOccurs="0" maxOccurs="1">
                                  <xs:complexType>
                                    <xs:all>

                                      <xs:element name="ServiceId" minOccurs="0">
                                        <xs:complexType>
                                          <xs:attribute name="value" type="xs:int" use="required" />
                                        </xs:complexType>
                                      </xs:element>

                                      <xs:element name="Vendor" minOccurs="0">
                                        <xs:complexType>
                                          <xs:attribute name="value" type="NonEmptyString" use="required" />
                                        </xs:complexType>
                                      </xs:element>

                                      <xs:element name="IsSource" minOccurs="0">
                                        <xs:complexType>
                                          <xs:attribute name="value" type="xs:unsignedLong" use="required" />
                                        </xs:complexType>
                                      </xs:element>

                                      <xs:element name="Capabilities" minOccurs="0">
                                        <xs:complexType>
                                          <xs:sequence>
                                            <xs:element name="CapabilitiesEntry" maxOccurs="unbounded">
                                              <xs:complexType>
                                                <xs:attribute name="value" use="required">
                                                  <xs:simpleType>
                                                    <xs:union>
                                                      <xs:simpleType>
                                                        <xs:restriction base="xs:long" />
                                                      </xs:simpleType>
                                                      <xs:simpleType>
                                                        <xs:restriction base="xs:string">
                                                          <xs:enumeration value="MMT_LOGIN" />
                                                          <xs:enumeration value="MMT_DIRECTORY" />
                                                          <xs:enumeration value="MMT_DICTIONARY" />
                                                          <xs:enumeration value="MMT_MARKET_PRICE" />
                                                          <xs:enumeration value="MMT_MARKET_BY_ORDER" />
                                                          <xs:enumeration value="MMT_MARKET_BY_PRICE" />
                                                          <xs:enumeration value="MMT_MARKET_MAKER" />
                                                          <xs:enumeration value="MMT_SYMBOL_LIST" />
                                                          <xs:enumeration value="MMT_SERVICE_PROVIDER_STATUS" />
                                                          <xs:enumeration value="MMT_HISTORY" />
                                                          <xs:enumeration value="MMT_HEADLINE" />
                                                          <xs:enumeration value="MMT_STORY" />
                                                          <xs:enumeration value="MMT_REPLAYHEADLINE" />
                                                          <xs:enumeration value="MMT_REPLAYSTORY" />
                                                          <xs:enumeration value="MMT_TRANSACTION" />
                                                          <xs:enumeration value="MMT_YIELD_CURVE" />
                                                          <xs:enumeration value="MMT_CONTRIBUTION" />
                                                          <xs:enumeration value="MMT_PROVIDER_ADMIN" />
                                                          <xs:enumeration value="MMT_ANALYTICS" />
                                                          <xs:enumeration value="MMT_REFERENCE" />
                                                          <xs:enumeration value="MMT_NEWS_TEXT_ANALYTICS" />
                                                          <xs:enumeration value="MMT_SYSTEM" />
                                                        </xs:restriction>
                                                      </xs:simpleType>
                                                    </xs:union>
                                                  </xs:simpleType>
                                                </xs:attribute>
                                              </xs:complexType>
                                            </xs:element>
                                          </xs:sequence>
                                        </xs:complexType>
                                      </xs:element>

                                      <xs:element name="AcceptingConsumerStatus" minOccurs="0" maxOccurs="1">
                                        <xs:complexType>
                                          <xs:attribute name="value" type="xs:unsignedLong" use="required" />
                                        </xs:complexType>
                                      </xs:element>

                                      <xs:element name="ItemList" minOccurs="0" maxOccurs="1">
                                        <xs:complexType>
                                          <xs:attribute name="value" type="xs:string" use="required" />
                                        </xs:complexType>
                                      </xs:element>

                                      <xs:element name="DictionariesProvided">
                                        <xs:complexType>
                                          <xs:sequence>
                                            <xs:element name="DictionariesProvidedEntry" maxOccurs="unbounded">
                                              <xs:complexType>
                                                <xs:attribute name="value" type="NonEmptyString" use="required" />
                                              </xs:complexType>
                                            </xs:element>
                                          </xs:sequence>
                                        </xs:complexType>
                                      </xs:element>

                                      <xs:element name="DictionariesUsed" minOccurs="0" maxOccurs="1">
                                        <xs:complexType>
                                          <xs:sequence>
                                            <xs:element name="DictionariesUsedEntry">
                                              <xs:complexType>
                                                <xs:attribute name="value" type="xs:string" use="required" />
                                              </xs:complexType>
                                            </xs:element>
                                          </xs:sequence>
                                        </xs:complexType>
                                      </xs:element>

                                      <xs:element name="QoS" minOccurs="0" maxOccurs="1">
                                        <xs:complexType>
                                          <xs:sequence>

                                            <xs:element name="QoSEntry" minOccurs="0" maxOccurs="unbounded">
                                              <xs:complexType>
                                                <xs:all>

                                                  <xs:element name="Timeliness">
                                                    <xs:complexType>
                                                      <xs:attribute name="value" use="required">
                                                        <xs:simpleType>
                                                          <xs:union>
                                                            <xs:simpleType>
                                                              <xs:restriction base="xs:unsignedLong" />
                                                            </xs:simpleType>
                                                            <xs:simpleType>
                                                              <xs:restriction base="xs:string">
                                                                <xs:enumeration value="Timeliness::RealTime" />
                                                                <xs:enumeration value="Timeliness::InexactDelayed" />
                                                              </xs:restriction>
                                                            </xs:simpleType>
                                                          </xs:union>
                                                        </xs:simpleType>
                                                      </xs:attribute>
                                                    </xs:complexType>
                                                  </xs:element>

                                                  <xs:element name="Rate">
                                                    <xs:complexType>
                                                      <xs:attribute name="value">
                                                        <xs:simpleType>
                                                          <xs:union>
                                                            <xs:simpleType>
                                                              <xs:restriction base="xs:unsignedLong" />
                                                            </xs:simpleType>
                                                            <xs:simpleType>
                                                              <xs:restriction base="xs:string">
                                                                <xs:enumeration value="Rate::TickByTick" />
                                                                <xs:enumeration value="Rate::JustInTimeConflated" />
                                                              </xs:restriction>
                                                            </xs:simpleType>
                                                          </xs:union>
                                                        </xs:simpleType>
                                                      </xs:attribute>
                                                    </xs:complexType>
                                                  </xs:element>

                                                </xs:all>
                                              </xs:complexType>
                                            </xs:element>

                                          </xs:sequence>
                                        </xs:complexType>
                                      </xs:element> <!-- end QoS -->

                                      <xs:element name="SupportsQoSRange">
                                        <xs:complexType>
                                          <xs:attribute name="value" type="xs:unsignedLong" use="required" />
                                        </xs:complexType>
                                      </xs:element>

                                      <xs:element name="SupportsOutOfBandSnapshots">
                                        <xs:complexType>
                                          <xs:attribute name="value" type="xs:unsignedLong" use="required" />
                                        </xs:complexType>
                                      </xs:element>

                                    </xs:all>
                                  </xs:complexType>
                                </xs:element> <!-- end InfoFilter -->

                                <xs:element name="StateFilter" minOccurs="0" maxOccurs="1">
                                  <xs:complexType>
                                    <xs:all>

                                      <xs:element name="ServiceState" minOccurs="0" maxOccurs="1">
                                        <xs:complexType>
                                          <xs:attribute name="value" type="xs:int" use="required" />
                                        </xs:complexType>
                                      </xs:element>

                                      <xs:element name="AcceptingRequests" minOccurs="0" maxOccurs="1">
                                        <xs:complexType>
                                          <xs:attribute name="value" type="xs:int" use="required" />
                                        </xs:complexType>
                                      </xs:element>

                                      <xs:element name="Status" minOccurs="0" maxOccurs="1">
                                        <xs:complexType>
                                          <xs:all minOccurs="0" maxOccurs="1">
                                            <xs:element name="StreamState">
                                              <xs:complexType>
                                                <xs:attribute name="value" use="required">
                                                  <xs:simpleType>
                                                    <xs:restriction base="xs:string">
                                                      <xs:enumeration value="StreamState::Open" />
                                                      <xs:enumeration value="StreamState::NonStreaming" />
                                                      <xs:enumeration value="StreamState::Closed" />
                                                      <xs:enumeration value="StreamState::ClosedRecover" />
                                                      <xs:enumeration value="StreamState::ClosedRedirected" />
                                                    </xs:restriction>
                                                  </xs:simpleType>
                                                </xs:attribute>
                                              </xs:complexType>
                                            </xs:element>

                                            <xs:element name="DataState">
                                              <xs:complexType>
                                                <xs:attribute name="value" use="required">
                                                  <xs:simpleType>
                                                    <xs:restriction base="xs:string">
                                                      <xs:enumeration value="DataState::NoChange" />
                                                      <xs:enumeration value="DataState::Ok" />
                                                      <xs:enumeration value="DataState::Suspect" />
                                                    </xs:restriction>
                                                  </xs:simpleType>
                                                </xs:attribute>
                                              </xs:complexType>
                                            </xs:element>

                                            <xs:element name="StatusCode">
                                              <xs:complexType>
                                                <xs:attribute name="value" use="required">
                                                  <xs:simpleType>
                                                    <xs:restriction base="xs:string">
                                                      <xs:enumeration value="StatusCode::None" />
                                                      <xs:enumeration value="StatusCode::NotFound" />
                                                      <xs:enumeration value="StatusCode::Timeout" />
                                                      <xs:enumeration value="StatusCode::NotAuthorized" />
                                                      <xs:enumeration value="StatusCode::InvalidArgument" />
                                                      <xs:enumeration value="StatusCode::UsageError" />
                                                      <xs:enumeration value="StatusCode::Preempted" />
                                                      <xs:enumeration value="StatusCode::JustInTimeConflationStarted" />
                                                      <xs:enumeration value="StatusCode::TickByTickResumed" />
                                                      <xs:enumeration value="StatusCode::FailoverStarted" />
                                                      <xs:enumeration value="StatusCode::FailoverCompleted" />
                                                      <xs:enumeration value="StatusCode::GapDetected" />
                                                      <xs:enumeration value="StatusCode::NoResources" />
                                                      <xs:enumeration value="StatusCode::TooManyItems" />
                                                      <xs:enumeration value="StatusCode::AlreadyOpen" />
                                                      <xs:enumeration value="StatusCode::SourceUnknown" />
                                                      <xs:enumeration value="StatusCode::NotOpen" />
                                                      <xs:enumeration value="StatusCode::NonUpdatingItem" />
                                                      <xs:enumeration value="StatusCode::UnsupportedViewType" />
                                                      <xs:enumeration value="StatusCode::InvalidView" />
                                                      <xs:enumeration value="StatusCode::FullViewProvided" />
                                                      <xs:enumeration value="StatusCode::UnableToRequestAsBatch" />
                                                      <xs:enumeration value="StatusCode::NoBatchViewSupportInReq" />
                                                      <xs:enumeration value="StatusCode::ExceededMaxMountsPerUser" />
                                                      <xs:enumeration value="StatusCode::Error" />
                                                      <xs:enumeration value="StatusCode::DacsDown" />
                                                      <xs:enumeration value="StatusCode::UserUnknownToPermSys" />
                                                      <xs:enumeration value="StatusCode::DacsMaxLoginsReached" />
                                                      <xs:enumeration value="StatusCode::DacsUserAccessToAppDenied" />
                                                      <xs:enumeration value="StatusCode::GapFill" />
                                                      <xs:enumeration value="StatusCode::AppAuthorizationFailed" />
                                                    </xs:restriction>
                                                  </xs:simpleType>
                                                </xs:attribute>
                                              </xs:complexType>
                                            </xs:element>

                                            <xs:element name="StatusText">
                                              <xs:complexType>
                                                <xs:attribute name="value" type="xs:string" use="required" />
                                              </xs:complexType>
                                            </xs:element>

                                          </xs:all>
                                        </xs:complexType>
                                      </xs:element> <!-- end Status -->

                                    </xs:all>
                                  </xs:complexType>
                                </xs:element> <!-- end StateFilter -->

                                <xs:element name="LoadFilter" minOccurs="0" maxOccurs="1">
                                  <xs:complexType>
                                    <xs:all>

                                      <xs:element name="OpenLimit" minOccurs="0" maxOccurs="1">
                                        <xs:complexType>
                                          <xs:attribute name="value" type="xs:long" use="required" />
                                        </xs:complexType>
                                      </xs:element>

                                      <xs:element name="OpenWindow" minOccurs="0" maxOccurs="1">
                                        <xs:complexType>
                                          <xs:attribute name="value" type="xs:long" use="required" />
                                        </xs:complexType>
                                      </xs:element>

                                      <xs:element name="LoadFactor" minOccurs="0" maxOccurs="1">
                                        <xs:complexType>
                                          <xs:attribute name="value" type="xs:long" use="required" />
                                        </xs:complexType>
                                      </xs:element>

                                    </xs:all>
                                  </xs:complexType>
                                </xs:element> <!-- end LoadFilter -->

                              </xs:all>
                            </xs:complexType>
                          </xs:element> <!-- end Service -->

                        </xs:sequence>
                      </xs:complexType>

                    </xs:element> <!-- end Directory -->
                  </xs:sequence>
                </xs:complexType>
              </xs:element> <!-- end DirectoryList -->

            </xs:all>
          </xs:complexType>

          <xs:key name="DirectoryName">
            <xs:selector xpath=".//Directory/Name" />
            <xs:field xpath="@value" />
          </xs:key>

        </xs:element> <!-- end DirectoryGroup -->

        <!-- Used by all kinds of applications -->
        <xs:element name="DictionaryGroup" minOccurs="0" maxOccurs="1">
          <xs:complexType>
            <xs:sequence>

              <xs:element name="DictionaryList">
                <xs:complexType>
                  <xs:sequence>

                    <xs:element name="Dictionary" maxOccurs="unbounded">
                      <xs:complexType>
                        <xs:all>

                          <xs:element name="Name" minOccurs="1" maxOccurs="1">
                            <xs:complexType>
                              <xs:attribute name="value" type="NonEmptyString" use="required" />
                            </xs:complexType>
                          </xs:element>

                          <xs:element name="EnumTypeDefFileName" minOccurs="0" maxOccurs="1">
                            <xs:complexType>
                              <xs:attribute name="value" type="NonEmptyString" use="required" />
                            </xs:complexType>
                          </xs:element>

                          <xs:element name="EnumTypeDefItemName" minOccurs="0" maxOccurs="1">
                            <xs:complexType>
                              <xs:attribute name="value" type="NonEmptyString" use="required" />
                            </xs:complexType>
                          </xs:element>

                          <xs:element name="RdmFieldDictionaryFileName" minOccurs="0" maxOccurs="1">
                            <xs:complexType>
                              <xs:attribute name="value" type="NonEmptyString" use="required" />
                            </xs:complexType>
                          </xs:element>

                          <xs:element name="RdmFieldDictionaryItemName" minOccurs="0" maxOccurs="1">
                            <xs:complexType>
                              <xs:attribute name="value" type="NonEmptyString" use="required" />
                            </xs:complexType>
                          </xs:element>

                          <xs:element name="DictionaryType" minOccurs="0" maxOccurs="1">
                            <xs:complexType>
                              <xs:attribute name="value" use="required">
                                <xs:simpleType>
                                  <xs:restriction base="xs:string">
                                    <xs:enumeration value="DictionaryType::FileDictionary" />
                                    <xs:enumeration value="DictionaryType::ChannelDictionary" />
                                  </xs:restriction>
                                </xs:simpleType>
                              </xs:attribute>
                            </xs:complexType>
                          </xs:element>

                        </xs:all>
                      </xs:complexType>
                    </xs:element> <!-- end Dictionary -->

                  </xs:sequence>
                </xs:complexType>
              </xs:element> <!-- end DictionaryList -->

            </xs:sequence>
          </xs:complexType>
        </xs:element> <!-- end DictionaryGroup -->

        <!-- Global configuration -->
        <xs:element name="GlobalConfig" minOccurs="0" maxOccurs="1">
          <xs:complexType>
            <xs:all>

              <xs:element name="ReactorMsgEventPoolLimit" minOccurs="0" maxOccurs="1">
                <xs:complexType>
                  <xs:attribute name="value" type="xs:int" use="required" />
                </xs:complexType>
              </xs:element>

              <xs:element name="ReactorChannelEventPoolLimit" minOccurs="0" maxOccurs="1">
                <xs:complexType>
                  <xs:attribute name="value" type="xs:int" use="required" />
                </xs:complexType>
              </xs:element>

              <xs:element name="WorkerEventPoolLimit" minOccurs="0" maxOccurs="1">
                <xs:complexType>
                  <xs:attribute name="value" type="xs:int" use="required" />
                </xs:complexType>
              </xs:element>

              <xs:element name="TunnelStreamMsgEventPoolLimit" minOccurs="0" maxOccurs="1">
                <xs:complexType>
                  <xs:attribute name="value" type="xs:int" use="required" />
                </xs:complexType>
              </xs:element>

              <xs:element name="TunnelStreamStatusEventPoolLimit" minOccurs="0" maxOccurs="1">
                <xs:complexType>
                  <xs:attribute name="value" type="xs:int" use="required" />
                </xs:complexType>
              </xs:element>

              <xs:element name="JsonConverterPoolsSize" minOccurs="0" maxOccurs="1">
                <xs:complexType>
                  <xs:attribute name="value" type="xs:int" use="required" />
                </xs:complexType>
              </xs:element>

              <xs:element name="WatchlistObjectsPoolLimit" minOccurs="0" maxOccurs="1">
                <xs:complexType>
                  <xs:attribute name="value" type="xs:int" use="required" />
                </xs:complexType>
              </xs:element>

              <xs:element name="SocketProtocolPoolLimit" minOccurs="0" maxOccurs="1">
                <xs:complexType>
                  <xs:attribute name="value" type="xs:int" use="required" />
                </xs:complexType>
              </xs:element>

            </xs:all>
          </xs:complexType>
        </xs:element> <!-- end GlobalConfig -->

        <!-- WarmStandbyServerInfoGroup configuration -->
        <xs:element name="WarmStandbyServerInfoGroup" minOccurs="0" maxOccurs="1">
          <xs:complexType>
            <xs:all>

              <xs:element name="WarmStandbyServerInfoList" minOccurs="1" maxOccurs="1">
                <xs:complexType>
                  <xs:sequence>

                    <xs:element name="WarmStandbyServerInfo" minOccurs="1" maxOccurs="unbounded">
                      <xs:complexType>
                        <xs:all>

                          <!-- WarmStandbyServerInfo Name is required -->
                          <xs:element name="Name" minOccurs="1" maxOccurs="1">
                            <xs:complexType>
                              <xs:attribute name="value" type="NonEmptyString" use="required" />
                            </xs:complexType>
                          </xs:element>

                          <xs:element name="Channel" minOccurs="0" maxOccurs="1">
                            <xs:complexType>
                              <xs:attribute name="value" type="NonEmptyString" use="required" />
                            </xs:complexType>
                          </xs:element>

                          <xs:element name="PerServiceNameSet" minOccurs="0" maxOccurs="1">
                            <!-- a comma-separated list of Service names -->
                            <xs:complexType>
                              <xs:attribute name="value" type="xs:string" use="required" />
                            </xs:complexType>
                          </xs:element>

                        </xs:all>
                      </xs:complexType>
                    </xs:element> <!-- end WarmStandbyServerInfo -->

                  </xs:sequence>
                </xs:complexType>
              </xs:element> <!-- end WarmStandbyServerInfoList -->

            </xs:all>
          </xs:complexType>
        </xs:element> <!-- end WarmStandbyServerInfoGroup -->

        <!-- WarmStandbyGroup configuration -->
        <xs:element name="WarmStandbyGroup" minOccurs="0" maxOccurs="1">
          <xs:complexType>
            <xs:all>

              <xs:element name="WarmStandbyList" minOccurs="1" maxOccurs="1">
                <xs:complexType>
                  <xs:sequence>

                    <xs:element name="WarmStandbyChannel" minOccurs="1" maxOccurs="unbounded">
                      <xs:complexType>
                        <xs:all>

                          <!-- WarmStandbyChannel Name is required -->
                          <xs:element name="Name" minOccurs="1" maxOccurs="1">
                            <xs:complexType>
                              <xs:attribute name="value" type="NonEmptyString" use="required" />
                            </xs:complexType>
                          </xs:element>

                          <xs:element name="StartingActiveServer" minOccurs="0" maxOccurs="1">
                            <xs:complexType>
                              <xs:attribute name="value" type="NonEmptyString" use="required" />
                            </xs:complexType>
                          </xs:element>

                          <xs:element name="StandbyServerSet" minOccurs="0" maxOccurs="1">
                            <!-- a comma-separated list of Warm Standby Servers -->
                            <xs:complexType>
                              <xs:attribute name="value" type="NonEmptyString" use="required" />
                            </xs:complexType>
                          </xs:element>

                          <xs:element name="WarmStandbyMode" minOccurs="0" maxOccurs="1">
                            <xs:complexType>
                              <xs:attribute name="value" use="required">
                                <xs:simpleType>
                                  <xs:restriction base="xs:string">
                                    <xs:enumeration value="WarmStandbyMode::LOGIN_BASED" />
                                    <xs:enumeration value="WarmStandbyMode::SERVICE_BASED" />
                                  </xs:restriction>
                                </xs:simpleType>
                              </xs:attribute>
                            </xs:complexType>
                          </xs:element>

                        </xs:all>
                      </xs:complexType>
                    </xs:element> <!-- end WarmStandbyChannel -->

                  </xs:sequence>
                </xs:complexType>
              </xs:element> <!-- end WarmStandbyList -->

            </xs:all>
          </xs:complexType>
        </xs:element> <!-- end WarmStandbyGroup -->

        <!-- SessionChannelGroup configuration -->
        <xs:element name="SessionChannelGroup" minOccurs="0" maxOccurs="1">
          <xs:complexType>
            <xs:all>

              <xs:element name="SessionChannelList" minOccurs="1" maxOccurs="1">
                <xs:complexType>
                  <xs:sequence>

                    <xs:element name="SessionChannelInfo" minOccurs="1" maxOccurs="unbounded">
                      <xs:complexType>
                        <xs:all>

                          <!-- SessionChannelInfo Name is required -->
                          <xs:element name="Name" minOccurs="1" maxOccurs="1">
                            <xs:complexType>
                              <xs:attribute name="value" type="NonEmptyString" use="required" />
                            </xs:complexType>
                          </xs:element>

                          <xs:element name="ChannelSet" minOccurs="0" maxOccurs="1">
                            <!-- a comma-separated list of Channel names -->
                            <xs:complexType>
                              <xs:attribute name="value" type="NonEmptyString" use="required" />
                            </xs:complexType>
                          </xs:element>

                          <xs:element name="WarmStandbyChannelSet" minOccurs="0" maxOccurs="1">
                            <!-- a comma-separated list of Warm Standby Servers -->
                            <xs:complexType>
                              <xs:attribute name="value" type="NonEmptyString" use="required" />
                            </xs:complexType>
                          </xs:element>

                          <xs:element name="ReconnectAttemptLimit" minOccurs="0" maxOccurs="1">
                            <xs:complexType>
                              <xs:attribute name="value" type="xs:int" use="required" />
                            </xs:complexType>
                          </xs:element>

                          <xs:element name="ReconnectMaxDelay" minOccurs="0" maxOccurs="1">
                            <xs:complexType>
                              <xs:attribute name="value" type="xs:unsignedInt" use="required" />
                            </xs:complexType>
                          </xs:element>

                          <xs:element name="ReconnectMinDelay" minOccurs="0" maxOccurs="1">
                            <xs:complexType>
                              <xs:attribute name="value" type="xs:unsignedInt" use="required" />
                            </xs:complexType>
                          </xs:element>

                        </xs:all>
                      </xs:complexType>
                    </xs:element> <!-- end SessionChannelInfo -->

                  </xs:sequence>
                </xs:complexType>
              </xs:element> <!-- end SessionChannelList -->

            </xs:all>
          </xs:complexType>
        </xs:element> <!-- end SessionChannelGroup -->

      </xs:all>
    </xs:complexType>
  </xs:element> <!-- end EmaConfig -->
</xs:schema><|MERGE_RESOLUTION|>--- conflicted
+++ resolved
@@ -361,20 +361,26 @@
                               <xs:attribute name="value" type="xs:unsignedLong" use="required" />
                             </xs:complexType>
                           </xs:element>
-
-<<<<<<< HEAD
+                          
                           <xs:element name="UpdateTypeFilter" minOccurs="0" maxOccurs="1">
-=======
+                            <xs:complexType>
+                              <xs:attribute name="value" type="xs:unsignedLong" use="required" />
+                            </xs:complexType>
+                          </xs:element>
+
+                          <xs:element name="NegativeUpdateTypeFilter" minOccurs="0" maxOccurs="1">
+                            <xs:complexType>
+                              <xs:attribute name="value" type="xs:unsignedLong" use="required" />
+                            </xs:complexType>
+                          </xs:element>
+                          
+
                           <xs:element name="EnablePreferredHostOptions" minOccurs="0" maxOccurs="1">
->>>>>>> b159fcb4
-                            <xs:complexType>
-                              <xs:attribute name="value" type="xs:unsignedLong" use="required" />
-                            </xs:complexType>
-                          </xs:element>
-
-<<<<<<< HEAD
-                          <xs:element name="NegativeUpdateTypeFilter" minOccurs="0" maxOccurs="1">
-=======
+                            <xs:complexType>
+                              <xs:attribute name="value" type="xs:unsignedLong" use="required" />
+                            </xs:complexType>
+                          </xs:element>
+
                           <xs:element name="PHDetectionTimeSchedule" minOccurs="0" maxOccurs="1">
                             <xs:complexType>
                               <xs:attribute name="value" type="NonEmptyString" use="required" />
@@ -400,7 +406,6 @@
                           </xs:element>
 
                           <xs:element name="PHFallBackWithInWSBGroup" minOccurs="0" maxOccurs="1">
->>>>>>> b159fcb4
                             <xs:complexType>
                               <xs:attribute name="value" type="xs:unsignedLong" use="required" />
                             </xs:complexType>
