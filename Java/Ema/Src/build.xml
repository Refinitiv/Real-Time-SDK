<?xml version="1.0" encoding="UTF-8" standalone="no"?>
<project basedir="." default="build" name="emaj">
	<property name="debuglevel" value="source,lines,vars"/>
	<property name="target" value="1.7"/>
	<property name="source" value="1.7"/>

	<property name="package" value="emaj3.1.0.L1.all.rrg"/>
	<property name="version" value="3.1.0.L1"/>
	<property name="vendor" value="Thomson Reuters"/>

	<property name="dist.dir" value="../"/>
	<property name="etaj.dist.dir" value="../../Eta"/>
	<property name="submodule.dir" value="../../../Elektron-SDK-BinaryPack/Java/Eta/Libs"/>
	<property name="eta.libs.dir" value="${etaj.dist.dir}/Libs"/>

	<property name="JUnit.reports.dir" value="${dist.dir}/buildreports/junit" />
	<property name="JUnit.html.dir" value="${JUnit.reports.dir}/html" />
	<property name="JUnit.xml.dir" value="${JUnit.reports.dir}/xml" />
	
	<property name="cobertura.dir" value="${eta.libs.dir}/cobertura"/>

	<property name="cobertura.reports.dir" value="${dist.dir}/buildreports/cobertura" />
	<property name="cobertura.xml.dir" value="${cobertura.reports.dir}/xml" />
	<property name="cobertura.html.dir" value="${cobertura.reports.dir}/html" />
	<property name="cobertura.src_copy.dir" value="${dist.dir}/buildreports/cobertura_src_copy" />

	<property name="libs.dir" value="${dist.dir}/Libs"/>
	<property name="src.dir" value="${dist.dir}/Src" />
	<property name="bin.dir" value="${dist.dir}/Src/bin"/>
	<property name="test.dir" value="${dist.dir}/TestTools/UnitTests/Tests/" />

	<property name="docs.dir" value="${dist.dir}/Docs" />
	<property name="src.main.java.dir" value="${dist.dir}/Src/main/java" />

	<!-- the root of all build and runtime dependiences -->
	<property name="ApacheClient.dir" value="${submodule.dir}/ApacheClient" />
	<property name="ApacheClientLocal.dir" value="${eta.libs.dir}/ApacheClient" />

	<property name="JUnit.dir" value="${eta.libs.dir}/JUnit" />

	<property name="bin.cobertura.dir" value="${src.dir}/cobertura_instrumented"/>
	
	<!-- the path to the http Apache Client runtime -->
	<path id="ApacheClient.classpath">
		<pathelement location="${ApacheClient.dir}/commons-codec-1.4.jar" />
		<pathelement location="${ApacheClient.dir}/commons-logging-1.1.1.jar" />
		<pathelement location="${ApacheClient.dir}/httpclient-4.1.2.jar" />
		<pathelement location="${ApacheClient.dir}/httpclient-cache-4.1.2.jar" />
		<pathelement location="${ApacheClient.dir}/httpcore-4.1.2.jar" />
		<pathelement location="${ApacheClient.dir}/httpmime-4.1.2.jar" />
		<pathelement location="${ApacheClientLocal.dir}/commons-codec-1.4.jar" />
		<pathelement location="${ApacheClientLocal.dir}/commons-logging-1.1.1.jar" />
		<pathelement location="${ApacheClientLocal.dir}/httpclient-4.1.2.jar" />
		<pathelement location="${ApacheClientLocal.dir}/httpclient-cache-4.1.2.jar" />
		<pathelement location="${ApacheClientLocal.dir}/httpcore-4.1.2.jar" />
		<pathelement location="${ApacheClientLocal.dir}/httpmime-4.1.2.jar" />
	</path>

	<path id="JUnit.classpath">
		<pathelement location="${JUnit.dir}/junit-4.12.jar" />
		<pathelement location="${JUnit.dir}/org.hamcrest.core_1.3.0.v201303031735.jar" />
	</path>

	<path id="emaj.classpath">
		<pathelement path="${src.dir}/bin"/>
		<pathelement path="${etaj.dist.dir}/Libs/upa.jar"/>
		<pathelement path="${etaj.dist.dir}/Libs/upaValueAdd.jar"/>
		<pathelement path="${libs.dir}/apache/commons-lang-2.6.jar"/>
		<pathelement path="${libs.dir}/apache/commons-configuration-1.10.jar"/>
		<pathelement path="${libs.dir}/apache/commons-logging-1.2.jar"/>
		<pathelement path="${libs.dir}/apache/org.apache.commons.collections.jar"/>
		<pathelement path="${libs.dir}/SLF4J/slf4j-1.7.12/slf4j-api-1.7.12.jar"/>
	</path>

	<target name="clean">
		<echo message="Cleaning up old build output" />
		<delete dir="${bin.dir}" quiet="true"/>
	</target>

	<target name="init">
		<echo message="Creating a directory for the compiler output" />
		<mkdir dir="${bin.dir}"/>
	</target>

	<target name="initJunit">
		<echo message="Creating directory for JUnit output"/>
		<delete dir="${Junit.xml.xir}"/>
		<mkdir dir="${JUnit.xml.dir}"/>
		<mkdir dir="${JUnit.html.dir}"/>
	</target>

	<target name="initCobertura">
		<echo message="Cleaning up old cobertura instrumented classes and report data" />
		<delete dir="${bin.cobertura.dir}" />
		<delete dir="${cobertura.xml.dir}" quiet="true"/>
		<delete dir="${cobertura.src_copy.dir}" quiet="true"/>
		<delete>
			<fileset dir="${dist.dir}">
				<include name="**/cobertura.ser"/>
			</fileset>
		</delete>
		<echo message="Creating directory for Cobertura output"/>
		<mkdir dir="${cobertura.xml.dir}" />
		<mkdir dir="${cobertura.html.dir}" />
		<mkdir dir="${cobertura.src_copy.dir}" />
		<mkdir dir="${bin.cobertura.dir}"/>
	</target>

	<target name="build-etajars" depends="init"> 
		<echo message="Building Eta upaValueAdd.jar" />
		<ant inheritAll="false" antfile="${etaj.dist.dir}/Source/build.xml" />
	</target>

	<target name="build-emaj-source" depends="build-etajars">
		<echo message="Building emaj src code" />
		<javac debug="true" debuglevel="${debuglevel}" destdir="${bin.dir}" source="${source}" target="${target}" includeantruntime="false">
			<exclude name="com/thomsonreuters/upa/valueadd/cache/**" />
			<src path="${src.dir}/main/java/interface"/>
			<src path="${src.dir}/main/java/impl"/>
			<classpath refid="emaj.classpath"/>
		</javac>

		<echo message="Building ema.jar" />
		<jar jarfile="${libs.dir}/ema.jar">
			<fileset dir="${bin.dir}">
				<include name="com/thomsonreuters/ema/access/**/*.class"/>
				<include name="com/thomsonreuters/ema/rdm/**/*.class"/>
				<include name="com/thomsonreuters/ema/domain/**/*.class"/>
			</fileset>
			<manifest>
				<attribute name="Build-Date" value="${TODAY}"/>
				<attribute name="Specification-Title" value="EMA JAVA"/>
				<attribute name="Specification-Version" value="${version}"/>
				<attribute name="Specification-Vendor" value="${vendor}"/>
				<attribute name="package_Version" value="${package}"/>
				<attribute name="Implementation-Version" value="${package}"/>
			</manifest>
		</jar>
	</target>

	<target name="build-junit" depends="clean, init, initJunit, build-etajars">
		<echo message="Build JUnit tests" />
		<javac debug="true" debuglevel="${debuglevel}" destdir="${bin.dir}" source="${source}" target="${target}" includeantruntime="false">
			<exclude name="com/thomsonreuters/upa/valueadd/cache/**" />
			<src path="${src.dir}/main/java/interface"/>
			<src path="${src.dir}/main/java/impl"/>
			<src path="${test.dir}"/>
			<classpath refid="emaj.classpath"/>
			<classpath refid="JUnit.classpath"/>
			<classpath refid="ApacheClient.classpath" />
		</javac>
	</target>

	<target name="package-docs" depends="init" >

		<echo message="EMA Java API javadocs" />

		<!-- the classpath for all packaging javadocs -->
		<path id="emaj.javadoc.classpath">
			<pathelement path="${libs.dir}/ema.jar"/>
			<pathelement path="${slf4j.dir}/slf4j-1.7.12/slf4j-api-1.7.12.jar"/>
			<pathelement path="${apache.dir}/commons-configuration-1.10/commons-configuration-1.10.jar"/>
		</path>

		<!-- exclude impl -->
		<copy todir="${marshall.dir}">
			<fileset dir="${src.main.java.dir}">
				<include name="**/*.*" />
				<exclude name="com/thomsonreuters/ema/access/impl/**" />
			</fileset>
		</copy>

		<!-- sourcepath for emajava javadoc -->
		<path id="emaj.javadoc.emajava.sourcepath.interface">
			<pathelement path="${marshall.dir}/interface"/>
		</path>

		<!-- packages to be grouped in javadocs -->
		<property name="ACCESS" value="com.thomsonreuters.ema.access"/>
		<property name="RDM" value="com.thomsonreuters.ema.rdm"/>

		<!-- emajava do javadoc GitHub -->
		<javadoc sourcepathref="emaj.javadoc.emajava.sourcepath.interface"
				classpathref="emaj.javadoc.classpath"
				public="true"
				destdir="${docs.dir}/refman/emajava"
				doctitle="EMA JAVA ${version}"
				windowtitle="EMA">

			<group title="Access" packages="${ACCESS}" />
			<group title="RDM" packages="${RDM}" />
			<header>
				<![CDATA[<a href="http://about.reuters.com/developer" target=_top>Thomson Reuters</a>]]>
			</header>
			<footer>
				<![CDATA[<a href="http://about.reuters.com/developer" target=_top>Thomson Reuters</a>]]>
			</footer>
		</javadoc>

		<delete dir="${marshall.dir}"/>

		<!-- create ema-javadoc.jar -->
		<echo message="Creating ema-javadoc.jar" />
		<jar jarfile="${libs.dir}/ema-javadoc.jar">
			<fileset dir="${docs.dir}/refman/emajava">
				<include name="**/**"/>
			</fileset>
			<manifest>
				<attribute name="Build-Date" value="${TODAY}"/>
				<attribute name="Specification-Title" value="EMA Java javadoc"/>
				<attribute name="Specification-Version" value="${version}"/>
				<attribute name="Specification-Vendor" value="${vendor}"/>
				<attribute name="package_Version" value="${package}"/>
				<attribute name="Implementation-Version" value="${package}"/>
			</manifest>
		</jar>

	</target>

	<target name="cobertura-instrument" depends="build-junit,initCobertura">
		<path id="cobertura.classpath">
			<fileset dir="${cobertura.dir}">
				<include name="cobertura-2.1.1.jar"/>
				<include name="lib/**/*.jar"/>
			</fileset>
		</path>

		<path id="cobertura.auxpath">
			<fileset dir="${etaj.dist.dir}/Source/bin">
				<include name="**/*.class"/> 
			</fileset>
			<pathelement location="${etaj.dist.dir}/Source/bin"/>
			<fileset dir=".">
				<include name="**/*.class"/> 
			</fileset>
		</path>

		<taskdef classpathref="cobertura.classpath" resource="tasks.properties"/>

		<echo message="instrumenting for code coverage"/>
		<cobertura-instrument todir="${bin.cobertura.dir}">
			<!-- The following line causes instrument to ignore any source line containing a reference to log4j, 
			for the purposes of coverage reporting. -->
			<ignore regex="org.apache.log4j.*" />
			<fileset dir="${bin.dir}">
				<include name="**/*.class"/>
			</fileset>
			<auxClasspath>
				<path refid="cobertura.auxpath" />
			</auxClasspath>
		</cobertura-instrument>
	</target>

	<!-- run this target to generate junit results only (no code coverage results)-->
	<target name="run-junit" depends="build-junit" >
		<echo message="Running EMA JUnit tests" />
		<junit fork="yes" haltonerror="false" haltonfailure="false" dir="../../../" forkmode="perTest" printSummary="yes" showoutput="true" outputtoformatters="true">

			<!-- enable assertions (Java's assert keyword) when running tests -->
			<jvmarg value="-enableassertions" />

			<classpath refid="JUnit.classpath" />
			<classpath refid="emaj.classpath"/>

			<batchtest todir="${JUnit.xml.dir}">
			<formatter type="xml" />
			<fileset dir="${test.dir}"><include name="**/RunAllTests.java" /></fileset>
			</batchtest>
		</junit>

		<echo message="creating JUnit html output"/>
		<junitreport todir="${JUnit.html.dir}">
			<fileset dir="${JUnit.xml.dir}">
				<include name="TEST-*.xml"/>
			</fileset>
			<report format="noframes" todir="${JUnit.html.dir}"/>
		</junitreport>
	</target>

	<!-- run this target to generate code coverage reports.
	Because junit needs to run to create the code coverage input, this
	target also creates the junit results-->
	<target name="cobertura-test-coverage">
		<path id="cobertura.classpath">
			<fileset dir="${cobertura.dir}">
				<include name="cobertura-2.1.1.jar"/>
				<include name="lib/**/*.jar"/>
			</fileset>
		</path>

		<path id="cobertura.auxpath">
			<fileset dir="${etaj.dist.dir}/Source/bin">
				<include name="**/*.class"/> 
			</fileset>
			<pathelement location="${etaj.dist.dir}/Source/bin"/>
			<fileset dir=".">
				<include name="**/*.class"/> 
			</fileset>
		</path>

		<taskdef classpathref="cobertura.classpath" resource="tasks.properties"/>
		
		<echo message="running instrumented EMA JUnit tests" />
		<junit fork="yes" haltonerror="false" haltonfailure="false" dir="../../../" forkmode="perTest" printSummary="yes" showoutput="true" outputtoformatters="true">

			<!-- enable assertions (Java's assert keyword) when running tests -->
			<jvmarg value="-enableassertions" />

			<classpath location="${bin.cobertura.dir}"/>
			<classpath refid="emaj.classpath"/>
			<classpath refid="cobertura.classpath"/>
			
			<sysproperty key="net.sourceforge.cobertura.datafile" file="${basedir}/cobertura.ser"/>

			<batchtest todir="${JUnit.xml.dir}">
				<formatter type="xml" />
				<fileset dir="${test.dir}">
					<include name="**/RunAllTests.java" />
				</fileset>
			</batchtest>
		</junit>

		<echo message="creating JUnit html output"/>
		<junitreport todir="${JUnit.html.dir}">
			<fileset dir="${JUnit.xml.dir}">
				<include name="TEST-*.xml"/>
			</fileset>
			<report format="noframes" todir="${JUnit.html.dir}"/>
		</junitreport>

		<!-- 
		Copy all source to a common directory.
		Works around an issue with Cobertura 2.1.1 where specifying multiple filesets
		does not work (https://github.com/cobertura/cobertura/issues/252 )
		-->
		<copy todir="${cobertura.src_copy.dir}">
			<fileset dir="${src.dir}/main/java/impl">
				<include name="**/*.java" />
			</fileset>
			<fileset dir="${src.dir}/main/java/interface">
				<include name="**/*.java" />
			</fileset>
			<fileset dir="${test.dir}/">
				<include name="**/*.java" />
			</fileset>
		</copy>
		
		<echo message="Merging cobertura .ser files"/>
		<cobertura-merge datafile="${cobertura.reports.dir}/cobertura.ser">
			<fileset dir="${dist.dir}">
				<include name="**/cobertura.ser"/>
			</fileset>
		</cobertura-merge>

		<echo message="creating code coverage report"/>
		<cobertura-report datafile="${cobertura.reports.dir}/cobertura.ser" destdir="${cobertura.xml.dir}" format="xml">
			<fileset dir="${cobertura.src_copy.dir}">
				<include name="**/*.java"/>
			</fileset>
		</cobertura-report>
		
		<cobertura-report datafile="${cobertura.reports.dir}/cobertura.ser" destdir="${cobertura.html.dir}" format="html">
			<fileset dir="${cobertura.src_copy.dir}">
				<include name="**/*.java"/>
			</fileset>
		</cobertura-report>

	</target>

	<target depends="clean,build-emaj-source" name="all"/>
	<target depends="clean,build-emaj-source" name="build"/>
	<target depends="clean,cobertura-instrument" name="build-cobertura"/>
	<target depends="clean,cobertura-instrument,cobertura-test-coverage" name="run-cobertura-tests"/>

<<<<<<< HEAD
=======
        <target name="package-docs"
             >

        <echo message="EMA Java API javadocs" />

                <!-- the classpath for all packaging javadocs -->
                <path id="emaj.javadoc.classpath">
                        <pathelement path="${libs.dir}/ema.jar"/>
            <pathelement path="${slf4j.dir}/slf4j-1.7.12/slf4j-api-1.7.12.jar"/>
            <pathelement path="${apache.dir}/commons-configuration-1.10/commons-configuration-1.10.jar"/>
                </path>

                <!-- sourcepath for emajava javadoc -->
                <path id="emaj.javadoc.emajava.sourcepath.interface">
                        <pathelement path="${src.main.java.dir}/interface"/>
                </path>

                <!-- packages to be grouped in javadocs -->
                <property name="ACCESS" value="com.thomsonreuters.ema.access"/>
                <property name="RDM" value="com.thomsonreuters.ema.rdm"/>

                <!-- emajava do javadoc GitHub -->
                <javadoc sourcepathref="emaj.javadoc.emajava.sourcepath.interface"
                         classpathref="emaj.javadoc.classpath"
                         public="true"
                         destdir="${emaj.docs.dir}/refman/emajava"
                         doctitle="EMA JAVA ${project.version}"
                         windowtitle="EMA">

                        <group title="Access" packages="${ACCESS}" />
                        <group title="RDM" packages="${RDM}" />
                        <header>
                                <![CDATA[<a href="http://about.reuters.com/developer" target=_top>Thomson Reuters</a>]]></header>
                        <footer>
                                <![CDATA[<a href="http://about.reuters.com/developer" target=_top>Thomson Reuters</a>]]></footer>
                </javadoc>

                <!-- create ema-javadoc.jar -->
                <echo message="Creating ema-javadoc.jar" />
                <jar jarfile="${libs.dir}/ema-javadoc.jar">
                        <fileset dir="${emaj.docs.dir}/refman/emajava">
                                <include name="**/**"/>
                        </fileset>
                        <manifest>
                                <attribute name="Build-Date" value="${TODAY}"/>
                                <attribute name="Specification-Title" value="EMA Java javadoc"/>
                                <attribute name="Specification-Version" value="${project.version}"/>
                                <attribute name="Specification-Vendor" value="${vendor}"/>
                                <attribute name="package_Version" value="${load.version}"/>
                                <attribute name="Implementation-Version" value="${load.version}"/>
                        </manifest>
                </jar>

        </target><!-- end -->


	<target depends="clean,build-etajars,build-emaj-source,build-emajar" name="build"/>
	
>>>>>>> 3ff3b13c
</project><|MERGE_RESOLUTION|>--- conflicted
+++ resolved
@@ -162,17 +162,9 @@
 			<pathelement path="${apache.dir}/commons-configuration-1.10/commons-configuration-1.10.jar"/>
 		</path>
 
-		<!-- exclude impl -->
-		<copy todir="${marshall.dir}">
-			<fileset dir="${src.main.java.dir}">
-				<include name="**/*.*" />
-				<exclude name="com/thomsonreuters/ema/access/impl/**" />
-			</fileset>
-		</copy>
-
 		<!-- sourcepath for emajava javadoc -->
 		<path id="emaj.javadoc.emajava.sourcepath.interface">
-			<pathelement path="${marshall.dir}/interface"/>
+			<pathelement path="${src.main.java.dir}/interface"/>
 		</path>
 
 		<!-- packages to be grouped in javadocs -->
@@ -197,8 +189,6 @@
 			</footer>
 		</javadoc>
 
-		<delete dir="${marshall.dir}"/>
-
 		<!-- create ema-javadoc.jar -->
 		<echo message="Creating ema-javadoc.jar" />
 		<jar jarfile="${libs.dir}/ema-javadoc.jar">
@@ -372,65 +362,4 @@
 	<target depends="clean,cobertura-instrument" name="build-cobertura"/>
 	<target depends="clean,cobertura-instrument,cobertura-test-coverage" name="run-cobertura-tests"/>
 
-<<<<<<< HEAD
-=======
-        <target name="package-docs"
-             >
-
-        <echo message="EMA Java API javadocs" />
-
-                <!-- the classpath for all packaging javadocs -->
-                <path id="emaj.javadoc.classpath">
-                        <pathelement path="${libs.dir}/ema.jar"/>
-            <pathelement path="${slf4j.dir}/slf4j-1.7.12/slf4j-api-1.7.12.jar"/>
-            <pathelement path="${apache.dir}/commons-configuration-1.10/commons-configuration-1.10.jar"/>
-                </path>
-
-                <!-- sourcepath for emajava javadoc -->
-                <path id="emaj.javadoc.emajava.sourcepath.interface">
-                        <pathelement path="${src.main.java.dir}/interface"/>
-                </path>
-
-                <!-- packages to be grouped in javadocs -->
-                <property name="ACCESS" value="com.thomsonreuters.ema.access"/>
-                <property name="RDM" value="com.thomsonreuters.ema.rdm"/>
-
-                <!-- emajava do javadoc GitHub -->
-                <javadoc sourcepathref="emaj.javadoc.emajava.sourcepath.interface"
-                         classpathref="emaj.javadoc.classpath"
-                         public="true"
-                         destdir="${emaj.docs.dir}/refman/emajava"
-                         doctitle="EMA JAVA ${project.version}"
-                         windowtitle="EMA">
-
-                        <group title="Access" packages="${ACCESS}" />
-                        <group title="RDM" packages="${RDM}" />
-                        <header>
-                                <![CDATA[<a href="http://about.reuters.com/developer" target=_top>Thomson Reuters</a>]]></header>
-                        <footer>
-                                <![CDATA[<a href="http://about.reuters.com/developer" target=_top>Thomson Reuters</a>]]></footer>
-                </javadoc>
-
-                <!-- create ema-javadoc.jar -->
-                <echo message="Creating ema-javadoc.jar" />
-                <jar jarfile="${libs.dir}/ema-javadoc.jar">
-                        <fileset dir="${emaj.docs.dir}/refman/emajava">
-                                <include name="**/**"/>
-                        </fileset>
-                        <manifest>
-                                <attribute name="Build-Date" value="${TODAY}"/>
-                                <attribute name="Specification-Title" value="EMA Java javadoc"/>
-                                <attribute name="Specification-Version" value="${project.version}"/>
-                                <attribute name="Specification-Vendor" value="${vendor}"/>
-                                <attribute name="package_Version" value="${load.version}"/>
-                                <attribute name="Implementation-Version" value="${load.version}"/>
-                        </manifest>
-                </jar>
-
-        </target><!-- end -->
-
-
-	<target depends="clean,build-etajars,build-emaj-source,build-emajar" name="build"/>
-	
->>>>>>> 3ff3b13c
 </project>