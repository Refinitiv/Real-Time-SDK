# Refinitiv Real-Time SDK - Java Edition
This is the Refinitiv Real-Time SDK. This SDK encompasses these Real-Time APIs: Enterprise Message API (EMA) and the Enterprise Transport API (ETA).

The **Enterprise Message API (EMA)** is an ease of use, open source, OMM API. EMA is designed to provide clients rapid development of applications, minimizing lines of code and providing a broad range of flexibility. It provides flexible configuration with default values to simplify use and deployment. EMA is written on top of the Enterprise Transport API (ETA) utilizing the Value Added Reactor and Watchlist. 

The **Enterprise Transport API (ETA)** is an open source Refinitiv low-level Transport and OMM encoder/decoder API. It is used by the Refinitiv Real-Time Distribution Systems and Refinitiv Real-Time for the optimal distribution of OMM/RWF data and allows applications to achieve the highest performance, highest throughput, and lowest latency. ETA fully supports all OMM constructs and messages. Applications may be written to core ETA, to ValueAdd/Reactor layer or to Watchlist layer.

Copyright (C) 2019-2021 Refinitiv. All rights reserved.

# New In This Release

Please refer to the CHANGELOG file in this section to see what is new in this release of Refinitiv Real-Time SDK - Java Edition. Also in CHANGELOG is a list of issues fixed in this release and a history of features and fixes introduced per released version. 

### External Dependencies

External modules used by this version of RTSDK Java:

	Dependency		Version
	----------		-------
	commons-codec 		1.11
	commons-collections 	3.2.2
	commons-configuration	1.10
	commons-lang		2.6
	commons-logging		1.2
	jackson-annotations     2.11.0  
	jackson-core            2.11.0  
	jackson-databind        2.11.0  
	junit			4.12
	json			20180130
	httpclient		4.5.13
	httpclient-cache	4.5.13
	httpcore		4.4.13
	httpcore-nio		4.4.12
	httpmime		4.5.13
	mockito-all		1.9.0
	slf4j-api		1.7.12
	slf4j-jdk14		1.7.12
	xpp3			1.1.4c


### Supported Platforms, OSs, Compilers

#### Hardware/OS Requirements

- HP Intel PC or AMD Opteron (64-bit)
- CPUs must have high resolution timer frequencies greater than 1GHz.

#### Supported Java Version 
The Refinitiv Real-Time-SDK supports Oracle JDK 1.8 & 1.11, OpenJDK 1.8 & 1.11.

Refinitiv fully supports the use of the EMA Java Edition developers kit on the core linux and windows platforms listed below.

Refinitiv will extend support to other platforms based on the following criteria:
- EMA Java is used with a J2SE 8 compliant JVM
- All problems must be reproducible on one of the core platforms listed below. Refinitiv support teams will only be able to reproduce problems on the core platforms.

#### Supported Platforms
The Refinitiv Real-Time-SDK provides support for multicast connections using JNI libraries. Also included are closed source libraries for reliable multicast support and value add cache. These libraries are available for the following platform and compiler combinations:

##### Windows

Platforms:

	Windows Server 2012 Enterprise Edition or later 64-bit
	Windows Server 2016 Enterprise Edition or later 64-bit
	Microsoft Windows 7 Professional or later 64-bit
	Microsoft Windows 8 Professional or later 64-bit
	Microsoft Windows 8.1 Professional or later 64-bit
	Microsoft Windows 10 Professional 64-bit

Compilers (only on OSs supported by Microsoft):

	Microsoft Visual Studio 11.0 (2012) 64-bit (JNI Libraries)
	Microsoft Visual Studio 12.0 (2013) 64-bit (JNI Libraries)
	Microsoft Visual Studio 14.0 (2015) 64-bit (JNI Libraries)
	Microsoft Visual Studio 15.0 (2017) 64-bit (JNI Libraries)

##### Linux

Platforms:

	Red Hat Enterprise Linux 6.X Release 64bit, GCC 4.4.4 (JNI Libraries)
	Oracle Linux Server 7.X 64-bit, GCC 4.8.2 (JNI Libraries)
        Red Hat Enterprise Server 8.X Release 64-bit (JNI Libraries)
        CentOS 7.X Release 64-bit Qualification 
        CentOS 8.X Release 64-bit Qualification

#### Tested Versions

This release has been tested with the following:

	Oracle Java SE 8 (JDK1.8)
	Oracle Java SE 11 (JDK1.11)
	Open JDK (1.8)
	Open JDK (1.11)

#### Proxy Authentication Support

Proxies:

- Microsoft's Forefront
- [Free Proxy](http://www.handcraftedsoftware.org/)

Authentication Schemes:

- Basic
- NTLM
- NEGOTIATE/Kerberos

#### Encryption Support

This release supports encryption for TLS 1.2.  

##### Generating a keystore file
The **keystore** file is used to contain your own private keys and public key certificates which is used for SSL/TLS handshake with server certificates to create an encrypted connection type. If you do not need to include your own private keys, the API will automatically use the cacerts file as your keystore file. The **cacerts** file comes with your java installation. If you do need to [create your own keystore file](https://docs.oracle.com/cd/E19509-01/820-3503/ggfen/index.html), please follow industry standard instructions. 

### Interoperability

RTSDK Java supports connectivity to the following platforms:

- Refinitiv Real-Time Distribution System (RSSL/RWF connections): ADS version 2.6 and higher, ADH version 2.6 and higher.
- Refinitiv Real-Time: Refinitiv Real-Time Deployed, Refinitiv Real-Time Hosted, Refinitiv Real-Time - Optimized, Refinitiv Direct Feed

NOTE: Connectivity to RDF-Direct is supported for Level 1 and Level 2 data.

This release has been tested with the following:

- ADS 3.5.1
- ADH 3.5.1
- DACS 7.6

# Documentation
  
Please refer to top level README.md and to Java/Eta/README.md or Java/Ema/README.md files to find more information. In this directory, please find the test plan with test results: RTSDK-Java-Edition\_Test\_Plan.xlsx

# Installation & Build

Please refer to Installation Guides for [ETA](Eta/Docs/RTSDK_J_Installation_Java.pdf) and [EMA](Ema/Docs/RTSDK_J_Installation_Java.pdf) for detailed instructions. In this section are some basic details.

## Install RTSDK 
This section shows the required setup needed before you can build any of the Java APIs.

Obtain the source **from this repository** on GitHub. It will contain all of the required source to build RTSDK as detailed below. In addition, this repository depends on a Binary Pack found in the [release assets](https://github.com/Refinitiv/Real-Time-SDK/releases) section that is auto pulled by a build. The BinaryPack contains libraries for the closed source portions of the product, permitting users to build and link all dependent libraries to have a fully functional product. 

Refinitiv Real-Time SDK package may also be [downloaded from Refinitiv Developer Portal](https://developers.refinitiv.com/en/api-catalog/refinitiv-real-time-opnsrc/rt-sdk-java/download).

Refinitiv Real-Time SDK package is also available on [MyRefinitiv.com](https://my.refinitiv.com/content/mytr/en/downloadcenter.html).

## Building RTSDK

**Using Gradle**:

Gradle is now used to build RTSDK.
Gradle can be downloaded from https://gradle.org
NOTE: Starting with SDK version 1.3.1, please use Gradle version 5.X which supports JDK1.11 and no longer supports JDK1.7.

Refer to the RTSDK Java Installation Guide for more detailed Gradle build instructions than what is described below.

Navigate to `RTSDK/Java` and issue the appropriate Gradle command as follows:

	Windows: gradlew.bat jar
	Linux: ./gradlew jar
	
	This command builds the jar files.

#### Running examples

To run an example, issue the appropriate command as follows:
	  
	Windows: gradlew.bat runExampleName  --args='<arguments>'
	Linux: ./gradlew runExampleName --args='<arguments>'
	 
Issue the following command to get a list of all example names.
	  
	ETA Windows: gradlew.bat Eta:Applications:Examples:tasks --all
	ETA Linux: ./gradlew Eta:Applications:Examples:tasks --all
	EMA Windows: gradlew.bat Ema:Examples:tasks --all
	EMA Linux: ./gradlew Ema:Examples:tasks --all

ETA example, the following command runs the VAConsumer example.
		
	Windows: gradlew.bat runVaConsumer --args='-c localhost:14002 DIRECT_FEED mp:TRI'
	Linux: ./gradlew runVaConsumer --args='-c localhost:14002 DIRECT_FEED mp:TRI'

EMA example, the following command runs the example270__SymbolList example.
		
	Windows: gradlew.bat runconsumer270
	Linux: ./gradlew runconsumer270

#### Running examples with Debug

To debug a encrypted consumer connection, you can add the following JVM argument:

	-Djavax.net.debug=all

This provides SSL/TLS details that can be useful if SSL/TLS handshake failed


# Obtaining the Refinitiv Field Dictionaries

The Refinitiv `RDMFieldDictionary` and `enumtype.def` files are present in this GitHub repo under `Java/etc`. In addition, the most current version can be downloaded from [MyRefinitiv.com](https://my.refinitiv.com/content/mytr/en/downloadcenter.html). Search for "Service Pack" and choose the latest version of Refinitiv Template Service Pack.

# Maven Central

For ease of product use, as of the RTSDK 1.2 release, Refinitiv maintains its RTSDK Jar files on Maven Central.

You can download RTSDK libraries and dependencies from Maven Central using several different tools, specific procedural instructions are not included here. Maven uses the following syntax to specify RTSDK dependencies (this is *sample* code) :

	<dependency>
		<groupId>com.refinitiv.ema</groupId>
		<artifactId>ema</artifactId>
<<<<<<< HEAD
		<version>3.6.1.1</version>
=======
		<version>3.6.1.2</version>
>>>>>>> 0b0af02d
	</dependency>

	<dependency>
		<groupId>com.refinitiv.eta</groupId>
		<artifactId>eta</artifactId>
<<<<<<< HEAD
		<version>3.6.1.1</version>
=======
		<version>3.6.1.2</version>
>>>>>>> 0b0af02d
	</dependency>

	<dependency>
		<groupId>com.refinitiv.eta.valueadd</groupId>
		<artifactId>etaValueAdd</artifactId>
<<<<<<< HEAD
		<version>3.6.1.1</version>
=======
		<version>3.6.1.2</version>
>>>>>>> 0b0af02d
	</dependency>

	<dependency>
		<groupId>com.refinitiv.eta.valueadd.cache</groupId>
		<artifactId>etaValueAddCache</artifactId>
<<<<<<< HEAD
		<version>3.6.1.1</version>
=======
		<version>3.6.1.2</version>
>>>>>>> 0b0af02d
	</dependency>

	<dependency>
		<groupId>com.refinitiv.eta.ansi</groupId>
		<artifactId>ansipage</artifactId>
<<<<<<< HEAD
		<version>3.6.1.1</version>
=======
		<version>3.6.1.2</version>
>>>>>>> 0b0af02d
	</dependency>

Gradle uses the following syntax to specify RTSDK dependencies:

<<<<<<< HEAD
	compile group: 'com.refinitiv.ema', name: 'ema', version: '3.6.1.1'
	compile group: 'com.refinitiv.eta', name: 'eta', version: '3.6.1.1'
	compile group: 'com.refinitiv.eta.valueadd', name: 'etaValueAdd', version: '3.6.1.1'
	compile group: 'com.refinitiv.eta.valueadd.cache', name: 'etaValueAddCache', version: '3.6.1.1'
        compile group: 'com.refinitiv.eta.ansi', name: 'ansipage', version: '3.6.1.1'
=======
	compile group: 'com.refinitiv.ema', name: 'ema', version: '3.6.1.2'
	compile group: 'com.refinitiv.eta', name: 'eta', version: '3.6.1.2'
	compile group: 'com.refinitiv.eta.valueadd', name: 'etaValueAdd', version: '3.6.1.2'
	compile group: 'com.refinitiv.eta.valueadd.cache', name: 'etaValueAddCache', version: '3.6.1.2'
        compile group: 'com.refinitiv.eta.ansi', name: 'ansipage', version: '3.6.1.2'
>>>>>>> 0b0af02d

# Developing 

If you discover any issues with this project, please feel free to create an Issue.

If you have coding suggestions that you would like to provide for review, please create a Pull Request.

We will review issues and pull requests to determine any appropriate changes.


# Contributing
In the event you would like to contribute to this repository, it is required that you read and sign the following:

- [Individual Contributor License Agreement](https://github.com/Refinitiv/Real-Time-SDK/blob/master/Refinitiv%20Real-Time%20API%20Individual%20Contributor%20License%20Agreement.pdf)
- [Entity Contributor License Agreement](https://github.com/Refinitiv/Real-Time-SDK/blob/master/Refinitiv%20Real-Time%20API%20Entity%20Contributor%20License%20Agreement.pdf)


Please email a signed and scanned copy to sdkagreement@refinitiv.com.  If you require that a signed agreement has to be physically mailed to us, please email the request for a mailing address and we will get back to you on where you can send the signed documents.


# Notes:
- For more details on each API, please see the corresponding readme file in their top level directory.
- This section contains APIs that are subject to proprietary and open source licenses.  Please make sure to read the readme files within each API flavor directory for clarification.
- Please make sure to review the LICENSE.md file.
- Java unit tests may use [Mockito](http://site.mockito.org/) for creation of mock objects. Mockito is distributed under the MIT license.
<|MERGE_RESOLUTION|>--- conflicted
+++ resolved
@@ -1,298 +1,270 @@
-# Refinitiv Real-Time SDK - Java Edition
-This is the Refinitiv Real-Time SDK. This SDK encompasses these Real-Time APIs: Enterprise Message API (EMA) and the Enterprise Transport API (ETA).
-
-The **Enterprise Message API (EMA)** is an ease of use, open source, OMM API. EMA is designed to provide clients rapid development of applications, minimizing lines of code and providing a broad range of flexibility. It provides flexible configuration with default values to simplify use and deployment. EMA is written on top of the Enterprise Transport API (ETA) utilizing the Value Added Reactor and Watchlist. 
-
-The **Enterprise Transport API (ETA)** is an open source Refinitiv low-level Transport and OMM encoder/decoder API. It is used by the Refinitiv Real-Time Distribution Systems and Refinitiv Real-Time for the optimal distribution of OMM/RWF data and allows applications to achieve the highest performance, highest throughput, and lowest latency. ETA fully supports all OMM constructs and messages. Applications may be written to core ETA, to ValueAdd/Reactor layer or to Watchlist layer.
-
-Copyright (C) 2019-2021 Refinitiv. All rights reserved.
-
-# New In This Release
-
-Please refer to the CHANGELOG file in this section to see what is new in this release of Refinitiv Real-Time SDK - Java Edition. Also in CHANGELOG is a list of issues fixed in this release and a history of features and fixes introduced per released version. 
-
-### External Dependencies
-
-External modules used by this version of RTSDK Java:
-
-	Dependency		Version
-	----------		-------
-	commons-codec 		1.11
-	commons-collections 	3.2.2
-	commons-configuration	1.10
-	commons-lang		2.6
-	commons-logging		1.2
-	jackson-annotations     2.11.0  
-	jackson-core            2.11.0  
-	jackson-databind        2.11.0  
-	junit			4.12
-	json			20180130
-	httpclient		4.5.13
-	httpclient-cache	4.5.13
-	httpcore		4.4.13
-	httpcore-nio		4.4.12
-	httpmime		4.5.13
-	mockito-all		1.9.0
-	slf4j-api		1.7.12
-	slf4j-jdk14		1.7.12
-	xpp3			1.1.4c
-
-
-### Supported Platforms, OSs, Compilers
-
-#### Hardware/OS Requirements
-
-- HP Intel PC or AMD Opteron (64-bit)
-- CPUs must have high resolution timer frequencies greater than 1GHz.
-
-#### Supported Java Version 
-The Refinitiv Real-Time-SDK supports Oracle JDK 1.8 & 1.11, OpenJDK 1.8 & 1.11.
-
-Refinitiv fully supports the use of the EMA Java Edition developers kit on the core linux and windows platforms listed below.
-
-Refinitiv will extend support to other platforms based on the following criteria:
-- EMA Java is used with a J2SE 8 compliant JVM
-- All problems must be reproducible on one of the core platforms listed below. Refinitiv support teams will only be able to reproduce problems on the core platforms.
-
-#### Supported Platforms
-The Refinitiv Real-Time-SDK provides support for multicast connections using JNI libraries. Also included are closed source libraries for reliable multicast support and value add cache. These libraries are available for the following platform and compiler combinations:
-
-##### Windows
-
-Platforms:
-
-	Windows Server 2012 Enterprise Edition or later 64-bit
-	Windows Server 2016 Enterprise Edition or later 64-bit
-	Microsoft Windows 7 Professional or later 64-bit
-	Microsoft Windows 8 Professional or later 64-bit
-	Microsoft Windows 8.1 Professional or later 64-bit
-	Microsoft Windows 10 Professional 64-bit
-
-Compilers (only on OSs supported by Microsoft):
-
-	Microsoft Visual Studio 11.0 (2012) 64-bit (JNI Libraries)
-	Microsoft Visual Studio 12.0 (2013) 64-bit (JNI Libraries)
-	Microsoft Visual Studio 14.0 (2015) 64-bit (JNI Libraries)
-	Microsoft Visual Studio 15.0 (2017) 64-bit (JNI Libraries)
-
-##### Linux
-
-Platforms:
-
-	Red Hat Enterprise Linux 6.X Release 64bit, GCC 4.4.4 (JNI Libraries)
-	Oracle Linux Server 7.X 64-bit, GCC 4.8.2 (JNI Libraries)
-        Red Hat Enterprise Server 8.X Release 64-bit (JNI Libraries)
-        CentOS 7.X Release 64-bit Qualification 
-        CentOS 8.X Release 64-bit Qualification
-
-#### Tested Versions
-
-This release has been tested with the following:
-
-	Oracle Java SE 8 (JDK1.8)
-	Oracle Java SE 11 (JDK1.11)
-	Open JDK (1.8)
-	Open JDK (1.11)
-
-#### Proxy Authentication Support
-
-Proxies:
-
-- Microsoft's Forefront
-- [Free Proxy](http://www.handcraftedsoftware.org/)
-
-Authentication Schemes:
-
-- Basic
-- NTLM
-- NEGOTIATE/Kerberos
-
-#### Encryption Support
-
-This release supports encryption for TLS 1.2.  
-
-##### Generating a keystore file
-The **keystore** file is used to contain your own private keys and public key certificates which is used for SSL/TLS handshake with server certificates to create an encrypted connection type. If you do not need to include your own private keys, the API will automatically use the cacerts file as your keystore file. The **cacerts** file comes with your java installation. If you do need to [create your own keystore file](https://docs.oracle.com/cd/E19509-01/820-3503/ggfen/index.html), please follow industry standard instructions. 
-
-### Interoperability
-
-RTSDK Java supports connectivity to the following platforms:
-
-- Refinitiv Real-Time Distribution System (RSSL/RWF connections): ADS version 2.6 and higher, ADH version 2.6 and higher.
-- Refinitiv Real-Time: Refinitiv Real-Time Deployed, Refinitiv Real-Time Hosted, Refinitiv Real-Time - Optimized, Refinitiv Direct Feed
-
-NOTE: Connectivity to RDF-Direct is supported for Level 1 and Level 2 data.
-
-This release has been tested with the following:
-
-- ADS 3.5.1
-- ADH 3.5.1
-- DACS 7.6
-
-# Documentation
-  
-Please refer to top level README.md and to Java/Eta/README.md or Java/Ema/README.md files to find more information. In this directory, please find the test plan with test results: RTSDK-Java-Edition\_Test\_Plan.xlsx
-
-# Installation & Build
-
-Please refer to Installation Guides for [ETA](Eta/Docs/RTSDK_J_Installation_Java.pdf) and [EMA](Ema/Docs/RTSDK_J_Installation_Java.pdf) for detailed instructions. In this section are some basic details.
-
-## Install RTSDK 
-This section shows the required setup needed before you can build any of the Java APIs.
-
-Obtain the source **from this repository** on GitHub. It will contain all of the required source to build RTSDK as detailed below. In addition, this repository depends on a Binary Pack found in the [release assets](https://github.com/Refinitiv/Real-Time-SDK/releases) section that is auto pulled by a build. The BinaryPack contains libraries for the closed source portions of the product, permitting users to build and link all dependent libraries to have a fully functional product. 
-
-Refinitiv Real-Time SDK package may also be [downloaded from Refinitiv Developer Portal](https://developers.refinitiv.com/en/api-catalog/refinitiv-real-time-opnsrc/rt-sdk-java/download).
-
-Refinitiv Real-Time SDK package is also available on [MyRefinitiv.com](https://my.refinitiv.com/content/mytr/en/downloadcenter.html).
-
-## Building RTSDK
-
-**Using Gradle**:
-
-Gradle is now used to build RTSDK.
-Gradle can be downloaded from https://gradle.org
-NOTE: Starting with SDK version 1.3.1, please use Gradle version 5.X which supports JDK1.11 and no longer supports JDK1.7.
-
-Refer to the RTSDK Java Installation Guide for more detailed Gradle build instructions than what is described below.
-
-Navigate to `RTSDK/Java` and issue the appropriate Gradle command as follows:
-
-	Windows: gradlew.bat jar
-	Linux: ./gradlew jar
-	
-	This command builds the jar files.
-
-#### Running examples
-
-To run an example, issue the appropriate command as follows:
-	  
-	Windows: gradlew.bat runExampleName  --args='<arguments>'
-	Linux: ./gradlew runExampleName --args='<arguments>'
-	 
-Issue the following command to get a list of all example names.
-	  
-	ETA Windows: gradlew.bat Eta:Applications:Examples:tasks --all
-	ETA Linux: ./gradlew Eta:Applications:Examples:tasks --all
-	EMA Windows: gradlew.bat Ema:Examples:tasks --all
-	EMA Linux: ./gradlew Ema:Examples:tasks --all
-
-ETA example, the following command runs the VAConsumer example.
-		
-	Windows: gradlew.bat runVaConsumer --args='-c localhost:14002 DIRECT_FEED mp:TRI'
-	Linux: ./gradlew runVaConsumer --args='-c localhost:14002 DIRECT_FEED mp:TRI'
-
-EMA example, the following command runs the example270__SymbolList example.
-		
-	Windows: gradlew.bat runconsumer270
-	Linux: ./gradlew runconsumer270
-
-#### Running examples with Debug
-
-To debug a encrypted consumer connection, you can add the following JVM argument:
-
-	-Djavax.net.debug=all
-
-This provides SSL/TLS details that can be useful if SSL/TLS handshake failed
-
-
-# Obtaining the Refinitiv Field Dictionaries
-
-The Refinitiv `RDMFieldDictionary` and `enumtype.def` files are present in this GitHub repo under `Java/etc`. In addition, the most current version can be downloaded from [MyRefinitiv.com](https://my.refinitiv.com/content/mytr/en/downloadcenter.html). Search for "Service Pack" and choose the latest version of Refinitiv Template Service Pack.
-
-# Maven Central
-
-For ease of product use, as of the RTSDK 1.2 release, Refinitiv maintains its RTSDK Jar files on Maven Central.
-
-You can download RTSDK libraries and dependencies from Maven Central using several different tools, specific procedural instructions are not included here. Maven uses the following syntax to specify RTSDK dependencies (this is *sample* code) :
-
-	<dependency>
-		<groupId>com.refinitiv.ema</groupId>
-		<artifactId>ema</artifactId>
-<<<<<<< HEAD
-		<version>3.6.1.1</version>
-=======
-		<version>3.6.1.2</version>
->>>>>>> 0b0af02d
-	</dependency>
-
-	<dependency>
-		<groupId>com.refinitiv.eta</groupId>
-		<artifactId>eta</artifactId>
-<<<<<<< HEAD
-		<version>3.6.1.1</version>
-=======
-		<version>3.6.1.2</version>
->>>>>>> 0b0af02d
-	</dependency>
-
-	<dependency>
-		<groupId>com.refinitiv.eta.valueadd</groupId>
-		<artifactId>etaValueAdd</artifactId>
-<<<<<<< HEAD
-		<version>3.6.1.1</version>
-=======
-		<version>3.6.1.2</version>
->>>>>>> 0b0af02d
-	</dependency>
-
-	<dependency>
-		<groupId>com.refinitiv.eta.valueadd.cache</groupId>
-		<artifactId>etaValueAddCache</artifactId>
-<<<<<<< HEAD
-		<version>3.6.1.1</version>
-=======
-		<version>3.6.1.2</version>
->>>>>>> 0b0af02d
-	</dependency>
-
-	<dependency>
-		<groupId>com.refinitiv.eta.ansi</groupId>
-		<artifactId>ansipage</artifactId>
-<<<<<<< HEAD
-		<version>3.6.1.1</version>
-=======
-		<version>3.6.1.2</version>
->>>>>>> 0b0af02d
-	</dependency>
-
-Gradle uses the following syntax to specify RTSDK dependencies:
-
-<<<<<<< HEAD
-	compile group: 'com.refinitiv.ema', name: 'ema', version: '3.6.1.1'
-	compile group: 'com.refinitiv.eta', name: 'eta', version: '3.6.1.1'
-	compile group: 'com.refinitiv.eta.valueadd', name: 'etaValueAdd', version: '3.6.1.1'
-	compile group: 'com.refinitiv.eta.valueadd.cache', name: 'etaValueAddCache', version: '3.6.1.1'
-        compile group: 'com.refinitiv.eta.ansi', name: 'ansipage', version: '3.6.1.1'
-=======
-	compile group: 'com.refinitiv.ema', name: 'ema', version: '3.6.1.2'
-	compile group: 'com.refinitiv.eta', name: 'eta', version: '3.6.1.2'
-	compile group: 'com.refinitiv.eta.valueadd', name: 'etaValueAdd', version: '3.6.1.2'
-	compile group: 'com.refinitiv.eta.valueadd.cache', name: 'etaValueAddCache', version: '3.6.1.2'
-        compile group: 'com.refinitiv.eta.ansi', name: 'ansipage', version: '3.6.1.2'
->>>>>>> 0b0af02d
-
-# Developing 
-
-If you discover any issues with this project, please feel free to create an Issue.
-
-If you have coding suggestions that you would like to provide for review, please create a Pull Request.
-
-We will review issues and pull requests to determine any appropriate changes.
-
-
-# Contributing
-In the event you would like to contribute to this repository, it is required that you read and sign the following:
-
-- [Individual Contributor License Agreement](https://github.com/Refinitiv/Real-Time-SDK/blob/master/Refinitiv%20Real-Time%20API%20Individual%20Contributor%20License%20Agreement.pdf)
-- [Entity Contributor License Agreement](https://github.com/Refinitiv/Real-Time-SDK/blob/master/Refinitiv%20Real-Time%20API%20Entity%20Contributor%20License%20Agreement.pdf)
-
-
-Please email a signed and scanned copy to sdkagreement@refinitiv.com.  If you require that a signed agreement has to be physically mailed to us, please email the request for a mailing address and we will get back to you on where you can send the signed documents.
-
-
-# Notes:
-- For more details on each API, please see the corresponding readme file in their top level directory.
-- This section contains APIs that are subject to proprietary and open source licenses.  Please make sure to read the readme files within each API flavor directory for clarification.
-- Please make sure to review the LICENSE.md file.
-- Java unit tests may use [Mockito](http://site.mockito.org/) for creation of mock objects. Mockito is distributed under the MIT license.
+# Refinitiv Real-Time SDK - Java Edition
+This is the Refinitiv Real-Time SDK. This SDK encompasses these Real-Time APIs: Enterprise Message API (EMA) and the Enterprise Transport API (ETA).
+
+The **Enterprise Message API (EMA)** is an ease of use, open source, OMM API. EMA is designed to provide clients rapid development of applications, minimizing lines of code and providing a broad range of flexibility. It provides flexible configuration with default values to simplify use and deployment. EMA is written on top of the Enterprise Transport API (ETA) utilizing the Value Added Reactor and Watchlist. 
+
+The **Enterprise Transport API (ETA)** is an open source Refinitiv low-level Transport and OMM encoder/decoder API. It is used by the Refinitiv Real-Time Distribution Systems and Refinitiv Real-Time for the optimal distribution of OMM/RWF data and allows applications to achieve the highest performance, highest throughput, and lowest latency. ETA fully supports all OMM constructs and messages. Applications may be written to core ETA, to ValueAdd/Reactor layer or to Watchlist layer.
+
+Copyright (C) 2019-2021 Refinitiv. All rights reserved.
+
+# New In This Release
+
+Please refer to the CHANGELOG file in this section to see what is new in this release of Refinitiv Real-Time SDK - Java Edition. Also in CHANGELOG is a list of issues fixed in this release and a history of features and fixes introduced per released version. 
+
+### External Dependencies
+
+External modules used by this version of RTSDK Java:
+
+	Dependency		Version
+	----------		-------
+	commons-codec 		1.11
+	commons-collections 	3.2.2
+	commons-configuration	1.10
+	commons-lang		2.6
+	commons-logging		1.2
+	jackson-annotations     2.11.0  
+	jackson-core            2.11.0  
+	jackson-databind        2.11.0  
+	junit			4.12
+	json			20180130
+	httpclient		4.5.13
+	httpclient-cache	4.5.13
+	httpcore		4.4.13
+	httpcore-nio		4.4.12
+	httpmime		4.5.13
+	mockito-all		1.9.0
+	slf4j-api		1.7.12
+	slf4j-jdk14		1.7.12
+	xpp3			1.1.4c
+
+
+### Supported Platforms, OSs, Compilers
+
+#### Hardware/OS Requirements
+
+- HP Intel PC or AMD Opteron (64-bit)
+- CPUs must have high resolution timer frequencies greater than 1GHz.
+
+#### Supported Java Version 
+The Refinitiv Real-Time-SDK supports Oracle JDK 1.8 & 1.11, OpenJDK 1.8 & 1.11.
+
+Refinitiv fully supports the use of the EMA Java Edition developers kit on the core linux and windows platforms listed below.
+
+Refinitiv will extend support to other platforms based on the following criteria:
+- EMA Java is used with a J2SE 8 compliant JVM
+- All problems must be reproducible on one of the core platforms listed below. Refinitiv support teams will only be able to reproduce problems on the core platforms.
+
+#### Supported Platforms
+The Refinitiv Real-Time-SDK provides support for multicast connections using JNI libraries. Also included are closed source libraries for reliable multicast support and value add cache. These libraries are available for the following platform and compiler combinations:
+
+##### Windows
+
+Platforms:
+
+	Windows Server 2012 Enterprise Edition or later 64-bit
+	Windows Server 2016 Enterprise Edition or later 64-bit
+	Microsoft Windows 7 Professional or later 64-bit
+	Microsoft Windows 8 Professional or later 64-bit
+	Microsoft Windows 8.1 Professional or later 64-bit
+	Microsoft Windows 10 Professional 64-bit
+
+Compilers (only on OSs supported by Microsoft):
+
+	Microsoft Visual Studio 11.0 (2012) 64-bit (JNI Libraries)
+	Microsoft Visual Studio 12.0 (2013) 64-bit (JNI Libraries)
+	Microsoft Visual Studio 14.0 (2015) 64-bit (JNI Libraries)
+	Microsoft Visual Studio 15.0 (2017) 64-bit (JNI Libraries)
+
+##### Linux
+
+Platforms:
+
+	Red Hat Enterprise Linux 6.X Release 64bit, GCC 4.4.4 (JNI Libraries)
+	Oracle Linux Server 7.X 64-bit, GCC 4.8.2 (JNI Libraries)
+        Red Hat Enterprise Server 8.X Release 64-bit (JNI Libraries)
+        CentOS 7.X Release 64-bit Qualification 
+        CentOS 8.X Release 64-bit Qualification
+
+#### Tested Versions
+
+This release has been tested with the following:
+
+	Oracle Java SE 8 (JDK1.8)
+	Oracle Java SE 11 (JDK1.11)
+	Open JDK (1.8)
+	Open JDK (1.11)
+
+#### Proxy Authentication Support
+
+Proxies:
+
+- Microsoft's Forefront
+- [Free Proxy](http://www.handcraftedsoftware.org/)
+
+Authentication Schemes:
+
+- Basic
+- NTLM
+- NEGOTIATE/Kerberos
+
+#### Encryption Support
+
+This release supports encryption for TLS 1.2.  
+
+##### Generating a keystore file
+The **keystore** file is used to contain your own private keys and public key certificates which is used for SSL/TLS handshake with server certificates to create an encrypted connection type. If you do not need to include your own private keys, the API will automatically use the cacerts file as your keystore file. The **cacerts** file comes with your java installation. If you do need to [create your own keystore file](https://docs.oracle.com/cd/E19509-01/820-3503/ggfen/index.html), please follow industry standard instructions. 
+
+### Interoperability
+
+RTSDK Java supports connectivity to the following platforms:
+
+- Refinitiv Real-Time Distribution System (RSSL/RWF connections): ADS version 2.6 and higher, ADH version 2.6 and higher.
+- Refinitiv Real-Time: Refinitiv Real-Time Deployed, Refinitiv Real-Time Hosted, Refinitiv Real-Time - Optimized, Refinitiv Direct Feed
+
+NOTE: Connectivity to RDF-Direct is supported for Level 1 and Level 2 data.
+
+This release has been tested with the following:
+
+- ADS 3.5.1
+- ADH 3.5.1
+- DACS 7.6
+
+# Documentation
+  
+Please refer to top level README.md and to Java/Eta/README.md or Java/Ema/README.md files to find more information. In this directory, please find the test plan with test results: RTSDK-Java-Edition\_Test\_Plan.xlsx
+
+# Installation & Build
+
+Please refer to Installation Guides for [ETA](Eta/Docs/RTSDK_J_Installation_Java.pdf) and [EMA](Ema/Docs/RTSDK_J_Installation_Java.pdf) for detailed instructions. In this section are some basic details.
+
+## Install RTSDK 
+This section shows the required setup needed before you can build any of the Java APIs.
+
+Obtain the source **from this repository** on GitHub. It will contain all of the required source to build RTSDK as detailed below. In addition, this repository depends on a Binary Pack found in the [release assets](https://github.com/Refinitiv/Real-Time-SDK/releases) section that is auto pulled by a build. The BinaryPack contains libraries for the closed source portions of the product, permitting users to build and link all dependent libraries to have a fully functional product. 
+
+Refinitiv Real-Time SDK package may also be [downloaded from Refinitiv Developer Portal](https://developers.refinitiv.com/en/api-catalog/refinitiv-real-time-opnsrc/rt-sdk-java/download).
+
+Refinitiv Real-Time SDK package is also available on [MyRefinitiv.com](https://my.refinitiv.com/content/mytr/en/downloadcenter.html).
+
+## Building RTSDK
+
+**Using Gradle**:
+
+Gradle is now used to build RTSDK.
+Gradle can be downloaded from https://gradle.org
+NOTE: Starting with SDK version 1.3.1, please use Gradle version 5.X which supports JDK1.11 and no longer supports JDK1.7.
+
+Refer to the RTSDK Java Installation Guide for more detailed Gradle build instructions than what is described below.
+
+Navigate to `RTSDK/Java` and issue the appropriate Gradle command as follows:
+
+	Windows: gradlew.bat jar
+	Linux: ./gradlew jar
+	
+	This command builds the jar files.
+
+#### Running examples
+
+To run an example, issue the appropriate command as follows:
+	  
+	Windows: gradlew.bat runExampleName  --args='<arguments>'
+	Linux: ./gradlew runExampleName --args='<arguments>'
+	 
+Issue the following command to get a list of all example names.
+	  
+	ETA Windows: gradlew.bat Eta:Applications:Examples:tasks --all
+	ETA Linux: ./gradlew Eta:Applications:Examples:tasks --all
+	EMA Windows: gradlew.bat Ema:Examples:tasks --all
+	EMA Linux: ./gradlew Ema:Examples:tasks --all
+
+ETA example, the following command runs the VAConsumer example.
+		
+	Windows: gradlew.bat runVaConsumer --args='-c localhost:14002 DIRECT_FEED mp:TRI'
+	Linux: ./gradlew runVaConsumer --args='-c localhost:14002 DIRECT_FEED mp:TRI'
+
+EMA example, the following command runs the example270__SymbolList example.
+		
+	Windows: gradlew.bat runconsumer270
+	Linux: ./gradlew runconsumer270
+
+#### Running examples with Debug
+
+To debug a encrypted consumer connection, you can add the following JVM argument:
+
+	-Djavax.net.debug=all
+
+This provides SSL/TLS details that can be useful if SSL/TLS handshake failed
+
+
+# Obtaining the Refinitiv Field Dictionaries
+
+The Refinitiv `RDMFieldDictionary` and `enumtype.def` files are present in this GitHub repo under `Java/etc`. In addition, the most current version can be downloaded from [MyRefinitiv.com](https://my.refinitiv.com/content/mytr/en/downloadcenter.html). Search for "Service Pack" and choose the latest version of Refinitiv Template Service Pack.
+
+# Maven Central
+
+For ease of product use, as of the RTSDK 1.2 release, Refinitiv maintains its RTSDK Jar files on Maven Central.
+
+You can download RTSDK libraries and dependencies from Maven Central using several different tools, specific procedural instructions are not included here. Maven uses the following syntax to specify RTSDK dependencies (this is *sample* code) :
+
+	<dependency>
+		<groupId>com.refinitiv.ema</groupId>
+		<artifactId>ema</artifactId>
+		<version>3.6.1.2</version>
+	</dependency>
+
+	<dependency>
+		<groupId>com.refinitiv.eta</groupId>
+		<artifactId>eta</artifactId>
+		<version>3.6.1.2</version>
+	</dependency>
+
+	<dependency>
+		<groupId>com.refinitiv.eta.valueadd</groupId>
+		<artifactId>etaValueAdd</artifactId>
+		<version>3.6.1.2</version>
+	</dependency>
+
+	<dependency>
+		<groupId>com.refinitiv.eta.valueadd.cache</groupId>
+		<artifactId>etaValueAddCache</artifactId>
+		<version>3.6.1.2</version>
+	</dependency>
+
+	<dependency>
+		<groupId>com.refinitiv.eta.ansi</groupId>
+		<artifactId>ansipage</artifactId>
+		<version>3.6.1.2</version>
+	</dependency>
+
+Gradle uses the following syntax to specify RTSDK dependencies:
+
+	compile group: 'com.refinitiv.ema', name: 'ema', version: '3.6.1.2'
+	compile group: 'com.refinitiv.eta', name: 'eta', version: '3.6.1.2'
+	compile group: 'com.refinitiv.eta.valueadd', name: 'etaValueAdd', version: '3.6.1.2'
+	compile group: 'com.refinitiv.eta.valueadd.cache', name: 'etaValueAddCache', version: '3.6.1.2'
+        compile group: 'com.refinitiv.eta.ansi', name: 'ansipage', version: '3.6.1.2'
+
+# Developing 
+
+If you discover any issues with this project, please feel free to create an Issue.
+
+If you have coding suggestions that you would like to provide for review, please create a Pull Request.
+
+We will review issues and pull requests to determine any appropriate changes.
+
+
+# Contributing
+In the event you would like to contribute to this repository, it is required that you read and sign the following:
+
+- [Individual Contributor License Agreement](https://github.com/Refinitiv/Real-Time-SDK/blob/master/Refinitiv%20Real-Time%20API%20Individual%20Contributor%20License%20Agreement.pdf)
+- [Entity Contributor License Agreement](https://github.com/Refinitiv/Real-Time-SDK/blob/master/Refinitiv%20Real-Time%20API%20Entity%20Contributor%20License%20Agreement.pdf)
+
+
+Please email a signed and scanned copy to sdkagreement@refinitiv.com.  If you require that a signed agreement has to be physically mailed to us, please email the request for a mailing address and we will get back to you on where you can send the signed documents.
+
+
+# Notes:
+- For more details on each API, please see the corresponding readme file in their top level directory.
+- This section contains APIs that are subject to proprietary and open source licenses.  Please make sure to read the readme files within each API flavor directory for clarification.
+- Please make sure to review the LICENSE.md file.
+- Java unit tests may use [Mockito](http://site.mockito.org/) for creation of mock objects. Mockito is distributed under the MIT license.