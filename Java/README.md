# LSEG Real-Time SDK - Java Edition
This is the Real-Time SDK. This SDK encompasses these Real-Time APIs: Enterprise Message API (EMA) and the Enterprise Transport API (ETA).

The **Enterprise Message API (EMA)** is an ease of use, open source, OMM API. EMA is designed to provide clients rapid development of applications, minimizing lines of code and providing a broad range of flexibility. It provides flexible configuration with default values to simplify use and deployment. EMA is written on top of the Enterprise Transport API (ETA) utilizing the Value Added Reactor and Watchlist. 

The **Enterprise Transport API (ETA)** is an open source LSEG low-level Transport and OMM encoder/decoder API. It is used by the LSEG Real-Time Distribution Systems and LSEG Real-Time for the optimal distribution of OMM/RWF data and allows applications to achieve the highest performance, highest throughput, and lowest latency. ETA fully supports all OMM constructs and messages. Applications may be written to core ETA, to ValueAdd/Reactor layer or to Watchlist layer.

Copyright (C) 2019-2025 LSEG. All rights reserved.

# New In This Release

Please refer to the CHANGELOG file in this section to see what is new in this release of Real-Time SDK - Java Edition. Also in CHANGELOG is a list of issues fixed in this release and a history of features and fixes introduced per released version. 

### External Dependencies

External modules used by this version of RTSDK Java:

	Dependency				Version
	----------				-------
	commons-codec				1.16
	commons-configuration2			2.12.0
	commons-collections4			4.5.0	
	commons-lang3				3.17.0
	commons-logging				1.3.5
	commons-text		 		1.13.1
	Conscrypt OpenJDK Uber                  2.5.2
	jackson-annotations	 		2.19.1
	jackson-core	 			2.19.1  
	jackson-databind 			2.19.1
	jose4j					0.9.6
	junit					4.13.2
	json					20250517
	httpclient5				5.5
	httpclient5-cache 			5.5
	httpcore5				5.3.4
	lz4-java				1.8.0
<<<<<<< HEAD
	mockito-core 				5.18.0
	slf4j-api				2.0.17
	slf4j-jdk14				2.0.17
=======
	mockito-core 				5.14.2
	slf4j-api				2.0.16
	slf4j-jdk14				2.0.16
	quartz					2.3.2
>>>>>>> b159fcb4
	xpp3					1.1.4c


### Supported Platforms, OSs, Compilers

#### Hardware/OS Requirements

- HP Intel PC or AMD Opteron (64-bit)
- CPUs must have high resolution timer frequencies greater than 1GHz.

#### Supported Java Version 
The LSEG Real-Time-SDK supports Oracle JDK 11, 17 & 21, OpenJDK 11, 17 & 21, Amazon Corretto 11.

NOTE: RRT Viewer requires JavaFX which is bundled with open/JDK 1.11, and Amazon Corretto. 

LSEG fully supports the use of the EMA Java Edition developers kit on the core linux and windows platforms listed below.

LSEG will extend support to other platforms based on the following criteria:
- EMA Java is used with a J2SE 11 compliant JVM
- All problems must be reproducible on one of the core platforms listed below. LSEG support teams will only be able to reproduce problems on the core platforms.

#### Supported Platforms
The LSEG Real-Time-SDK provides support for multicast connections using JNI libraries. Also included are closed source libraries for reliable multicast support and value add cache. These libraries are available for the following platform and compiler combinations:

##### Windows

Platforms:

	Microsoft Windows Server 2016 Enterprise Edition or later 64-bit
	Microsoft Windows Server 2019 Standard Edition or later 64-bit
	Microsoft Windows Server 2022 Standard Edition or later 64-bit
	Microsoft Windows 10 Professional 64-bit
	Microsoft Windows 11 Professional 64-bit

Compilers (only on OSs supported by Microsoft for JNI libraries):

	Microsoft Visual Studio 14.0 (2015) 64-bit (JNI Libraries)
	Microsoft Visual Studio 14.1 (2017) 64-bit (JNI Libraries)
	Microsoft Visual Studio 14.2 (2019) 64-bit (JNI Libraries)
	Microsoft Visual Studio 14.3 (2022) 64-bit (JNI Libraries)

NOTE: To obtain JNI Libraries for deprecated versions, VS 2013, please use a BinaryPack from a version [prior to Real-Time-SDK-2.0.3.L1](https://github.com/Refinitiv/Real-Time-SDK/releases/tag/Real-Time-SDK-2.0.2.G3) at your own risk as changes to BinaryPacks will not be availble for deprecated compilers.

##### Linux

Platforms:

        Red Hat Enterprise Server 8.X Release 64-bit
        Red Hat Enterprise Server 9.X Release 64-bit
	Ubuntu 20.04 64-bit Qualification
        Galaxy Kylin 10, 64-bit
        Amazon Linux 2, 64-bit
        Amazon Linux 2023, 64-bit

#### Tested Versions

This release has been tested with the following:

	Oracle Java SE 11 (JDK 11)
	Oracle Java SE 17 (JDK 17)
	Oracle Java SE 21 (JDK 21)
	Oracle OpenJDK 11
	Oracle OpenJDK 17
	Oracle OpenJDK 21
	Amazon Corretto 11

#### Proxy Authentication Support

Proxies:

- Microsoft's Forefront
- [Free Proxy](http://www.handcraftedsoftware.org/)

Authentication Schemes:

- Basic
- NTLM
- NEGOTIATE/Kerberos

#### Encryption Support

This release supports encryption using TLS 1.2 and TLS 1.3.  

##### Generating a keystore file
The **keystore** file can contain custom private keys and public key certificates (including your server certificate) that are used in TLS handshake to establish an encrypted connection. By default, the API will automatically use the cacerts file as your keystore file. The **cacerts** file comes with your java installation. If you create your own keystore file, please follow industry [standard instructions](https://docs.oracle.com/cd/E19509-01/820-3503/ggfen/index.html) to do so. Hint: set the same password for both key and keystore. This custom keystore file must be specified an input into API to successfully connect to the encrypted server.

### Interoperability

RTSDK Java supports connectivity to the following platforms:

- LSEG Real-Time Distribution System (RSSL/RWF connections): ADS/ADH all supported versions 
- LSEG Real-Time Deployed
- LSEG Real-Time Hosted
- Real-Time - Optimized (RTO)
- Real-Time Direct

NOTE: Connectivity to Real-Time Direct is supported for Level 1 and Level 2 data.

This release has been tested with the following:

- ADS 3.8.2
- ADH 3.8.2
- DACS 7.12

# Documentation
  
Please refer to top level README.md and to Java/Eta/README.md or Java/Ema/README.md files to find more information. In this directory, please find the test plan with test results: RTSDK-Java-Edition\_Test\_Plan.xlsx

# Installation & Build

Please refer to Installation Guides for [ETA](Eta/Docs/RTSDK_J_Installation_Java.pdf) and [EMA](Ema/Docs/RTSDK_J_Installation_Java.pdf) for detailed instructions. In this section are some basic details.

## Install RTSDK 
This section shows the required setup needed before you can build any of the Java APIs.

Obtain the source **from this repository** on GitHub. It will contain all of the required source to build RTSDK as detailed below. In addition, this repository depends on a Binary Pack found in the [release assets](https://github.com/Refinitiv/Real-Time-SDK/releases) section that is auto pulled by a build. The BinaryPack contains libraries for the closed source portions of the product, permitting users to build and link all dependent libraries to have a fully functional product. 

Real-Time SDK packages may also be [downloaded from LSEG Developer Portal](https://developers.lseg.com/en/api-catalog/real-time-opnsrc/rt-sdk-java/download). In addition, these distributions depend on a Binary Pack archive found in the above downloads section. This will not be automatically pulled by the build, and must be downloaded and extracted into the ../RTSDK-BinaryPack directory(Same level as the Java directory in this package). The BinaryPack contains libraries for the closed source portions of the product, permitting users to build and link all dependent libraries to have a fully functional product.

Real-Time SDK packages are also available on [MyAccount](https://myaccount.lseg.com/content/mytr/en/downloadcenter.html). In addition, these distributions depend on a Binary Pack archive found in the above downloads section. This will not be automatically pulled by the build, and must be downloaded and extracted into the ../RTSDK-BinaryPack directory(Same level as the Java directory in this package). The BinaryPack contains libraries for the closed source portions of the product, permitting users to build and link all dependent libraries to have a fully functional product.


## Building RTSDK

**Using Gradle**:

Gradle is used to build RTSDK and may be downloaded from https://gradle.org. For a minimum version of gradle required by gradle wrapper, please check [build.gradle](https://github.com/Refinitiv/Real-Time-SDK/blob/master/Java/build.gradle#L186).

Refer to the RTSDK Java Installation Guide for more detailed Gradle build instructions than what is described below.

Navigate to `RTSDK/Java` and issue the appropriate Gradle command as follows:

	Windows: gradlew.bat jar
	Linux: ./gradlew jar
	
	This command builds the jar files.

#### Running examples

To run an example, issue the appropriate command as follows:
	  
	Windows: gradlew.bat runExampleName  --args='<arguments>'
	Linux: ./gradlew runExampleName --args='<arguments>'
	 
Issue the following command to get a list of all example names.
	  
	ETA Windows: gradlew.bat Eta:Applications:Examples:tasks --all
	ETA Linux: ./gradlew Eta:Applications:Examples:tasks --all
	EMA Windows: gradlew.bat Ema:Examples:tasks --all
	EMA Linux: ./gradlew Ema:Examples:tasks --all

ETA example, the following command runs the VAConsumer example.
		
	Windows: gradlew.bat runVaConsumer --args='-c localhost:14002 DIRECT_FEED mp:TRI'
	Linux: ./gradlew runVaConsumer --args='-c localhost:14002 DIRECT_FEED mp:TRI'

EMA example, the following command runs the example270__SymbolList example.
		
	Windows: gradlew.bat runconsumer270
	Linux: ./gradlew runconsumer270

#### Running examples with Debug

To debug a encrypted consumer connection, you can add the following JVM argument:

	-Djavax.net.debug=all

This provides TLS details that can be useful if TLS handshake failed


# Obtaining the LSEG Field Dictionaries

The LSEG `RDMFieldDictionary` and `enumtype.def` files are present in this GitHub repo under `Java/etc`. In addition, the most current version can be downloaded from [MyAccount](https://myaccount.lseg.com/content/mytr/en/downloadcenter.html). Search for "Service Pack" and choose the latest version of LSEG Template Service Pack.

# Maven Central

For ease of product use, as of the RTSDK 1.2 release, LSEG maintains its RTSDK Jar files on Maven Central.

You can download RTSDK libraries and dependencies from Maven Central using several different tools, specific procedural instructions are not included here. Maven uses the following syntax to specify RTSDK dependencies (this is *sample* code) :

	<dependency>
		<groupId>com.refinitiv.ema</groupId>
		<artifactId>ema</artifactId>
		<version>3.9.0.1</version>
	</dependency>

	<dependency>
		<groupId>com.refinitiv.eta</groupId>
		<artifactId>eta</artifactId>
		<version>3.9.0.1</version>
	</dependency>

	<dependency>
		<groupId>com.refinitiv.eta.valueadd</groupId>
		<artifactId>etaValueAdd</artifactId>
		<version>3.9.0.1</version>
	</dependency>

	<dependency>
		<groupId>com.refinitiv.eta.valueadd.cache</groupId>
		<artifactId>etaValueAddCache</artifactId>
		<version>3.9.0.1</version>
	</dependency>

	<dependency>
		<groupId>com.refinitiv.eta.ansi</groupId>
		<artifactId>ansipage</artifactId>
		<version>3.9.0.1</version>
	</dependency>

Gradle uses the following syntax to specify RTSDK dependencies:

	compile group: 'com.refinitiv.ema', name: 'ema', version: '3.9.0.1'
	compile group: 'com.refinitiv.eta', name: 'eta', version: '3.9.0.1'
	compile group: 'com.refinitiv.eta.valueadd', name: 'etaValueAdd', version: '3.9.0.1'
	compile group: 'com.refinitiv.eta.valueadd.cache', name: 'etaValueAddCache', version: '3.9.0.1'
        compile group: 'com.refinitiv.eta.ansi', name: 'ansipage', version: '3.9.0.1'

# Developing 

If you discover any issues with this project, please feel free to create an Issue.

If you have coding suggestions that you would like to provide for review, please create a Pull Request.

We will review issues and pull requests to determine any appropriate changes.


# Contributing
In the event you would like to contribute to this repository, it is required that you read and sign the following:

- [Individual Contributor License Agreement](https://github.com/Refinitiv/Real-Time-SDK/blob/master/Real-Time%20API%20Individual%20Contributor%20License%20Agreement.pdf)
- [Entity Contributor License Agreement](https://github.com/Refinitiv/Real-Time-SDK/blob/master/Real-Time%20API%20Entity%20Contributor%20License%20Agreement.pdf)


Please email a signed and scanned copy to sdkagreement@lseg.com.  If you require that a signed agreement has to be physically mailed to us, please email the request for a mailing address and we will get back to you on where you can send the signed documents.


# Notes:
- For more details on each API, please see the corresponding readme file in their top level directory.
- This package/directory contains APIs that are subject to proprietary and open source licenses. Please make sure to read the readme files within each section for clarification.
- Please make sure to review the LICENSE.md file.
- Java unit tests may use [Mockito](http://site.mockito.org/) for creation of mock objects. Mockito is distributed under the MIT license.
<|MERGE_RESOLUTION|>--- conflicted
+++ resolved
@@ -1,288 +1,282 @@
-# LSEG Real-Time SDK - Java Edition
-This is the Real-Time SDK. This SDK encompasses these Real-Time APIs: Enterprise Message API (EMA) and the Enterprise Transport API (ETA).
-
-The **Enterprise Message API (EMA)** is an ease of use, open source, OMM API. EMA is designed to provide clients rapid development of applications, minimizing lines of code and providing a broad range of flexibility. It provides flexible configuration with default values to simplify use and deployment. EMA is written on top of the Enterprise Transport API (ETA) utilizing the Value Added Reactor and Watchlist. 
-
-The **Enterprise Transport API (ETA)** is an open source LSEG low-level Transport and OMM encoder/decoder API. It is used by the LSEG Real-Time Distribution Systems and LSEG Real-Time for the optimal distribution of OMM/RWF data and allows applications to achieve the highest performance, highest throughput, and lowest latency. ETA fully supports all OMM constructs and messages. Applications may be written to core ETA, to ValueAdd/Reactor layer or to Watchlist layer.
-
-Copyright (C) 2019-2025 LSEG. All rights reserved.
-
-# New In This Release
-
-Please refer to the CHANGELOG file in this section to see what is new in this release of Real-Time SDK - Java Edition. Also in CHANGELOG is a list of issues fixed in this release and a history of features and fixes introduced per released version. 
-
-### External Dependencies
-
-External modules used by this version of RTSDK Java:
-
-	Dependency				Version
-	----------				-------
-	commons-codec				1.16
-	commons-configuration2			2.12.0
-	commons-collections4			4.5.0	
-	commons-lang3				3.17.0
-	commons-logging				1.3.5
-	commons-text		 		1.13.1
-	Conscrypt OpenJDK Uber                  2.5.2
-	jackson-annotations	 		2.19.1
-	jackson-core	 			2.19.1  
-	jackson-databind 			2.19.1
-	jose4j					0.9.6
-	junit					4.13.2
-	json					20250517
-	httpclient5				5.5
-	httpclient5-cache 			5.5
-	httpcore5				5.3.4
-	lz4-java				1.8.0
-<<<<<<< HEAD
-	mockito-core 				5.18.0
-	slf4j-api				2.0.17
-	slf4j-jdk14				2.0.17
-=======
-	mockito-core 				5.14.2
-	slf4j-api				2.0.16
-	slf4j-jdk14				2.0.16
-	quartz					2.3.2
->>>>>>> b159fcb4
-	xpp3					1.1.4c
-
-
-### Supported Platforms, OSs, Compilers
-
-#### Hardware/OS Requirements
-
-- HP Intel PC or AMD Opteron (64-bit)
-- CPUs must have high resolution timer frequencies greater than 1GHz.
-
-#### Supported Java Version 
-The LSEG Real-Time-SDK supports Oracle JDK 11, 17 & 21, OpenJDK 11, 17 & 21, Amazon Corretto 11.
-
-NOTE: RRT Viewer requires JavaFX which is bundled with open/JDK 1.11, and Amazon Corretto. 
-
-LSEG fully supports the use of the EMA Java Edition developers kit on the core linux and windows platforms listed below.
-
-LSEG will extend support to other platforms based on the following criteria:
-- EMA Java is used with a J2SE 11 compliant JVM
-- All problems must be reproducible on one of the core platforms listed below. LSEG support teams will only be able to reproduce problems on the core platforms.
-
-#### Supported Platforms
-The LSEG Real-Time-SDK provides support for multicast connections using JNI libraries. Also included are closed source libraries for reliable multicast support and value add cache. These libraries are available for the following platform and compiler combinations:
-
-##### Windows
-
-Platforms:
-
-	Microsoft Windows Server 2016 Enterprise Edition or later 64-bit
-	Microsoft Windows Server 2019 Standard Edition or later 64-bit
-	Microsoft Windows Server 2022 Standard Edition or later 64-bit
-	Microsoft Windows 10 Professional 64-bit
-	Microsoft Windows 11 Professional 64-bit
-
-Compilers (only on OSs supported by Microsoft for JNI libraries):
-
-	Microsoft Visual Studio 14.0 (2015) 64-bit (JNI Libraries)
-	Microsoft Visual Studio 14.1 (2017) 64-bit (JNI Libraries)
-	Microsoft Visual Studio 14.2 (2019) 64-bit (JNI Libraries)
-	Microsoft Visual Studio 14.3 (2022) 64-bit (JNI Libraries)
-
-NOTE: To obtain JNI Libraries for deprecated versions, VS 2013, please use a BinaryPack from a version [prior to Real-Time-SDK-2.0.3.L1](https://github.com/Refinitiv/Real-Time-SDK/releases/tag/Real-Time-SDK-2.0.2.G3) at your own risk as changes to BinaryPacks will not be availble for deprecated compilers.
-
-##### Linux
-
-Platforms:
-
-        Red Hat Enterprise Server 8.X Release 64-bit
-        Red Hat Enterprise Server 9.X Release 64-bit
-	Ubuntu 20.04 64-bit Qualification
-        Galaxy Kylin 10, 64-bit
-        Amazon Linux 2, 64-bit
-        Amazon Linux 2023, 64-bit
-
-#### Tested Versions
-
-This release has been tested with the following:
-
-	Oracle Java SE 11 (JDK 11)
-	Oracle Java SE 17 (JDK 17)
-	Oracle Java SE 21 (JDK 21)
-	Oracle OpenJDK 11
-	Oracle OpenJDK 17
-	Oracle OpenJDK 21
-	Amazon Corretto 11
-
-#### Proxy Authentication Support
-
-Proxies:
-
-- Microsoft's Forefront
-- [Free Proxy](http://www.handcraftedsoftware.org/)
-
-Authentication Schemes:
-
-- Basic
-- NTLM
-- NEGOTIATE/Kerberos
-
-#### Encryption Support
-
-This release supports encryption using TLS 1.2 and TLS 1.3.  
-
-##### Generating a keystore file
-The **keystore** file can contain custom private keys and public key certificates (including your server certificate) that are used in TLS handshake to establish an encrypted connection. By default, the API will automatically use the cacerts file as your keystore file. The **cacerts** file comes with your java installation. If you create your own keystore file, please follow industry [standard instructions](https://docs.oracle.com/cd/E19509-01/820-3503/ggfen/index.html) to do so. Hint: set the same password for both key and keystore. This custom keystore file must be specified an input into API to successfully connect to the encrypted server.
-
-### Interoperability
-
-RTSDK Java supports connectivity to the following platforms:
-
-- LSEG Real-Time Distribution System (RSSL/RWF connections): ADS/ADH all supported versions 
-- LSEG Real-Time Deployed
-- LSEG Real-Time Hosted
-- Real-Time - Optimized (RTO)
-- Real-Time Direct
-
-NOTE: Connectivity to Real-Time Direct is supported for Level 1 and Level 2 data.
-
-This release has been tested with the following:
-
-- ADS 3.8.2
-- ADH 3.8.2
-- DACS 7.12
-
-# Documentation
-  
-Please refer to top level README.md and to Java/Eta/README.md or Java/Ema/README.md files to find more information. In this directory, please find the test plan with test results: RTSDK-Java-Edition\_Test\_Plan.xlsx
-
-# Installation & Build
-
-Please refer to Installation Guides for [ETA](Eta/Docs/RTSDK_J_Installation_Java.pdf) and [EMA](Ema/Docs/RTSDK_J_Installation_Java.pdf) for detailed instructions. In this section are some basic details.
-
-## Install RTSDK 
-This section shows the required setup needed before you can build any of the Java APIs.
-
-Obtain the source **from this repository** on GitHub. It will contain all of the required source to build RTSDK as detailed below. In addition, this repository depends on a Binary Pack found in the [release assets](https://github.com/Refinitiv/Real-Time-SDK/releases) section that is auto pulled by a build. The BinaryPack contains libraries for the closed source portions of the product, permitting users to build and link all dependent libraries to have a fully functional product. 
-
-Real-Time SDK packages may also be [downloaded from LSEG Developer Portal](https://developers.lseg.com/en/api-catalog/real-time-opnsrc/rt-sdk-java/download). In addition, these distributions depend on a Binary Pack archive found in the above downloads section. This will not be automatically pulled by the build, and must be downloaded and extracted into the ../RTSDK-BinaryPack directory(Same level as the Java directory in this package). The BinaryPack contains libraries for the closed source portions of the product, permitting users to build and link all dependent libraries to have a fully functional product.
-
-Real-Time SDK packages are also available on [MyAccount](https://myaccount.lseg.com/content/mytr/en/downloadcenter.html). In addition, these distributions depend on a Binary Pack archive found in the above downloads section. This will not be automatically pulled by the build, and must be downloaded and extracted into the ../RTSDK-BinaryPack directory(Same level as the Java directory in this package). The BinaryPack contains libraries for the closed source portions of the product, permitting users to build and link all dependent libraries to have a fully functional product.
-
-
-## Building RTSDK
-
-**Using Gradle**:
-
-Gradle is used to build RTSDK and may be downloaded from https://gradle.org. For a minimum version of gradle required by gradle wrapper, please check [build.gradle](https://github.com/Refinitiv/Real-Time-SDK/blob/master/Java/build.gradle#L186).
-
-Refer to the RTSDK Java Installation Guide for more detailed Gradle build instructions than what is described below.
-
-Navigate to `RTSDK/Java` and issue the appropriate Gradle command as follows:
-
-	Windows: gradlew.bat jar
-	Linux: ./gradlew jar
-	
-	This command builds the jar files.
-
-#### Running examples
-
-To run an example, issue the appropriate command as follows:
-	  
-	Windows: gradlew.bat runExampleName  --args='<arguments>'
-	Linux: ./gradlew runExampleName --args='<arguments>'
-	 
-Issue the following command to get a list of all example names.
-	  
-	ETA Windows: gradlew.bat Eta:Applications:Examples:tasks --all
-	ETA Linux: ./gradlew Eta:Applications:Examples:tasks --all
-	EMA Windows: gradlew.bat Ema:Examples:tasks --all
-	EMA Linux: ./gradlew Ema:Examples:tasks --all
-
-ETA example, the following command runs the VAConsumer example.
-		
-	Windows: gradlew.bat runVaConsumer --args='-c localhost:14002 DIRECT_FEED mp:TRI'
-	Linux: ./gradlew runVaConsumer --args='-c localhost:14002 DIRECT_FEED mp:TRI'
-
-EMA example, the following command runs the example270__SymbolList example.
-		
-	Windows: gradlew.bat runconsumer270
-	Linux: ./gradlew runconsumer270
-
-#### Running examples with Debug
-
-To debug a encrypted consumer connection, you can add the following JVM argument:
-
-	-Djavax.net.debug=all
-
-This provides TLS details that can be useful if TLS handshake failed
-
-
-# Obtaining the LSEG Field Dictionaries
-
-The LSEG `RDMFieldDictionary` and `enumtype.def` files are present in this GitHub repo under `Java/etc`. In addition, the most current version can be downloaded from [MyAccount](https://myaccount.lseg.com/content/mytr/en/downloadcenter.html). Search for "Service Pack" and choose the latest version of LSEG Template Service Pack.
-
-# Maven Central
-
-For ease of product use, as of the RTSDK 1.2 release, LSEG maintains its RTSDK Jar files on Maven Central.
-
-You can download RTSDK libraries and dependencies from Maven Central using several different tools, specific procedural instructions are not included here. Maven uses the following syntax to specify RTSDK dependencies (this is *sample* code) :
-
-	<dependency>
-		<groupId>com.refinitiv.ema</groupId>
-		<artifactId>ema</artifactId>
-		<version>3.9.0.1</version>
-	</dependency>
-
-	<dependency>
-		<groupId>com.refinitiv.eta</groupId>
-		<artifactId>eta</artifactId>
-		<version>3.9.0.1</version>
-	</dependency>
-
-	<dependency>
-		<groupId>com.refinitiv.eta.valueadd</groupId>
-		<artifactId>etaValueAdd</artifactId>
-		<version>3.9.0.1</version>
-	</dependency>
-
-	<dependency>
-		<groupId>com.refinitiv.eta.valueadd.cache</groupId>
-		<artifactId>etaValueAddCache</artifactId>
-		<version>3.9.0.1</version>
-	</dependency>
-
-	<dependency>
-		<groupId>com.refinitiv.eta.ansi</groupId>
-		<artifactId>ansipage</artifactId>
-		<version>3.9.0.1</version>
-	</dependency>
-
-Gradle uses the following syntax to specify RTSDK dependencies:
-
-	compile group: 'com.refinitiv.ema', name: 'ema', version: '3.9.0.1'
-	compile group: 'com.refinitiv.eta', name: 'eta', version: '3.9.0.1'
-	compile group: 'com.refinitiv.eta.valueadd', name: 'etaValueAdd', version: '3.9.0.1'
-	compile group: 'com.refinitiv.eta.valueadd.cache', name: 'etaValueAddCache', version: '3.9.0.1'
-        compile group: 'com.refinitiv.eta.ansi', name: 'ansipage', version: '3.9.0.1'
-
-# Developing 
-
-If you discover any issues with this project, please feel free to create an Issue.
-
-If you have coding suggestions that you would like to provide for review, please create a Pull Request.
-
-We will review issues and pull requests to determine any appropriate changes.
-
-
-# Contributing
-In the event you would like to contribute to this repository, it is required that you read and sign the following:
-
-- [Individual Contributor License Agreement](https://github.com/Refinitiv/Real-Time-SDK/blob/master/Real-Time%20API%20Individual%20Contributor%20License%20Agreement.pdf)
-- [Entity Contributor License Agreement](https://github.com/Refinitiv/Real-Time-SDK/blob/master/Real-Time%20API%20Entity%20Contributor%20License%20Agreement.pdf)
-
-
-Please email a signed and scanned copy to sdkagreement@lseg.com.  If you require that a signed agreement has to be physically mailed to us, please email the request for a mailing address and we will get back to you on where you can send the signed documents.
-
-
-# Notes:
-- For more details on each API, please see the corresponding readme file in their top level directory.
-- This package/directory contains APIs that are subject to proprietary and open source licenses. Please make sure to read the readme files within each section for clarification.
-- Please make sure to review the LICENSE.md file.
-- Java unit tests may use [Mockito](http://site.mockito.org/) for creation of mock objects. Mockito is distributed under the MIT license.
+# LSEG Real-Time SDK - Java Edition
+This is the Real-Time SDK. This SDK encompasses these Real-Time APIs: Enterprise Message API (EMA) and the Enterprise Transport API (ETA).
+
+The **Enterprise Message API (EMA)** is an ease of use, open source, OMM API. EMA is designed to provide clients rapid development of applications, minimizing lines of code and providing a broad range of flexibility. It provides flexible configuration with default values to simplify use and deployment. EMA is written on top of the Enterprise Transport API (ETA) utilizing the Value Added Reactor and Watchlist. 
+
+The **Enterprise Transport API (ETA)** is an open source LSEG low-level Transport and OMM encoder/decoder API. It is used by the LSEG Real-Time Distribution Systems and LSEG Real-Time for the optimal distribution of OMM/RWF data and allows applications to achieve the highest performance, highest throughput, and lowest latency. ETA fully supports all OMM constructs and messages. Applications may be written to core ETA, to ValueAdd/Reactor layer or to Watchlist layer.
+
+Copyright (C) 2019-2025 LSEG. All rights reserved.
+
+# New In This Release
+
+Please refer to the CHANGELOG file in this section to see what is new in this release of Real-Time SDK - Java Edition. Also in CHANGELOG is a list of issues fixed in this release and a history of features and fixes introduced per released version. 
+
+### External Dependencies
+
+External modules used by this version of RTSDK Java:
+
+	Dependency				Version
+	----------				-------
+	commons-codec				1.16
+	commons-configuration2			2.12.0
+	commons-collections4			4.5.0	
+	commons-lang3				3.17.0
+	commons-logging				1.3.5
+	commons-text		 		1.13.1
+	Conscrypt OpenJDK Uber                  2.5.2
+	jackson-annotations	 		2.19.1
+	jackson-core	 			2.19.1  
+	jackson-databind 			2.19.1
+	jose4j					0.9.6
+	junit					4.13.2
+	json					20250517
+	httpclient5				5.5
+	httpclient5-cache 			5.5
+	httpcore5				5.3.4
+	lz4-java				1.8.0
+	mockito-core 				5.18.0
+	slf4j-api				2.0.17
+	slf4j-jdk14				2.0.17
+	quartz					2.3.2
+	xpp3					1.1.4c
+
+
+### Supported Platforms, OSs, Compilers
+
+#### Hardware/OS Requirements
+
+- HP Intel PC or AMD Opteron (64-bit)
+- CPUs must have high resolution timer frequencies greater than 1GHz.
+
+#### Supported Java Version 
+The LSEG Real-Time-SDK supports Oracle JDK 11, 17 & 21, OpenJDK 11, 17 & 21, Amazon Corretto 11.
+
+NOTE: RRT Viewer requires JavaFX which is bundled with open/JDK 1.11, and Amazon Corretto. 
+
+LSEG fully supports the use of the EMA Java Edition developers kit on the core linux and windows platforms listed below.
+
+LSEG will extend support to other platforms based on the following criteria:
+- EMA Java is used with a J2SE 11 compliant JVM
+- All problems must be reproducible on one of the core platforms listed below. LSEG support teams will only be able to reproduce problems on the core platforms.
+
+#### Supported Platforms
+The LSEG Real-Time-SDK provides support for multicast connections using JNI libraries. Also included are closed source libraries for reliable multicast support and value add cache. These libraries are available for the following platform and compiler combinations:
+
+##### Windows
+
+Platforms:
+
+	Microsoft Windows Server 2016 Enterprise Edition or later 64-bit
+	Microsoft Windows Server 2019 Standard Edition or later 64-bit
+	Microsoft Windows Server 2022 Standard Edition or later 64-bit
+	Microsoft Windows 10 Professional 64-bit
+	Microsoft Windows 11 Professional 64-bit
+
+Compilers (only on OSs supported by Microsoft for JNI libraries):
+
+	Microsoft Visual Studio 14.0 (2015) 64-bit (JNI Libraries)
+	Microsoft Visual Studio 14.1 (2017) 64-bit (JNI Libraries)
+	Microsoft Visual Studio 14.2 (2019) 64-bit (JNI Libraries)
+	Microsoft Visual Studio 14.3 (2022) 64-bit (JNI Libraries)
+
+NOTE: To obtain JNI Libraries for deprecated versions, VS 2013, please use a BinaryPack from a version [prior to Real-Time-SDK-2.0.3.L1](https://github.com/Refinitiv/Real-Time-SDK/releases/tag/Real-Time-SDK-2.0.2.G3) at your own risk as changes to BinaryPacks will not be availble for deprecated compilers.
+
+##### Linux
+
+Platforms:
+
+        Red Hat Enterprise Server 8.X Release 64-bit
+        Red Hat Enterprise Server 9.X Release 64-bit
+	Ubuntu 20.04 64-bit Qualification
+        Galaxy Kylin 10, 64-bit
+        Amazon Linux 2, 64-bit
+        Amazon Linux 2023, 64-bit
+
+#### Tested Versions
+
+This release has been tested with the following:
+
+	Oracle Java SE 11 (JDK 11)
+	Oracle Java SE 17 (JDK 17)
+	Oracle Java SE 21 (JDK 21)
+	Oracle OpenJDK 11
+	Oracle OpenJDK 17
+	Oracle OpenJDK 21
+	Amazon Corretto 11
+
+#### Proxy Authentication Support
+
+Proxies:
+
+- Microsoft's Forefront
+- [Free Proxy](http://www.handcraftedsoftware.org/)
+
+Authentication Schemes:
+
+- Basic
+- NTLM
+- NEGOTIATE/Kerberos
+
+#### Encryption Support
+
+This release supports encryption using TLS 1.2 and TLS 1.3.  
+
+##### Generating a keystore file
+The **keystore** file can contain custom private keys and public key certificates (including your server certificate) that are used in TLS handshake to establish an encrypted connection. By default, the API will automatically use the cacerts file as your keystore file. The **cacerts** file comes with your java installation. If you create your own keystore file, please follow industry [standard instructions](https://docs.oracle.com/cd/E19509-01/820-3503/ggfen/index.html) to do so. Hint: set the same password for both key and keystore. This custom keystore file must be specified an input into API to successfully connect to the encrypted server.
+
+### Interoperability
+
+RTSDK Java supports connectivity to the following platforms:
+
+- LSEG Real-Time Distribution System (RSSL/RWF connections): ADS/ADH all supported versions 
+- LSEG Real-Time Deployed
+- LSEG Real-Time Hosted
+- Real-Time - Optimized (RTO)
+- Real-Time Direct
+
+NOTE: Connectivity to Real-Time Direct is supported for Level 1 and Level 2 data.
+
+This release has been tested with the following:
+
+- ADS 3.8.2
+- ADH 3.8.2
+- DACS 7.12
+
+# Documentation
+  
+Please refer to top level README.md and to Java/Eta/README.md or Java/Ema/README.md files to find more information. In this directory, please find the test plan with test results: RTSDK-Java-Edition\_Test\_Plan.xlsx
+
+# Installation & Build
+
+Please refer to Installation Guides for [ETA](Eta/Docs/RTSDK_J_Installation_Java.pdf) and [EMA](Ema/Docs/RTSDK_J_Installation_Java.pdf) for detailed instructions. In this section are some basic details.
+
+## Install RTSDK 
+This section shows the required setup needed before you can build any of the Java APIs.
+
+Obtain the source **from this repository** on GitHub. It will contain all of the required source to build RTSDK as detailed below. In addition, this repository depends on a Binary Pack found in the [release assets](https://github.com/Refinitiv/Real-Time-SDK/releases) section that is auto pulled by a build. The BinaryPack contains libraries for the closed source portions of the product, permitting users to build and link all dependent libraries to have a fully functional product. 
+
+Real-Time SDK packages may also be [downloaded from LSEG Developer Portal](https://developers.lseg.com/en/api-catalog/real-time-opnsrc/rt-sdk-java/download). In addition, these distributions depend on a Binary Pack archive found in the above downloads section. This will not be automatically pulled by the build, and must be downloaded and extracted into the ../RTSDK-BinaryPack directory(Same level as the Java directory in this package). The BinaryPack contains libraries for the closed source portions of the product, permitting users to build and link all dependent libraries to have a fully functional product.
+
+Real-Time SDK packages are also available on [MyAccount](https://myaccount.lseg.com/content/mytr/en/downloadcenter.html). In addition, these distributions depend on a Binary Pack archive found in the above downloads section. This will not be automatically pulled by the build, and must be downloaded and extracted into the ../RTSDK-BinaryPack directory(Same level as the Java directory in this package). The BinaryPack contains libraries for the closed source portions of the product, permitting users to build and link all dependent libraries to have a fully functional product.
+
+
+## Building RTSDK
+
+**Using Gradle**:
+
+Gradle is used to build RTSDK and may be downloaded from https://gradle.org. For a minimum version of gradle required by gradle wrapper, please check [build.gradle](https://github.com/Refinitiv/Real-Time-SDK/blob/master/Java/build.gradle#L186).
+
+Refer to the RTSDK Java Installation Guide for more detailed Gradle build instructions than what is described below.
+
+Navigate to `RTSDK/Java` and issue the appropriate Gradle command as follows:
+
+	Windows: gradlew.bat jar
+	Linux: ./gradlew jar
+	
+	This command builds the jar files.
+
+#### Running examples
+
+To run an example, issue the appropriate command as follows:
+	  
+	Windows: gradlew.bat runExampleName  --args='<arguments>'
+	Linux: ./gradlew runExampleName --args='<arguments>'
+	 
+Issue the following command to get a list of all example names.
+	  
+	ETA Windows: gradlew.bat Eta:Applications:Examples:tasks --all
+	ETA Linux: ./gradlew Eta:Applications:Examples:tasks --all
+	EMA Windows: gradlew.bat Ema:Examples:tasks --all
+	EMA Linux: ./gradlew Ema:Examples:tasks --all
+
+ETA example, the following command runs the VAConsumer example.
+		
+	Windows: gradlew.bat runVaConsumer --args='-c localhost:14002 DIRECT_FEED mp:TRI'
+	Linux: ./gradlew runVaConsumer --args='-c localhost:14002 DIRECT_FEED mp:TRI'
+
+EMA example, the following command runs the example270__SymbolList example.
+		
+	Windows: gradlew.bat runconsumer270
+	Linux: ./gradlew runconsumer270
+
+#### Running examples with Debug
+
+To debug a encrypted consumer connection, you can add the following JVM argument:
+
+	-Djavax.net.debug=all
+
+This provides TLS details that can be useful if TLS handshake failed
+
+
+# Obtaining the LSEG Field Dictionaries
+
+The LSEG `RDMFieldDictionary` and `enumtype.def` files are present in this GitHub repo under `Java/etc`. In addition, the most current version can be downloaded from [MyAccount](https://myaccount.lseg.com/content/mytr/en/downloadcenter.html). Search for "Service Pack" and choose the latest version of LSEG Template Service Pack.
+
+# Maven Central
+
+For ease of product use, as of the RTSDK 1.2 release, LSEG maintains its RTSDK Jar files on Maven Central.
+
+You can download RTSDK libraries and dependencies from Maven Central using several different tools, specific procedural instructions are not included here. Maven uses the following syntax to specify RTSDK dependencies (this is *sample* code) :
+
+	<dependency>
+		<groupId>com.refinitiv.ema</groupId>
+		<artifactId>ema</artifactId>
+		<version>3.9.0.1</version>
+	</dependency>
+
+	<dependency>
+		<groupId>com.refinitiv.eta</groupId>
+		<artifactId>eta</artifactId>
+		<version>3.9.0.1</version>
+	</dependency>
+
+	<dependency>
+		<groupId>com.refinitiv.eta.valueadd</groupId>
+		<artifactId>etaValueAdd</artifactId>
+		<version>3.9.0.1</version>
+	</dependency>
+
+	<dependency>
+		<groupId>com.refinitiv.eta.valueadd.cache</groupId>
+		<artifactId>etaValueAddCache</artifactId>
+		<version>3.9.0.1</version>
+	</dependency>
+
+	<dependency>
+		<groupId>com.refinitiv.eta.ansi</groupId>
+		<artifactId>ansipage</artifactId>
+		<version>3.9.0.1</version>
+	</dependency>
+
+Gradle uses the following syntax to specify RTSDK dependencies:
+
+	compile group: 'com.refinitiv.ema', name: 'ema', version: '3.9.0.1'
+	compile group: 'com.refinitiv.eta', name: 'eta', version: '3.9.0.1'
+	compile group: 'com.refinitiv.eta.valueadd', name: 'etaValueAdd', version: '3.9.0.1'
+	compile group: 'com.refinitiv.eta.valueadd.cache', name: 'etaValueAddCache', version: '3.9.0.1'
+        compile group: 'com.refinitiv.eta.ansi', name: 'ansipage', version: '3.9.0.1'
+
+# Developing 
+
+If you discover any issues with this project, please feel free to create an Issue.
+
+If you have coding suggestions that you would like to provide for review, please create a Pull Request.
+
+We will review issues and pull requests to determine any appropriate changes.
+
+
+# Contributing
+In the event you would like to contribute to this repository, it is required that you read and sign the following:
+
+- [Individual Contributor License Agreement](https://github.com/Refinitiv/Real-Time-SDK/blob/master/Real-Time%20API%20Individual%20Contributor%20License%20Agreement.pdf)
+- [Entity Contributor License Agreement](https://github.com/Refinitiv/Real-Time-SDK/blob/master/Real-Time%20API%20Entity%20Contributor%20License%20Agreement.pdf)
+
+
+Please email a signed and scanned copy to sdkagreement@lseg.com.  If you require that a signed agreement has to be physically mailed to us, please email the request for a mailing address and we will get back to you on where you can send the signed documents.
+
+
+# Notes:
+- For more details on each API, please see the corresponding readme file in their top level directory.
+- This package/directory contains APIs that are subject to proprietary and open source licenses. Please make sure to read the readme files within each section for clarification.
+- Please make sure to review the LICENSE.md file.
+- Java unit tests may use [Mockito](http://site.mockito.org/) for creation of mock objects. Mockito is distributed under the MIT license.