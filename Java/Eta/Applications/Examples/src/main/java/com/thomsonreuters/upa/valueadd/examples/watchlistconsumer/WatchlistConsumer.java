--- conflicted
+++ resolved
@@ -1057,14 +1057,6 @@
 			    		{
 			    			updateServiceInfo = true;
 			    		}
-			    		if (service.info().serviceName().toString().equals(qServiceName) ||
-<<<<<<< HEAD
-			    				service.serviceId() == chnlInfo.qServiceInfo.serviceId())
-=======
-			    				service.serviceId() == chnlInfo.tsServiceInfo.serviceId())
->>>>>>> a2acbe3c
-			    		{
-			    		}
 			    	}
 			    	else
 			    	{
@@ -1626,11 +1618,7 @@
         if (watchlistConsumerConfig.queryEndpoint())
         {
         	if (watchlistConsumerConfig.enableEncrypted())
-<<<<<<< HEAD
-            	reactorServiceDiscoveryOptions.transport(ReactorDiscoveryTransportProtocol.RSSL_RD_TP_TCP);
-=======
-            	reactorServiceDiscoveryOptions.transport(ReactorDiscoveryTransportProtocol.RD_TP_TCP);
->>>>>>> a2acbe3c
+           	 	reactorServiceDiscoveryOptions.transport(ReactorDiscoveryTransportProtocol.RD_TP_TCP);
         	else
         	{
         		System.out.println("Error: Invalid connection type for " + 
