--- conflicted
+++ resolved
@@ -2,11 +2,7 @@
  *|            This source code is provided under the Apache 2.0 license
  *|  and is provided AS IS with no warranty or guarantee of fit for purpose.
  *|                See the project's LICENSE.md for details.
-<<<<<<< HEAD
  *|           Copyright (C) 2020-2025 LSEG. All rights reserved.
-=======
- *|           Copyright (C) 2019-2022,2024-2025 LSEG. All rights reserved.    --
->>>>>>> b159fcb4
  *|-----------------------------------------------------------------------------
  */
 
@@ -417,7 +413,6 @@
 					spTLSv13enable = true;
 					++argsCount;
 				}
-<<<<<<< HEAD
 				else if ("-updateTypeFilter".equals(args[argsCount]))
 				{
 					updateTypeFilter = Integer.parseInt(args[++argsCount]);
@@ -426,7 +421,8 @@
 				else if ("-negativeUpdateTypeFilter".equals(args[argsCount]))
 				{
 					negativeUpdateTypeFilter = Integer.parseInt(args[++argsCount]);
-=======
+					++argsCount;
+				}
 				// Preferred host options
 				else if ("-enablePH".equals(args[argsCount]))
 				{
@@ -491,7 +487,6 @@
 				{
 					ioctlDetectionTimeSchedule = args[++argsCount];
 					ioctlSet = true;
->>>>>>> b159fcb4
 					++argsCount;
 				}
 				else // unrecognized command line argument
@@ -793,11 +788,10 @@
 		return restProxyKrb5ConfigFile;
 	}
 
-<<<<<<< HEAD
 	long updateTypeFilter() { return updateTypeFilter; }
 
 	long negativeUpdateTypeFilter() { return negativeUpdateTypeFilter; }
-=======
+
 	boolean enablePH()
 	{
 		return enablePH;
@@ -847,7 +841,6 @@
 	{
 		return ioctlDetectionTimeSchedule;
 	}
->>>>>>> b159fcb4
 
 	@Override
 	public void printUsage()
@@ -917,12 +910,9 @@
 						   "\n -rtt Enables rtt support by a consumer. If provider makes distribution of RTT messages, consumer will return back them. In another case, consumer will ignore them." +
 						   "\n -sendJsonConvError enable send json conversion error to provider " +
 						   "\n -spTLSv1.2 specifies for an encrypted connection to be able to use TLS 1.2, default is 1.2 and 1.3 enabled" + 
-<<<<<<< HEAD
 						   "\n -spTLSv1.3 specifies for an encrypted connection to be able to use TLS 1.3, default is 1.2 and 1.3 enabled" +
 				           "\n -updateTypeFilter specifies the UpdateTypeFilter that will be set for the Login Request message" +
 				           "\n -negativeUpdateTypeFilter specifies the NegativeUpdateTypeFilter that will be set for the Login Request message");
-=======
-						   "\n -spTLSv1.3 specifies for an encrypted connection to be able to use TLS 1.3, default is 1.2 and 1.3 enabled\n" +
 							"\n Options for Preferred host (optional):" +
 							"\n -enablePH enables Preferred host feature. By default, all the connections will set as a connection list in ReactorConnectOptions" +
 							"\n -preferredHostIndex <index> specifies the preferred host as the index in the connection list. Default is 0" +
@@ -935,6 +925,5 @@
 							"\n -ioctlConnectListIndex <index> specifies the preferred host as the index in the connection list. Default is a value of preferredHostIndex" +
 							"\n -ioctlDetectionTimeInterval <time interval> specifies time interval (in seconds) to switch over to a preferred host. 0 indicates that the detection time interval is disabled. Default is a value of detectionTimeInterval" +
 							"\n -ioctlDetectionTimeSchedule <Cron time> specifies Cron time format to switch over to a preferred host. Default is a value of detectionTimeSchedule\n");
->>>>>>> b159fcb4
 	}
 }
