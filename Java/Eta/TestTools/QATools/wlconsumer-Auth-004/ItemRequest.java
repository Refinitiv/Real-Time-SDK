--- conflicted
+++ resolved
@@ -1,1699 +1,879 @@
-<<<<<<< HEAD
-/*|-----------------------------------------------------------------------------
- *|            This source code is provided under the Apache 2.0 license
- *|  and is provided AS IS with no warranty or guarantee of fit for purpose.
- *|                See the project's LICENSE.md for details.
- *|           Copyright (C) 2020,2025 LSEG. All rights reserved.
- *|-----------------------------------------------------------------------------
- */
-
-package com.refinitiv.eta.valueadd.examples.watchlistconsumer;
-
-import java.util.ArrayList;
-import java.util.List;
-
-import com.refinitiv.eta.codec.Array;
-import com.refinitiv.eta.codec.ArrayEntry;
-import com.refinitiv.eta.codec.Buffer;
-import com.refinitiv.eta.codec.CodecFactory;
-import com.refinitiv.eta.codec.CodecReturnCodes;
-import com.refinitiv.eta.codec.DataTypes;
-import com.refinitiv.eta.codec.ElementEntry;
-import com.refinitiv.eta.codec.ElementList;
-import com.refinitiv.eta.codec.EncodeIterator;
-import com.refinitiv.eta.codec.Int;
-import com.refinitiv.eta.codec.MsgClasses;
-import com.refinitiv.eta.codec.Qos;
-import com.refinitiv.eta.codec.RequestMsg;
-import com.refinitiv.eta.codec.RequestMsgFlags;
-import com.refinitiv.eta.codec.UInt;
-import com.refinitiv.eta.shared.rdm.marketprice.MarketPriceRequestFlags;
-import com.refinitiv.eta.rdm.DomainTypes;
-import com.refinitiv.eta.rdm.ElementNames;
-import com.refinitiv.eta.rdm.InstrumentNameTypes;
-import com.refinitiv.eta.rdm.SymbolList;
-import com.refinitiv.eta.rdm.ViewTypes;
-
-public class ItemRequest
-{
-    private List<String> itemNames;
-    private int streamId;
-    private Qos qos;
-    private Qos worstQos;
-    private int priorityClass;
-    private int priorityCount;
-    private int serviceId;
-    private int identifier;
-    private List<Integer> viewFieldList;
-    private List<String> viewElementNameList;
-    private int domainType;
-    private int flags;
-    private boolean isSymbolListData;
-
-    public static final Buffer VIEW_TYPE = CodecFactory.createBuffer();
-    /** :ViewData */
-    public static final Buffer VIEW_DATA = CodecFactory.createBuffer();
-
-    RequestMsg requestMsg = (RequestMsg)CodecFactory.createMsg();
-    private ElementList elementList = CodecFactory.createElementList();
-    private ElementList behaviorList = CodecFactory.createElementList();
-    private ElementEntry elementEntry = CodecFactory.createElementEntry();
-    private ElementEntry dataStreamEntry = CodecFactory.createElementEntry();
-    private Array array = CodecFactory.createArray();
-    private ArrayEntry arrayEntry = CodecFactory.createArrayEntry();
-    private Buffer itemNameBuf = CodecFactory.createBuffer();
-
-    private Int tempInt = CodecFactory.createInt();
-    private UInt tempUInt = CodecFactory.createUInt();
-    private Buffer elementNameBuf = CodecFactory.createBuffer();
-    private Array viewArray = CodecFactory.createArray();
-
-    public ItemRequest()
-    {
-        this(DomainTypes.MARKET_PRICE);
-        this.isSymbolListData = false;
-    }
-
-    public ItemRequest(int domainType)
-    {
-        qos = CodecFactory.createQos();
-        worstQos = CodecFactory.createQos();
-        itemNames = new ArrayList<String>();
-
-        priorityClass = 1;
-        priorityCount = 1;
-        flags = 0;
-        identifier = -1;
-        this.domainType = domainType;
-    }
-
-    public int streamId()
-    {
-        return streamId;
-    }
-
-    public void streamId(int streamId)
-    {
-        this.streamId = streamId;
-    }
-
-    public void symbolListData(boolean isSymbolListData)
-    {
-        this.isSymbolListData = isSymbolListData;
-    }
-
-    /**
-     * Clears the current contents of this object and prepares it for re-use.
-     */
-    public void clear()
-    {
-        flags = 0;
-        qos.clear();
-        worstQos.clear();
-        itemNames.clear();
-        priorityClass = 1;
-        priorityCount = 1;
-        identifier = -1;
-        isSymbolListData = false;
-        if (viewFieldList != null)
-            viewFieldList.clear();
-        if (viewElementNameList != null)
-            viewElementNameList.clear();
-    }
-
-    /**
-     * Checks the presence of private stream flag.
-     * 
-     * @return true - if exists; false if does not exist.
-     */
-    public boolean checkPrivateStream()
-    {
-        return (flags & MarketPriceRequestFlags.PRIVATE_STREAM) != 0;
-    }
-
-    /**
-     * Applies private stream flag.
-     */
-    public void applyPrivateStream()
-    {
-        flags |= MarketPriceRequestFlags.PRIVATE_STREAM;
-    }
-
-    /**
-     * 
-     * @return service id
-     */
-    public int serviceId()
-    {
-        return serviceId;
-    }
-
-    /**
-     * @param serviceId
-     */
-    public ItemRequest serviceId(int serviceId)
-    {
-        this.serviceId = serviceId;
-        return this;
-    }
-
-    /**
-     * 
-     * @return list of item names
-     */
-    public List<String> itemNames()
-    {
-        return itemNames;
-    }
-
-    /**
-     * 
-     * @param itemNames list of item names
-     */
-    public void itemNames(List<String> itemNames)
-    {
-        this.itemNames = itemNames;
-    }
-
-    /**
-     * 
-     * @param itemName item name
-     */
-    public void addItem(String itemName)
-    {
-        itemNames.add(itemName);
-    }
-
-    /**
-     * 
-     * @return priority class used by request
-     */
-    public int priorityClass()
-    {
-        return priorityClass;
-    }
-
-    /**
-     * 
-     * @return priority count used by request
-     */
-    public int priorityCount()
-    {
-        return priorityCount;
-    }
-
-    /**
-     * 
-     * @param priorityClass
-     * @param priorityCount
-     * 
-     */
-    public void priority(int priorityClass, int priorityCount)
-    {
-        this.priorityClass = priorityClass;
-        this.priorityCount = priorityCount;
-    }
-
-    /**
-     * Checks the presence of streaming.
-     * 
-     * @return true - if exists; false if does not exist.
-     */
-    public boolean checkStreaming()
-    {
-        return (flags & MarketPriceRequestFlags.STREAMING) != 0;
-    }
-
-    /**
-     * Applies streaming flag.
-     */
-    public void applyStreaming()
-    {
-        flags |= MarketPriceRequestFlags.STREAMING;
-    }
-
-    /**
-     * Checks the presence of Qos.
-     * 
-     * @return true - if exists; false if does not exist.
-     */
-    public boolean checkHasQos()
-    {
-        return (flags & MarketPriceRequestFlags.HAS_QOS) != 0;
-    }
-
-    /**
-     * Applies Qos flag.
-     */
-    public void applyHasQos()
-    {
-        flags |= MarketPriceRequestFlags.HAS_QOS;
-    }
-
-    /**
-     * Checks the presence of WorstQos.
-     * 
-     * @return true - if exists; false if does not exist.
-     */
-    public boolean checkHasWorstQos()
-    {
-        return (flags & MarketPriceRequestFlags.HAS_WORST_QOS) != 0;
-    }
-
-    /**
-     * Applies WorstQos flag.
-     */
-    public void applyHasWorstQos()
-    {
-        flags |= MarketPriceRequestFlags.HAS_WORST_QOS;
-    }
-
-    /**
-     * Checks the presence of Priority flag.
-     * 
-     * @return true - if exists; false if does not exist.
-     */
-    public boolean checkHasPriority()
-    {
-        return (flags & MarketPriceRequestFlags.HAS_PRIORITY) != 0;
-    }
-
-    /**
-     * Applies Priority flag.
-     */
-    public void applyHasPriority()
-    {
-        flags |= MarketPriceRequestFlags.HAS_PRIORITY;
-    }
-
-    /**
-     * Applies View flag.
-     */
-    public void applyHasView()
-    {
-        flags |= MarketPriceRequestFlags.HAS_VIEW;
-    }
-
-    /**
-     * Applies Pause flag.
-     */
-    public void applyPause()
-    {
-        flags |= RequestMsgFlags.PAUSE;
-    }
-
-    // APIQA: apply/check NoRefresh flag methods
-    public void applyNoRefresh()
-    {
-        flags |= 0x2000;
-    }
-
-    public boolean checkHasNoRefresh()
-    {
-        return (flags & 0x2000) != 0;
-    }
-
-    // END APIQA
-
-    /**
-     * Checks the presence of Pause.
-     * 
-     * @return true - if exists; false if does not exist.
-     */
-    public boolean checkHasPause()
-    {
-        return (flags & RequestMsgFlags.PAUSE) != 0;
-    }
-
-    /**
-     * Checks the presence of View flag.
-     * 
-     * @return true - if exists; false if does not exist.
-     */
-    public boolean checkHasView()
-    {
-        return (flags & MarketPriceRequestFlags.HAS_VIEW) != 0;
-    }
-
-    /**
-     * 
-     * @return Qos used by request
-     */
-    public Qos qos()
-    {
-        return qos;
-    }
-
-    /**
-     * 
-     * @return WorstQos used by request
-     */
-    public Qos worstQos()
-    {
-        return worstQos;
-    }
-
-    /**
-     * 
-     * @return list of view fields
-     */
-    public List<Integer> viewFields()
-    {
-        return viewFieldList;
-    }
-
-    /**
-     * 
-     * @return list of view elementNames
-     */
-    public List<String> viewElementNames()
-    {
-        return viewElementNameList;
-    }
-
-    /**
-     * 
-     * @param viewList list of view fields
-     */
-    public void viewFields(List<Integer> viewList)
-    {
-        viewFieldList = viewList;
-    }
-
-    /**
-     * 
-     * @param elementNameList list of element names
-     */
-    public void viewElementNames(List<String> elementNameList)
-    {
-        viewElementNameList = elementNameList;
-    }
-
-    /**
-     * Checks the presence of service id flag.
-     * @return true - if exists; false if does not exist.
-     */
-    public boolean checkHasServiceId()
-    {
-        return (flags & MarketPriceRequestFlags.HAS_SERVICE_ID) != 0;
-    }
-
-    /**
-     * Applies service id flag.
-     */
-    public void applyHasServiceId()
-    {
-        flags |= MarketPriceRequestFlags.HAS_SERVICE_ID;
-    }
-
-    /**
-     * 
-     * @return Domain type
-     */
-    public int domainType()
-    {
-        return domainType;
-    }
-
-    /**
-     * 
-     * @param domainType Domain type
-     */
-    public void domainType(int domainType)
-    {
-        this.domainType = domainType;
-    }
-
-    /**
-     * Set the identifier for the msg Key
-     */
-
-    public void identifier(int setIdentifier)
-    {
-        identifier = setIdentifier;
-    }
-
-    /** 
-     * @return Identifier
-     */
-    public int identifier()
-    {
-        return identifier;
-    }
-
-    /**
-     * Checks the presence of an identifier
-     * @return true - if exists; false if does not exist;
-     */
-    public boolean checkHasIdentifier()
-    {
-        if (identifier >= 0)
-            return true;
-        else
-            return false;
-    }
-
-    public void encode()
-    {
-        requestMsg.clear();
-
-        /* set-up message */
-        requestMsg.msgClass(MsgClasses.REQUEST);
-        requestMsg.streamId(streamId());
-        requestMsg.domainType(domainType);
-
-        requestMsg.containerType(DataTypes.NO_DATA);
-
-        if (checkHasQos())
-        {
-            requestMsg.applyHasQos();
-            requestMsg.qos().dynamic(qos.isDynamic());
-            requestMsg.qos().rate(qos.rate());
-            requestMsg.qos().timeliness(qos.timeliness());
-            requestMsg.qos().rateInfo(qos.rateInfo());
-            requestMsg.qos().timeInfo(qos.timeInfo());
-        }
-
-        if (checkHasWorstQos())
-        {
-            requestMsg.applyHasWorstQos();
-            requestMsg.worstQos().dynamic(worstQos.isDynamic());
-            requestMsg.worstQos().rate(worstQos.rate());
-            requestMsg.worstQos().timeliness(worstQos.timeliness());
-            requestMsg.worstQos().rateInfo(worstQos.rateInfo());
-            requestMsg.worstQos().timeInfo(worstQos.timeInfo());
-        }
-
-        if (checkHasPriority())
-        {
-            requestMsg.applyHasPriority();
-            requestMsg.priority().priorityClass(priorityClass());
-            requestMsg.priority().count(priorityCount());
-        }
-
-        if (checkStreaming())
-        {
-            requestMsg.applyStreaming();
-        }
-
-        if (checkHasPause())
-        {
-            requestMsg.applyPause();
-        }
-
-        // APIQA: apply NoRefresh flag on requestMsg if set
-        if (checkHasNoRefresh())
-        {
-            requestMsg.applyNoRefresh();
-        }
-        // END APIQA
-
-        boolean isBatchRequest = itemNames.size() > 1;
-        applyFeatureFlags(isBatchRequest);
-
-        /* specify msgKey members */
-        requestMsg.msgKey().applyHasNameType();
-        requestMsg.msgKey().nameType(InstrumentNameTypes.RIC);
-
-        /* If user set Identifier */
-        if (checkHasIdentifier())
-        {
-            requestMsg.msgKey().applyHasIdentifier();
-            requestMsg.msgKey().identifier(identifier);
-        }
-
-        if (!isBatchRequest && !checkHasIdentifier())
-        {
-            requestMsg.msgKey().applyHasName();
-            requestMsg.msgKey().name().data(itemNames.get(0));
-        }
-    }
-
-    /**
-     * Encodes the item request.
-     * 
-     * @param encodeIter The Encode Iterator
-     * @return {@link CodecReturnCodes#SUCCESS} if encoding succeeds or failure
-     *         if encoding fails.
-     * 
-     *         This method is only used within the Market By Price Handler and
-     *         each handler has its own implementation, although much is similar
-     */
-    public int encode(EncodeIterator encodeIter)
-    {
-        boolean isBatchRequest = itemNames.size() > 1;
-        int ret = CodecReturnCodes.SUCCESS;
-
-        encode();
-
-        /* encode request message payload */
-        if (checkHasView() || isSymbolListData || isBatchRequest)
-        {
-            ret = encodeRequestPayload(isBatchRequest, encodeIter);
-            if (ret < CodecReturnCodes.SUCCESS)
-                return ret;
-        }
-
-        return CodecReturnCodes.SUCCESS;
-    }
-
-    private int encodeRequestPayload(boolean isBatchRequest, EncodeIterator encodeIter)
-    {
-        elementList.clear();
-        elementList.applyHasStandardData();
-
-        int ret = elementList.encodeInit(encodeIter, null, 0);
-        if (ret < CodecReturnCodes.SUCCESS)
-        {
-            return ret;
-        }
-
-        if (isBatchRequest && (encodeBatchRequest(encodeIter) < CodecReturnCodes.SUCCESS))
-        {
-            return CodecReturnCodes.FAILURE;
-        }
-
-        if (checkHasView())
-        {
-            if (viewFieldList != null && viewFieldList.size() > 0)
-            {
-                if (encodeViewRequest(encodeIter, ViewTypes.FIELD_ID_LIST) < CodecReturnCodes.SUCCESS)
-                {
-                    return CodecReturnCodes.FAILURE;
-                }
-            }
-            else if (viewElementNameList != null && viewElementNameList.size() > 0)
-            {
-                if (encodeViewRequest(encodeIter, ViewTypes.ELEMENT_NAME_LIST) < CodecReturnCodes.SUCCESS)
-                {
-                    return CodecReturnCodes.FAILURE;
-                }
-            }
-        }
-
-        if (isSymbolListData && (encodeSymbolListData(encodeIter) < CodecReturnCodes.SUCCESS))
-        {
-            return CodecReturnCodes.FAILURE;
-        }
-
-        ret = elementList.encodeComplete(encodeIter, true);
-        if (ret < CodecReturnCodes.SUCCESS)
-        {
-            return ret;
-        }
-        return CodecReturnCodes.SUCCESS;
-    }
-
-    private void applyFeatureFlags(boolean isBatchRequest)
-    {
-        if (checkPrivateStream())
-        {
-            requestMsg.applyPrivateStream();
-        }
-
-        if (checkHasView() || isSymbolListData || isBatchRequest)
-        {
-            requestMsg.containerType(DataTypes.ELEMENT_LIST);
-            if (checkHasView())
-            {
-                requestMsg.applyHasView();
-            }
-            if (isBatchRequest)
-            {
-                requestMsg.applyHasBatch();
-            }
-        }
-    }
-
-    private int encodeBatchRequest(EncodeIterator encodeIter)
-    {
-        /*
-         * For Batch requests, the message has a payload of an element list that
-         * contains an array of the requested items
-         */
-
-        elementEntry.clear();
-        array.clear();
-        itemNameBuf.clear();
-
-        elementEntry.name(ElementNames.BATCH_ITEM_LIST);
-        elementEntry.dataType(DataTypes.ARRAY);
-        int ret = elementEntry.encodeInit(encodeIter, 0);
-        if (ret < CodecReturnCodes.SUCCESS)
-        {
-            return ret;
-        }
-
-        /* Encode the array of requested item names */
-        array.primitiveType(DataTypes.ASCII_STRING);
-        array.itemLength(0);
-
-        ret = array.encodeInit(encodeIter);
-        if (ret < CodecReturnCodes.SUCCESS)
-        {
-            return ret;
-        }
-
-        for (String itemName : itemNames)
-        {
-            arrayEntry.clear();
-            itemNameBuf.data(itemName);
-            ret = arrayEntry.encode(encodeIter, itemNameBuf);
-            if (ret < CodecReturnCodes.SUCCESS)
-            {
-                return ret;
-            }
-        }
-
-        ret = array.encodeComplete(encodeIter, true);
-        if (ret < CodecReturnCodes.SUCCESS)
-        {
-            return ret;
-        }
-
-        ret = elementEntry.encodeComplete(encodeIter, true);
-        if (ret < CodecReturnCodes.SUCCESS)
-        {
-            return ret;
-        }
-
-        return CodecReturnCodes.SUCCESS;
-    }
-
-    /*
-     * Encodes the View Element Entry. This entry contains an array of FIDs that
-     * the consumer wishes to receive from the provider.
-     * 
-     * This method is only used within the Market Price Handler
-     */
-    private int encodeViewRequest(EncodeIterator encodeIter, int viewType)
-    {
-        elementEntry.clear();
-        tempUInt.clear();
-        elementEntry.name(ElementNames.VIEW_TYPE);
-        elementEntry.dataType(DataTypes.UINT);
-        if (viewType == ViewTypes.FIELD_ID_LIST)
-            tempUInt.value(ViewTypes.FIELD_ID_LIST);
-        else
-            tempUInt.value(ViewTypes.ELEMENT_NAME_LIST);
-        int ret = elementEntry.encode(encodeIter, tempUInt);
-        if (ret < CodecReturnCodes.SUCCESS)
-        {
-            return ret;
-        }
-
-        elementEntry.clear();
-        elementEntry.name(ElementNames.VIEW_DATA);
-        elementEntry.dataType(DataTypes.ARRAY);
-        if ((ret = elementEntry.encodeInit(encodeIter, 0)) < CodecReturnCodes.SUCCESS)
-        {
-            return ret;
-        }
-
-        if (viewType == ViewTypes.FIELD_ID_LIST)
-        {
-            viewArray.primitiveType(DataTypes.INT);
-            viewArray.itemLength(2);
-        }
-        else
-            viewArray.primitiveType(DataTypes.ASCII_STRING);
-
-        if ((ret = viewArray.encodeInit(encodeIter)) < CodecReturnCodes.SUCCESS)
-        {
-            return ret;
-        }
-
-        if (viewType == ViewTypes.FIELD_ID_LIST)
-        {
-            for (Integer viewField : viewFieldList)
-            {
-                arrayEntry.clear();
-                tempInt.value(viewField);
-                ret = arrayEntry.encode(encodeIter, tempInt);
-                if (ret < CodecReturnCodes.SUCCESS)
-                {
-                    return ret;
-                }
-            }
-        }
-        else
-        {
-            for (String elementName : viewElementNameList)
-            {
-                arrayEntry.clear();
-                elementNameBuf.data(elementName);
-                ret = arrayEntry.encode(encodeIter, elementNameBuf);
-
-                if (ret < CodecReturnCodes.SUCCESS)
-                {
-                    return ret;
-                }
-            }
-        }
-        ret = viewArray.encodeComplete(encodeIter, true);
-
-        if (ret < CodecReturnCodes.SUCCESS)
-        {
-            return ret;
-        }
-
-        ret = elementEntry.encodeComplete(encodeIter, true);
-        if (ret < CodecReturnCodes.SUCCESS)
-        {
-            return ret;
-        }
-
-        return CodecReturnCodes.SUCCESS;
-    }
-
-    public int encodeSymbolListData(EncodeIterator encodeIter)
-    {
-        int ret = CodecReturnCodes.SUCCESS;
-        elementEntry.clear();
-        elementEntry.name(SymbolList.ElementNames.SYMBOL_LIST_BEHAVIORS);
-        elementEntry.dataType(DataTypes.ELEMENT_LIST);
-
-        ret = elementEntry.encodeInit(encodeIter, 0);
-        if (ret < CodecReturnCodes.SUCCESS)
-        {
-            return ret;
-        }
-
-        behaviorList.clear();
-        behaviorList.applyHasStandardData();
-        ret = behaviorList.encodeInit(encodeIter, null, 0);
-        if (ret < CodecReturnCodes.SUCCESS)
-        {
-            return ret;
-        }
-
-        dataStreamEntry.clear();
-        dataStreamEntry.name(SymbolList.ElementNames.SYMBOL_LIST_DATA_STREAMS);
-        dataStreamEntry.dataType(DataTypes.UINT);
-
-        if (checkStreaming())
-            tempUInt.value(SymbolList.SymbolListDataStreamRequestFlags.SYMBOL_LIST_DATA_STREAMS);
-        else
-            tempUInt.value(SymbolList.SymbolListDataStreamRequestFlags.SYMBOL_LIST_DATA_SNAPSHOTS);
-        if ((ret = dataStreamEntry.encode(encodeIter, tempUInt)) < CodecReturnCodes.SUCCESS)
-        {
-            return ret;
-        }
-
-        ret = behaviorList.encodeComplete(encodeIter, true);
-
-        if (ret < CodecReturnCodes.SUCCESS)
-        {
-            return ret;
-        }
-
-        ret = elementEntry.encodeComplete(encodeIter, true);
-        if (ret < CodecReturnCodes.SUCCESS)
-        {
-            return ret;
-        }
-
-        return CodecReturnCodes.SUCCESS;
-    }
-
-}
-=======
-/*|-----------------------------------------------------------------------------
- *|            This source code is provided under the Apache 2.0 license
- *|  and is provided AS IS with no warranty or guarantee of fit for purpose.
- *|                See the project's LICENSE.md for details.
- *|           Copyright (C) 2019-2022,2025 LSEG. All rights reserved.
- *|-----------------------------------------------------------------------------
- */
-
-package com.refinitiv.eta.valueadd.examples.watchlistconsumer;
-
-import java.util.ArrayList;
-import java.util.List;
-
-import com.refinitiv.eta.codec.Array;
-import com.refinitiv.eta.codec.ArrayEntry;
-import com.refinitiv.eta.codec.Buffer;
-import com.refinitiv.eta.codec.CodecFactory;
-import com.refinitiv.eta.codec.CodecReturnCodes;
-import com.refinitiv.eta.codec.DataTypes;
-import com.refinitiv.eta.codec.ElementEntry;
-import com.refinitiv.eta.codec.ElementList;
-import com.refinitiv.eta.codec.EncodeIterator;
-import com.refinitiv.eta.codec.Int;
-import com.refinitiv.eta.codec.MsgClasses;
-import com.refinitiv.eta.codec.Qos;
-import com.refinitiv.eta.codec.RequestMsg;
-import com.refinitiv.eta.codec.RequestMsgFlags;
-import com.refinitiv.eta.codec.UInt;
-import com.refinitiv.eta.shared.rdm.marketprice.MarketPriceRequestFlags;
-import com.refinitiv.eta.rdm.DomainTypes;
-import com.refinitiv.eta.rdm.ElementNames;
-import com.refinitiv.eta.rdm.InstrumentNameTypes;
-import com.refinitiv.eta.rdm.SymbolList;
-import com.refinitiv.eta.rdm.ViewTypes;
-
-/**
- * The Class ItemRequest.
- */
-public class ItemRequest
-{
-   private List<String> itemNames;
-   private int streamId;
-   private Qos qos;
-   private Qos worstQos;
-   private int priorityClass;
-   private int priorityCount;
-   private int serviceId;
-   private int identifier;
-   private List<Integer> viewFieldList;
-   private List<String> viewElementNameList;
-   private int domainType;
-   private int flags;
-   private boolean isSymbolListData;
-    
-   /**
-    * The Constant VIEW_TYPE.
-    */
-   public static final Buffer VIEW_TYPE = CodecFactory.createBuffer();
-   
-   /**
-    *  :ViewData.
-    */
-   public static final Buffer VIEW_DATA = CodecFactory.createBuffer();
-   
-   RequestMsg requestMsg = (RequestMsg)CodecFactory.createMsg();
-   private ElementList elementList = CodecFactory.createElementList();
-   private ElementList behaviorList = CodecFactory.createElementList();
-   private ElementEntry elementEntry = CodecFactory.createElementEntry();
-   private ElementEntry dataStreamEntry = CodecFactory.createElementEntry();
-   private Array array = CodecFactory.createArray();
-   private ArrayEntry arrayEntry = CodecFactory.createArrayEntry();
-   private Buffer itemNameBuf = CodecFactory.createBuffer();
-
-   private Int tempInt = CodecFactory.createInt();
-   private UInt tempUInt = CodecFactory.createUInt();
-   private Buffer elementNameBuf = CodecFactory.createBuffer();
-   private Array viewArray = CodecFactory.createArray();
-         
-   /**
-    * Instantiates a new item request.
-    */
-   public ItemRequest()
-   {
-       this(DomainTypes.MARKET_PRICE);
-       this.isSymbolListData = false;
-   }
-
-   /**
-    * Instantiates a new item request.
-    *
-    * @param domainType the domain type
-    */
-   public ItemRequest(int domainType)
-   {
-       qos = CodecFactory.createQos();
-       worstQos = CodecFactory.createQos();
-       itemNames = new ArrayList<String>();
-
-       priorityClass = 1;
-       priorityCount = 1;
-       flags = 0;
-       identifier = -1;
-       this.domainType = domainType;
-   }
-      
-   /**
-    * Stream id.
-    *
-    * @return the int
-    */
-   public int streamId()
-   {
-       return streamId;
-   }
-
-   /**
-    * Stream id.
-    *
-    * @param streamId the stream id
-    */
-   public void streamId(int streamId)
-   {
-       this.streamId = streamId;
-   }
-   
-   /**
-    * Symbol list data.
-    *
-    * @param isSymbolListData the is symbol list data
-    */
-   public void symbolListData(boolean isSymbolListData)
-   {
-	   this.isSymbolListData = isSymbolListData;
-   }
-      
-   /**
-    * Clears the current contents of this object and prepares it for re-use.
-    */
-   public void clear()
-   {
-       flags = 0;
-       qos.clear();
-       worstQos.clear();
-       itemNames.clear();
-       priorityClass = 1;
-       priorityCount = 1;
-       identifier = -1;
-       isSymbolListData = false;
-       if (viewFieldList != null )  viewFieldList.clear();
-       if (viewElementNameList != null )  viewElementNameList.clear();
-   }
-
-   /**
-    * Checks the presence of private stream flag.
-    * 
-    * @return true - if exists; false if does not exist.
-    */
-   public boolean checkPrivateStream()
-   {
-       return (flags & MarketPriceRequestFlags.PRIVATE_STREAM) != 0;
-   }
-
-   /**
-    * Applies private stream flag.
-    */
-   public void applyPrivateStream()
-   {
-       flags |= MarketPriceRequestFlags.PRIVATE_STREAM;
-   }
-
-   /**
-    * Service id.
-    *
-    * @return service id
-    */
-   public int serviceId()
-   {
-       return serviceId;
-   }
-
-   /**
-    * Service id.
-    *
-    * @param serviceId the service id
-    * @return the item request
-    */
-   public ItemRequest serviceId(int serviceId)
-   {
-       this.serviceId = serviceId;
-       return this;
-   }
-
-   /**
-    * Item names.
-    *
-    * @return list of item names
-    */
-   public List<String> itemNames()
-   {
-       return itemNames;
-   }
-   
-   /**
-    * Item names.
-    *
-    * @param itemNames list of item names
-    */
-   public void itemNames(List<String> itemNames)
-   {
-       this.itemNames = itemNames;
-   }   
-
-   /**
-    * Adds the item.
-    *
-    * @param itemName item name
-    */
-   public void addItem(String itemName)
-   {
-       itemNames.add(itemName);
-   }   
-   
-   /**
-    * Priority class.
-    *
-    * @return priority class used by request
-    */
-   public int priorityClass()
-   {
-       return priorityClass;
-   }
-
-   /**
-    * Priority count.
-    *
-    * @return priority count used by request
-    */
-   public int priorityCount()
-   {
-       return priorityCount;
-   }
-
-   /**
-    * Priority.
-    *
-    * @param priorityClass the priority class
-    * @param priorityCount the priority count
-    */
-   public void priority(int priorityClass, int priorityCount)
-   {
-       this.priorityClass = priorityClass;
-       this.priorityCount = priorityCount;
-   }
-
-   /**
-    * Checks the presence of streaming.
-    * 
-    * @return true - if exists; false if does not exist.
-    */
-   public boolean checkStreaming()
-   {
-       return (flags & MarketPriceRequestFlags.STREAMING) != 0;
-   }
-
-   /**
-    * Applies streaming flag.
-    */
-   public void applyStreaming()
-   {
-       flags |= MarketPriceRequestFlags.STREAMING;
-   }
-
-   /**
-    * Checks the presence of Qos.
-    * 
-    * @return true - if exists; false if does not exist.
-    */
-   public boolean checkHasQos()
-   {
-       return (flags & MarketPriceRequestFlags.HAS_QOS) != 0;
-   }
-
-   /**
-    * Applies Qos flag.
-    */
-   public void applyHasQos()
-   {
-       flags |= MarketPriceRequestFlags.HAS_QOS;
-   }
-
-   /**
-    * Checks the presence of WorstQos.
-    * 
-    * @return true - if exists; false if does not exist.
-    */
-   public boolean checkHasWorstQos()
-   {
-       return (flags & MarketPriceRequestFlags.HAS_WORST_QOS) != 0;
-   }
-
-   /**
-    * Applies WorstQos flag.
-    */
-   public void applyHasWorstQos()
-   {
-       flags |= MarketPriceRequestFlags.HAS_WORST_QOS;
-   }
-
-   /**
-    * Checks the presence of Priority flag.
-    * 
-    * @return true - if exists; false if does not exist.
-    */
-   public boolean checkHasPriority()
-   {
-       return (flags & MarketPriceRequestFlags.HAS_PRIORITY) != 0;
-   }
-
-   /**
-    * Applies Priority flag.
-    */
-   public void applyHasPriority()
-   {
-       flags |= MarketPriceRequestFlags.HAS_PRIORITY;
-   }
-
-   /**
-    * Applies View flag.
-    */
-   public void applyHasView()
-   {
-       flags |= MarketPriceRequestFlags.HAS_VIEW;
-   }
-   
-   /**
-    * Applies Pause flag.
-    */
-   public void applyPause()
-   {
-       flags |= RequestMsgFlags.PAUSE;
-   }
-
-    // APIQA: apply/check NoRefresh flag methods
-    public void applyNoRefresh()
-    {
-        flags |= 0x2000;
-    }
-
-    public boolean checkHasNoRefresh()
-    {
-        return (flags & 0x2000) != 0;
-    }
-    // END APIQA
-
-   /**
-    * Checks the presence of Pause.
-    * 
-    * @return true - if exists; false if does not exist.
-    */
-   public boolean checkHasPause()
-   {
-       return (flags & RequestMsgFlags.PAUSE) != 0;
-   }
-   
-   /**
-    * Checks the presence of View flag.
-    * 
-    * @return true - if exists; false if does not exist.
-    */
-   public boolean checkHasView()
-   {
-       return (flags & MarketPriceRequestFlags.HAS_VIEW) != 0;
-   }
-
-   /**
-    * Qos.
-    *
-    * @return Qos used by request
-    */
-   public Qos qos()
-   {
-       return qos;
-   }
-
-   /**
-    * Worst qos.
-    *
-    * @return WorstQos used by request
-    */
-   public Qos worstQos()
-   {
-       return worstQos;
-   }
-
-   /**
-    * View fields.
-    *
-    * @return list of view fields
-    */
-   public List<Integer> viewFields()
-   {
-       return viewFieldList;
-   }
-   
-   /**
-    * View element names.
-    *
-    * @return list of view elementNames
-    */
-   public List<String> viewElementNames()
-   {
-       return viewElementNameList;
-   }
-   
-   /**
-    * View fields.
-    *
-    * @param viewList list of view fields
-    */
-   public void viewFields(List<Integer> viewList)
-   {
-       viewFieldList = viewList;
-   }
-         
-   /**
-    * View element names.
-    *
-    * @param elementNameList list of element names
-    */
-   public void viewElementNames(List<String> elementNameList)
-   {
-       viewElementNameList = elementNameList;
-   }   
-   /**
-    * Checks the presence of service id flag.
-    * @return true - if exists; false if does not exist.
-    */
-   public boolean checkHasServiceId()
-   {
-       return (flags & MarketPriceRequestFlags.HAS_SERVICE_ID) != 0;
-   }
-
-   /**
-    * Applies service id flag.
-    */
-   public void applyHasServiceId()
-   {
-       flags |= MarketPriceRequestFlags.HAS_SERVICE_ID;
-   }
-
-   /**
-    * Domain type.
-    *
-    * @return Domain type
-    */
-   public int domainType()
-   {
-       return domainType;
-   }
-   
-   /**
-    * Domain type.
-    *
-    * @param domainType Domain type
-    */
-   public void domainType(int domainType)
-   {
-       this.domainType = domainType;
-   }
-   
-   /**
-    * Set the identifier for the msg Key.
-    *
-    * @param setIdentifier the set identifier
-    */
-   
-   public void identifier(int setIdentifier)
-   {
-       identifier = setIdentifier;
-   }
-   
-   /** 
-    * @return Identifier
-    */
-   public int identifier()
-   {
-       return identifier;
-   }
-   
-   /**
-    * Checks the presence of an identifier.
-    *
-    * @return true - if exists; false if does not exist;
-    */
-   public boolean checkHasIdentifier()
-   {
-       if (identifier >= 0)
-           return true;
-       else
-           return false;
-   }
-
-   /**
-    * Encode.
-    */
-   public void encode()
-   {
-       requestMsg.clear();
-
-       /* set-up message */
-       requestMsg.msgClass(MsgClasses.REQUEST);
-       requestMsg.streamId(streamId());
-       requestMsg.domainType(domainType);
-       
-       requestMsg.containerType(DataTypes.NO_DATA);
-       
-       if (checkHasQos())
-       {
-           requestMsg.applyHasQos();
-           requestMsg.qos().dynamic(qos.isDynamic());
-           requestMsg.qos().rate(qos.rate());
-           requestMsg.qos().timeliness(qos.timeliness());
-           requestMsg.qos().rateInfo(qos.rateInfo());
-           requestMsg.qos().timeInfo(qos.timeInfo());
-       }
-
-       if (checkHasWorstQos())
-       {
-           requestMsg.applyHasWorstQos();
-           requestMsg.worstQos().dynamic(worstQos.isDynamic());
-           requestMsg.worstQos().rate(worstQos.rate());
-           requestMsg.worstQos().timeliness(worstQos.timeliness());
-           requestMsg.worstQos().rateInfo(worstQos.rateInfo());
-           requestMsg.worstQos().timeInfo(worstQos.timeInfo());
-       }
-
-       if (checkHasPriority())
-       {
-           requestMsg.applyHasPriority();
-           requestMsg.priority().priorityClass(priorityClass());
-           requestMsg.priority().count(priorityCount());
-       }
-
-       if (checkStreaming())
-       {
-           requestMsg.applyStreaming();
-       }
-
-       if (checkHasPause())
-       {
-           requestMsg.applyPause();
-       }
-
-       // APIQA: apply NoRefresh flag on requestMsg if set
-       if (checkHasNoRefresh())
-       {
-           requestMsg.applyNoRefresh();
-       }
-       // END APIQA
-
-       boolean isBatchRequest = itemNames.size() > 1;
-       applyFeatureFlags(isBatchRequest);
-
-       /* specify msgKey members */
-       requestMsg.msgKey().applyHasNameType();
-       requestMsg.msgKey().nameType(InstrumentNameTypes.RIC);
-       
-       /* If user set Identifier */
-       if (checkHasIdentifier())
-       {
-           requestMsg.msgKey().applyHasIdentifier();
-           requestMsg.msgKey().identifier(identifier);
-       }
-
-       if (!isBatchRequest && !checkHasIdentifier())
-       {
-           requestMsg.msgKey().applyHasName();
-           requestMsg.msgKey().name().data(itemNames.get(0));
-       }
-   }
-   
-   /**
-    * Encodes the item request.
-    * 
-    * @param encodeIter The Encode Iterator
-    * @return {@link CodecReturnCodes#SUCCESS} if encoding succeeds or failure
-    *         if encoding fails.
-    * 
-    *         This method is only used within the Market By Price Handler and
-    *         each handler has its own implementation, although much is similar
-    */
-   public int encode(EncodeIterator encodeIter)
-   {
-       boolean isBatchRequest = itemNames.size() > 1;
-       int ret = CodecReturnCodes.SUCCESS;
-       
-       encode();
-
-       /* encode request message payload */
-       if (checkHasView() || isSymbolListData || isBatchRequest)
-       {
-           ret = encodeRequestPayload(isBatchRequest, encodeIter);
-           if (ret < CodecReturnCodes.SUCCESS)
-               return ret;
-       }
-
-       return CodecReturnCodes.SUCCESS;
-   }
-
-   private int encodeRequestPayload(boolean isBatchRequest, EncodeIterator encodeIter)
-   {
-       elementList.clear();
-       elementList.applyHasStandardData();
-
-       int ret = elementList.encodeInit(encodeIter, null, 0);
-       if (ret < CodecReturnCodes.SUCCESS)
-       {
-           return ret;
-       }
-
-       if (isBatchRequest
-               && (encodeBatchRequest(encodeIter) < CodecReturnCodes.SUCCESS))
-       {
-           return CodecReturnCodes.FAILURE;
-       }
-
-       if (checkHasView())
-       {
-    	   if(viewFieldList != null && viewFieldList.size() > 0)
-    	   {
-    		   if (encodeViewRequest(encodeIter, ViewTypes.FIELD_ID_LIST) < CodecReturnCodes.SUCCESS)
-    		   {
-    			   return CodecReturnCodes.FAILURE;
-    		   }
-    	   }
-    	   else if(viewElementNameList != null && viewElementNameList.size() > 0)
-    	   {
-    		   if (encodeViewRequest(encodeIter, ViewTypes.ELEMENT_NAME_LIST) < CodecReturnCodes.SUCCESS)
-    		   {
-    			   return CodecReturnCodes.FAILURE;
-    		   }
-    	   }
-       }
-       
-       if (isSymbolListData &&
-               (encodeSymbolListData(encodeIter) < CodecReturnCodes.SUCCESS))
-       {
-           return CodecReturnCodes.FAILURE;
-       }
-       
-       ret = elementList.encodeComplete(encodeIter, true);
-       if (ret < CodecReturnCodes.SUCCESS)
-       {
-           return ret;
-       }
-       return CodecReturnCodes.SUCCESS;
-   }
-
-   private void applyFeatureFlags(boolean isBatchRequest)
-   {
-       if (checkPrivateStream())
-       {
-           requestMsg.applyPrivateStream();
-       }
-
-       if (checkHasView() || isSymbolListData || isBatchRequest)
-       {
-           requestMsg.containerType(DataTypes.ELEMENT_LIST);
-           if (checkHasView())
-           {
-               requestMsg.applyHasView();
-           }
-           if (isBatchRequest)
-           {
-               requestMsg.applyHasBatch();
-           }
-       }
-   }
-
-   private int encodeBatchRequest(EncodeIterator encodeIter)
-   {
-       /*
-        * For Batch requests, the message has a payload of an element list that
-        * contains an array of the requested items
-        */
-
-       elementEntry.clear();
-       array.clear();
-       itemNameBuf.clear();
-
-       elementEntry.name(ElementNames.BATCH_ITEM_LIST);
-       elementEntry.dataType(DataTypes.ARRAY);
-       int ret = elementEntry.encodeInit(encodeIter, 0);
-       if (ret < CodecReturnCodes.SUCCESS)
-       {
-           return ret;
-       }
-
-       /* Encode the array of requested item names */
-       array.primitiveType(DataTypes.ASCII_STRING);
-       array.itemLength(0);
-
-       ret = array.encodeInit(encodeIter);
-       if (ret < CodecReturnCodes.SUCCESS)
-       {
-           return ret;
-       }
-
-       for (String itemName : itemNames)
-       {
-           arrayEntry.clear();
-           itemNameBuf.data(itemName);
-           ret = arrayEntry.encode(encodeIter, itemNameBuf);
-           if (ret < CodecReturnCodes.SUCCESS)
-           {
-               return ret;
-           }
-       }
-
-       ret = array.encodeComplete(encodeIter, true);
-       if (ret < CodecReturnCodes.SUCCESS)
-       {
-           return ret;
-       }
-
-       ret = elementEntry.encodeComplete(encodeIter, true);
-       if (ret < CodecReturnCodes.SUCCESS)
-       {
-           return ret;
-       }
-
-       return CodecReturnCodes.SUCCESS;
-   }
- 
-   /*
-    * Encodes the View Element Entry. This entry contains an array of FIDs that
-    * the consumer wishes to receive from the provider.
-    * 
-    * This method is only used within the Market Price Handler
-    */
-   private int encodeViewRequest(EncodeIterator encodeIter, int viewType)
-   {
-	       elementEntry.clear();
-	       tempUInt.clear();
-	       elementEntry.name(ElementNames.VIEW_TYPE);
-	       elementEntry.dataType(DataTypes.UINT);
-	       if ( viewType == ViewTypes.FIELD_ID_LIST)
-	    	   tempUInt.value(ViewTypes.FIELD_ID_LIST);
-	       else
-	    	   tempUInt.value(ViewTypes.ELEMENT_NAME_LIST);    	   
-	       int ret = elementEntry.encode(encodeIter, tempUInt);
-	       if (ret < CodecReturnCodes.SUCCESS)
-	       {
-	           return ret;
-	       }
-
-	       elementEntry.clear();
-	       elementEntry.name(ElementNames.VIEW_DATA);
-	       elementEntry.dataType(DataTypes.ARRAY);
-	       if ((ret = elementEntry.encodeInit(encodeIter, 0)) < CodecReturnCodes.SUCCESS)
-	       {
-	           return ret;
-	       }
-
-	       if ( viewType == ViewTypes.FIELD_ID_LIST)
-	       {
-	    	   viewArray.primitiveType(DataTypes.INT);
-	    	   viewArray.itemLength(2);
-	       }
-	       else
-	    	   viewArray.primitiveType(DataTypes.ASCII_STRING);
-	    	   
-
-	       if ((ret = viewArray.encodeInit(encodeIter)) < CodecReturnCodes.SUCCESS)
-	       {
-	           return ret;
-	       }
-
-	       if ( viewType == ViewTypes.FIELD_ID_LIST)
-	       {
-	    	   for (Integer viewField : viewFieldList)
-	    	   {
-	    		   arrayEntry.clear();
-	    		   tempInt.value(viewField);
-	    		   ret = arrayEntry.encode(encodeIter, tempInt);
-	    		   if (ret < CodecReturnCodes.SUCCESS)
-	    		   {
-	    			   return ret;
-	    		   }
-	    	   }
-	       }
-	       else
-	       {
-	       	   for (String elementName : viewElementNameList)
-	    	   {
-	    		   arrayEntry.clear(); 
-	    		   elementNameBuf.data(elementName);
-	    		   ret = arrayEntry.encode(encodeIter, elementNameBuf);
-	 
-	    		   if (ret < CodecReturnCodes.SUCCESS)
-	    		   {
-	    			   return ret;
-	    		   }
-	    	   }
-	       }     
-	       ret = viewArray.encodeComplete(encodeIter, true);
-
-	       if (ret < CodecReturnCodes.SUCCESS)
-	       {
-	           return ret;
-	       }
-
-	       ret = elementEntry.encodeComplete(encodeIter, true);
-	       if (ret < CodecReturnCodes.SUCCESS)
-	       {
-	           return ret;
-	       }
-
-	       return CodecReturnCodes.SUCCESS;
-   }
-   
-   /**
-    * Encode symbol list data.
-    *
-    * @param encodeIter the encode iter
-    * @return the int
-    */
-   public int encodeSymbolListData(EncodeIterator encodeIter)
-   {
-	   int ret = CodecReturnCodes.SUCCESS;	   
-       elementEntry.clear();
-       elementEntry.name(SymbolList.ElementNames.SYMBOL_LIST_BEHAVIORS);
-       elementEntry.dataType(DataTypes.ELEMENT_LIST);
-     
-       ret = elementEntry.encodeInit(encodeIter, 0);
-       if (ret < CodecReturnCodes.SUCCESS)
-       {
-           return ret;
-       }
-
-	   behaviorList.clear();
-	   behaviorList.applyHasStandardData();
-	   ret = behaviorList.encodeInit(encodeIter, null, 0);
-       if (ret < CodecReturnCodes.SUCCESS)
-       {
-           return ret;
-       }       
-       
-       dataStreamEntry.clear();
-       dataStreamEntry.name(SymbolList.ElementNames.SYMBOL_LIST_DATA_STREAMS);
-       dataStreamEntry.dataType(DataTypes.UINT);
-
-       if (checkStreaming())
-    	   tempUInt.value(SymbolList.SymbolListDataStreamRequestFlags.SYMBOL_LIST_DATA_STREAMS);
-       else
-    	   tempUInt.value(SymbolList.SymbolListDataStreamRequestFlags.SYMBOL_LIST_DATA_SNAPSHOTS);
-       if ((ret = dataStreamEntry.encode(encodeIter, tempUInt)) < CodecReturnCodes.SUCCESS)
-       {
-           return ret;
-       }
-  
-       ret = behaviorList.encodeComplete(encodeIter, true);
-
-       if (ret < CodecReturnCodes.SUCCESS)
-       {
-           return ret;
-       }
-
-       ret = elementEntry.encodeComplete(encodeIter, true);
-       if (ret < CodecReturnCodes.SUCCESS)
-       {
-           return ret;
-       }
-       
-       return CodecReturnCodes.SUCCESS;
-   }
-            
-}
->>>>>>> b159fcb4
+/*|-----------------------------------------------------------------------------
+ *|            This source code is provided under the Apache 2.0 license
+ *|  and is provided AS IS with no warranty or guarantee of fit for purpose.
+ *|                See the project's LICENSE.md for details.
+ *|           Copyright (C) 2019-2022,2025 LSEG. All rights reserved.
+ *|-----------------------------------------------------------------------------
+ */
+
+package com.refinitiv.eta.valueadd.examples.watchlistconsumer;
+
+import java.util.ArrayList;
+import java.util.List;
+
+import com.refinitiv.eta.codec.Array;
+import com.refinitiv.eta.codec.ArrayEntry;
+import com.refinitiv.eta.codec.Buffer;
+import com.refinitiv.eta.codec.CodecFactory;
+import com.refinitiv.eta.codec.CodecReturnCodes;
+import com.refinitiv.eta.codec.DataTypes;
+import com.refinitiv.eta.codec.ElementEntry;
+import com.refinitiv.eta.codec.ElementList;
+import com.refinitiv.eta.codec.EncodeIterator;
+import com.refinitiv.eta.codec.Int;
+import com.refinitiv.eta.codec.MsgClasses;
+import com.refinitiv.eta.codec.Qos;
+import com.refinitiv.eta.codec.RequestMsg;
+import com.refinitiv.eta.codec.RequestMsgFlags;
+import com.refinitiv.eta.codec.UInt;
+import com.refinitiv.eta.shared.rdm.marketprice.MarketPriceRequestFlags;
+import com.refinitiv.eta.rdm.DomainTypes;
+import com.refinitiv.eta.rdm.ElementNames;
+import com.refinitiv.eta.rdm.InstrumentNameTypes;
+import com.refinitiv.eta.rdm.SymbolList;
+import com.refinitiv.eta.rdm.ViewTypes;
+
+/**
+ * The Class ItemRequest.
+ */
+public class ItemRequest
+{
+   private List<String> itemNames;
+   private int streamId;
+   private Qos qos;
+   private Qos worstQos;
+   private int priorityClass;
+   private int priorityCount;
+   private int serviceId;
+   private int identifier;
+   private List<Integer> viewFieldList;
+   private List<String> viewElementNameList;
+   private int domainType;
+   private int flags;
+   private boolean isSymbolListData;
+    
+   /**
+    * The Constant VIEW_TYPE.
+    */
+   public static final Buffer VIEW_TYPE = CodecFactory.createBuffer();
+   
+   /**
+    *  :ViewData.
+    */
+   public static final Buffer VIEW_DATA = CodecFactory.createBuffer();
+   
+   RequestMsg requestMsg = (RequestMsg)CodecFactory.createMsg();
+   private ElementList elementList = CodecFactory.createElementList();
+   private ElementList behaviorList = CodecFactory.createElementList();
+   private ElementEntry elementEntry = CodecFactory.createElementEntry();
+   private ElementEntry dataStreamEntry = CodecFactory.createElementEntry();
+   private Array array = CodecFactory.createArray();
+   private ArrayEntry arrayEntry = CodecFactory.createArrayEntry();
+   private Buffer itemNameBuf = CodecFactory.createBuffer();
+
+   private Int tempInt = CodecFactory.createInt();
+   private UInt tempUInt = CodecFactory.createUInt();
+   private Buffer elementNameBuf = CodecFactory.createBuffer();
+   private Array viewArray = CodecFactory.createArray();
+         
+   /**
+    * Instantiates a new item request.
+    */
+   public ItemRequest()
+   {
+       this(DomainTypes.MARKET_PRICE);
+       this.isSymbolListData = false;
+   }
+
+   /**
+    * Instantiates a new item request.
+    *
+    * @param domainType the domain type
+    */
+   public ItemRequest(int domainType)
+   {
+       qos = CodecFactory.createQos();
+       worstQos = CodecFactory.createQos();
+       itemNames = new ArrayList<String>();
+
+       priorityClass = 1;
+       priorityCount = 1;
+       flags = 0;
+       identifier = -1;
+       this.domainType = domainType;
+   }
+      
+   /**
+    * Stream id.
+    *
+    * @return the int
+    */
+   public int streamId()
+   {
+       return streamId;
+   }
+
+   /**
+    * Stream id.
+    *
+    * @param streamId the stream id
+    */
+   public void streamId(int streamId)
+   {
+       this.streamId = streamId;
+   }
+   
+   /**
+    * Symbol list data.
+    *
+    * @param isSymbolListData the is symbol list data
+    */
+   public void symbolListData(boolean isSymbolListData)
+   {
+	   this.isSymbolListData = isSymbolListData;
+   }
+      
+   /**
+    * Clears the current contents of this object and prepares it for re-use.
+    */
+   public void clear()
+   {
+       flags = 0;
+       qos.clear();
+       worstQos.clear();
+       itemNames.clear();
+       priorityClass = 1;
+       priorityCount = 1;
+       identifier = -1;
+       isSymbolListData = false;
+       if (viewFieldList != null )  viewFieldList.clear();
+       if (viewElementNameList != null )  viewElementNameList.clear();
+   }
+
+   /**
+    * Checks the presence of private stream flag.
+    * 
+    * @return true - if exists; false if does not exist.
+    */
+   public boolean checkPrivateStream()
+   {
+       return (flags & MarketPriceRequestFlags.PRIVATE_STREAM) != 0;
+   }
+
+   /**
+    * Applies private stream flag.
+    */
+   public void applyPrivateStream()
+   {
+       flags |= MarketPriceRequestFlags.PRIVATE_STREAM;
+   }
+
+   /**
+    * Service id.
+    *
+    * @return service id
+    */
+   public int serviceId()
+   {
+       return serviceId;
+   }
+
+   /**
+    * Service id.
+    *
+    * @param serviceId the service id
+    * @return the item request
+    */
+   public ItemRequest serviceId(int serviceId)
+   {
+       this.serviceId = serviceId;
+       return this;
+   }
+
+   /**
+    * Item names.
+    *
+    * @return list of item names
+    */
+   public List<String> itemNames()
+   {
+       return itemNames;
+   }
+   
+   /**
+    * Item names.
+    *
+    * @param itemNames list of item names
+    */
+   public void itemNames(List<String> itemNames)
+   {
+       this.itemNames = itemNames;
+   }   
+
+   /**
+    * Adds the item.
+    *
+    * @param itemName item name
+    */
+   public void addItem(String itemName)
+   {
+       itemNames.add(itemName);
+   }   
+   
+   /**
+    * Priority class.
+    *
+    * @return priority class used by request
+    */
+   public int priorityClass()
+   {
+       return priorityClass;
+   }
+
+   /**
+    * Priority count.
+    *
+    * @return priority count used by request
+    */
+   public int priorityCount()
+   {
+       return priorityCount;
+   }
+
+   /**
+    * Priority.
+    *
+    * @param priorityClass the priority class
+    * @param priorityCount the priority count
+    */
+   public void priority(int priorityClass, int priorityCount)
+   {
+       this.priorityClass = priorityClass;
+       this.priorityCount = priorityCount;
+   }
+
+   /**
+    * Checks the presence of streaming.
+    * 
+    * @return true - if exists; false if does not exist.
+    */
+   public boolean checkStreaming()
+   {
+       return (flags & MarketPriceRequestFlags.STREAMING) != 0;
+   }
+
+   /**
+    * Applies streaming flag.
+    */
+   public void applyStreaming()
+   {
+       flags |= MarketPriceRequestFlags.STREAMING;
+   }
+
+   /**
+    * Checks the presence of Qos.
+    * 
+    * @return true - if exists; false if does not exist.
+    */
+   public boolean checkHasQos()
+   {
+       return (flags & MarketPriceRequestFlags.HAS_QOS) != 0;
+   }
+
+   /**
+    * Applies Qos flag.
+    */
+   public void applyHasQos()
+   {
+       flags |= MarketPriceRequestFlags.HAS_QOS;
+   }
+
+   /**
+    * Checks the presence of WorstQos.
+    * 
+    * @return true - if exists; false if does not exist.
+    */
+   public boolean checkHasWorstQos()
+   {
+       return (flags & MarketPriceRequestFlags.HAS_WORST_QOS) != 0;
+   }
+
+   /**
+    * Applies WorstQos flag.
+    */
+   public void applyHasWorstQos()
+   {
+       flags |= MarketPriceRequestFlags.HAS_WORST_QOS;
+   }
+
+   /**
+    * Checks the presence of Priority flag.
+    * 
+    * @return true - if exists; false if does not exist.
+    */
+   public boolean checkHasPriority()
+   {
+       return (flags & MarketPriceRequestFlags.HAS_PRIORITY) != 0;
+   }
+
+   /**
+    * Applies Priority flag.
+    */
+   public void applyHasPriority()
+   {
+       flags |= MarketPriceRequestFlags.HAS_PRIORITY;
+   }
+
+   /**
+    * Applies View flag.
+    */
+   public void applyHasView()
+   {
+       flags |= MarketPriceRequestFlags.HAS_VIEW;
+   }
+   
+   /**
+    * Applies Pause flag.
+    */
+   public void applyPause()
+   {
+       flags |= RequestMsgFlags.PAUSE;
+   }
+
+    // APIQA: apply/check NoRefresh flag methods
+    public void applyNoRefresh()
+    {
+        flags |= 0x2000;
+    }
+
+    public boolean checkHasNoRefresh()
+    {
+        return (flags & 0x2000) != 0;
+    }
+    // END APIQA
+
+   /**
+    * Checks the presence of Pause.
+    * 
+    * @return true - if exists; false if does not exist.
+    */
+   public boolean checkHasPause()
+   {
+       return (flags & RequestMsgFlags.PAUSE) != 0;
+   }
+   
+   /**
+    * Checks the presence of View flag.
+    * 
+    * @return true - if exists; false if does not exist.
+    */
+   public boolean checkHasView()
+   {
+       return (flags & MarketPriceRequestFlags.HAS_VIEW) != 0;
+   }
+
+   /**
+    * Qos.
+    *
+    * @return Qos used by request
+    */
+   public Qos qos()
+   {
+       return qos;
+   }
+
+   /**
+    * Worst qos.
+    *
+    * @return WorstQos used by request
+    */
+   public Qos worstQos()
+   {
+       return worstQos;
+   }
+
+   /**
+    * View fields.
+    *
+    * @return list of view fields
+    */
+   public List<Integer> viewFields()
+   {
+       return viewFieldList;
+   }
+   
+   /**
+    * View element names.
+    *
+    * @return list of view elementNames
+    */
+   public List<String> viewElementNames()
+   {
+       return viewElementNameList;
+   }
+   
+   /**
+    * View fields.
+    *
+    * @param viewList list of view fields
+    */
+   public void viewFields(List<Integer> viewList)
+   {
+       viewFieldList = viewList;
+   }
+         
+   /**
+    * View element names.
+    *
+    * @param elementNameList list of element names
+    */
+   public void viewElementNames(List<String> elementNameList)
+   {
+       viewElementNameList = elementNameList;
+   }   
+   /**
+    * Checks the presence of service id flag.
+    * @return true - if exists; false if does not exist.
+    */
+   public boolean checkHasServiceId()
+   {
+       return (flags & MarketPriceRequestFlags.HAS_SERVICE_ID) != 0;
+   }
+
+   /**
+    * Applies service id flag.
+    */
+   public void applyHasServiceId()
+   {
+       flags |= MarketPriceRequestFlags.HAS_SERVICE_ID;
+   }
+
+   /**
+    * Domain type.
+    *
+    * @return Domain type
+    */
+   public int domainType()
+   {
+       return domainType;
+   }
+   
+   /**
+    * Domain type.
+    *
+    * @param domainType Domain type
+    */
+   public void domainType(int domainType)
+   {
+       this.domainType = domainType;
+   }
+   
+   /**
+    * Set the identifier for the msg Key.
+    *
+    * @param setIdentifier the set identifier
+    */
+   
+   public void identifier(int setIdentifier)
+   {
+       identifier = setIdentifier;
+   }
+   
+   /** 
+    * @return Identifier
+    */
+   public int identifier()
+   {
+       return identifier;
+   }
+   
+   /**
+    * Checks the presence of an identifier.
+    *
+    * @return true - if exists; false if does not exist;
+    */
+   public boolean checkHasIdentifier()
+   {
+       if (identifier >= 0)
+           return true;
+       else
+           return false;
+   }
+
+   /**
+    * Encode.
+    */
+   public void encode()
+   {
+       requestMsg.clear();
+
+       /* set-up message */
+       requestMsg.msgClass(MsgClasses.REQUEST);
+       requestMsg.streamId(streamId());
+       requestMsg.domainType(domainType);
+       
+       requestMsg.containerType(DataTypes.NO_DATA);
+       
+       if (checkHasQos())
+       {
+           requestMsg.applyHasQos();
+           requestMsg.qos().dynamic(qos.isDynamic());
+           requestMsg.qos().rate(qos.rate());
+           requestMsg.qos().timeliness(qos.timeliness());
+           requestMsg.qos().rateInfo(qos.rateInfo());
+           requestMsg.qos().timeInfo(qos.timeInfo());
+       }
+
+       if (checkHasWorstQos())
+       {
+           requestMsg.applyHasWorstQos();
+           requestMsg.worstQos().dynamic(worstQos.isDynamic());
+           requestMsg.worstQos().rate(worstQos.rate());
+           requestMsg.worstQos().timeliness(worstQos.timeliness());
+           requestMsg.worstQos().rateInfo(worstQos.rateInfo());
+           requestMsg.worstQos().timeInfo(worstQos.timeInfo());
+       }
+
+       if (checkHasPriority())
+       {
+           requestMsg.applyHasPriority();
+           requestMsg.priority().priorityClass(priorityClass());
+           requestMsg.priority().count(priorityCount());
+       }
+
+       if (checkStreaming())
+       {
+           requestMsg.applyStreaming();
+       }
+
+       if (checkHasPause())
+       {
+           requestMsg.applyPause();
+       }
+
+       // APIQA: apply NoRefresh flag on requestMsg if set
+       if (checkHasNoRefresh())
+       {
+           requestMsg.applyNoRefresh();
+       }
+       // END APIQA
+
+       boolean isBatchRequest = itemNames.size() > 1;
+       applyFeatureFlags(isBatchRequest);
+
+       /* specify msgKey members */
+       requestMsg.msgKey().applyHasNameType();
+       requestMsg.msgKey().nameType(InstrumentNameTypes.RIC);
+       
+       /* If user set Identifier */
+       if (checkHasIdentifier())
+       {
+           requestMsg.msgKey().applyHasIdentifier();
+           requestMsg.msgKey().identifier(identifier);
+       }
+
+       if (!isBatchRequest && !checkHasIdentifier())
+       {
+           requestMsg.msgKey().applyHasName();
+           requestMsg.msgKey().name().data(itemNames.get(0));
+       }
+   }
+   
+   /**
+    * Encodes the item request.
+    * 
+    * @param encodeIter The Encode Iterator
+    * @return {@link CodecReturnCodes#SUCCESS} if encoding succeeds or failure
+    *         if encoding fails.
+    * 
+    *         This method is only used within the Market By Price Handler and
+    *         each handler has its own implementation, although much is similar
+    */
+   public int encode(EncodeIterator encodeIter)
+   {
+       boolean isBatchRequest = itemNames.size() > 1;
+       int ret = CodecReturnCodes.SUCCESS;
+       
+       encode();
+
+       /* encode request message payload */
+       if (checkHasView() || isSymbolListData || isBatchRequest)
+       {
+           ret = encodeRequestPayload(isBatchRequest, encodeIter);
+           if (ret < CodecReturnCodes.SUCCESS)
+               return ret;
+       }
+
+       return CodecReturnCodes.SUCCESS;
+   }
+
+   private int encodeRequestPayload(boolean isBatchRequest, EncodeIterator encodeIter)
+   {
+       elementList.clear();
+       elementList.applyHasStandardData();
+
+       int ret = elementList.encodeInit(encodeIter, null, 0);
+       if (ret < CodecReturnCodes.SUCCESS)
+       {
+           return ret;
+       }
+
+       if (isBatchRequest
+               && (encodeBatchRequest(encodeIter) < CodecReturnCodes.SUCCESS))
+       {
+           return CodecReturnCodes.FAILURE;
+       }
+
+       if (checkHasView())
+       {
+    	   if(viewFieldList != null && viewFieldList.size() > 0)
+    	   {
+    		   if (encodeViewRequest(encodeIter, ViewTypes.FIELD_ID_LIST) < CodecReturnCodes.SUCCESS)
+    		   {
+    			   return CodecReturnCodes.FAILURE;
+    		   }
+    	   }
+    	   else if(viewElementNameList != null && viewElementNameList.size() > 0)
+    	   {
+    		   if (encodeViewRequest(encodeIter, ViewTypes.ELEMENT_NAME_LIST) < CodecReturnCodes.SUCCESS)
+    		   {
+    			   return CodecReturnCodes.FAILURE;
+    		   }
+    	   }
+       }
+       
+       if (isSymbolListData &&
+               (encodeSymbolListData(encodeIter) < CodecReturnCodes.SUCCESS))
+       {
+           return CodecReturnCodes.FAILURE;
+       }
+       
+       ret = elementList.encodeComplete(encodeIter, true);
+       if (ret < CodecReturnCodes.SUCCESS)
+       {
+           return ret;
+       }
+       return CodecReturnCodes.SUCCESS;
+   }
+
+   private void applyFeatureFlags(boolean isBatchRequest)
+   {
+       if (checkPrivateStream())
+       {
+           requestMsg.applyPrivateStream();
+       }
+
+       if (checkHasView() || isSymbolListData || isBatchRequest)
+       {
+           requestMsg.containerType(DataTypes.ELEMENT_LIST);
+           if (checkHasView())
+           {
+               requestMsg.applyHasView();
+           }
+           if (isBatchRequest)
+           {
+               requestMsg.applyHasBatch();
+           }
+       }
+   }
+
+   private int encodeBatchRequest(EncodeIterator encodeIter)
+   {
+       /*
+        * For Batch requests, the message has a payload of an element list that
+        * contains an array of the requested items
+        */
+
+       elementEntry.clear();
+       array.clear();
+       itemNameBuf.clear();
+
+       elementEntry.name(ElementNames.BATCH_ITEM_LIST);
+       elementEntry.dataType(DataTypes.ARRAY);
+       int ret = elementEntry.encodeInit(encodeIter, 0);
+       if (ret < CodecReturnCodes.SUCCESS)
+       {
+           return ret;
+       }
+
+       /* Encode the array of requested item names */
+       array.primitiveType(DataTypes.ASCII_STRING);
+       array.itemLength(0);
+
+       ret = array.encodeInit(encodeIter);
+       if (ret < CodecReturnCodes.SUCCESS)
+       {
+           return ret;
+       }
+
+       for (String itemName : itemNames)
+       {
+           arrayEntry.clear();
+           itemNameBuf.data(itemName);
+           ret = arrayEntry.encode(encodeIter, itemNameBuf);
+           if (ret < CodecReturnCodes.SUCCESS)
+           {
+               return ret;
+           }
+       }
+
+       ret = array.encodeComplete(encodeIter, true);
+       if (ret < CodecReturnCodes.SUCCESS)
+       {
+           return ret;
+       }
+
+       ret = elementEntry.encodeComplete(encodeIter, true);
+       if (ret < CodecReturnCodes.SUCCESS)
+       {
+           return ret;
+       }
+
+       return CodecReturnCodes.SUCCESS;
+   }
+ 
+   /*
+    * Encodes the View Element Entry. This entry contains an array of FIDs that
+    * the consumer wishes to receive from the provider.
+    * 
+    * This method is only used within the Market Price Handler
+    */
+   private int encodeViewRequest(EncodeIterator encodeIter, int viewType)
+   {
+	       elementEntry.clear();
+	       tempUInt.clear();
+	       elementEntry.name(ElementNames.VIEW_TYPE);
+	       elementEntry.dataType(DataTypes.UINT);
+	       if ( viewType == ViewTypes.FIELD_ID_LIST)
+	    	   tempUInt.value(ViewTypes.FIELD_ID_LIST);
+	       else
+	    	   tempUInt.value(ViewTypes.ELEMENT_NAME_LIST);    	   
+	       int ret = elementEntry.encode(encodeIter, tempUInt);
+	       if (ret < CodecReturnCodes.SUCCESS)
+	       {
+	           return ret;
+	       }
+
+	       elementEntry.clear();
+	       elementEntry.name(ElementNames.VIEW_DATA);
+	       elementEntry.dataType(DataTypes.ARRAY);
+	       if ((ret = elementEntry.encodeInit(encodeIter, 0)) < CodecReturnCodes.SUCCESS)
+	       {
+	           return ret;
+	       }
+
+	       if ( viewType == ViewTypes.FIELD_ID_LIST)
+	       {
+	    	   viewArray.primitiveType(DataTypes.INT);
+	    	   viewArray.itemLength(2);
+	       }
+	       else
+	    	   viewArray.primitiveType(DataTypes.ASCII_STRING);
+	    	   
+
+	       if ((ret = viewArray.encodeInit(encodeIter)) < CodecReturnCodes.SUCCESS)
+	       {
+	           return ret;
+	       }
+
+	       if ( viewType == ViewTypes.FIELD_ID_LIST)
+	       {
+	    	   for (Integer viewField : viewFieldList)
+	    	   {
+	    		   arrayEntry.clear();
+	    		   tempInt.value(viewField);
+	    		   ret = arrayEntry.encode(encodeIter, tempInt);
+	    		   if (ret < CodecReturnCodes.SUCCESS)
+	    		   {
+	    			   return ret;
+	    		   }
+	    	   }
+	       }
+	       else
+	       {
+	       	   for (String elementName : viewElementNameList)
+	    	   {
+	    		   arrayEntry.clear(); 
+	    		   elementNameBuf.data(elementName);
+	    		   ret = arrayEntry.encode(encodeIter, elementNameBuf);
+	 
+	    		   if (ret < CodecReturnCodes.SUCCESS)
+	    		   {
+	    			   return ret;
+	    		   }
+	    	   }
+	       }     
+	       ret = viewArray.encodeComplete(encodeIter, true);
+
+	       if (ret < CodecReturnCodes.SUCCESS)
+	       {
+	           return ret;
+	       }
+
+	       ret = elementEntry.encodeComplete(encodeIter, true);
+	       if (ret < CodecReturnCodes.SUCCESS)
+	       {
+	           return ret;
+	       }
+
+	       return CodecReturnCodes.SUCCESS;
+   }
+   
+   /**
+    * Encode symbol list data.
+    *
+    * @param encodeIter the encode iter
+    * @return the int
+    */
+   public int encodeSymbolListData(EncodeIterator encodeIter)
+   {
+	   int ret = CodecReturnCodes.SUCCESS;	   
+       elementEntry.clear();
+       elementEntry.name(SymbolList.ElementNames.SYMBOL_LIST_BEHAVIORS);
+       elementEntry.dataType(DataTypes.ELEMENT_LIST);
+     
+       ret = elementEntry.encodeInit(encodeIter, 0);
+       if (ret < CodecReturnCodes.SUCCESS)
+       {
+           return ret;
+       }
+
+	   behaviorList.clear();
+	   behaviorList.applyHasStandardData();
+	   ret = behaviorList.encodeInit(encodeIter, null, 0);
+       if (ret < CodecReturnCodes.SUCCESS)
+       {
+           return ret;
+       }       
+       
+       dataStreamEntry.clear();
+       dataStreamEntry.name(SymbolList.ElementNames.SYMBOL_LIST_DATA_STREAMS);
+       dataStreamEntry.dataType(DataTypes.UINT);
+
+       if (checkStreaming())
+    	   tempUInt.value(SymbolList.SymbolListDataStreamRequestFlags.SYMBOL_LIST_DATA_STREAMS);
+       else
+    	   tempUInt.value(SymbolList.SymbolListDataStreamRequestFlags.SYMBOL_LIST_DATA_SNAPSHOTS);
+       if ((ret = dataStreamEntry.encode(encodeIter, tempUInt)) < CodecReturnCodes.SUCCESS)
+       {
+           return ret;
+       }
+  
+       ret = behaviorList.encodeComplete(encodeIter, true);
+
+       if (ret < CodecReturnCodes.SUCCESS)
+       {
+           return ret;
+       }
+
+       ret = elementEntry.encodeComplete(encodeIter, true);
+       if (ret < CodecReturnCodes.SUCCESS)
+       {
+           return ret;
+       }
+       
+       return CodecReturnCodes.SUCCESS;
+   }
+            
+}
+