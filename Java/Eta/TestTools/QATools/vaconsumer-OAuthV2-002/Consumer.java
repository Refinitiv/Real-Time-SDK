/*|-----------------------------------------------------------------------------
 *|            This source code is provided under the Apache 2.0 license
 *|  and is provided AS IS with no warranty or guarantee of fit for purpose.
 *|                See the project's LICENSE.md for details.
<<<<<<< HEAD
 *|           Copyright (C) 2022,2025 LSEG. All rights reserved.
=======
 *|           Copyright (C) 2019-2025 LSEG. All rights reserved.
>>>>>>> b159fcb4
 *|-----------------------------------------------------------------------------
 */

package com.refinitiv.eta.valueadd.examples.consumer;

import java.io.IOException;
import java.net.InetAddress;
import java.net.UnknownHostException;
import java.nio.ByteBuffer;
import java.nio.channels.CancelledKeyException;
import java.nio.channels.ClosedChannelException;
import java.nio.channels.SelectionKey;
import java.nio.channels.Selector;
import java.nio.file.Files;
import java.nio.file.Paths;
import java.time.LocalDateTime;
import java.time.ZoneOffset;
import java.time.format.DateTimeFormatter;
import java.util.*;

import com.refinitiv.eta.codec.Buffer;
import com.refinitiv.eta.codec.Codec;
import com.refinitiv.eta.codec.CodecFactory;
import com.refinitiv.eta.codec.CodecReturnCodes;
import com.refinitiv.eta.codec.DataDictionary;
import com.refinitiv.eta.codec.DataStates;
import com.refinitiv.eta.codec.DecodeIterator;
import com.refinitiv.eta.codec.EncodeIterator;
import com.refinitiv.eta.codec.MapEntryActions;
import com.refinitiv.eta.codec.Msg;
import com.refinitiv.eta.codec.Qos;
import com.refinitiv.eta.codec.QosRates;
import com.refinitiv.eta.codec.QosTimeliness;
import com.refinitiv.eta.codec.StateCodes;
import com.refinitiv.eta.codec.StreamStates;
import com.refinitiv.eta.rdm.Dictionary;
import com.refinitiv.eta.rdm.DomainTypes;
import com.refinitiv.eta.rdm.Login;
import com.refinitiv.eta.shared.CommandLine;
import com.refinitiv.eta.shared.network.ChannelHelper;
import com.refinitiv.eta.transport.*;
import com.refinitiv.eta.transport.Error;
import com.refinitiv.eta.valueadd.cache.CacheFactory;
import com.refinitiv.eta.valueadd.cache.PayloadEntry;
import com.refinitiv.eta.valueadd.domainrep.rdm.dictionary.DictionaryMsgType;
import com.refinitiv.eta.valueadd.domainrep.rdm.dictionary.DictionaryRefresh;
import com.refinitiv.eta.valueadd.domainrep.rdm.directory.DirectoryMsgType;
import com.refinitiv.eta.valueadd.domainrep.rdm.directory.DirectoryRefresh;
import com.refinitiv.eta.valueadd.domainrep.rdm.directory.DirectoryStatus;
import com.refinitiv.eta.valueadd.domainrep.rdm.directory.DirectoryUpdate;
import com.refinitiv.eta.valueadd.domainrep.rdm.directory.Service;
import com.refinitiv.eta.valueadd.domainrep.rdm.login.*;
import com.refinitiv.eta.valueadd.examples.common.CacheInfo;
import com.refinitiv.eta.valueadd.examples.common.ConnectionArg;
import com.refinitiv.eta.valueadd.examples.common.ItemArg;
import com.refinitiv.eta.valueadd.examples.consumer.StreamIdWatchList.StreamIdKey;
import com.refinitiv.eta.valueadd.examples.consumer.StreamIdWatchList.WatchListEntry;
import com.refinitiv.eta.valueadd.reactor.*;

import static java.util.concurrent.TimeUnit.NANOSECONDS;

/**
 * <p>
 * This is a main class to run the ETA Value Add Consumer application.
 * </p>
 * <H2>Summary</H2>
 * <p>
 * The purpose of this application is to demonstrate consuming data from
 * an OMM Provider using Value Add components. It is a single-threaded
 * client application.
 * </p>
 * <p>
 * The consumer application implements callbacks that process information
 * received by the provider. It creates the Reactor, creates the desired
 * connections, then dispatches from the Reactor for events and messages.
 * Once it has received the event indicating that the channel is ready,
 * it will make the desired item requests (snapshot or streaming) to a
 * provider and appropriately processes the responses. The resulting decoded 
 * responses from the provided are displayed on the console.
 * </p>
 * <p>
 * This application supports consuming Level I Market Price, Level II Market By
 * Order, Level II Market By Price and Yield Curve. This application can optionally
 * perform on-stream and off-stream posting for Level I Market Price content. The
 * item name used for an off-stream post is "OFFPOST". For simplicity, the off-stream
 * post item name is not configurable, but users can modify the code if desired.
 * </p>
 * <p>
 * If multiple item requests are specified on the command line for the same domain and
 * the provider supports batch requests, this application will send the item requests
 * as a single Batch request.
 * </p>
 * <p>
 * If supported by the provider and the application requests view use, a dynamic
 * view will be requested with all Level I Market Price requests. For simplicity,
 * this view is not configurable but users can modify the code to change the
 * requested view.  
 * </p>
 * <p>
 * This application supports a symbol list request. The symbol list name is optional.
 * If the user does not provide a symbol list name, the name is taken from the source
 * directory response.
 * </p>
 * <p>
 * This application is intended as a basic usage example. Some of the design choices
 * were made to favor simplicity and readability over performance. This application 
 * is not intended to be used for measuring performance. This application uses
 * Value Add and shows how using Value Add simplifies the writing of ETA
 * applications. Because Value Add is a layer on top of ETA, you may see a
 * slight decrease in performance compared to writing applications directly to
 * the ETA interfaces.
 * </p>
 * <H2>Setup Environment</H2>
 * <p>
 * The RDMFieldDictionary and enumtype.def files could be located in the
 * directory of execution or this application will request dictionary from
 * provider.
 * </p> 
 * <H2>Running the application:</H2>
 * <p>
 * Change directory to the <i>Java</i> directory and issue the following <i>Gradle</i> command.
 * <p>
 * Linux: ./gradlew runVAConsumer -PcommandLineArgs="arguments"<br>
 * Windows: gradlew.bat runVAConsumer -PcommandLineArgs="arguments"<br>
 * <br>
 * Arguments are listed below.
 * </p>
 * <ul>
 * <li>-c specifies a connection to open and a list of items to request:
 * <ul>
 *  <li>hostname:        Hostname of provider to connect to
 *  <li>port:            Port of provider to connect to
 *  <li>service:         Name of service to request items from on this connection
 *  <li>domain:itemName: Domain and name of an item to request
 *       <br>A comma-separated list of these may be specified.
 *       <br>The domain may be any of: mp(MarketPrice), mbo(MarketByOrder), mbp(MarketByPrice), yc(YieldCurve), sl(SymbolList)
 *       <br>The domain may also be any of the private stream domains: mpps(MarketPrice PS), mbops(MarketByOrder PS), mbpps(MarketByPrice PS), ycps(YieldCurve PS)
 *       <br>Example Usage: -c localhost:14002 DIRECT_FEED mp:TRI,mp:GOOG,mpps:FB,mbo:MSFT,mbpps:IBM,sl
 *       <br>&nbsp;&nbsp;(for SymbolList requests, a name can be optionally specified)
 *  <li>-tunnel (optional) enables consumer to open tunnel stream and send basic text messages
 *  <li>-tsServiceName (optional) specifies the service name for tunnel stream messages (if not specified, the service name specified in -c/-tcp is used)"
 *  <li>-tsAuth (optional) specifies that consumer will request authentication when opening the tunnel stream. This applies to basic tunnel streams.
 *  <li>-tsDomain (optional) specifies the domain that consumer will use when opening the tunnel stream. This applies to basic tunnel streams.
 *  </li>
 * </ul>
 * </li>
 * <li>-uname changes the username used when logging into the provider
 *
 * <li>-passwd changes the password used when logging into the provider
 *
<<<<<<< HEAD
 * <li>-clientId specifies a unique ID for application making the request to LDP token service, also known as AppKey generated using an AppGenerator
=======
 * <li>-clientId1 -clientId1 specifies clientID for a V1.
 *
 * <li>-clientId2 -clientId1 specifies clientID for a V2.
 *
 * <li>-clientSecret Specifies the associated client Secret with a provided clientId for V2 logins.
 * 
 * <li>-jwkFile Specifies the file containing the JWK encoded private key for V2 JWT logins.
>>>>>>> b159fcb4
 *
 * <li>-sessionMgnt enables the session management in the Reactor
 * 
 * <li>-tokenURLV1 Specifies the token URL for V1 token oauthpasswd grant type.
 * 
 * <li>-tokenURLV2 Specifies the token URL for V2 token oauthclientcreds grant type.
 *
 * <li>-view specifies each request using a basic dynamic view
 *
 * <li>-post specifies that the application should attempt to send post messages on the first requested Market Price item
 *
 * <li>-offpost specifies that the application should attempt to send post messages on the login stream (i.e., off-stream)
 *
 * <li>-publisherInfo specifies that the application provides its own user id and address
 *
 * <li>-snapshot specifies each request using non-streaming
 *
 * <li>-x provides an XML trace of messages
 *
 * <li>-runtime adjusts the running time of the application
 *
 * <li>-cache will store all open items in cache and periodically dump contents
 *
 * <li>-cacheInterval number of seconds between displaying cache contents, must greater than 0
 *
 * <li>-statisticInterval number of seconds between displaying reactor channel statistics, must greater than 0
 *
 * <li>-proxy proxyFlag. if provided, the application will attempt
 * to make an http or encrypted connection through a proxy server (if
 * connectionType is set to http or encrypted).
 *
 * <li>-ph Proxy host name.
 *
 * <li>-pp Proxy port number.
 *
 * <li>-plogin User name on proxy server.
 *
 * <li>-ppasswd Password on proxy server. 
 *
 * <li>-pdomain Proxy Domain.
 *
 * <li>-krbfile Proxy KRB file. 
 *
 * <li>-keyfile keystore file for encryption.
 *
 * <li>-keypasswd keystore password for encryption.
 *
 * <li>-at Specifies the Authentication Token. If this is present, the login user name type will be Login.UserIdTypes.AUTHN_TOKEN.
 *
 * <li>-ax Specifies the Authentication Extended information.
 *
 * <li>-aid Specifies the Application ID.
 *
 * <li>-rtt enables rtt support by a consumer. If provider make distribution of RTT messages, consumer will return back them. In another case, consumer will ignore them.
 *
 * <li>Options for Preferred host:
 * <ul>
 *  <li>-enablePH enables Preferred host feature.
 *  <li>-preferredHostIndex specifies the preferred host as the index in the connection list. Default is 0.
 *  <li>-detectionTimeInterval specifies time interval (in seconds) to switch over to a preferred host. 0 indicates that the detection time interval is disabled. Default is 0.
 *  <li>-detectionTimeSchedule specifies Cron time format to switch over to a preferred host. detectionTimeInterval is used instead if this member is set to empty. Default is empty.
 * </ul>
 * </li>
 *
 * <li>Options for IOCtl and Fallback calls:
 * <ul>
 *  <li>-fallBackInterval specifies time interval (in seconds) in application before Ad Hoc Fallback function is invoked. O indicates that function won't be invoked. Default is 0.
 *  <li>-ioctlInterval specifies time interval (in seconds) before IOCtl function is invoked. O indicates that function won't be invoked. Default is 0.
 *  <li>-ioctlEnablePH enables Preferred host feature. Default is a value of enablePH.
 *  <li>-ioctlConnectListIndex specifies the preferred host as the index in the connection list. Default is a value of preferredHostIndex.
 *  <li>-ioctlDetectionTimeInterval specifies time interval (in seconds) to switch over to a preferred host. 0 indicates that the detection time interval is disabled. Default is a value of detectionTimeInterval.
 *  <li>-ioctlDetectionTimeSchedule specifies Cron time format to switch over to a preferred host. Default is a value of detectionTimeSchedule.
 * </ul>
 * </li>
 * </ul>
 */
public class Consumer implements ConsumerCallback, ReactorAuthTokenEventCallback, ReactorOAuthCredentialEventCallback,
		ReactorJsonConversionEventCallback, ReactorServiceNameToIdCallback
{
	private static final String FIELD_DICTIONARY_FILE_NAME = "RDMFieldDictionary";
	private static final String ENUM_TABLE_FILE_NAME = "enumtype.def";

	private Reactor reactor;
	private final ReactorOptions reactorOptions = ReactorFactory.createReactorOptions();
	private final ReactorErrorInfo errorInfo = ReactorFactory.createReactorErrorInfo();
	private final ReactorDispatchOptions dispatchOptions = ReactorFactory.createReactorDispatchOptions();
	private final ReactorOAuthCredential oAuthCredential = ReactorFactory.createReactorOAuthCredential();
	private final ReactorJsonConverterOptions jsonConverterOptions = ReactorFactory.createReactorJsonConverterOptions();
	private final ConsumerCmdLineParser consumerCmdLineParser = new ConsumerCmdLineParser();
	private Selector selector;

	private long runtime;

	ReactorChannelStats reactorChannelStats = ReactorFactory.createReactorChannelStats();

	// default server host name
	private static final String defaultSrvrHostname = "localhost";

	// default server port number
	private static final String defaultSrvrPortNo = "14002";

	// default service name
	private static final String defaultServiceName = "DIRECT_FEED";

	// default item name
	private static final String defaultItemName = "TRI.N";

	// default item name 2
	private static final String defaultItemName2 = ".DJI";

	private final Error error;    // error information

	private DataDictionary dictionary;

	private boolean fieldDictionaryLoadedFromFile;
	private boolean enumTypeDictionaryLoadedFromFile;

	ArrayList<ChannelInfo> chnlInfoList = new ArrayList<>();

	private TunnelStreamHandler tunnelStreamHandler;
	private String tsServiceName;

	private final DateTimeFormatter formatter;
	private static final String TIMESTAMP_FORMAT = "yyyy-MM-dd HH:mm:ss.SSS";

	long cacheTime;
	long cacheInterval;
	long statisticTime;
	long statisticInterval;
	StringBuilder cacheDisplayStr;
	Buffer cacheEntryBuffer;

	boolean _finalStatusEvent;
	private final long closetime;
	private long closeRunTime;
	boolean closeHandled;

	private long ioctlTime;
	private long ioctlInterval;
	private long fallbackTime;
	private long fallbackInterval;

	private boolean isIOCtlCalled;
	private boolean isFallbackCalled;

	private final ReactorSubmitOptions submitOptions = ReactorFactory.createReactorSubmitOptions();
	private final Map<ReactorChannel, Integer> socketFdValueMap = new HashMap<>();

	// Reconnection options
	private static final int RECONNECTION_ATTEMPT_LIMIT = -1;
	// Default reconnection minimum delay is 500 milliseconds
	private static final int RECONNECTION_MIN_DELAY = 500;
	// Default reconnection maximum delay is 6000 milliseconds
	private static final int RECONNECTION_MAX_DELAY = 6000;

	private StringBuilder stringBuilder;
	private final ReactorChannelInfo reactorChannelInfo = ReactorFactory.createReactorChannelInfo();
	private final ReactorErrorInfo reactorErrorInfo = ReactorFactory.createReactorErrorInfo();

	public Consumer()
	{
		dictionary = CodecFactory.createDataDictionary();

		error = TransportFactory.createError();
		dispatchOptions.maxMessages(1);
		_finalStatusEvent = true;
		closetime = 10; // 10 sec
		formatter = DateTimeFormatter.ofPattern(TIMESTAMP_FORMAT);
		try
		{
			selector = Selector.open();
		}
		catch (Exception e)
		{
			System.out.println("Selector.open() failed: " + e.getLocalizedMessage());
			System.exit(ReactorReturnCodes.FAILURE);
		}
	}

	/* Initializes the Value Add consumer application. */
	private void init(String[] args)
	{
		// parse command line
		if (!consumerCmdLineParser.parseArgs(args))
		{
			System.err.println("\nError loading command line arguments:\n");
			consumerCmdLineParser.printUsage();
			System.exit(CodecReturnCodes.FAILURE);
		}

		// add default connections to arguments if none specified
		if (consumerCmdLineParser.connectionList().isEmpty() &&
			!consumerCmdLineParser.enableSessionMgnt())
		{
			// first connection - localhost:14002 DIRECT_FEED mp:TRI.N
			List<ItemArg> itemList = new ArrayList<>();
			ItemArg itemArg = new ItemArg(DomainTypes.MARKET_PRICE, defaultItemName, false);
			itemList.add(itemArg);
			ConnectionArg connectionArg = new ConnectionArg(ConnectionTypes.SOCKET,
					defaultServiceName,
					defaultSrvrHostname,
					defaultSrvrPortNo,
					itemList);
			consumerCmdLineParser.connectionList().add(connectionArg);

			// second connection - localhost:14002 DIRECT_FEED mp:TRI.N mp:.DJI
			List<ItemArg> itemList2 = new ArrayList<>();
			ItemArg itemArg2 = new ItemArg(DomainTypes.MARKET_PRICE, defaultItemName2, false);
			itemList2.add(itemArg);
			itemList2.add(itemArg2);
			ConnectionArg connectionArg2 = new ConnectionArg(ConnectionTypes.SOCKET,
					defaultServiceName,
					defaultSrvrHostname,
					defaultSrvrPortNo,
					itemList2);
			consumerCmdLineParser.connectionList().add(connectionArg2);
		}

		// display product version information
		System.out.println(Codec.queryVersion().toString());
		System.out.println("Consumer initializing...");

		runtime = System.currentTimeMillis() + consumerCmdLineParser.runtime() * 1000L;
		closeRunTime = System.currentTimeMillis() + (consumerCmdLineParser.runtime() + closetime) * 1000L;

		// load dictionary
		loadDictionary();

		// enable Reactor XML tracing if specified
		if (consumerCmdLineParser.enableXmlTracing())
		{
			reactorOptions.enableXmlTracing();
		}

		ioctlInterval = consumerCmdLineParser.ioctlInterval();

		fallbackInterval = consumerCmdLineParser.fallBackInterval();

		cacheInterval = consumerCmdLineParser.cacheInterval();
		cacheTime = System.currentTimeMillis() + cacheInterval*1000;

		statisticInterval = consumerCmdLineParser.statisticInterval();
		statisticTime = System.currentTimeMillis() + statisticInterval*1000;

		// Set reactor statistics to keep track of
		if(statisticInterval > 0)
		{
			reactorOptions.statistics(ReactorOptions.StatisticFlags.READ | ReactorOptions.StatisticFlags.WRITE | ReactorOptions.StatisticFlags.PING);
		}
		
		// Set Token Generator URLs
		if(consumerCmdLineParser.tokenURLV1() != null && !consumerCmdLineParser.tokenURLV1().isEmpty())
		{
			reactorOptions.tokenServiceURL_V1().data(consumerCmdLineParser.tokenURLV1());
		}
		
		if(consumerCmdLineParser.tokenURLV2() != null && !consumerCmdLineParser.tokenURLV2().isEmpty())
		{
			reactorOptions.tokenServiceURL_V2().data(consumerCmdLineParser.tokenURLV2());
		}
		
		if(consumerCmdLineParser.restProxyHostName() != null && !consumerCmdLineParser.restProxyHostName().isEmpty())
		{
			Buffer hostName = CodecFactory.createBuffer();
			hostName.data(consumerCmdLineParser.restProxyHostName());
			reactorOptions.restProxyOptions().proxyHostName(hostName);
		}
		
		if(consumerCmdLineParser.restProxyPort() != null && !consumerCmdLineParser.restProxyPort().isEmpty())
		{
			Buffer port = CodecFactory.createBuffer();
			port.data(consumerCmdLineParser.restProxyPort());
			reactorOptions.restProxyOptions().proxyPort(port);
		}
		
		if(consumerCmdLineParser.restProxyUserName() != null && !consumerCmdLineParser.restProxyUserName().isEmpty())
		{
			Buffer userName = CodecFactory.createBuffer();
			userName.data(consumerCmdLineParser.restProxyUserName());
			reactorOptions.restProxyOptions().proxyUserName(userName);
		}
		
		if(consumerCmdLineParser.restProxyPasswd() != null && !consumerCmdLineParser.restProxyPasswd().isEmpty())
		{
			Buffer passwd = CodecFactory.createBuffer();
			passwd.data(consumerCmdLineParser.restProxyPasswd());
			reactorOptions.restProxyOptions().proxyPassword(passwd);
		}
		
		if(consumerCmdLineParser.restProxyDomain() != null && !consumerCmdLineParser.restProxyDomain().isEmpty())
		{
			Buffer domain = CodecFactory.createBuffer();
			domain.data(consumerCmdLineParser.restProxyDomain());
			reactorOptions.restProxyOptions().proxyDomain(domain);
		}
		
		if(consumerCmdLineParser.restProxyKrb5ConfigFile() != null && !consumerCmdLineParser.restProxyKrb5ConfigFile().isEmpty())
		{
			Buffer krb5ConfigFile = CodecFactory.createBuffer();
			krb5ConfigFile.data(consumerCmdLineParser.restProxyKrb5ConfigFile());
			reactorOptions.restProxyOptions().proxyKrb5ConfigFile(krb5ConfigFile);
		}

		if (consumerCmdLineParser.serviceDiscoveryURL() != null && !consumerCmdLineParser.serviceDiscoveryURL().isEmpty())
		{
			reactorOptions.serviceDiscoveryURL().data(consumerCmdLineParser.serviceDiscoveryURL());
		}

		// create reactor
		reactor = ReactorFactory.createReactor(reactorOptions, errorInfo);
		if (errorInfo.code() != ReactorReturnCodes.SUCCESS)
		{
			System.out.println("createReactor() failed: " + errorInfo);
			System.exit(ReactorReturnCodes.FAILURE);
		}

		// register selector with reactor's reactorChannel.
		try
		{
			reactor.reactorChannel().selectableChannel().register(selector,
					SelectionKey.OP_READ,
					reactor.reactorChannel());
		}
		catch (ClosedChannelException e)
		{
			System.out.println("selector register failed: " + e.getLocalizedMessage());
			System.exit(ReactorReturnCodes.FAILURE);
		}

		/* create channel info, initialize channel info, and connect channels
		 * for each connection specified */

		int index = 0;
		for (ConnectionArg connectionArg : consumerCmdLineParser.connectionList())
		{
			// create channel info
			ChannelInfo chnlInfo = new ChannelInfo();
			chnlInfo.connectionArg = connectionArg;

			//APIQA
			chnlInfo.consumerRole.initDefaultRDMLoginRequest();

			if (index==0)
			{
				// connection1 is for STS
				oAuthCredential.clear();
				if (consumerCmdLineParser.userName() != null && !consumerCmdLineParser.userName().isEmpty())
				{
					LoginRequest loginRequest = chnlInfo.consumerRole.rdmLoginRequest();
					loginRequest.userName().data(consumerCmdLineParser.userName());
				}
				if (consumerCmdLineParser.passwd() != null)
				{
					LoginRequest loginRequest = chnlInfo.consumerRole.rdmLoginRequest();
					loginRequest.password().data(consumerCmdLineParser.passwd());
					loginRequest.applyHasPassword();
					oAuthCredential.password().data(consumerCmdLineParser.passwd());
					/* Specified the ReactorOAuthCredentialEventCallback to get sensitive information as needed to authorize with the token service. */
					oAuthCredential.reactorOAuthCredentialEventCallback(this);
				}
				if (consumerCmdLineParser.clientId1() != null && !consumerCmdLineParser.clientId1().isEmpty())
				{
					oAuthCredential.clientId().data(consumerCmdLineParser.clientId1());
					oAuthCredential.takeExclusiveSignOnControl(consumerCmdLineParser.takeExclusiveSignOnControl());
				}
			}
			else
			{
				// connection2 is for OAuthV2
				oAuthCredential.clear();
				if (consumerCmdLineParser.clientId2() != null && !consumerCmdLineParser.clientId2().isEmpty())
				{
					oAuthCredential.clientSecret().data(consumerCmdLineParser.clientSecret());
					oAuthCredential.clientId().data(consumerCmdLineParser.clientId2());
					/* Specified the ReactorOAuthCredentialEventCallback to get sensitive information as needed to authorize with the token service. */
					oAuthCredential.reactorOAuthCredentialEventCallback(this);
				}
			}

			// initialize channel info
			initChannelInfo(chnlInfo);

			// connect channel
			int ret;
			if ((ret = reactor.connect(chnlInfo.connectOptions, chnlInfo.consumerRole, errorInfo)) < ReactorReturnCodes.SUCCESS)
			{
				System.out.println("Reactor.connect failed with return code: " + ret + " error = " + errorInfo.error().text());
				//API QA commented out to let app continue for success channel
				//System.exit(ReactorReturnCodes.FAILURE);
			} else {
				System.out.println("QA reactor.connect SUCCESS for index:" + index);
			}
			//APIQA
			chnlInfo.consumerRole.watchlistOptions().enableWatchlist(true);
			//END APIQA
			// add to ChannelInfo list
			chnlInfoList.add(chnlInfo);
			index ++;
		}

		jsonConverterOptions.dataDictionary(dictionary);
		jsonConverterOptions.serviceNameToIdCallback(this);
		jsonConverterOptions.jsonConversionEventCallback(this);
		jsonConverterOptions.sendJsonConvError(consumerCmdLineParser.sendJsonConvError());

		// Initialize the JSON converter
		if ( reactor.initJsonConverter(jsonConverterOptions, errorInfo) != ReactorReturnCodes.SUCCESS)
		{
			System.out.println("Reactor.initJsonConverter() failed: " + errorInfo);
			System.exit(ReactorReturnCodes.FAILURE);
		}
	}

	/* Runs the Value Add consumer application. */
	private void run()
	{
		int selectRetVal, selectTime = 1000;
		while (true)
		{
			Set<SelectionKey> keySet = null;
			try
			{
				selectRetVal = selector.select(selectTime);
				if (selectRetVal > 0)
				{
					keySet = selector.selectedKeys();
				}
			}
			catch (IOException e)
			{
				System.out.println("select failed: " + e.getLocalizedMessage());
				System.exit(ReactorReturnCodes.FAILURE);
			}

			long currentTime = System.currentTimeMillis();
			if (currentTime >= cacheTime && cacheInterval > 0)
			{
				cacheTime = System.currentTimeMillis() + cacheInterval*1000;

				for (ChannelInfo chnlInfo : chnlInfoList)
				{
					if (chnlInfo.cacheInfo.useCache)
						displayCache(chnlInfo);
				}

				cacheTime = currentTime + cacheInterval*1000;
			}

			if (currentTime >= statisticTime && statisticInterval > 0)
			{
				statisticTime = System.currentTimeMillis() + statisticInterval*1000;

				ChannelInfo chnlInfo = chnlInfoList.get(0);

				if(reactorOptions.statistics() != 0 && chnlInfo.reactorChannel != null)
					displayReactorChannelStats(chnlInfo);

				statisticTime = currentTime + statisticInterval*1000;
			}

			if (isModifyIOCtlReady(currentTime))
			{
				if (isPreferredHostOptionsChanged()) {
					for (ChannelInfo chnlInfo : chnlInfoList)
					{
						if (chnlInfo.reactorChannel != null)
							modifyIOCtl(chnlInfo.reactorChannel);
					}
				}

				isIOCtlCalled = true;
			}

			if (isFallbackPreferredHostReady(currentTime))
			{
				for (ChannelInfo chnlInfo : chnlInfoList)
				{
					if (chnlInfo.reactorChannel != null)
						fallbackPreferredHost(chnlInfo.reactorChannel);
				}

				isFallbackCalled = true;
			}

			// nothing to read
			if (keySet != null)
			{
				Iterator<SelectionKey> iter = keySet.iterator();
				int ret;
				while (iter.hasNext())
				{
					SelectionKey key = iter.next();
					iter.remove();
					try
					{
						if (key.isReadable())
						{
							// retrieve associated reactor channel and dispatch on that channel
							ReactorChannel reactorChnl = (ReactorChannel)key.attachment();


							// dispatch until no more messages
							while ((ret = reactorChnl.dispatch(dispatchOptions, errorInfo)) > 0) {}
							if (ret == ReactorReturnCodes.FAILURE)
							{
								if (reactorChnl.state() != ReactorChannel.State.CLOSED &&
									reactorChnl.state() != ReactorChannel.State.DOWN_RECONNECTING)
								{
									System.out.println("ReactorChannel dispatch failed: " + ret + "(" + errorInfo.error().text() + ")");
									uninitialize();
									System.exit(ReactorReturnCodes.FAILURE);
								}
							}
						}
					}
					catch (CancelledKeyException e)
					{
					} // key can be canceled during shutdown
				}
			}

			// Handle run-time
			if (System.currentTimeMillis() >= runtime && !closeHandled)
			{
				System.out.println("Consumer run-time expired, close now...");
				handleClose();
				closeHandled = true;
			}
			else if (System.currentTimeMillis() >= closeRunTime )
			{
				System.out.println("Consumer closetime expired, shutdown reactor.");
				break;
			}
			if (!closeHandled)
			{
				if(isAllChannelsClosed()) {
					break;
				}

				handlePosting();
				handleTunnelStream();

				// send login reissue if login reissue time has passed
				for (ChannelInfo chnlInfo : chnlInfoList)
				{
					if (chnlInfo.reactorChannel == null ||
						(chnlInfo.reactorChannel.state() != ReactorChannel.State.UP &&
						 chnlInfo.reactorChannel.state() != ReactorChannel.State.READY))
					{
						continue;
					}

					if (chnlInfo.canSendLoginReissue && (!consumerCmdLineParser.enableSessionMgnt()) &&
						System.currentTimeMillis() >= chnlInfo.loginReissueTime)
					{
						LoginRequest loginRequest = chnlInfo.consumerRole.rdmLoginRequest();
						submitOptions.clear();
						if (chnlInfo.reactorChannel.submit(loginRequest, submitOptions, errorInfo) !=  CodecReturnCodes.SUCCESS)
						{
							System.out.println("Login reissue failed. Error: " + errorInfo.error().text());
						}
						else
						{
							System.out.println("Login reissue sent");
						}
						chnlInfo.canSendLoginReissue = false;
					}
				}
			}

			if(closeHandled && tunnelStreamHandler != null && tunnelStreamHandler._chnlInfo != null &&
			   !tunnelStreamHandler._chnlInfo.isTunnelStreamUp)
				break;
		}
	}

	private boolean isAllChannelsClosed() {
		return chnlInfoList.stream().allMatch(channelInfo -> channelInfo.isChannelClosed);
	}

	private boolean isPreferredHostOptionsChanged() {
        return consumerCmdLineParser.ioctlEnablePH() != consumerCmdLineParser.enablePH()
				|| consumerCmdLineParser.ioctlConnectListIndex() != consumerCmdLineParser.preferredHostIndex()
				|| consumerCmdLineParser.ioctlDetectionTimeInterval() != consumerCmdLineParser.detectionTimeInterval()
				|| !consumerCmdLineParser.ioctlDetectionTimeSchedule().trim().equals(consumerCmdLineParser.detectionTimeSchedule().trim());
	}

	private boolean isFallbackPreferredHostReady(long currentTime) {
		return fallbackInterval > 0 && fallbackTime > 0 && currentTime >= fallbackTime && !isFallbackCalled;
	}

	private boolean isModifyIOCtlReady(long currentTime) {
		return ioctlInterval > 0 && ioctlTime > 0 && currentTime >= ioctlTime && !isIOCtlCalled;
	}

	private void modifyIOCtl(ReactorChannel reactorChannel) {
		ReactorPreferredHostOptions preferredHostOptions = ReactorFactory.createReactorPreferredHostOptions();
		preferredHostOptions.isPreferredHostEnabled(consumerCmdLineParser.ioctlEnablePH());
		preferredHostOptions.detectionTimeInterval(consumerCmdLineParser.ioctlDetectionTimeInterval());
		if (!consumerCmdLineParser.ioctlDetectionTimeSchedule().trim().isEmpty()) {
			preferredHostOptions.detectionTimeSchedule(consumerCmdLineParser.ioctlDetectionTimeSchedule());
		}
		if (consumerCmdLineParser.ioctlConnectListIndex() < consumerCmdLineParser.connectionList().get(0).consumerHostnames().size()) {
			preferredHostOptions.connectionListIndex(consumerCmdLineParser.ioctlConnectListIndex());
		} else {
			System.out.println("IOCtl preferred host connection list index is out of the bound of connection list!");
		}

		if (reactorChannel.ioctl(ReactorChannelIOCtlCode.FALLBACK_PREFERRED_HOST_OPTIONS, preferredHostOptions, errorInfo) != ReactorReturnCodes.SUCCESS)
		{
			System.out.println("channel.ioctl() was failed: " + errorInfo.error().text());
		} else {
			System.out.println("channel.ioctl() was successful");
		}
	}

	private void fallbackPreferredHost(ReactorChannel reactorChannel) {
		if (reactorChannel.fallbackPreferredHost(errorInfo) != ReactorReturnCodes.SUCCESS)
		{
			System.out.println("channel.fallbackPreferredHost() was failed: " + errorInfo.error().text());
		} else {
			System.out.println("channel.fallbackPreferredHost() was successful");
		}
	}

	@Override
	public int reactorAuthTokenEventCallback(ReactorAuthTokenEvent event)
	{
		if (event.errorInfo().code() != ReactorReturnCodes.SUCCESS)
		{
			System.out.println("Retrive an access token failed. Text: " + event.errorInfo().toString());
		}
		else
		{
			ChannelInfo chnlInfo = (ChannelInfo)event.reactorChannel().userSpecObj();

			if (chnlInfo.reactorChannel != null &&
				(chnlInfo.reactorChannel.state() == ReactorChannel.State.UP ||
				 chnlInfo.reactorChannel.state() == ReactorChannel.State.READY))
			{
				LoginRequest loginRequest = chnlInfo.consumerRole.rdmLoginRequest();
				loginRequest.userNameType(Login.UserIdTypes.AUTHN_TOKEN);
				loginRequest.userName().data(event.reactorAuthTokenInfo().accessToken());
				// Do not send the password
				loginRequest.flags(loginRequest.flags() & ~LoginRequestFlags.HAS_PASSWORD);
				loginRequest.applyNoRefresh();

				submitOptions.clear();

				if (chnlInfo.reactorChannel.submit(loginRequest, submitOptions, errorInfo) != CodecReturnCodes.SUCCESS)
				{
					System.out.println("Login reissue failed. Error: " + errorInfo.error().text());
				}
				else
				{
					System.out.println("Login reissue sent");
				}
			}
		}
		return ReactorCallbackReturnCodes.SUCCESS;
	}

	@Override
	public int reactorOAuthCredentialEventCallback(ReactorOAuthCredentialEvent reactorOAuthCredentialEvent)
	{
		ReactorOAuthCredentialRenewalOptions renewalOptions = ReactorFactory.createReactorOAuthCredentialRenewalOptions();
		ReactorOAuthCredentialRenewal oAuthCredentialRenewal = ReactorFactory.createReactorOAuthCredentialRenewal();

		renewalOptions.renewalModes(ReactorOAuthCredentialRenewalOptions.RenewalModes.PASSWORD);
		if (oAuthCredential.password() != null && oAuthCredential.password().length() != 0)
			oAuthCredentialRenewal.password().data(oAuthCredential.password().toString());
		else if (oAuthCredential.clientSecret() != null && oAuthCredential.clientSecret().length() != 0)
			oAuthCredentialRenewal.clientSecret().data(oAuthCredential.clientSecret().toString());
		else
			oAuthCredentialRenewal.clientJWK().data(oAuthCredential.clientJwk().toString());
		
		reactorOAuthCredentialEvent.reactor().submitOAuthCredentialRenewal(renewalOptions, oAuthCredentialRenewal, errorInfo);

		return ReactorCallbackReturnCodes.SUCCESS;
	}

	private void dumpTimestamp()
	{
		System.out.println("<!-- " + LocalDateTime.now(ZoneOffset.UTC).format(formatter) + " (UTC) -->");
	}

	@Override
	public int reactorChannelEventCallback(ReactorChannelEvent event)
	{
		ChannelInfo chnlInfo = (ChannelInfo)event.reactorChannel().userSpecObj();

		dumpTimestamp();
		switch(event.eventType())
		{
			case ReactorChannelEventTypes.CHANNEL_UP:
			{
				if (event.reactorChannel().selectableChannel() != null)
					System.out.println("Channel Up Event: " + event.reactorChannel().selectableChannel());
				else
					System.out.println("Channel Up Event");

				//define socket id of consumer's channel
				//define new socket fd value
				final int fdSocketId =
						ChannelHelper.defineFdValueOfSelectableChannel(event.reactorChannel().channel().selectableChannel());
				socketFdValueMap.put(event.reactorChannel(), fdSocketId);

				// register selector with channel event's reactorChannel
				try
				{
					event.reactorChannel().selectableChannel().register(selector,
							SelectionKey.OP_READ,
							event.reactorChannel());
				}
				catch (ClosedChannelException e)
				{
					System.out.println("selector register failed: " + e.getLocalizedMessage());
					return ReactorCallbackReturnCodes.SUCCESS;
				}

				// Initialize timers for ioctl and fallback calls
				if(ioctlTime == 0)
					ioctlTime = System.currentTimeMillis() + ioctlInterval*1000;
				if(fallbackTime == 0)
					fallbackTime = System.currentTimeMillis() + fallbackInterval*1000;

				break;
			}
			case ReactorChannelEventTypes.FD_CHANGE:
			{
				System.out.println("Channel Change - Old Channel: "
								   + event.reactorChannel().oldSelectableChannel() + " New Channel: "
								   + event.reactorChannel().selectableChannel());

				//define new socket id of consumer's channel
				final int fdSocketId =
						ChannelHelper.defineFdValueOfSelectableChannel(event.reactorChannel().channel().selectableChannel());
				socketFdValueMap.put(event.reactorChannel(), fdSocketId);

				// cancel old reactorChannel select
				SelectionKey key = event.reactorChannel().oldSelectableChannel().keyFor(selector);
				if (key != null)
					key.cancel();

				// register selector with channel event's new reactorChannel
				try
				{
					event.reactorChannel().selectableChannel().register(selector,
							SelectionKey.OP_READ,
							event.reactorChannel());
				}
				catch (Exception e)
				{
					System.out.println("selector register failed: " + e.getLocalizedMessage());
					return ReactorCallbackReturnCodes.SUCCESS;
				}
				break;
			}
			case ReactorChannelEventTypes.CHANNEL_READY:
			{
				// set ReactorChannel on ChannelInfo
				chnlInfo.reactorChannel = event.reactorChannel();
				if (event.reactorChannel().selectableChannel() != null)
					System.out.println("Channel Ready Event: " + event.reactorChannel().selectableChannel());
				else
					System.out.println("Channel Ready Event");

				if (event.reactorChannel().info(reactorChannelInfo, reactorErrorInfo) == ReactorReturnCodes.SUCCESS) {
					printPreferredHostInfo(reactorChannelInfo.preferredHostInfo());
				}

				if (isRequestedServiceUp(chnlInfo))
				{
					checkAndInitPostingSupport(chnlInfo);

					if ( !chnlInfo.itemWatchList.isEmpty() )
					{
						chnlInfo.itemWatchList.clear();
						if (chnlInfo.cacheInfo.cache != null)
							chnlInfo.cacheInfo.cache.clear();
					}

					sendMPRequests(chnlInfo);
					sendMBORequests(chnlInfo);
					sendMBPRequests(chnlInfo);
					sendSymbolListRequests(chnlInfo);
					sendYieldCurveRequests(chnlInfo);
					chnlInfo.requestsSent = true;
				}

				if (isRequestedTunnelStreamServiceUp(chnlInfo))
				{
					if (tunnelStreamHandler != null)
					{
						if (tunnelStreamHandler.openStream(chnlInfo, errorInfo) != ReactorReturnCodes.SUCCESS)
						{
							if (chnlInfo.reactorChannel.state() != ReactorChannel.State.CLOSED &&
								chnlInfo.reactorChannel.state() != ReactorChannel.State.DOWN_RECONNECTING)
							{
								uninitialize();
								System.exit(ReactorReturnCodes.FAILURE);
							}
						}
					}
				}
				break;
			}
			case ReactorChannelEventTypes.CHANNEL_DOWN_RECONNECTING:
			{
				if (event.reactorChannel().selectableChannel() != null)
					System.out.println("\nConnection down reconnecting: Channel " + event.reactorChannel().selectableChannel()
							+ " Host: " + event.reactorChannel().hostname() + ":" + event.reactorChannel().port());
				else
					System.out.println("\nConnection down reconnecting");

				if (event.errorInfo() != null && event.errorInfo().error().text() != null)
					System.out.println("	Error text: " + event.errorInfo().error().text() + "\n");

				if (event.reactorChannel().info(reactorChannelInfo, reactorErrorInfo) == ReactorReturnCodes.SUCCESS)
				{
					printPreferredHostInfo(reactorChannelInfo.preferredHostInfo());
				}

				// allow Reactor to perform connection recovery

				// unregister selectableChannel from Selector
				if (event.reactorChannel().selectableChannel() != null)
				{
					SelectionKey key = event.reactorChannel().selectableChannel().keyFor(selector);
					if (key != null)
						key.cancel();
				}

				// reset dictionary if not loaded from file
				if (!fieldDictionaryLoadedFromFile && !enumTypeDictionaryLoadedFromFile)
				{
					if (chnlInfo.dictionary != null)
					{
						chnlInfo.dictionary.clear();
					}
				}

				// reset item request(s) sent flag
				chnlInfo.requestsSent = false;

				// reset hasServiceInfo flag
				chnlInfo.hasServiceInfo = false;
				chnlInfo.hasTunnelStreamServiceInfo = false;

				// reset canSendLoginReissue flag
				chnlInfo.canSendLoginReissue = false;

				setItemState(chnlInfo, StreamStates.CLOSED_RECOVER, DataStates.SUSPECT, StateCodes.NONE );

				break;
			}
			case ReactorChannelEventTypes.CHANNEL_DOWN:
			{
				if (event.reactorChannel().selectableChannel() != null)
					System.out.println("\nConnection down: Channel " + event.reactorChannel().selectableChannel());
				else
					System.out.println("\nConnection down");

				if (event.errorInfo() != null && event.errorInfo().error().text() != null)
					System.out.println("    Error text: " + event.errorInfo().error().text() + "\n");

				closeConnection(chnlInfo);

				break;
			}
			case ReactorChannelEventTypes.WARNING:
				System.out.println("Received ReactorChannel WARNING event.");
				if (event.errorInfo() != null && event.errorInfo().error().text() != null)
					System.out.println("    Error text: " + event.errorInfo().error().text() + "\n");

				break;
			case ReactorChannelEventTypes.PREFERRED_HOST_COMPLETE:
				System.out.println("Received ReactorChannel PREFERRED_HOST_COMPLETE event.");
				if (event.errorInfo() != null && event.errorInfo().error().text() != null)
					System.out.println("    Error text: " + event.errorInfo().error().text() + "\n");

				if (event.reactorChannel().info(reactorChannelInfo, reactorErrorInfo) == ReactorReturnCodes.SUCCESS)
				{
					printPreferredHostInfo(reactorChannelInfo.preferredHostInfo());
				}

				break;
			case ReactorChannelEventTypes.PREFERRED_HOST_STARTING_FALLBACK:
				System.out.println("Received ReactorChannel PREFERRED_HOST_START_FALLBACK event.");
				if (event.errorInfo() != null && event.errorInfo().error().text() != null)
					System.out.println("    Error text: " + event.errorInfo().error().text() + "\n");

				if (event.reactorChannel().info(reactorChannelInfo, reactorErrorInfo) == ReactorReturnCodes.SUCCESS)
				{
					printPreferredHostInfo(reactorChannelInfo.preferredHostInfo());
				}

				break;
			default:
			{
				System.out.println("Unknown channel event!\n");
				return ReactorCallbackReturnCodes.SUCCESS;
			}
		}

		return ReactorCallbackReturnCodes.SUCCESS;
	}

	private void printPreferredHostInfo(ReactorPreferredHostInfo reactorPreferredHostInfo) {
		if (!reactorPreferredHostInfo.isPreferredHostEnabled()) {
			return;
		}

		if (stringBuilder == null ) {
			stringBuilder = new StringBuilder(256);
		} else {
			stringBuilder.setLength(0);
		}

		stringBuilder.append("\nPreferredHostInfo:");
		stringBuilder.append("\n\tPreferredHostEnabled=").append(reactorPreferredHostInfo.isPreferredHostEnabled());
		stringBuilder.append("\n\tDetectionTimeSchedule='").append(reactorPreferredHostInfo.detectionTimeSchedule()).append('\'');
		stringBuilder.append("\n\tDetectionTimeInterval=").append(reactorPreferredHostInfo.detectionTimeInterval());
		stringBuilder.append("\n\tConnectionListIndex=").append(reactorPreferredHostInfo.connectionListIndex());
		stringBuilder.append("\n\tWSBGroupListIndex=").append(reactorPreferredHostInfo.warmStandbyGroupListIndex());
		stringBuilder.append("\n\tFallBackWithInWSBGroup=").append(reactorPreferredHostInfo.fallBackWithInWSBGroup());
		stringBuilder.append("\n\tRemainingDetectionTime=").append(reactorPreferredHostInfo.remainingDetectionTime());
		stringBuilder.append("\n");

		System.out.println(stringBuilder);
	}

	@Override
	public int defaultMsgCallback(ReactorMsgEvent event)
	{
		ChannelInfo chnlInfo = (ChannelInfo)event.reactorChannel().userSpecObj();
		Msg msg = event.msg();

		if (msg == null)
		{
			/* The message is not present because an error occurred while decoding it. Print
			 * the error and close the channel. If desired, the un-decoded message buffer
			 * is available in event.transportBuffer(). */
			System.out.printf("defaultMsgCallback: %s(%s)\n", event.errorInfo().error().text(), event.errorInfo().location());

			closeConnection(chnlInfo);

			return ReactorCallbackReturnCodes.SUCCESS;
		}

		// set response message
		chnlInfo.responseMsg = msg;

		// set-up decode iterator if message has message body
		if (msg.encodedDataBody() != null && msg.encodedDataBody().data() != null)
		{
			// clear decode iterator
			chnlInfo.dIter.clear();

			// set buffer and version info
			chnlInfo.dIter.setBufferAndRWFVersion(msg.encodedDataBody(),
					event.reactorChannel().majorVersion(),
					event.reactorChannel().minorVersion());
		}

		processResponse(chnlInfo);

		return ReactorCallbackReturnCodes.SUCCESS;
	}

	@Override
	public int rdmLoginMsgCallback(RDMLoginMsgEvent event)
	{
		ChannelInfo chnlInfo = (ChannelInfo)event.reactorChannel().userSpecObj();
		LoginMsgType msgType = event.rdmLoginMsg().rdmMsgType();

		switch (msgType)
		{
			case REFRESH:
				LoginRefresh loginRefresh = (LoginRefresh)event.rdmLoginMsg();
				System.out.println("Received Login Refresh for Username: " + loginRefresh.userName());
				System.out.println(loginRefresh);

				// save loginRefresh
				loginRefresh.copy(chnlInfo.loginRefresh);

				// set login stream id in MarketPriceHandler and YieldCurveHandler
				chnlInfo.marketPriceHandler.loginStreamId(loginRefresh.streamId());
				chnlInfo.yieldCurveHandler.loginStreamId(loginRefresh.streamId());

				// get login reissue time from authenticationTTReissue
				if (chnlInfo.loginRefresh.checkHasAuthenticationTTReissue())
				{
					chnlInfo.loginReissueTime = chnlInfo.loginRefresh.authenticationTTReissue() * 1000;
					chnlInfo.canSendLoginReissue = true;
				}

				if (loginRefresh.state().streamState() != StreamStates.OPEN) {
					System.out.println("Login attempt failed");
					closeConnection(chnlInfo);
				}
				break;
			case STATUS:
				LoginStatus loginStatus = (LoginStatus)event.rdmLoginMsg();
				System.out.println("Received Login StatusMsg");
				if (loginStatus.checkHasState())
				{
					System.out.println("	" + loginStatus.state());

					if (loginStatus.state().streamState() != StreamStates.OPEN) {
						System.out.println("Login attempt failed");
						closeConnection(chnlInfo);
					}
				}
				break;
			case RTT:
				LoginRTT loginRTT = (LoginRTT) event.rdmLoginMsg();
				System.out.printf("\nReceived login RTT message from Provider %d.\n", socketFdValueMap.get(event.reactorChannel()));
				System.out.printf("\tTicks: %du\n", NANOSECONDS.toMicros(loginRTT.ticks()));
				if (loginRTT.checkHasRTLatency()) {
					System.out.printf("\tLast Latency: %du\n", NANOSECONDS.toMicros(loginRTT.rtLatency()));
				}
				if (loginRTT.checkHasTCPRetrans()) {
					System.out.printf("\tProvider side TCP Retransmissions: %du\n", loginRTT.tcpRetrans());
				}
				System.out.println("RTT Response sent to provider by reactor.\n");
				break;
			default:
				System.out.println("Received Unhandled Login Msg Type: " + msgType);
				break;
		}

		return ReactorCallbackReturnCodes.SUCCESS;
	}

	private void closeConnection(ChannelInfo chnlInfo) {
		if (chnlInfo.isChannelClosed) return;

		// unregister selectableChannel from Selector
		if (chnlInfo.reactorChannel.selectableChannel() != null)
		{
			SelectionKey key = chnlInfo.reactorChannel.selectableChannel().keyFor(selector);
			if (key != null)
				key.cancel();
		}

		// close ReactorChannel
		if (chnlInfo.reactorChannel != null)
		{
			chnlInfo.reactorChannel.close(errorInfo);
		}

		chnlInfo.isChannelClosed = true;
	}

	@Override
	public int rdmDirectoryMsgCallback(RDMDirectoryMsgEvent event)
	{
		ChannelInfo chnlInfo = (ChannelInfo)event.reactorChannel().userSpecObj();
		DirectoryMsgType msgType = event.rdmDirectoryMsg().rdmMsgType();

		switch (msgType)
		{
			case REFRESH:
				DirectoryRefresh directoryRefresh = (DirectoryRefresh)event.rdmDirectoryMsg();
				processServiceRefresh(directoryRefresh, chnlInfo);
				if (chnlInfo.serviceInfo.action() == MapEntryActions.DELETE)
				{
					error.text("rdmDirectoryMsgCallback(): DirectoryRefresh Failed: directory service is deleted");
					return ReactorCallbackReturnCodes.SUCCESS;
				}
				break;
			case UPDATE:
				DirectoryUpdate directoryUpdate = (DirectoryUpdate)event.rdmDirectoryMsg();
				processServiceUpdate(directoryUpdate, chnlInfo);
				if (chnlInfo.serviceInfo.action() == MapEntryActions.DELETE)
				{
					error.text("rdmDirectoryMsgCallback(): DirectoryUpdate Failed: directory service is deleted");
					return ReactorCallbackReturnCodes.SUCCESS;
				}
				if (isRequestedServiceUp(chnlInfo) && !chnlInfo.requestsSent)
				{
					checkAndInitPostingSupport(chnlInfo);

					if ( !chnlInfo.itemWatchList.isEmpty() )
					{
						chnlInfo.itemWatchList.clear();
						if (chnlInfo.cacheInfo.cache != null)
							chnlInfo.cacheInfo.cache.clear();
					}

					sendMPRequests(chnlInfo);
					sendMBORequests(chnlInfo);
					sendMBPRequests(chnlInfo);
					sendSymbolListRequests(chnlInfo);
					sendYieldCurveRequests(chnlInfo);
					chnlInfo.requestsSent = true;
				}
				if (isRequestedTunnelStreamServiceUp(chnlInfo))
				{
					if ((tunnelStreamHandler != null && tunnelStreamHandler._chnlInfo != null && !tunnelStreamHandler._chnlInfo.isTunnelStreamUp) ||
						(tunnelStreamHandler != null && tunnelStreamHandler._chnlInfo == null))
					{
						if (tunnelStreamHandler.openStream(chnlInfo, errorInfo) != ReactorReturnCodes.SUCCESS)
						{
							if (chnlInfo.reactorChannel.state() != ReactorChannel.State.CLOSED &&
								chnlInfo.reactorChannel.state() != ReactorChannel.State.DOWN_RECONNECTING)
							{
								System.out.println(errorInfo.error().text());
								uninitialize();
								System.exit(ReactorReturnCodes.FAILURE);
							}
						}
					}
				}

				break;
			case CLOSE:
				System.out.println("Received Source Directory Close");
				break;
			case STATUS:
				DirectoryStatus directoryStatus = (DirectoryStatus)event.rdmDirectoryMsg();
				System.out.println("\nReceived Source Directory StatusMsg");
				if (directoryStatus.checkHasState())
				{
					System.out.println("	" + directoryStatus.state());
				}
				break;
			default:
				System.out.println("Received Unhandled Source Directory Msg Type: " + msgType);
				break;
		}

		return ReactorCallbackReturnCodes.SUCCESS;
	}

	@Override
	public int rdmDictionaryMsgCallback(RDMDictionaryMsgEvent event)
	{
		ChannelInfo chnlInfo = (ChannelInfo)event.reactorChannel().userSpecObj();
		DictionaryMsgType msgType = event.rdmDictionaryMsg().rdmMsgType();

		// initialize dictionary
		if (chnlInfo.dictionary == null)
		{
			chnlInfo.dictionary = dictionary;
		}

		switch (msgType)
		{
			case REFRESH:
				DictionaryRefresh dictionaryRefresh = (DictionaryRefresh)event.rdmDictionaryMsg();

				if (dictionaryRefresh.checkHasInfo())
				{
					/* The first part of a dictionary refresh should contain information about its type.
					 * Save this information and use it as subsequent parts arrive. */
					switch(dictionaryRefresh.dictionaryType())
					{
						case Dictionary.Types.FIELD_DEFINITIONS:
							chnlInfo.fieldDictionaryStreamId = dictionaryRefresh.streamId();
							break;
						case Dictionary.Types.ENUM_TABLES:
							chnlInfo.enumDictionaryStreamId = dictionaryRefresh.streamId();
							break;
						default:
							System.out.println("Unknown dictionary type " + dictionaryRefresh.dictionaryType() + " from message on stream " + dictionaryRefresh.streamId());
							closeConnection(chnlInfo);
							return ReactorCallbackReturnCodes.SUCCESS;
					}
				}

				/* decode dictionary response */

				// clear decode iterator
				chnlInfo.dIter.clear();

				// set buffer and version info
				chnlInfo.dIter.setBufferAndRWFVersion(dictionaryRefresh.dataBody(),
						event.reactorChannel().majorVersion(),
						event.reactorChannel().minorVersion());

				System.out.println("Received Dictionary Response: " + dictionaryRefresh.dictionaryName());

				if (dictionaryRefresh.streamId() == chnlInfo.fieldDictionaryStreamId)
				{
					if (chnlInfo.dictionary.decodeFieldDictionary(chnlInfo.dIter, Dictionary.VerbosityValues.VERBOSE, error) == CodecReturnCodes.SUCCESS)
					{
						if (dictionaryRefresh.checkRefreshComplete())
						{
							if (chnlInfo.cacheInfo.useCache)
								initializeCacheDictionary(chnlInfo.cacheInfo,chnlInfo.dictionary);

							System.out.println("Field Dictionary complete.");
						}
					}
					else
					{
						System.out.println("Decoding Field Dictionary failed: " + error.text());
						closeConnection(chnlInfo);
					}
				}
				else if (dictionaryRefresh.streamId() == chnlInfo.enumDictionaryStreamId)
				{
					if (chnlInfo.dictionary.decodeEnumTypeDictionary(chnlInfo.dIter, Dictionary.VerbosityValues.VERBOSE, error) == CodecReturnCodes.SUCCESS)
					{
						if (dictionaryRefresh.checkRefreshComplete())
						{
							System.out.println("EnumType Dictionary complete.");
						}
					}
					else
					{
						System.out.println("Decoding EnumType Dictionary failed: " + error.text());
						closeConnection(chnlInfo);
					}
				}
				else
				{
					System.out.println("Received unexpected dictionary message on stream " + dictionaryRefresh.streamId());
				}
				break;
			case STATUS:
				System.out.println("Received Dictionary StatusMsg");
				break;
			default:
				System.out.println("Received Unhandled Dictionary Msg Type: " + msgType);
				break;
		}

		return ReactorCallbackReturnCodes.SUCCESS;
	}

	@Override
	public int reactorServiceNameToIdCallback(ReactorServiceNameToId serviceNameToId,
											  ReactorServiceNameToIdEvent serviceNameToIdEvent)
	{
		ChannelInfo chnlInfo = (ChannelInfo)serviceNameToIdEvent.reactorChannel().userSpecObj();

		/* Checks whether the service name is used by the channel. */
		if(chnlInfo.serviceInfo.checkHasInfo() &&
		   serviceNameToId.serviceName().equals(chnlInfo.serviceInfo.info().serviceName().toString()))
		{
			serviceNameToId.serviceId(chnlInfo.serviceInfo.serviceId());
			return CodecReturnCodes.SUCCESS;
		}
		else
		{
			return CodecReturnCodes.FAILURE;
		}
	}

	@Override
	public int reactorJsonConversionEventCallback(ReactorJsonConversionEvent jsonConversionEvent)
	{
		System.out.println("JSON Conversion error: " + jsonConversionEvent.error().text());

		return ReactorCallbackReturnCodes.SUCCESS;
	}

	private void processServiceRefresh(DirectoryRefresh directoryRefresh, ChannelInfo chnlInfo)
	{
		String serviceName = chnlInfo.connectionArg.service();
		System.out.println("Received Source Directory Refresh");
		System.out.println(directoryRefresh.toString());
		for (Service service : directoryRefresh.serviceList())
		{
			if (service.action() == MapEntryActions.DELETE && service.serviceId() == chnlInfo.serviceInfo.serviceId() )
			{
				chnlInfo.serviceInfo.action(MapEntryActions.DELETE);
			}

			if (service.action() == MapEntryActions.DELETE && service.serviceId() == chnlInfo.tsServiceInfo.serviceId() )
			{
				chnlInfo.tsServiceInfo.action(MapEntryActions.DELETE);
			}

			if(service.info().serviceName().toString() != null)
			{
				System.out.println("Received serviceName: " + service.info().serviceName() + "\n");
				// cache service requested by the application
				if (service.info().serviceName().toString().equals(serviceName))
				{
					// save serviceInfo associated with requested service name
					if (service.copy(chnlInfo.serviceInfo) < CodecReturnCodes.SUCCESS)
					{
						System.out.println("Service.copy() failure");
						uninitialize();
						System.exit(ReactorReturnCodes.FAILURE);
					}
					chnlInfo.hasServiceInfo = true;
					setItemState(chnlInfo, service.state().status().streamState(), service.state().status().dataState(),
							service.state().status().code() );
				}
				if (service.info().serviceName().toString().equals(tsServiceName))
				{
					// save serviceInfo associated with requested service name
					if (service.copy(chnlInfo.tsServiceInfo) < CodecReturnCodes.SUCCESS)
					{
						System.out.println("Service.copy() failure");
						uninitialize();
						System.exit(ReactorReturnCodes.FAILURE);
					}

					chnlInfo.hasTunnelStreamServiceInfo = true;
				}
			}
		}
	}

	private void processServiceUpdate(DirectoryUpdate directoryUpdate, ChannelInfo chnlInfo)
	{
		String serviceName = chnlInfo.connectionArg.service();
		String tsServiceName = chnlInfo.connectionArg.tsService();
		System.out.println("Received Source Directory Update");
		System.out.println(directoryUpdate.toString());
		for (Service service : directoryUpdate.serviceList())
		{
			if (service.action() == MapEntryActions.DELETE && service.serviceId() == chnlInfo.serviceInfo.serviceId() )
			{
				chnlInfo.serviceInfo.action(MapEntryActions.DELETE);
			}

			if (service.action() == MapEntryActions.DELETE && service.serviceId() == chnlInfo.tsServiceInfo.serviceId() )
			{
				chnlInfo.tsServiceInfo.action(MapEntryActions.DELETE);
			}

			boolean updateServiceInfo = false, updateTSServiceInfo = false;
			if(service.info().serviceName().toString() != null)
			{
				System.out.println("Received serviceName: " + service.info().serviceName() + "\n");
				// update service cache - assume cache is built with previous refresh message
				if (service.info().serviceName().toString().equals(serviceName) ||
					service.serviceId() == chnlInfo.serviceInfo.serviceId())
				{
					updateServiceInfo = true;
				}
				if (service.info().serviceName().toString().equals(tsServiceName) ||
					service.serviceId() == chnlInfo.tsServiceInfo.serviceId())
				{
					updateTSServiceInfo = true;
				}
			}
			else
			{
				if (service.serviceId() == chnlInfo.serviceInfo.serviceId())
				{
					updateServiceInfo = true;
				}
				if (service.serviceId() == chnlInfo.tsServiceInfo.serviceId())
				{
					updateTSServiceInfo = true;
				}
			}

			if (updateServiceInfo)
			{
				// update serviceInfo associated with requested service name
				if (service.copy(chnlInfo.serviceInfo) < CodecReturnCodes.SUCCESS)
				{
					System.out.println("Service.copy() failure");
					uninitialize();
					System.exit(ReactorReturnCodes.FAILURE);
				}
				chnlInfo.hasServiceInfo = true;
				setItemState(chnlInfo, service.state().status().streamState(), service.state().status().dataState(),
						service.state().status().code() );
			}
			if (updateTSServiceInfo)
			{
				// update serviceInfo associated with requested service name
				if (service.copy(chnlInfo.tsServiceInfo) < CodecReturnCodes.SUCCESS)
				{
					System.out.println("Service.copy() failure");
					uninitialize();
					System.exit(ReactorReturnCodes.FAILURE);
				}

				chnlInfo.hasTunnelStreamServiceInfo = true;
			}
		}
	}

	public boolean isRequestedServiceUp(ChannelInfo chnlInfo)
	{
		return  chnlInfo.hasServiceInfo &&
				chnlInfo.serviceInfo.checkHasState() && (!chnlInfo.serviceInfo.state().checkHasAcceptingRequests() ||
														 chnlInfo.serviceInfo.state().acceptingRequests() == 1) && chnlInfo.serviceInfo.state().serviceState() == 1;
	}

	public boolean isRequestedTunnelStreamServiceUp(ChannelInfo chnlInfo)
	{
		return  chnlInfo.hasTunnelStreamServiceInfo &&
				chnlInfo.tsServiceInfo.checkHasState() && (!chnlInfo.tsServiceInfo.state().checkHasAcceptingRequests() ||
														   chnlInfo.tsServiceInfo.state().acceptingRequests() == 1) && chnlInfo.tsServiceInfo.state().serviceState() == 1;
	}

	private void checkAndInitPostingSupport(ChannelInfo chnlInfo)
	{
		if (!(chnlInfo.shouldOnStreamPost || chnlInfo.shouldOffStreamPost))
			return;

		// set up posting if its enabled

		// ensure that provider supports posting - if not, disable posting
		if (!chnlInfo.loginRefresh.checkHasFeatures() ||
			!chnlInfo.loginRefresh.features().checkHasSupportPost() ||
			chnlInfo.loginRefresh.features().supportOMMPost() == 0)
		{
			// provider does not support posting, disable it
			chnlInfo.shouldOffStreamPost = false;
			chnlInfo.shouldOnStreamPost = false;
			chnlInfo.postHandler.enableOnstreamPost(false);
			chnlInfo.postHandler.enableOffstreamPost(false);
			System.out.println("Connected Provider does not support OMM Posting.  Disabling Post functionality.");
			return;
		}

		if ( consumerCmdLineParser.publisherId() != null && consumerCmdLineParser.publisherAddress() != null)
			chnlInfo.postHandler.setPublisherInfo(consumerCmdLineParser.publisherId(), consumerCmdLineParser.publisherAddress());

		// This sets up our basic timing so post messages will be sent
		// periodically
		chnlInfo.postHandler.initPostHandler();
	}

	// on and off stream posting if enabled
	private void handlePosting()
	{
		for (ChannelInfo chnlInfo : chnlInfoList)
		{
			if (chnlInfo.loginRefresh == null ||
				chnlInfo.serviceInfo == null ||
				chnlInfo.reactorChannel == null ||
				chnlInfo.reactorChannel.state() != ReactorChannel.State.READY)
			{
				continue;
			}

			if (chnlInfo.postHandler.enableOnstreamPost())
			{
				chnlInfo.postItemName.clear();
				int postStreamId = chnlInfo.marketPriceHandler.getFirstItem(chnlInfo.postItemName);
				if (postStreamId == 0 || chnlInfo.postItemName.length() == 0)
				{
					return;
				}
				chnlInfo.postHandler.streamId(postStreamId);
				chnlInfo.postHandler.serviceId(chnlInfo.serviceInfo.serviceId());
				chnlInfo.postHandler.dictionary(chnlInfo.dictionary);
				chnlInfo.postHandler.postItemName().data(chnlInfo.postItemName.data(), chnlInfo.postItemName.position(), chnlInfo.postItemName.length());

				int ret = chnlInfo.postHandler.handlePosts(chnlInfo.reactorChannel, errorInfo);
				if (ret < CodecReturnCodes.SUCCESS)
					System.out.println("Error posting onstream: " + error.text());
			}
			if (chnlInfo.postHandler.enableOffstreamPost())
			{
				chnlInfo.postHandler.streamId(chnlInfo.loginRefresh.streamId());
				chnlInfo.postHandler.postItemName().data("OFFPOST");
				chnlInfo.postHandler.serviceId(chnlInfo.serviceInfo.serviceId());
				chnlInfo.postHandler.dictionary(chnlInfo.dictionary);
				int ret = chnlInfo.postHandler.handlePosts(chnlInfo.reactorChannel, errorInfo);
				if (ret < CodecReturnCodes.SUCCESS)
					System.out.println("Error posting offstream: " + error.text());
			}
		}
	}

	private void handleTunnelStream()
	{
		for (ChannelInfo chnlInfo : chnlInfoList)
		{
			if (chnlInfo.loginRefresh == null ||
				chnlInfo.serviceInfo == null ||
				chnlInfo.reactorChannel == null ||
				chnlInfo.reactorChannel.state() != ReactorChannel.State.READY)
			{
				continue;
			}

			if (tunnelStreamHandler != null)
			{
				tunnelStreamHandler.sendMsg(chnlInfo.reactorChannel);
			}
		}
	}

	private void processResponse(ChannelInfo chnlInfo)
	{
		switch (chnlInfo.responseMsg.domainType())
		{
			case DomainTypes.MARKET_PRICE:
				System.out.println("(Channel " + chnlInfo.reactorChannel.selectableChannel() + "):");
				processMarketPriceResp(chnlInfo);
				break;
			case DomainTypes.MARKET_BY_ORDER:
				System.out.print("(Channel " + chnlInfo.reactorChannel.selectableChannel() + "):");
				processMarketByOrderResp(chnlInfo);
				break;
			case DomainTypes.MARKET_BY_PRICE:
				System.out.print("(Channel " + chnlInfo.reactorChannel.selectableChannel() + "):");
				processMarketByPriceResp(chnlInfo);
				break;
			case DomainTypes.SYMBOL_LIST:
				System.out.println("(Channel " + chnlInfo.reactorChannel.selectableChannel() + "):");
				processSymbolListResp(chnlInfo);
				break;
			case DomainTypes.YIELD_CURVE:
				System.out.println("(Channel " + chnlInfo.reactorChannel.selectableChannel() + "):");
				processYieldCurveResp(chnlInfo);
				break;
			default:
				System.out.println("Unhandled Domain Type: " + chnlInfo.responseMsg.domainType());
				break;
		}
	}

	private void processSymbolListResp(ChannelInfo chnlInfo)
	{
		if (chnlInfo.symbolListHandler.processResponse(chnlInfo.responseMsg,
				chnlInfo.dIter,
				chnlInfo.dictionary) != CodecReturnCodes.SUCCESS)
		{
			System.out.println(errorInfo.error().text());
			uninitialize();
			System.exit(ReactorReturnCodes.FAILURE);
		}
	}

	private void processMarketByPriceResp(ChannelInfo chnlInfo)
	{
		if (chnlInfo.marketByPriceHandler.processResponse(chnlInfo.responseMsg,
				chnlInfo.dIter,
				chnlInfo.dictionary,
				chnlInfo.cacheInfo,
				errorInfo) != CodecReturnCodes.SUCCESS)
		{
			System.out.println(errorInfo.error().text());
			uninitialize();
			System.exit(ReactorReturnCodes.FAILURE);
		}
	}

	private void processMarketByOrderResp(ChannelInfo chnlInfo)
	{
		if (chnlInfo.marketByOrderHandler.processResponse(chnlInfo.responseMsg,
				chnlInfo.dIter,
				chnlInfo.dictionary,
				chnlInfo.cacheInfo,
				errorInfo) != CodecReturnCodes.SUCCESS)
		{
			System.out.println(errorInfo.error().text());
			uninitialize();
			System.exit(ReactorReturnCodes.FAILURE);
		}
	}

	private void processMarketPriceResp(ChannelInfo chnlInfo)
	{
		if (chnlInfo.marketPriceHandler.processResponse(chnlInfo.responseMsg,
				chnlInfo.dIter,
				chnlInfo.dictionary,
				chnlInfo.cacheInfo,
				errorInfo) != CodecReturnCodes.SUCCESS)
		{
			System.out.println(errorInfo.error().text());
			uninitialize();
			System.exit(ReactorReturnCodes.FAILURE);
		}
	}

	private void processYieldCurveResp(ChannelInfo chnlInfo)
	{
		if (chnlInfo.yieldCurveHandler.processResponse(chnlInfo.responseMsg,
				chnlInfo.dIter,
				chnlInfo.dictionary,
				chnlInfo.cacheInfo,
				errorInfo) != CodecReturnCodes.SUCCESS)
		{
			System.out.println(errorInfo.error().text());
			uninitialize();
			System.exit(ReactorReturnCodes.FAILURE);
		}
	}

	/* Load dictionary from file. */
	void loadDictionary()
	{
		dictionary.clear();
		if (dictionary.loadFieldDictionary(FIELD_DICTIONARY_FILE_NAME, error) < 0)
		{
			System.out.println("Unable to load field dictionary.  Will attempt to download from provider.\n\tText: "
							   + error.text());
		}
		else
		{
			fieldDictionaryLoadedFromFile = true;
		}

		if (dictionary.loadEnumTypeDictionary(ENUM_TABLE_FILE_NAME, error) < 0)
		{
			System.out.println("Unable to load enum dictionary.  Will attempt to download from provider.\n\tText: "
							   + error.text());
		}
		else
		{
			enumTypeDictionaryLoadedFromFile = true;
		}
	}

	private void initChannelInfo(ChannelInfo chnlInfo)
	{
		// set up consumer role
		chnlInfo.consumerRole.defaultMsgCallback(this);
		chnlInfo.consumerRole.channelEventCallback(this);
		chnlInfo.consumerRole.loginMsgCallback(this);
		chnlInfo.consumerRole.directoryMsgCallback(this);
		if (!fieldDictionaryLoadedFromFile || !enumTypeDictionaryLoadedFromFile)
		{
			chnlInfo.consumerRole.dictionaryMsgCallback(this);
		}

		// initialize consumer role to default
		//API QA commented it out
		//chnlInfo.consumerRole.initDefaultRDMLoginRequest();
		chnlInfo.consumerRole.initDefaultRDMDirectoryRequest();

		/* API QA commented out
		// use command line login username if specified
		if (consumerCmdLineParser.userName() != null && !consumerCmdLineParser.userName().isEmpty())
		{
			LoginRequest loginRequest = chnlInfo.consumerRole.rdmLoginRequest();
			loginRequest.userName().data(consumerCmdLineParser.userName());
		}
		if (consumerCmdLineParser.passwd() != null)
		{
			LoginRequest loginRequest = chnlInfo.consumerRole.rdmLoginRequest();
			loginRequest.password().data(consumerCmdLineParser.passwd());
			loginRequest.applyHasPassword();

			oAuthCredential.password().data(consumerCmdLineParser.passwd());
		}
		if (consumerCmdLineParser.clientId() != null && !consumerCmdLineParser.clientId().isEmpty())
		{
			oAuthCredential.clientId().data(consumerCmdLineParser.clientId());

			if(consumerCmdLineParser.clientSecret() != null && !consumerCmdLineParser.clientSecret().isEmpty())
			{
				oAuthCredential.clientSecret().data(consumerCmdLineParser.clientSecret());
			}
			else
			{
				oAuthCredential.takeExclusiveSignOnControl(consumerCmdLineParser.takeExclusiveSignOnControl());
			}

			/* Specified the ReactorOAuthCredentialEventCallback to get sensitive information as needed to authorize with the token service.
			oAuthCredential.reactorOAuthCredentialEventCallback(this);
		}
		//END API QA */
		
		if(consumerCmdLineParser.jwkFile() != null && !consumerCmdLineParser.jwkFile().isEmpty())
		{
			try
			{
				// Get the full contents of the JWK file.
				byte[] jwkFile = Files.readAllBytes(Paths.get(consumerCmdLineParser.jwkFile()));
				String jwkText = new String(jwkFile);
				
				oAuthCredential.clientJwk().data(jwkText);
			}
			catch(Exception e)
			{
				System.err.println("Error loading JWK file: " + e.getMessage());
				System.err.println();
				System.err.println(CommandLine.optionHelpString());
				System.out.println("Consumer exits...");
				System.exit(CodecReturnCodes.FAILURE);
			}
		}
		
		if(consumerCmdLineParser.tokenScope() != null && !consumerCmdLineParser.tokenScope().isEmpty())
		{
			oAuthCredential.tokenScope().data(consumerCmdLineParser.tokenScope());
		}
		
		if(consumerCmdLineParser.audience() != null && !consumerCmdLineParser.audience().isEmpty())
		{
			oAuthCredential.audience().data(consumerCmdLineParser.audience());
		}
			
				
		oAuthCredential.userSpecObj(oAuthCredential);
		chnlInfo.consumerRole.reactorOAuthCredential(oAuthCredential);

		// use command line authentication token and extended authentication information if specified
		if (consumerCmdLineParser.authenticationToken() != null && !consumerCmdLineParser.authenticationToken().isEmpty())
		{
			LoginRequest loginRequest = chnlInfo.consumerRole.rdmLoginRequest();
			loginRequest.userNameType(Login.UserIdTypes.AUTHN_TOKEN);
			loginRequest.userName().data(consumerCmdLineParser.authenticationToken());

			if (consumerCmdLineParser.authenticationExtended() != null && !consumerCmdLineParser.authenticationExtended().isEmpty())
			{
				loginRequest.applyHasAuthenticationExtended();
				loginRequest.authenticationExtended().data(consumerCmdLineParser.authenticationExtended());
			}
		}

		// use command line application id if specified
		if (consumerCmdLineParser.applicationId() != null && !consumerCmdLineParser.applicationId().isEmpty())
		{
			LoginRequest loginRequest = chnlInfo.consumerRole.rdmLoginRequest();
			loginRequest.attrib().applicationId().data(consumerCmdLineParser.applicationId());
		}

		if (consumerCmdLineParser.enableRtt()) {
			chnlInfo.consumerRole.rdmLoginRequest().attrib().applyHasSupportRoundTripLatencyMonitoring();
		}

		// if unable to load from file, enable consumer to download dictionary
		if (!fieldDictionaryLoadedFromFile || !enumTypeDictionaryLoadedFromFile)
		{
			chnlInfo.consumerRole.dictionaryDownloadMode(DictionaryDownloadModes.FIRST_AVAILABLE);
			dictionary = CodecFactory.createDataDictionary(); //drop the old dictionary
		}

		chnlInfo.dictionary = dictionary;

		chnlInfo.shouldOffStreamPost = consumerCmdLineParser.enableOffpost();
		// this application requires at least one market price item to be
		// requested for on-stream posting to be performed
		chnlInfo.shouldOnStreamPost = consumerCmdLineParser.enablePost();
		if (chnlInfo.shouldOnStreamPost)
		{
			boolean mpItemFound = false;
			if (chnlInfo.connectionArg.itemList() != null)
			{
				for (ItemArg itemArg  : chnlInfo.connectionArg.itemList())
				{
					if (itemArg.domain() == DomainTypes.MARKET_PRICE)
					{
						mpItemFound = true;
						break;
					}
				}
			}
			if (!mpItemFound)
			{
				System.out.println("\nPosting will not be performed for this channel as no Market Price items were requested");
				chnlInfo.shouldOnStreamPost = false;
			}
		}


		chnlInfo.postHandler.enableOnstreamPost(chnlInfo.shouldOnStreamPost);
		chnlInfo.postHandler.enableOffstreamPost(chnlInfo.shouldOffStreamPost);
		chnlInfo.marketPriceHandler.snapshotRequest(consumerCmdLineParser.enableSnapshot());
		chnlInfo.marketByOrderHandler.snapshotRequest(consumerCmdLineParser.enableSnapshot());
		chnlInfo.marketByPriceHandler.snapshotRequest(consumerCmdLineParser.enableSnapshot());
		chnlInfo.yieldCurveHandler.snapshotRequest(consumerCmdLineParser.enableSnapshot());
		chnlInfo.symbolListHandler.snapshotRequest(consumerCmdLineParser.enableSnapshot());
		chnlInfo.marketPriceHandler.viewRequest(consumerCmdLineParser.enableView());
		// create item lists from those specified on command line
		createItemLists(chnlInfo);

		// set up reactor connect options
		chnlInfo.connectOptions.reconnectAttemptLimit(RECONNECTION_ATTEMPT_LIMIT);
		chnlInfo.connectOptions.reconnectMinDelay(RECONNECTION_MIN_DELAY);
		chnlInfo.connectOptions.reconnectMaxDelay(RECONNECTION_MAX_DELAY);
		
		// Preferred Host
		if (consumerCmdLineParser.enablePH()) {
			int preferredHostIndex = consumerCmdLineParser.preferredHostIndex();
			if (preferredHostIndex < consumerCmdLineParser.connectionList().get(0).consumerHostnames().size()) {
				chnlInfo.connectOptions.reactorPreferredHostOptions().isPreferredHostEnabled(true);
				chnlInfo.connectOptions.reactorPreferredHostOptions().connectionListIndex(preferredHostIndex);
				chnlInfo.connectOptions.reactorPreferredHostOptions().detectionTimeInterval(consumerCmdLineParser.detectionTimeInterval());
				chnlInfo.connectOptions.reactorPreferredHostOptions().detectionTimeSchedule(consumerCmdLineParser.detectionTimeSchedule());
			} else {
				System.out.println("Preferred host connection list index is out of the bound of connection list!");
			}
		}

		chnlInfo.connectOptions.connectionList().get(0).connectOptions().majorVersion(Codec.majorVersion());
		chnlInfo.connectOptions.connectionList().get(0).connectOptions().minorVersion(Codec.minorVersion());
		chnlInfo.connectOptions.connectionList().get(0).connectOptions().connectionType(chnlInfo.connectionArg.connectionType());

		if (consumerCmdLineParser.enableSessionMgnt())
		{
			chnlInfo.connectOptions.connectionList().get(0).enableSessionManagement(true);
			// register for authentication callback
			chnlInfo.connectOptions.connectionList().get(0).reactorAuthTokenEventCallback(this);
		}

		if (chnlInfo.connectionArg.consumerHostnames() != null && chnlInfo.connectionArg.consumerPorts() != null &&
                !chnlInfo.connectionArg.consumerHostnames().isEmpty() && !chnlInfo.connectionArg.consumerPorts().isEmpty())
		{
			chnlInfo.connectOptions.connectionList().get(0).connectOptions().unifiedNetworkInfo().serviceName(chnlInfo.connectionArg.consumerPorts().get(0));
			chnlInfo.connectOptions.connectionList().get(0).connectOptions().unifiedNetworkInfo().address(chnlInfo.connectionArg.consumerHostnames().get(0));

		}
		else
		{
			chnlInfo.connectOptions.connectionList().get(0).connectOptions().unifiedNetworkInfo().serviceName(chnlInfo.connectionArg.port());
			chnlInfo.connectOptions.connectionList().get(0).connectOptions().unifiedNetworkInfo().address(chnlInfo.connectionArg.hostname());
		}
		
		chnlInfo.connectOptions.connectionList().get(0).connectOptions().userSpecObject(chnlInfo);
		chnlInfo.connectOptions.connectionList().get(0).connectOptions().guaranteedOutputBuffers(1000);

		if (consumerCmdLineParser.serviceDiscoveryLocation() != null && !consumerCmdLineParser.serviceDiscoveryLocation().isEmpty())
			chnlInfo.connectOptions.connectionList().get(0).location(consumerCmdLineParser.serviceDiscoveryLocation());

		if (chnlInfo.connectionArg.consumerHostnames() != null && chnlInfo.connectionArg.consumerPorts() != null)
			for (int i = 1; i < chnlInfo.connectionArg.consumerHostnames().size(); i++) {
				ReactorConnectInfo connectInfo = ReactorFactory.createReactorConnectInfo();
	
				if (consumerCmdLineParser.serviceDiscoveryLocation() != null && !consumerCmdLineParser.serviceDiscoveryLocation().isEmpty())
					connectInfo.location(consumerCmdLineParser.serviceDiscoveryLocation());
	
				connectInfo.connectOptions().majorVersion(Codec.majorVersion());
				connectInfo.connectOptions().minorVersion(Codec.minorVersion());
				connectInfo.connectOptions().connectionType(chnlInfo.connectionArg.connectionType());
				connectInfo.connectOptions().unifiedNetworkInfo().serviceName(chnlInfo.connectionArg.consumerPorts().get(i));
				connectInfo.connectOptions().unifiedNetworkInfo().address(chnlInfo.connectionArg.consumerHostnames().get(i));
				connectInfo.connectOptions().userSpecObject(chnlInfo);
				connectInfo.connectOptions().guaranteedOutputBuffers(1000);
	
				if (consumerCmdLineParser.enableSessionMgnt())
				{
					connectInfo.enableSessionManagement(true);
					// register for authentication callback
					connectInfo.reactorAuthTokenEventCallback(this);
				}
	
				chnlInfo.connectOptions.connectionList().add(connectInfo);
			}

		// handler encrypted or http connection
		chnlInfo.shouldEnableEncrypted = consumerCmdLineParser.enableEncrypted();
		chnlInfo.shouldEnableHttp = consumerCmdLineParser.enableHttp();
		chnlInfo.shouldEnableWebsocket = consumerCmdLineParser.enableWebsocket();

		if (chnlInfo.shouldEnableEncrypted)
		{
			for (int i = 0; i < chnlInfo.connectionArg.consumerHostnames().size(); i++) {
				ConnectOptions cOpt = chnlInfo.connectOptions.connectionList().get(i).connectOptions();
				cOpt.connectionType(ConnectionTypes.ENCRYPTED);
				cOpt.encryptionOptions().connectionType(consumerCmdLineParser.encryptedConnectionType());

				if (consumerCmdLineParser.encryptedConnectionType() == ConnectionTypes.WEBSOCKET)
				{
					cOpt.wSocketOpts().protocols(consumerCmdLineParser.protocolList());
				}

				setEncryptedConfiguration(cOpt);
			}
		}
		else if (chnlInfo.shouldEnableWebsocket)
		{
			ConnectOptions cOpt = chnlInfo.connectOptions.connectionList().get(0).connectOptions();
			cOpt.connectionType(ConnectionTypes.WEBSOCKET);
			cOpt.wSocketOpts().protocols(consumerCmdLineParser.protocolList());
		}
		else if (chnlInfo.shouldEnableHttp)
		{
			ConnectOptions cOpt = chnlInfo.connectOptions.connectionList().get(0).connectOptions();
			cOpt.connectionType(ConnectionTypes.HTTP);
			cOpt.tunnelingInfo().tunnelingType("http");
			setHTTPConfiguration(cOpt);
		}

		/* Setup proxy if configured */
		if (consumerCmdLineParser.enableProxy())
		{
			String proxyHostName = consumerCmdLineParser.proxyHostname();
			if ( proxyHostName == null)
			{
				System.err.println("Error: Proxy hostname not provided.");
				System.exit(CodecReturnCodes.FAILURE);
			}
			String proxyPort = consumerCmdLineParser.proxyPort();
			if ( proxyPort == null)
			{
				System.err.println("Error: Proxy port number not provided.");
				System.exit(CodecReturnCodes.FAILURE);
			}


			chnlInfo.connectOptions.connectionList().get(0).connectOptions().tunnelingInfo().HTTPproxy(true);
			chnlInfo.connectOptions.connectionList().get(0).connectOptions().tunnelingInfo().HTTPproxyHostName(proxyHostName);
			try
			{
				chnlInfo.connectOptions.connectionList().get(0).connectOptions().tunnelingInfo().HTTPproxyPort(Integer.parseInt(proxyPort));
			}
			catch(Exception e)
			{
				System.err.println("Error: Proxy port number not provided.");
				System.exit(CodecReturnCodes.FAILURE);
			}
			// credentials
			if (chnlInfo.connectOptions.connectionList().get(0).connectOptions().tunnelingInfo().HTTPproxy())
			{
				setCredentials(chnlInfo.connectOptions.connectionList().get(0).connectOptions());
			}
		}

		// handle basic tunnel stream configuration
		if (chnlInfo.connectionArg.tunnel() && tunnelStreamHandler == null)
		{
			tsServiceName = chnlInfo.connectionArg.tsService();
			tunnelStreamHandler = new TunnelStreamHandler(chnlInfo.connectionArg.tunnelAuth(), chnlInfo.connectionArg.tunnelDomain());
		}

		if (consumerCmdLineParser.cacheOption())
		{
			initializeCache(chnlInfo.cacheInfo);
			if (chnlInfo.dictionary != null)
				initializeCacheDictionary(chnlInfo.cacheInfo, chnlInfo.dictionary);

			if (cacheDisplayStr == null)
			{
				cacheDisplayStr = new StringBuilder();
				cacheEntryBuffer = CodecFactory.createBuffer();
				cacheEntryBuffer.data(ByteBuffer.allocate(6144));
			}
		}
	}

	/*
	 * initializeCache
	 */
	private void initializeCache(CacheInfo cacheInfo)
	{
		cacheInfo.useCache = true;
		cacheInfo.cacheOptions.maxItems(10000);
		cacheInfo.cacheDictionaryKey.data("cacheDictionary1");

		cacheInfo.cache = CacheFactory.createPayloadCache(cacheInfo.cacheOptions, cacheInfo.cacheError);
		if (cacheInfo.cache == null)
		{
			System.out.println("Error: Failed to create cache. Error (" + cacheInfo.cacheError.errorId() +
							   ") : " + cacheInfo.cacheError.text());
			cacheInfo.useCache = false;
		}

		cacheInfo.cursor = CacheFactory.createPayloadCursor();
		if (cacheInfo.cursor == null)
		{
			System.out.println("Error: Failed to create cache entry cursor.");
			cacheInfo.useCache = false;
		}
	}

	/*
	 * unintializeCache
	 */
	private void uninitializeCache(CacheInfo cacheInfo)
	{
		if (cacheInfo.cache != null)
			cacheInfo.cache.destroy();
		cacheInfo.cache = null;

		if (cacheInfo.cursor != null)
			cacheInfo.cursor.destroy();
		cacheInfo.cursor = null;
	}

	/*
	 * initalizeCacheDictionary
	 */
	private void initializeCacheDictionary(CacheInfo cacheInfo, DataDictionary dictionary)
	{
		if (dictionary != null)
		{
			if ( cacheInfo.cache.setDictionary(dictionary,	cacheInfo.cacheDictionaryKey.toString(),
					cacheInfo.cacheError) != CodecReturnCodes.SUCCESS )
			{
				System.out.println("Error: Failed to bind RDM Field dictionary to cache. Error (" + cacheInfo.cacheError.errorId() +
								   ") : " + cacheInfo.cacheError.text());
				cacheInfo.useCache = false;
			}
		}
		else
		{
			System.out.println("Error: No RDM Field dictionary for cache.\n");
			cacheInfo.useCache = false;
		}
	}

	private void displayCache(ChannelInfo chnlInfo)
	{
		System.out.println("\nStarting Cache Display ");

		if (chnlInfo.reactorChannel.channel() != null)
		{
			cacheDisplayStr.setLength(0);
			cacheDisplayStr.append("Channel :");
			cacheDisplayStr.append(chnlInfo.reactorChannel.channel().selectableChannel());
			System.out.println(cacheDisplayStr.toString());
		}

		if (chnlInfo.dictionary == null)
		{
			System.out.println("\tDictionary for decoding cache entries is not available\n");
			return;
		}

		if (chnlInfo.cacheInfo.cache != null)
		{
			cacheDisplayStr.setLength(0);
			cacheDisplayStr.append("Total Items in Cache: ");
			cacheDisplayStr.append(chnlInfo.cacheInfo.cache.entryCount());
			cacheDisplayStr.append("\n");
			System.out.println(cacheDisplayStr);
		}

		displayCacheDomain(chnlInfo, DomainTypes.MARKET_PRICE, false);
		displayCacheDomain(chnlInfo, DomainTypes.MARKET_PRICE, true);

		displayCacheDomain(chnlInfo, DomainTypes.MARKET_BY_ORDER, false);
		displayCacheDomain(chnlInfo, DomainTypes.MARKET_BY_ORDER, true);

		displayCacheDomain(chnlInfo, DomainTypes.MARKET_BY_PRICE, false);
		displayCacheDomain(chnlInfo, DomainTypes.MARKET_BY_PRICE, true);

		displayCacheDomain(chnlInfo, DomainTypes.YIELD_CURVE, false);
		displayCacheDomain(chnlInfo, DomainTypes.YIELD_CURVE, true);

		System.out.println("Cache Display Complete\n");
	}

	private void displayCacheDomain(ChannelInfo chnlInfo, int domainType, boolean isPrivateStream)
	{
		Iterator<Map.Entry<StreamIdKey, WatchListEntry>> iter = chnlInfo.itemWatchList.iterator();
		while (iter.hasNext())
		{
			WatchListEntry entry = iter.next().getValue();

			if (entry.cacheEntry != null && entry.domainType == domainType && entry.isPrivateStream == isPrivateStream)
			{
				cacheDisplayStr.setLength(0);
				cacheDisplayStr.append("ItemName: ");
				cacheDisplayStr.append(entry.itemName);
				cacheDisplayStr.append("\n");
				cacheDisplayStr.append("Domain:\t");
				cacheDisplayStr.append(DomainTypes.toString(domainType));
				if (isPrivateStream)
					cacheDisplayStr.append("\tPrivate Stream");
				cacheDisplayStr.append("\n");

				cacheDisplayStr.append(entry.itemState.toString());
				cacheDisplayStr.append("\n");
				System.out.println(cacheDisplayStr);

				int ret = decodeEntryFromCache(chnlInfo, entry.cacheEntry, domainType);
				if (ret != CodecReturnCodes.SUCCESS)
				{
					cacheDisplayStr.setLength(0);
					cacheDisplayStr.append("Error decoding cache content: ");
					cacheDisplayStr.append(ret);
					System.out.println(cacheDisplayStr);
				}
			}
			else if (entry.domainType == domainType && entry.isPrivateStream == isPrivateStream)
			{
				if ( entry.itemState.streamState() == StreamStates.CLOSED )
					continue;

				cacheDisplayStr.setLength(0);
				cacheDisplayStr.append(entry.itemName);
				cacheDisplayStr.append("\tno data in cache\n");
				System.out.println(cacheDisplayStr);
			}
		}
	}

	private int decodeEntryFromCache(ChannelInfo chnlInfo, PayloadEntry cacheEntry, int domainType)
	{
		int ret;
		EncodeIterator eIter = CodecFactory.createEncodeIterator();
		DecodeIterator dIter = CodecFactory.createDecodeIterator();
		int majorVersion;
		int minorVersion;

		cacheEntryBuffer.data().clear();
		if (chnlInfo.reactorChannel != null)
		{
			majorVersion = chnlInfo.reactorChannel.majorVersion();
			minorVersion = chnlInfo.reactorChannel.minorVersion();
		}
		else
		{
			majorVersion =  chnlInfo.connectOptions.connectionList().get(0).connectOptions().majorVersion();
			minorVersion =  chnlInfo.connectOptions.connectionList().get(0).connectOptions().minorVersion();
		}

		eIter.clear();
		eIter.setBufferAndRWFVersion(cacheEntryBuffer, majorVersion, minorVersion);

		chnlInfo.cacheInfo.cursor.clear();
		if ( (ret = cacheEntry.retrieve(eIter, chnlInfo.cacheInfo.cursor, chnlInfo.cacheInfo.cacheError)) != CodecReturnCodes.SUCCESS)
		{
			cacheDisplayStr.setLength(0);
			cacheDisplayStr.append("Failed retrieving cache entry.\n\tError ");
			cacheDisplayStr.append(chnlInfo.cacheInfo.cacheError.errorId());
			cacheDisplayStr.append(" : ");
			cacheDisplayStr.append(chnlInfo.cacheInfo.cacheError.text());
			System.out.println(cacheDisplayStr.toString());
			return ret;
		}
		else
		{
			dIter.clear();
			dIter.setBufferAndRWFVersion(cacheEntryBuffer, majorVersion, minorVersion);
			cacheDisplayStr.setLength(0);

			switch (domainType)
			{
				case DomainTypes.MARKET_PRICE:
					ret = chnlInfo.marketPriceHandler.decodePayload(dIter, chnlInfo.dictionary, cacheDisplayStr);
					break;

				case DomainTypes.MARKET_BY_ORDER:
					ret = chnlInfo.marketByOrderHandler.decodePayload(dIter, chnlInfo.dictionary, cacheDisplayStr);
					break;

				case DomainTypes.MARKET_BY_PRICE:
					ret = chnlInfo.marketByPriceHandler.decodePayload(dIter, chnlInfo.dictionary, cacheDisplayStr);
					break;

				case DomainTypes.YIELD_CURVE:
					ret = chnlInfo.yieldCurveHandler.decodePayload(dIter, chnlInfo.dictionary);
					break;

				default:
					break;
			}
			if (ret > CodecReturnCodes.SUCCESS)
				ret = CodecReturnCodes.SUCCESS;
		}

		return ret;
	}

	private void displayReactorChannelStats(ChannelInfo chnlInfo)
	{
		ReactorChannelStats stats = ReactorFactory.createReactorChannelStats();
		chnlInfo.reactorChannel.getReactorChannelStats(stats);

		reactorChannelStats.bytesRead(overflowSafeAggregate(reactorChannelStats.bytesRead(), stats.bytesRead()));
		reactorChannelStats.uncompressedBytesRead(overflowSafeAggregate(reactorChannelStats.uncompressedBytesRead(), stats.uncompressedBytesRead()));
		reactorChannelStats.bytesWritten(overflowSafeAggregate(reactorChannelStats.bytesWritten(), stats.bytesWritten()));
		reactorChannelStats.uncompressedBytesWritten(overflowSafeAggregate(reactorChannelStats.uncompressedBytesWritten(), stats.uncompressedBytesWritten()));
		reactorChannelStats.pingsReceived(overflowSafeAggregate(reactorChannelStats.pingsReceived(), stats.pingsReceived()));
		reactorChannelStats.pingsSent(overflowSafeAggregate(reactorChannelStats.pingsSent(), stats.pingsSent()));

		System.out.println("Message Details:");
		System.out.printf("Bytes read=%d\n", reactorChannelStats.bytesRead());
		System.out.printf("Uncompressed bytes read=%d\n\n", reactorChannelStats.uncompressedBytesRead());
		System.out.printf("Bytes written=%d\n", reactorChannelStats.bytesWritten());
		System.out.printf("Uncompressed bytes written=%d\n\n", reactorChannelStats.uncompressedBytesWritten());
		System.out.printf("Pings sent=%d\n", reactorChannelStats.pingsSent());
		System.out.printf("Pings received=%d\n\n", reactorChannelStats.pingsReceived());
	}

	int overflowSafeAggregate(int a, int b)
	{
		long sum = (long)a + (long)b;
		if (sum < Integer.MAX_VALUE)
			return (int)sum;
		else
			return Integer.MAX_VALUE;
	}

	private void setItemState(ChannelInfo chnlInfo, int streamState, int dataState, int stateCode )
	{
		Iterator<Map.Entry<StreamIdKey, WatchListEntry>> iter = chnlInfo.itemWatchList.iterator();
		while (iter.hasNext())
		{
			WatchListEntry entry = iter.next().getValue();
			entry.itemState.streamState(streamState);
			entry.itemState.dataState(dataState);
			entry.itemState.code(stateCode);
		}
	}

	private void setEncryptedConfiguration(ConnectOptions options)
	{
		setHTTPConfiguration(options);

		String keyFile = consumerCmdLineParser.keyStoreFile();
		String keyPasswd = consumerCmdLineParser.keystorePassword();
		String securityProvider = consumerCmdLineParser.securityProvider();

		if (keyFile != null && !keyFile.isEmpty() )
		{
			options.encryptionOptions().KeystoreFile(keyFile);
		}
		if (keyPasswd != null && !keyPasswd.isEmpty())
		{
			options.encryptionOptions().KeystorePasswd(keyPasswd);
		}
		if (securityProvider != null && !securityProvider.isEmpty())
		{
			options.encryptionOptions().SecurityProvider(securityProvider);
		}

		options.encryptionOptions().SecurityProtocol(consumerCmdLineParser.securityProtocol());
		if (consumerCmdLineParser.securityProtocolVersions() != null &&
                !consumerCmdLineParser.securityProtocolVersions().isEmpty())
		{
			options.encryptionOptions().SecurityProtocolVersions(consumerCmdLineParser.securityProtocolVersions().split(","));
		}
	}


	private void setHTTPConfiguration(ConnectOptions options)
	{
		options.tunnelingInfo().objectName("");
	}

	/*
	 * For BASIC authentication we need: HTTPproxyUsername, HTTPproxyPasswd For
	 * NTLM authentication we need: HTTPproxyUsername, HTTPproxyPasswd,
	 * HTTPproxyDomain, HTTPproxyLocalHostname For Negotiate/Kerberos we need:
	 * HTTPproxyUsername, HTTPproxyPasswd, HTTPproxyDomain,
	 * HTTPproxyKRB5configFile
	 */
	private void setCredentials(ConnectOptions options)
	{
		String localIPaddress = null;
		String localHostName;

		String proxyUsername = consumerCmdLineParser.proxyUsername();
		if ( proxyUsername == null)
		{
			System.err.println("Error: Proxy username not provided.");
			System.exit(CodecReturnCodes.FAILURE);
		}

		String proxyPasswd = consumerCmdLineParser.proxyPassword();
		if ( proxyPasswd == null)
		{
			System.err.println("Error: Proxy password not provided.");
			System.exit(CodecReturnCodes.FAILURE);
		}
		String proxyDomain = consumerCmdLineParser.proxyDomain();
		if ( proxyDomain == null)
		{
			System.err.println("Error: Proxy domain not provided.");
			System.exit(CodecReturnCodes.FAILURE);
		}

		options.credentialsInfo().HTTPproxyUsername(proxyUsername);
		options.credentialsInfo().HTTPproxyPasswd(proxyPasswd);
		options.credentialsInfo().HTTPproxyDomain(proxyDomain);

		try
		{
			localIPaddress = InetAddress.getLocalHost().getHostAddress();
			localHostName = InetAddress.getLocalHost().getHostName();
		}
		catch (UnknownHostException e)
		{
			localHostName = localIPaddress;
		}
		options.credentialsInfo().HTTPproxyLocalHostname(localHostName);

		String proxyKrbfile = consumerCmdLineParser.krbFile();
		if (proxyKrbfile == null)
		{
			System.err.println("Error: Proxy krbfile not provided.");
			System.exit(CodecReturnCodes.FAILURE);
		}
		options.credentialsInfo().HTTPproxyKRB5configFile(proxyKrbfile);

	}


	private void createItemLists(ChannelInfo chnlInfo)
	{
		// add specified items to item watch list
		if (chnlInfo.connectionArg.itemList() != null)
		{
			for (ItemArg itemArg : chnlInfo.connectionArg.itemList())
			{
				switch (itemArg.domain())
				{
					case DomainTypes.MARKET_PRICE:
						if (!itemArg.enablePrivateStream())
						{
							chnlInfo.mpItemList.add(itemArg.itemName());
						}
						else
						{
							chnlInfo.mppsItemList.add(itemArg.itemName());
						}
						break;
					case DomainTypes.MARKET_BY_ORDER:
						if (!itemArg.enablePrivateStream())
						{
							chnlInfo.mboItemList.add(itemArg.itemName());
						}
						else
						{
							chnlInfo.mbopsItemList.add(itemArg.itemName());
						}
						break;
					case DomainTypes.MARKET_BY_PRICE:
						if (!itemArg.enablePrivateStream())
						{
							chnlInfo.mbpItemList.add(itemArg.itemName());
						}
						else
						{
							chnlInfo.mbppsItemList.add(itemArg.itemName());
						}
						break;
					case DomainTypes.YIELD_CURVE:
						if (!itemArg.enablePrivateStream())
						{
							chnlInfo.ycItemList.add(itemArg.itemName());
						}
						else
						{
							chnlInfo.ycpsItemList.add(itemArg.itemName());
						}
						break;
					case DomainTypes.SYMBOL_LIST:
						chnlInfo.slItemList.add(itemArg.itemName());
						break;
					default:
						break;
				}
			}
		}
	}

	private void sendSymbolListRequests(ChannelInfo chnlInfo)
	{
		if (chnlInfo.slItemList.isEmpty())
			return;

		if (!chnlInfo.serviceInfo.checkHasInfo())
		{
			uninitialize();
			System.exit(ReactorReturnCodes.FAILURE);
		}

		Service.ServiceInfo info = chnlInfo.serviceInfo.info();
		if (!info.qosList().isEmpty())
		{
			Qos qos = info.qosList().get(0);
			chnlInfo.symbolListHandler.qos().dynamic(qos.isDynamic());
			chnlInfo.symbolListHandler.qos().rate(qos.rate());
			chnlInfo.symbolListHandler.qos().timeliness(qos.timeliness());
		}
		else
		{
			chnlInfo.symbolListHandler.qos().dynamic(false);
			chnlInfo.symbolListHandler.qos().rate(QosRates.TICK_BY_TICK);
			chnlInfo.symbolListHandler.qos().timeliness(QosTimeliness.REALTIME);
		}
		chnlInfo.symbolListHandler.capabilities().addAll(info.capabilitiesList());
		chnlInfo.symbolListHandler.serviceId(chnlInfo.serviceInfo.serviceId());
		String cmdSLName = chnlInfo.slItemList.get(0);
		if (cmdSLName == null)
		{
			chnlInfo.symbolListHandler.symbolListName().data(info.itemList().data(), info.itemList().position(), info.itemList().length());
		}
		else
		{
			chnlInfo.symbolListHandler.symbolListName().data(cmdSLName);
		}
		if (chnlInfo.symbolListHandler.sendRequest(chnlInfo.reactorChannel, errorInfo) != CodecReturnCodes.SUCCESS)
		{
			if (chnlInfo.reactorChannel.state() != ReactorChannel.State.CLOSED &&
				chnlInfo.reactorChannel.state() != ReactorChannel.State.DOWN_RECONNECTING)
			{
				System.out.println(errorInfo.error().text());
				uninitialize();
				System.exit(ReactorReturnCodes.FAILURE);
			}
		}
	}

	private void sendMBPRequests(ChannelInfo chnlInfo)
	{
		if (chnlInfo.marketByPriceHandler.sendItemRequests(chnlInfo.reactorChannel, chnlInfo.mbpItemList, false, chnlInfo.loginRefresh, chnlInfo.serviceInfo, errorInfo) != CodecReturnCodes.SUCCESS)
		{
			if (chnlInfo.reactorChannel.state() != ReactorChannel.State.CLOSED &&
				chnlInfo.reactorChannel.state() != ReactorChannel.State.DOWN_RECONNECTING)
			{
				System.out.println(errorInfo.error().text());
				uninitialize();
				System.exit(ReactorReturnCodes.FAILURE);
			}
		}

		if (!chnlInfo.mbppsItemList.isEmpty() && !chnlInfo.mbppsRequestSent)
		{
			if (chnlInfo.marketByPriceHandler.sendItemRequests(chnlInfo.reactorChannel, chnlInfo.mbppsItemList, true, chnlInfo.loginRefresh, chnlInfo.serviceInfo, errorInfo) != CodecReturnCodes.SUCCESS)
			{
				if (chnlInfo.reactorChannel.state() != ReactorChannel.State.CLOSED &&
					chnlInfo.reactorChannel.state() != ReactorChannel.State.DOWN_RECONNECTING)
				{
					System.out.println(errorInfo.error().text());
					uninitialize();
					System.exit(ReactorReturnCodes.FAILURE);
				}
			}
			chnlInfo.mbppsRequestSent = true;
		}
	}

	private void sendMBORequests(ChannelInfo chnlInfo)
	{
		if (chnlInfo.marketByOrderHandler.sendItemRequests(chnlInfo.reactorChannel, chnlInfo.mboItemList, false, chnlInfo.loginRefresh, chnlInfo.serviceInfo, errorInfo) != CodecReturnCodes.SUCCESS)
		{
			if (chnlInfo.reactorChannel.state() != ReactorChannel.State.CLOSED &&
				chnlInfo.reactorChannel.state() != ReactorChannel.State.DOWN_RECONNECTING)
			{
				System.out.println(errorInfo.error().text());
				uninitialize();
				System.exit(ReactorReturnCodes.FAILURE);
			}
		}

		if (!chnlInfo.mbopsItemList.isEmpty() && !chnlInfo.mbopsRequestSent)
		{
			if (chnlInfo.marketByOrderHandler.sendItemRequests(chnlInfo.reactorChannel, chnlInfo.mbopsItemList, true, chnlInfo.loginRefresh, chnlInfo.serviceInfo, errorInfo) != CodecReturnCodes.SUCCESS)
			{
				if (chnlInfo.reactorChannel.state() != ReactorChannel.State.CLOSED &&
					chnlInfo.reactorChannel.state() != ReactorChannel.State.DOWN_RECONNECTING)
				{
					System.out.println(errorInfo.error().text());
					uninitialize();
					System.exit(ReactorReturnCodes.FAILURE);
				}
			}
			chnlInfo.mbopsRequestSent = true;
		}
	}

	private void sendMPRequests(ChannelInfo chnlInfo)
	{
		if (chnlInfo.marketPriceHandler.sendItemRequests(chnlInfo.reactorChannel, chnlInfo.mpItemList, false, chnlInfo.loginRefresh, chnlInfo.serviceInfo, errorInfo) != CodecReturnCodes.SUCCESS)
		{
			if (chnlInfo.reactorChannel.state() != ReactorChannel.State.CLOSED &&
				chnlInfo.reactorChannel.state() != ReactorChannel.State.DOWN_RECONNECTING)
			{
				System.out.println(errorInfo.error().text());
				uninitialize();
				System.exit(ReactorReturnCodes.FAILURE);
			}
		}

		if (!chnlInfo.mppsItemList.isEmpty() && !chnlInfo.mppsRequestSent)
		{
			if (chnlInfo.marketPriceHandler.sendItemRequests(chnlInfo.reactorChannel, chnlInfo.mppsItemList, true, chnlInfo.loginRefresh, chnlInfo.serviceInfo, errorInfo) != CodecReturnCodes.SUCCESS)
			{
				if (chnlInfo.reactorChannel.state() != ReactorChannel.State.CLOSED &&
					chnlInfo.reactorChannel.state() != ReactorChannel.State.DOWN_RECONNECTING)
				{
					System.out.println(errorInfo.error().text());
					uninitialize();
					System.exit(ReactorReturnCodes.FAILURE);
				}
			}
			chnlInfo.mppsRequestSent = true;
		}
	}

	private void sendYieldCurveRequests(ChannelInfo chnlInfo)
	{
		if (chnlInfo.yieldCurveHandler.sendItemRequests(chnlInfo.reactorChannel, chnlInfo.ycItemList, false, chnlInfo.loginRefresh, chnlInfo.serviceInfo, errorInfo) != CodecReturnCodes.SUCCESS)
		{
			if (chnlInfo.reactorChannel.state() != ReactorChannel.State.CLOSED &&
				chnlInfo.reactorChannel.state() != ReactorChannel.State.DOWN_RECONNECTING)
			{
				System.out.println(errorInfo.error().text());
				uninitialize();
				System.exit(ReactorReturnCodes.FAILURE);
			}
		}

		if (!chnlInfo.ycpsItemList.isEmpty() && !chnlInfo.ycpsRequestSent)
		{
			if (chnlInfo.yieldCurveHandler.sendItemRequests(chnlInfo.reactorChannel, chnlInfo.ycpsItemList, true, chnlInfo.loginRefresh, chnlInfo.serviceInfo, errorInfo) != CodecReturnCodes.SUCCESS)
			{
				if (chnlInfo.reactorChannel.state() != ReactorChannel.State.CLOSED &&
					chnlInfo.reactorChannel.state() != ReactorChannel.State.DOWN_RECONNECTING)
				{
					System.out.println(errorInfo.error().text());
					uninitialize();
					System.exit(ReactorReturnCodes.FAILURE);
				}
			}
			chnlInfo.ycpsRequestSent = true;
		}
	}

	private void closeItemStreams(ChannelInfo chnlInfo)
	{
		// have offstream posting post close status
		if (chnlInfo.shouldOffStreamPost)
		{
			chnlInfo.postHandler.streamId(chnlInfo.loginRefresh.streamId());
			chnlInfo.postHandler.postItemName().data("OFFPOST");
			chnlInfo.postHandler.serviceId(chnlInfo.serviceInfo.serviceId());
			chnlInfo.postHandler.dictionary(chnlInfo.dictionary);
			chnlInfo.postHandler.closeOffStreamPost(chnlInfo.reactorChannel, errorInfo);
		}

		// close item streams if opened
		chnlInfo.marketPriceHandler.closeStreams(chnlInfo.reactorChannel, errorInfo);
		chnlInfo.marketByOrderHandler.closeStreams(chnlInfo.reactorChannel, errorInfo);
		chnlInfo.marketByPriceHandler.closeStreams(chnlInfo.reactorChannel, errorInfo);
		chnlInfo.symbolListHandler.closeStream(chnlInfo.reactorChannel, errorInfo);
		chnlInfo.yieldCurveHandler.closeStreams(chnlInfo.reactorChannel, errorInfo);
	}

	/* Uninitializes the Value Add consumer application. */
	private void uninitialize()
	{
		System.out.println("Consumer unitializing and exiting...");

		for (ChannelInfo chnlInfo : chnlInfoList)
		{
			// close items streams
			closeItemStreams(chnlInfo);

			// close tunnel streams
			if (tunnelStreamHandler != null &&
				chnlInfo.reactorChannel != null)
			{
				if (tunnelStreamHandler.closeStreams(chnlInfo, _finalStatusEvent, errorInfo) != ReactorReturnCodes.SUCCESS)
				{
					System.out.println("tunnelStreamHandler.closeStream() failed with errorText: " + errorInfo.error().text());
				}
			}

			// close ReactorChannel
			if (chnlInfo.reactorChannel != null)
			{
				chnlInfo.reactorChannel.close(errorInfo);
			}

			uninitializeCache(chnlInfo.cacheInfo);
		}

		// shutdown reactor
		if (reactor != null)
		{
			reactor.shutdown(errorInfo);
		}
	}


	private void handleClose()
	{
		System.out.println("Consumer closes streams...");

		for (ChannelInfo chnlInfo : chnlInfoList)
		{
			closeItemStreams(chnlInfo);

			// close tunnel streams
			if (tunnelStreamHandler != null && chnlInfo.reactorChannel != null)
			{
				if (tunnelStreamHandler.closeStreams(chnlInfo, _finalStatusEvent, errorInfo) != ReactorReturnCodes.SUCCESS)
				{
					System.out.println("tunnelStreamHandler.closeStream() failed with errorText: " + errorInfo.error().text());
				}
			}
		}
	}

	public static void main(String[] args) throws Exception
	{
		Consumer consumer = new Consumer();
		consumer.init(args);
		consumer.run();
		consumer.uninitialize();
		System.exit(0);
	}
}<|MERGE_RESOLUTION|>--- conflicted
+++ resolved
@@ -2,11 +2,7 @@
  *|            This source code is provided under the Apache 2.0 license
  *|  and is provided AS IS with no warranty or guarantee of fit for purpose.
  *|                See the project's LICENSE.md for details.
-<<<<<<< HEAD
- *|           Copyright (C) 2022,2025 LSEG. All rights reserved.
-=======
  *|           Copyright (C) 2019-2025 LSEG. All rights reserved.
->>>>>>> b159fcb4
  *|-----------------------------------------------------------------------------
  */
 
@@ -157,9 +153,6 @@
  *
  * <li>-passwd changes the password used when logging into the provider
  *
-<<<<<<< HEAD
- * <li>-clientId specifies a unique ID for application making the request to LDP token service, also known as AppKey generated using an AppGenerator
-=======
  * <li>-clientId1 -clientId1 specifies clientID for a V1.
  *
  * <li>-clientId2 -clientId1 specifies clientID for a V2.
@@ -167,7 +160,6 @@
  * <li>-clientSecret Specifies the associated client Secret with a provided clientId for V2 logins.
  * 
  * <li>-jwkFile Specifies the file containing the JWK encoded private key for V2 JWT logins.
->>>>>>> b159fcb4
  *
  * <li>-sessionMgnt enables the session management in the Reactor
  * 
