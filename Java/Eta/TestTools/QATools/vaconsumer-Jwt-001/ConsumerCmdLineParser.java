<<<<<<< HEAD
/*|-----------------------------------------------------------------------------
 *|            This source code is provided under the Apache 2.0 license
 *|  and is provided AS IS with no warranty or guarantee of fit for purpose.
 *|                See the project's LICENSE.md for details.
 *|           Copyright (C) 2023-2024 LSEG. All rights reserved.
 *|-----------------------------------------------------------------------------
 */

package com.refinitiv.eta.valueadd.examples.consumer;

import com.refinitiv.eta.transport.ConnectionTypes;
import com.refinitiv.eta.valueadd.examples.common.CommandLineParser;
import com.refinitiv.eta.valueadd.examples.common.ConnectionArg;
import com.refinitiv.eta.valueadd.examples.common.ConnectionArgsParser;

import java.util.List;

/**
 * Command line parser for the Value Add consumer application.
 */
class ConsumerCmdLineParser implements CommandLineParser
{
	private ConnectionArgsParser connectionArgsParser = new ConnectionArgsParser();
	private String backupHostname;
	private String backupPort;
	private String clientSecret1;
	private String clientId1;
	private String jwkFile1 = "";
	private String audience1 = "";
	private String clientSecret2;
	private String clientId2;
	private String jwkFile2 = "";
	private String audience2 = "";
	private String tokenScope = "";		
	//END API QA
	private boolean enableView;
	private boolean enablePost;
	private boolean enableOffpost;
	private boolean enableSnapshot;
	private String publisherId;
	private String publisherAddress;
	private int runtime = 600; // default runtime is 600 seconds
	private boolean enableXmlTracing;
	private boolean enableEncrypted;
	private boolean enableHttp;
	private boolean enableWebsocket;
	private boolean enableProxy;
	private boolean enableSessionMgnt;
	private int encryptedConnectionType;
	private String proxyHostname;
	private String proxyPort;
	private String proxyUsername = "";
	private String proxyPasswd = "";
	private String proxyDomain = "";
	private String krbFile = "";
	private String tokenURL_V1 = "";
	private String tokenURL_V2 = "";
	private String keystoreFile;
	private String keystorePasswd;
	private boolean cacheOption;
	private int cacheInterval;
	private int statisticInterval;
	private String authenticationToken;
	private String authenticationExtended;
	private String applicationId;
	private boolean enableRtt;
	private boolean takeExclusiveSignOnControl = true;
	private String protocolList = "tr_json2";

	@Override
	public boolean parseArgs(String[] args)
	{
		try
		{
			int argsCount = 0;

			while (argsCount < args.length)
			{
				if (connectionArgsParser.isStart(args, argsCount))
				{
					if ("-segmentedMulticast".equals(args[argsCount]))
					{
						// consumer does not currently handle multicast
						return false;
					}

					if ((argsCount = connectionArgsParser.parse(args, argsCount)) < 0)
					{
						// error
						System.out.println("\nError parsing connection arguments...\n");
						return false;
					}
				}
				else if ("-bc".equals(args[argsCount]))
				{
					if (args[argsCount+1].contains(":"))
					{
						String[] tokens = args[++argsCount].split(":");
						if (tokens.length == 2)
						{
							backupHostname = tokens[0];
							backupPort = tokens[1];
							++argsCount;
						}
						else
						{
							// error
							System.out.println("\nError parsing backup connection arguments...\n");
							return false;
						}
					}
					else
					{
						// error
						System.out.println("\nError parsing backup connection arguments...\n");
						return false;
					}
				}
				//API QA							
				else if ("-clientSecret1".equals(args[argsCount]))
				{
					clientSecret1 = args[++argsCount];
					++argsCount;
				}
				
				else if ("-clientId1".equals(args[argsCount]))
				{
					clientId1 = args[++argsCount];
					++argsCount;
				}
				
				else if ("-jwkFile1".equals(args[argsCount]))
				{
					jwkFile1 = args[++argsCount];
					++argsCount;
				}
				
				else if ("-audience1".equals(args[argsCount]))
				{
					audience1 = args[++argsCount];
					++argsCount;
				}
				
				else if ("-clientSecret2".equals(args[argsCount]))
				{
					clientSecret2 = args[++argsCount];
					++argsCount;
				}
				
				else if ("-clientId2".equals(args[argsCount]))
				{
					clientId2 = args[++argsCount];
					++argsCount;
				}
				
				else if ("-jwkFile2".equals(args[argsCount]))
				{
					jwkFile2 = args[++argsCount];
					++argsCount;
				}
				
				else if ("-audience2".equals(args[argsCount]))
				{
					audience2 = args[++argsCount];
					++argsCount;
				}
				// END API QA
				
				else if ("-tokenScope".equals(args[argsCount]))
				{
					tokenScope = args[++argsCount];
					++argsCount;
				}
				else if ("-sessionMgnt".equals(args[argsCount]))
				{
					enableSessionMgnt = true;
					++argsCount;
				}
				else if ("-view".equals(args[argsCount]))
				{
					enableView =  true;
					++argsCount;
				}
				else if ("-post".equals(args[argsCount]))
				{
					enablePost =  true;
					++argsCount;
				}
				else if ("-offpost".equals(args[argsCount]))
				{
					enableOffpost =  true;
					++argsCount;
				}
				else if ("-publisherInfo".equals(args[argsCount]))
				{
					String value = args[++argsCount];
					if (value!= null)
					{
						String [] pieces = value.split(",");

						if( pieces.length > 1 )
						{
							publisherId = pieces[0];

							publisherAddress = pieces[1];
						}
						else
						{
							System.out.println("Error loading command line arguments for publisherInfo [id, address]:\t");
							return false;
						}
					}
					++argsCount;
				}
				else if ("-snapshot".equals(args[argsCount]))
				{
					enableSnapshot =  true;
					++argsCount;
				}
				else if ("-runtime".equals(args[argsCount]))
				{
					runtime = Integer.parseInt(args[++argsCount]);
					++argsCount;
				}
				else if ("-x".equals(args[argsCount]))
				{
					enableXmlTracing =  true;
					++argsCount;
				}
				else if ("-connectionType".equals(args[argsCount]))
				{
					// will overwrite connectionArgsParser's connectionList's connectionType based on the flag
					String connectionType = args[++argsCount];
					++argsCount;
					if (connectionType.equals("encrypted"))
					{
						enableEncrypted = true;
					}
					else if (connectionType.equals("http"))
					{
						enableHttp = true;
					}
					else if(connectionType.equals("websocket"))
					{
						enableWebsocket = true;
					}
				}
				else if ("-encryptedConnectionType".equals(args[argsCount]))
				{
					// will overwrite connectionArgsParser's connectionList's connectionType based on the flag
					String connectionType = args[++argsCount];
					++argsCount;
					if (connectionType.equals("socket"))
					{
						encryptedConnectionType = ConnectionTypes.SOCKET;
					}
					else if (connectionType.equals("http"))
					{
						encryptedConnectionType = ConnectionTypes.HTTP;
					}
					else if (connectionType.equals("websocket"))
					{
						encryptedConnectionType = ConnectionTypes.WEBSOCKET;
					}
				}
				else if ("-keyfile".equals(args[argsCount]))
				{
					keystoreFile = argsCount < (args.length-1) ? args[++argsCount] : null;
					++argsCount;
				}
				else if ("-keypasswd".equals(args[argsCount]))
				{
					keystorePasswd = argsCount < (args.length-1) ? args[++argsCount] : null;
					++argsCount;
				}
				else if ("-proxy".equals(args[argsCount]))
				{
					enableProxy =  true;
					++argsCount;
				}
				else if ("-ph".equals(args[argsCount]))
				{
					proxyHostname = args[++argsCount];
					++argsCount;
				}
				else if ("-pp".equals(args[argsCount]))
				{
					proxyPort = argsCount < (args.length-1) ? args[++argsCount] : null;
					++argsCount;
				}
				else if ("-plogin".equals(args[argsCount]))
				{
					proxyUsername = args[++argsCount];
					++argsCount;
				}
				else if ("-ppasswd".equals(args[argsCount]))
				{
					proxyPasswd = argsCount < (args.length-1) ? args[++argsCount] : null;
					++argsCount;
				}
				else if ("-pdomain".equals(args[argsCount]))
				{
					proxyDomain = argsCount < (args.length-1) ? args[++argsCount] : null;
					++argsCount;
				}
				else if ("-krbfile".equals(args[argsCount]))
				{
					krbFile = argsCount < (args.length-1) ? args[++argsCount] : null;
					++argsCount;
				}
				else if ("-cache".equals(args[argsCount]))
				{
					cacheOption =  true;
					++argsCount;
				}
				else if ("-cacheInterval".equals(args[argsCount]))
				{
					cacheInterval = Integer.parseInt(args[++argsCount]);
					++argsCount;
				}
				else if ("-statisticInterval".equals(args[argsCount]))
				{
					statisticInterval = Integer.parseInt(args[++argsCount]);
					++argsCount;
				}
				else if ("-at".equals(args[argsCount]))
				{
					authenticationToken = args[++argsCount];
					++argsCount;
				}
				else if ("-ax".equals(args[argsCount]))
				{
					authenticationExtended = args[++argsCount];
					++argsCount;
				}
				else if ("-aid".equals(args[argsCount]))
				{
					applicationId = args[++argsCount];
					++argsCount;
				} else if ("-rtt".equals(args[argsCount])) {
					enableRtt = true;
					++argsCount;
				}
				else if ("-takeExclusiveSignOnControl".equals(args[argsCount]))
				{
					String takeExclusiveSignOnControlStr = args[++argsCount];

					if(takeExclusiveSignOnControlStr.equalsIgnoreCase("true"))
						takeExclusiveSignOnControl = true;
					else if (takeExclusiveSignOnControlStr.equalsIgnoreCase("false"))
						takeExclusiveSignOnControl = false;

					++argsCount;
				}
				else if ("-tokenURLV1".equals(args[argsCount]))
				{
					tokenURL_V1 = argsCount < (args.length-1) ? args[++argsCount] : null;
					++argsCount;
				}
				else if ("-tokenURLV2".equals(args[argsCount]))
				{
					tokenURL_V2 = argsCount < (args.length-1) ? args[++argsCount] : null;
					++argsCount;
				}
				else if ("-pl".equals(args[argsCount])) {
					protocolList = args[++argsCount];
					++argsCount;
				}
				else // unrecognized command line argument
				{
					System.out.println("\nUnrecognized command line argument...\n");
					return false;
				}
			}
		}
		catch (Exception e)
		{
			System.out.println("\nInvalid command line arguments...");
			return false;
		}

		return true;
	}

	String backupHostname()
	{
		return backupHostname;
	}

	String backupPort()
	{
		return backupPort;
	}

	List<ConnectionArg> connectionList()
	{
		return connectionArgsParser.connectionList();
	}
	
	boolean enableView()
	{
		return enableView;
	}
	//API QA
	
	String clientSecret1()
	{
		return clientSecret1;
	}
	
	String clientId1()
	{
		return clientId1;
	}
	
	String jwkFile1()
	{
		return jwkFile1;
	}
	
	String audience1()
	{
		return audience1;
	}
	
	String clientSecret2()
	{
		return clientSecret2;
	}
	
	String clientId2()
	{
		return clientId2;
	}
		
	String jwkFile2()
	{
		return jwkFile2;
	}
	
	String audience2()
	{
		return audience2;
	}
	
	//END API QA
	
	String tokenScope()
	{
		return tokenScope;
	}
	String tokenURLV1()
	{
		return tokenURL_V1;
	}
	
	String tokenURLV2()
	{
		return tokenURL_V2;
	}
	boolean enableSessionMgnt()
	{
		return enableSessionMgnt;
	}

	boolean enablePost()
	{
		return enablePost;
	}

	boolean enableOffpost()
	{
		return enableOffpost;
	}

	String publisherId()
	{
		return publisherId;
	}

	String publisherAddress()
	{
		return publisherAddress;
	}

	boolean enableSnapshot()
	{
		return enableSnapshot;
	}

	int runtime()
	{
		return runtime;
	}

	boolean enableXmlTracing()
	{
		return enableXmlTracing;
	}

	boolean enableEncrypted()
	{
		return enableEncrypted;
	}

	boolean enableHttp()
	{
		return enableHttp;
	}

	boolean enableWebsocket()
	{
		return enableWebsocket;
	}

	boolean enableProxy()
	{
		return enableProxy;
	}

	String proxyHostname()
	{
		return proxyHostname;
	}

	String proxyPort()
	{
		return proxyPort;
	}

	String proxyUsername()
	{
		return proxyUsername;
	}

	String proxyPassword()
	{
		return proxyPasswd;
	}

	String proxyDomain()
	{
		return proxyDomain;
	}

	String krbFile()
	{
		return krbFile;
	}

	String keyStoreFile()
	{
		return keystoreFile;
	}

	String keystorePassword()
	{
		return keystorePasswd;
	}

	boolean cacheOption()
	{
		return cacheOption;
	}

	int cacheInterval()
	{
		return cacheInterval;
	}

	int statisticInterval()
	{
		return statisticInterval;
	}

	String authenticationToken()
	{
		return authenticationToken;
	}

	String authenticationExtended()
	{
		return authenticationExtended;
	}

	String applicationId()
	{
		return applicationId;
	}

	boolean enableRtt() {
		return enableRtt;
	}

	boolean takeExclusiveSignOnControl()
	{
		return takeExclusiveSignOnControl;
	}

	int encryptedConnectionType()
	{
		return encryptedConnectionType;
	}

	String protocolList()
	{
		return protocolList;
	}

	@Override
	public void printUsage()
	{
		System.out.println("Usage: Consumer or\nConsumer [-c <hostname>:<port> <service name> <domain>:<item name>,...] [-bc <hostname>:<port>] [-uname <LoginUsername>] [-view] [-post] [-offpost] [-snapshot] [-runtime <seconds>]" +
						   "\n -c specifies a connection to open and a list of items to request or use for queue messaging:\n" +
						   "\n     hostname:        Hostname of provider to connect to" +
						   "\n     port:            Port of provider to connect to" +
						   "\n     service:         Name of service to request items from on this connection" +
						   "\n     domain:itemName: Domain and name of an item to request" +
						   "\n         A comma-separated list of these may be specified." +
						   "\n         The domain may be any of: mp(MarketPrice), mbo(MarketByOrder), mbp(MarketByPrice), yc(YieldCurve), sl(SymbolList)" +
						   "\n         The domain may also be any of the private stream domains: mpps(MarketPrice PS), mbops(MarketByOrder PS), mbpps(MarketByPrice PS), ycps(YieldCurve PS)" +
						   "\n         Example Usage: -c localhost:14002 DIRECT_FEED mp:TRI,mp:GOOG,mpps:FB,mbo:MSFT,mbpps:IBM,sl" +
						   "\n           (for SymbolList requests, a name can be optionally specified)\n" +
						   "\n     -qSourceName (optional) specifies the source name for queue messages (if specified, configures consumer to receive queue messages)\n" +
						   "\n     -qDestName (optional) specifies the destination name for queue messages (if specified, configures consumer to send queue messages to this name, multiple instances may be specified)\n" +
						   "\n     -tunnel (optional) enables consumer to open tunnel stream and send basic text messages" +
						   "\n     -tsServiceName (optional) specifies the service name for queue messages (if not specified, the service name specified in -c/-tcp is used)\n" +
						   "\n     -tsAuth (optional) causes consumer to request authentication when opening a tunnel stream. This applies to both basic tunnel streams and those for queue messaging.\n" +
						   "\n     -tsDomain (optional) specifes the domain a consumer uses when opening a tunnel stream. This applies to both basic tunnel streams and those for queue messaging.\n" +
						   "\n -bc specifies a backup connection that is attempted if the primary connection fails\n" +
						   "\n -pl protocol list (defaults to rssl.rwf, tr_json2, rssl.json.v2)\n" +						 
						   "\n -sessionMgnt enables the session management in the Reactor\n" +
						   "\n -takeExclusiveSignOnControl <true/false> the exclusive sign on control to force sign-out for the same credentials.\n" +
						   "\n -view specifies each request using a basic dynamic view\n" +
						   "\n -post specifies that the application should attempt to send post messages on the first requested Market Price item\n" +
						   "\n -offpost specifies that the application should attempt to send post messages on the login stream (i.e., off-stream)\n" +
						   "\n -publisherInfo specifies that the application should add user provided publisher Id and publisher ipaddress when posting\n" +
						   "\n -snapshot specifies each request using non-streaming\n"  +
						   "\n -connectionType specifies the connection type that the connection should use (possible values are: 'socket', 'http', 'websocket', 'encrypted')\n" +
						   "\n -encryptedConnectionType specifies the encrypted connection type that the connection should use (possible values are: 'socket', 'http', 'websocket')\n" +
						   "\n -proxy specifies that proxy is used for connectionType of http or encrypted\n" +
						   "\n -ph specifies proxy server host name\n" +
						   "\n -pp specifies roxy port number\n" +
						   "\n -plogin specifies user name on proxy server\n" +
						   "\n -ppasswd specifies password on proxy server\n" +
						   "\n -pdomain specifies proxy server domain\n" +
						   "\n -krbfile specifies KRB File location and name\n" +
						   "\n -keyfile specifies keystore file location and name\n" +
						   "\n -keypasswd specifies keystore password\n" +
						   "\n       Example Usage for proxy with http/encryption:  -proxy -ph hostname1.com -pp 8080 -plogin David.Smith -ppasswd hello1 -pdomain workplace.com\n" +
						   "\n                                                     -krbfile C:\\Kerberos\\krb5.conf -keyfile C:\\Certificates\\cert1.jks -keypasswd keypass1 \n" +
						   "\n -x provides an XML trace of messages\n" +
						   "\n -cache will store all open items in cache and periodically dump contents\n" +
						   "\n -cacheInterval number of seconds between displaying cache contents, must greater than 0\n" +
						   "\n -statisticInterval number of seconds between displaying reactor channel statistics, must greater than 0\n" +
						   "\n -runtime adjusts the running time of the application" +
						   "\n -at Specifies the Authentication Token. If this is present, the login user name type will be Login.UserIdTypes.AUTHN_TOKEN" +
						   "\n -ax Specifies the Authentication Extended information" +
						   "\n -aid Specifies the Application ID" +
						   "\n -rtt Enables rtt support by a consumer. If provider makes distribution of RTT messages, consumer will return back them. In another case, consumer will ignore them." +
						   "\n -clientSecret1 associated client secret for the client ID with the v2 login." +
						   "\n -clientId1 specifies the Client ID login v2." +
						   "\n -jwkFile1" +
						   "\n -audience1" +
						   "\n -clientSecret2 associated client secret for the client ID with the v2 login." +
						   "\n -clientId2 specifies the Client ID login v2." +
						   "\n -tokenURLV2 token generator URL V2" +
						   "\n -jwkFile2" +
						   "\n -audience2" );
	}
}

=======
/*|-----------------------------------------------------------------------------
 *|            This source code is provided under the Apache 2.0 license
 *|  and is provided AS IS with no warranty or guarantee of fit for purpose.
 *|                See the project's LICENSE.md for details.
 *|           Copyright (C) 2017-2018,2020,2025 LSEG. All rights reserved.
 *|-----------------------------------------------------------------------------
 */

package com.refinitiv.eta.valueadd.examples.consumer;

import com.refinitiv.eta.transport.ConnectionTypes;
import com.refinitiv.eta.valueadd.examples.common.CommandLineParser;
import com.refinitiv.eta.valueadd.examples.common.ConnectionArg;
import com.refinitiv.eta.valueadd.examples.common.ConnectionArgsParser;

import java.util.List;

/**
 * Command line parser for the Value Add consumer application.
 */
class ConsumerCmdLineParser implements CommandLineParser
{
	private final ConnectionArgsParser connectionArgsParser = new ConnectionArgsParser();
	//API QA
	private String clientSecret1;
	private String clientId1;
	private String jwkFile1 = "";
	private String audience1 = "";
	private String clientSecret2;
	private String clientId2;
	private String jwkFile2 = "";
	private String audience2 = "";
	private String tokenScope = "";
	//END API QA
	private boolean enableView;
	private boolean enablePost;
	private boolean enableOffpost;
	private boolean enableSnapshot;
	private String publisherId;
	private String publisherAddress;
	private int runtime = 600; // default runtime is 600 seconds
	private boolean enableXmlTracing;
	private boolean enableEncrypted;
	private boolean enableHttp;
	private boolean enableWebsocket;
	private boolean enableProxy;
	private boolean enableSessionMgnt;
	private int encryptedConnectionType;
	private String proxyHostname;
	private String proxyPort;
	private String proxyUsername = "";
	private String proxyPasswd = "";
	private String proxyDomain = "";
	private String krbFile = "";
	private String tokenURL_V1 = "";
	private String tokenURL_V2 = "";
	private String serviceDiscoveryURL  = "";
	private String serviceDiscoveryLocation = "";
	private String keystoreFile;
	private String keystorePasswd;
	private String securityProvider;
	private boolean cacheOption;
	private int cacheInterval;
	private int statisticInterval;
	private String authenticationToken;
	private String authenticationExtended;
	private String applicationId;
	private boolean enableRtt;
	private boolean takeExclusiveSignOnControl = true;
	private String protocolList = "tr_json2";
	private boolean sendJsonConvError;
	private String securityProtocol;
	private String securityProtocolVersions;
	private boolean spTLSv12enable = false;
	private boolean spTLSv13enable = false;
	private String restProxyHostName;
	private String restProxyPort;
	private String restProxyUserName;
	private String restProxyPasswd;
	private String restProxyDomain;
	//APIQA
	private String restProxyLocalHostName;
	//END APIQA
	private String restProxyKrb5ConfigFile;

	// Preferred host options
	private boolean enablePH = false;
	private int preferredHostIndex;
	private int detectionTimeInterval;
	private String detectionTimeSchedule = "";

	// IOCtl options
	private int fallBackInterval;
	private int ioctlInterval;
	private boolean ioctlEnablePH = false;
	private int ioctlConnectListIndex;
	private int ioctlDetectionTimeInterval;
	private String ioctlDetectionTimeSchedule = "";

	@Override
	public boolean parseArgs(String[] args)
	{
		try
		{
			int argsCount = 0;
			boolean ioctlSet = false;

			while (argsCount < args.length)
			{
				if (connectionArgsParser.isStart(args, argsCount))
				{
					if ("-segmentedMulticast".equals(args[argsCount]))
					{
						// consumer does not currently handle multicast
						return false;
					}

					if ((argsCount = connectionArgsParser.parse(args, argsCount)) < 0)
					{
						// error
						System.out.println("\nError parsing connection arguments...\n");
						return false;
					}
				}
				//API QA
				else if ("-clientSecret1".equals(args[argsCount]))
				{
					clientSecret1 = args[++argsCount];
					++argsCount;
				}

				else if ("-clientId1".equals(args[argsCount]))
				{
					clientId1 = args[++argsCount];
					++argsCount;
				}

				else if ("-jwkFile1".equals(args[argsCount]))
				{
					jwkFile1 = args[++argsCount];
					++argsCount;
				}

				else if ("-audience1".equals(args[argsCount]))
				{
					audience1 = args[++argsCount];
					++argsCount;
				}

				else if ("-clientSecret2".equals(args[argsCount]))
				{
					clientSecret2 = args[++argsCount];
					++argsCount;
				}

				else if ("-clientId2".equals(args[argsCount]))
				{
					clientId2 = args[++argsCount];
					++argsCount;
				}

				else if ("-jwkFile2".equals(args[argsCount]))
				{
					jwkFile2 = args[++argsCount];
					++argsCount;
				}

				else if ("-audience2".equals(args[argsCount]))
				{
					audience2 = args[++argsCount];
					++argsCount;
				}
				// END API QA
				else if ("-sessionMgnt".equals(args[argsCount]))
				{
					enableSessionMgnt = true;
					++argsCount;
				}
				else if ("-tokenScope".equals(args[argsCount]))
				{
					tokenScope = args[++argsCount];
					++argsCount;
				}
				else if ("-view".equals(args[argsCount]))
				{
					enableView =  true;
					++argsCount;
				}
				else if ("-post".equals(args[argsCount]))
				{
					enablePost =  true;
					++argsCount;
				}
				else if ("-offpost".equals(args[argsCount]))
				{
					enableOffpost =  true;
					++argsCount;
				}
				else if ("-publisherInfo".equals(args[argsCount]))
				{
					String value = args[++argsCount];
					if (value!= null)
					{
						String [] pieces = value.split(",");

						if( pieces.length > 1 )
						{
							publisherId = pieces[0];

							publisherAddress = pieces[1];
						}
						else
						{
							System.out.println("Error loading command line arguments for publisherInfo [id, address]:\t");
							return false;
						}
					}
					++argsCount;
				}
				else if ("-snapshot".equals(args[argsCount]))
				{
					enableSnapshot =  true;
					++argsCount;
				}
				else if ("-runtime".equals(args[argsCount]))
				{
					runtime = Integer.parseInt(args[++argsCount]);
					++argsCount;
				}
				else if ("-x".equals(args[argsCount]))
				{
					enableXmlTracing =  true;
					++argsCount;
				}
				else if ("-connectionType".equals(args[argsCount]))
				{
					// will overwrite connectionArgsParser's connectionList's connectionType based on the flag
					String connectionType = args[++argsCount];
					++argsCount;
					if (connectionType.equals("encrypted"))
					{
						enableEncrypted = true;
					}
					else if (connectionType.equals("http"))
					{
						enableHttp = true;
					}
					else if(connectionType.equals("websocket"))
					{
						enableWebsocket = true;
					}
				}
				else if ("-encryptedConnectionType".equals(args[argsCount]))
				{
					// will overwrite connectionArgsParser's connectionList's connectionType based on the flag
					String connectionType = args[++argsCount];
					++argsCount;
					if (connectionType.equals("socket"))
					{
						encryptedConnectionType = ConnectionTypes.SOCKET;
					}
					else if (connectionType.equals("http"))
					{
						encryptedConnectionType = ConnectionTypes.HTTP;
					}
					else if (connectionType.equals("websocket"))
					{
						encryptedConnectionType = ConnectionTypes.WEBSOCKET;
					}
				}
				else if ("-keyfile".equals(args[argsCount]))
				{
					keystoreFile = argsCount < (args.length-1) ? args[++argsCount] : null;
					++argsCount;
				}
				else if ("-keypasswd".equals(args[argsCount]))
				{
					keystorePasswd = argsCount < (args.length-1) ? args[++argsCount] : null;
					++argsCount;
				}
				else if ("-securityProvider".equals(args[argsCount]))
				{
					securityProvider = argsCount < (args.length-1) ? args[++argsCount] : null;
					++argsCount;
				}
				else if ("-proxy".equals(args[argsCount]))
				{
					enableProxy =  true;
					++argsCount;
				}
				else if ("-restProxyHost".equals(args[argsCount]))
				{
					String restProxyHostName = args[++argsCount];
					++argsCount;
					this.restProxyHostName = restProxyHostName;
				}
				else if ("-restProxyPort".equals(args[argsCount]))
				{
					String restProxyPort = args[++argsCount];
					++argsCount;
					this.restProxyPort = restProxyPort;
				}
				else if ("-restProxyUserName".equals(args[argsCount]))
				{
					String restProxyUserName = args[++argsCount];
					++argsCount;
					this.restProxyUserName = restProxyUserName;
				}
				else if ("-restProxyPasswd".equals(args[argsCount]))
				{
					String restProxyPasswd = args[++argsCount];
					++argsCount;
					this.restProxyPasswd = restProxyPasswd;
				}
				else if ("-restProxyDomain".equals(args[argsCount]))
				{
					String restProxyDomain = args[++argsCount];
					++argsCount;
					this.restProxyDomain = restProxyDomain;
				}
				//APIQA
				else if ("-restProxyLocalHostName".equals(args[argsCount]))
				{
					String restProxyLocalHostName = args[++argsCount];
					++argsCount;
					this.restProxyLocalHostName = restProxyLocalHostName;
				}
				//END APIQA
				else if ("-restProxyKrb5ConfigFile".equals(args[argsCount]))
				{
					String restProxyKrb5ConfigFile = args[++argsCount];
					++argsCount;
					this.restProxyKrb5ConfigFile = restProxyKrb5ConfigFile;
				}
				else if ("-ph".equals(args[argsCount]))
				{
					proxyHostname = args[++argsCount];
					++argsCount;
				}
				else if ("-pp".equals(args[argsCount]))
				{
					proxyPort = argsCount < (args.length-1) ? args[++argsCount] : null;
					++argsCount;
				}
				else if ("-plogin".equals(args[argsCount]))
				{
					proxyUsername = args[++argsCount];
					++argsCount;
				}
				else if ("-ppasswd".equals(args[argsCount]))
				{
					proxyPasswd = argsCount < (args.length-1) ? args[++argsCount] : null;
					++argsCount;
				}
				else if ("-pdomain".equals(args[argsCount]))
				{
					proxyDomain = argsCount < (args.length-1) ? args[++argsCount] : null;
					++argsCount;
				}
				else if ("-krbfile".equals(args[argsCount]))
				{
					krbFile = argsCount < (args.length-1) ? args[++argsCount] : null;
					++argsCount;
				}
				else if ("-cache".equals(args[argsCount]))
				{
					cacheOption =  true;
					++argsCount;
				}
				else if ("-cacheInterval".equals(args[argsCount]))
				{
					cacheInterval = Integer.parseInt(args[++argsCount]);
					++argsCount;
				}
				else if ("-statisticInterval".equals(args[argsCount]))
				{
					statisticInterval = Integer.parseInt(args[++argsCount]);
					++argsCount;
				}
				else if ("-at".equals(args[argsCount]))
				{
					authenticationToken = args[++argsCount];
					++argsCount;
				}
				else if ("-ax".equals(args[argsCount]))
				{
					authenticationExtended = args[++argsCount];
					++argsCount;
				}
				else if ("-aid".equals(args[argsCount]))
				{
					applicationId = args[++argsCount];
					++argsCount;
				} else if ("-rtt".equals(args[argsCount])) {
					enableRtt = true;
					++argsCount;
				}
				else if ("-takeExclusiveSignOnControl".equals(args[argsCount]))
				{
					String takeExclusiveSignOnControlStr = args[++argsCount];

					if(takeExclusiveSignOnControlStr.equalsIgnoreCase("true"))
						takeExclusiveSignOnControl = true;
					else if (takeExclusiveSignOnControlStr.equalsIgnoreCase("false"))
						takeExclusiveSignOnControl = false;

					++argsCount;
				}
				else if ("-tokenURLV1".equals(args[argsCount]))
				{
					tokenURL_V1 = argsCount < (args.length-1) ? args[++argsCount] : null;
					++argsCount;
				}
				else if ("-tokenURLV2".equals(args[argsCount]))
				{
					tokenURL_V2 = argsCount < (args.length-1) ? args[++argsCount] : null;
					++argsCount;
				}
				else if ("-serviceDiscoveryURL".equals(args[argsCount]))
				{
					serviceDiscoveryURL = argsCount < (args.length-1) ? args[++argsCount] : null;
					++argsCount;
				}
				else if ("-location".equals(args[argsCount]))
				{
					serviceDiscoveryLocation = argsCount < (args.length-1) ? args[++argsCount] : null;
					++argsCount;
				}
				else if ("-pl".equals(args[argsCount])) {
					protocolList = args[++argsCount];
					++argsCount;
				}
				else if ("-sendJsonConvError".equals(args[argsCount]))
				{
					sendJsonConvError = true;
					++argsCount;
				}
				else if ("-spTLSv1.2".equals(args[argsCount]))
				{
					spTLSv12enable = true;
					++argsCount;
				}
				else if ("-spTLSv1.3".equals(args[argsCount]))
				{
					spTLSv13enable = true;
					++argsCount;
				}
				// Preferred host options
				else if ("-enablePH".equals(args[argsCount]))
				{
					enablePH = true;
					ioctlEnablePH = true;
					++argsCount;
				}
				else if ("-preferredHostIndex".equals(args[argsCount]))
				{
					preferredHostIndex = Integer.parseInt(args[++argsCount]);
					ioctlConnectListIndex = preferredHostIndex;
					++argsCount;
				}
				else if ("-detectionTimeInterval".equals(args[argsCount]))
				{
					detectionTimeInterval = Integer.parseInt(args[++argsCount]);
					ioctlDetectionTimeInterval = detectionTimeInterval;
					++argsCount;
				}
				else if ("-detectionTimeSchedule".equals(args[argsCount]))
				{
					detectionTimeSchedule = args[++argsCount];
					ioctlDetectionTimeSchedule = detectionTimeSchedule;
					++argsCount;
				}
				// IOCtl options
				else if ("-fallBackInterval".equals(args[argsCount]))
				{
					fallBackInterval = Integer.parseInt(args[++argsCount]);
					++argsCount;
				}
				else if ("-ioctlInterval".equals(args[argsCount]))
				{
					ioctlInterval = Integer.parseInt(args[++argsCount]);
					++argsCount;
				}
				else if ("-ioctlEnablePH".equals(args[argsCount]))
				{
					String ioctlEnablePHStr = args[++argsCount];

					if(ioctlEnablePHStr.equalsIgnoreCase("true"))
						ioctlEnablePH = true;
					else if (ioctlEnablePHStr.equalsIgnoreCase("false"))
						ioctlEnablePH = false;

					ioctlSet = true;
					++argsCount;
				}
				else if ("-ioctlConnectListIndex".equals(args[argsCount]))
				{
					ioctlConnectListIndex = Integer.parseInt(args[++argsCount]);
					ioctlSet = true;
					++argsCount;
				}
				else if ("-ioctlDetectionTimeInterval".equals(args[argsCount]))
				{
					ioctlDetectionTimeInterval = Integer.parseInt(args[++argsCount]);
					ioctlSet = true;
					++argsCount;
				}
				else if ("-ioctlDetectionTimeSchedule".equals(args[argsCount]))
				{
					ioctlDetectionTimeSchedule = args[++argsCount];
					ioctlSet = true;
					++argsCount;
				}
				else // unrecognized command line argument
				{
					System.out.println("\nUnrecognized command line argument: " + args[argsCount]);
					return false;
				}
			}

			if(ioctlSet && ioctlInterval <= 0) {
				System.out.println("\nioctlInterval should have a positive value if any ioctl parameters are specified");
				return false;
			}

			// Set TLS options (default sets both 1.2 and 1.3)
			if ((spTLSv12enable && spTLSv13enable) || (!spTLSv12enable && !spTLSv13enable))
			{
				securityProtocol = "TLS";
				securityProtocolVersions = "1.2,1.3";
			}
			else if (spTLSv12enable)
			{
				securityProtocol = "TLS";
				securityProtocolVersions = "1.2";
			}
			else if (spTLSv13enable)
			{
				securityProtocol = "TLS";
				securityProtocolVersions = "1.3";
			}
		}
		catch (Exception e)
		{
			System.out.println("\nInvalid command line arguments...");
			return false;
		}

		return true;
	}
	
	List<ConnectionArg> connectionList()
	{
		return connectionArgsParser.connectionList();
	}

	boolean enableView()
	{
		return enableView;
	}

	//API QA
	String clientSecret1()
	{
		return clientSecret1;
	}

	String clientId1()
	{
		return clientId1;
	}

	String jwkFile1()
	{
		return jwkFile1;
	}

	String audience1()
	{
		return audience1;
	}

	String clientSecret2()
	{
		return clientSecret2;
	}

	String clientId2()
	{
		return clientId2;
	}

	String jwkFile2()
	{
		return jwkFile2;
	}

	String audience2()
	{
		return audience2;
	}
	//END API QA

	String tokenURLV1()
	{
		return tokenURL_V1;
	}
	
	String tokenURLV2()
	{
		return tokenURL_V2;
	}

	String serviceDiscoveryURL()
	{
		return serviceDiscoveryURL;
	}

	String serviceDiscoveryLocation()
	{
		return serviceDiscoveryLocation;
	}

	String tokenScope()
	{
		return tokenScope;
	}
	
	boolean enableSessionMgnt()
	{
		return enableSessionMgnt;
	}

	boolean enablePost()
	{
		return enablePost;
	}

	boolean enableOffpost()
	{
		return enableOffpost;
	}

	String publisherId()
	{
		return publisherId;
	}

	String publisherAddress()
	{
		return publisherAddress;
	}

	boolean enableSnapshot()
	{
		return enableSnapshot;
	}

	int runtime()
	{
		return runtime;
	}

	boolean enableXmlTracing()
	{
		return enableXmlTracing;
	}

	boolean enableEncrypted()
	{
		return enableEncrypted;
	}

	boolean enableHttp()
	{
		return enableHttp;
	}

	boolean enableWebsocket()
	{
		return enableWebsocket;
	}

	boolean enableProxy()
	{
		return enableProxy;
	}

	String proxyHostname()
	{
		return proxyHostname;
	}

	String proxyPort()
	{
		return proxyPort;
	}

	String proxyUsername()
	{
		return proxyUsername;
	}

	String proxyPassword()
	{
		return proxyPasswd;
	}

	String proxyDomain()
	{
		return proxyDomain;
	}

	String krbFile()
	{
		return krbFile;
	}

	String keyStoreFile()
	{
		return keystoreFile;
	}

	String keystorePassword()
	{
		return keystorePasswd;
	}

	String securityProvider()
	{
		return securityProvider;
	}

	boolean cacheOption()
	{
		return cacheOption;
	}

	int cacheInterval()
	{
		return cacheInterval;
	}

	int statisticInterval()
	{
		return statisticInterval;
	}

	String authenticationToken()
	{
		return authenticationToken;
	}

	String authenticationExtended()
	{
		return authenticationExtended;
	}

	String applicationId()
	{
		return applicationId;
	}

	boolean enableRtt() {
		return enableRtt;
	}

	boolean takeExclusiveSignOnControl()
	{
		return takeExclusiveSignOnControl;
	}

	int encryptedConnectionType()
	{
		return encryptedConnectionType;
	}

	String protocolList()
	{
		return protocolList;
	}

	boolean sendJsonConvError()
	{ 
		return sendJsonConvError;
	}
	
	String securityProtocol()
	{
		return securityProtocol;
	}
	
	String securityProtocolVersions()
	{
		return securityProtocolVersions;
	}
	
	String restProxyHostName()
	{
		return restProxyHostName;
	}
	
	String restProxyPort()
	{
		return restProxyPort;
	}
	
	String restProxyUserName()
	{
		return restProxyUserName;
	}
	
	String restProxyPasswd()
	{
		return restProxyPasswd;
	}
	
	String restProxyDomain()
	{
		return restProxyDomain;
	}

	//APIQA
	String restProxyLocalHostName()
	{
		return restProxyLocalHostName;
	}
	//END APIQA

	String restProxyKrb5ConfigFile()
	{
		return restProxyKrb5ConfigFile;
	}

	boolean enablePH()
	{
		return enablePH;
	}

	int preferredHostIndex()
	{
		return preferredHostIndex;
	}

	int detectionTimeInterval()
	{
		return detectionTimeInterval;
	}

	String detectionTimeSchedule()
	{
		return detectionTimeSchedule;
	}

	int fallBackInterval()
	{
		return fallBackInterval;
	}

	int ioctlInterval()
	{
		return ioctlInterval;
	}

	boolean ioctlEnablePH()
	{
		return ioctlEnablePH;
	}

	int ioctlConnectListIndex()
	{
		return ioctlConnectListIndex;
	}

	int ioctlDetectionTimeInterval()
	{
		return ioctlDetectionTimeInterval;
	}

	String ioctlDetectionTimeSchedule()
	{
		return ioctlDetectionTimeSchedule;
	}

	@Override
	public void printUsage()
	{
		System.out.println("Usage: Consumer or\nConsumer [-c <hostname>:<port>[,<hostname>:<port>,...] <service name> <domain>:<item name>,...] [-bc <hostname>:<port>] [-uname <LoginUsername>] [-view] [-post] [-offpost] [-snapshot] [-runtime <seconds>]" +
						   "\n -c specifies a connection to open and a list of items to request or use for queue messaging:\n" +
						   "\n     hostname:        Hostname of provider to connect to" +
						   "\n     port:            Port of provider to connect to" +
						   "\n     service:         Name of service to request items from on this connection" +
						   "\n     domain:itemName: Domain and name of an item to request" +
						   "\n         A comma-separated list of these may be specified." +
						   "\n         The domain may be any of: mp(MarketPrice), mbo(MarketByOrder), mbp(MarketByPrice), yc(YieldCurve), sl(SymbolList)" +
						   "\n         The domain may also be any of the private stream domains: mpps(MarketPrice PS), mbops(MarketByOrder PS), mbpps(MarketByPrice PS), ycps(YieldCurve PS)" +
						   "\n         Example Usage: -c localhost:14002,localhost:14003 DIRECT_FEED mp:TRI,mp:GOOG,mpps:FB,mbo:MSFT,mbpps:IBM,sl" +
						   "\n           (for SymbolList requests, a name can be optionally specified)\n" +
						   "\n     -qSourceName (optional) specifies the source name for queue messages (if specified, configures consumer to receive queue messages)\n" +
						   "\n     -qDestName (optional) specifies the destination name for queue messages (if specified, configures consumer to send queue messages to this name, multiple instances may be specified)\n" +
						   "\n     -tunnel (optional) enables consumer to open tunnel stream and send basic text messages" +
						   "\n     -tsServiceName (optional) specifies the service name for queue messages (if not specified, the service name specified in -c/-tcp is used)\n" +
						   "\n     -tsAuth (optional) causes consumer to request authentication when opening a tunnel stream. This applies to both basic tunnel streams and those for queue messaging.\n" +
						   "\n     -tsDomain (optional) specifes the domain a consumer uses when opening a tunnel stream. This applies to both basic tunnel streams and those for queue messaging.\n" +
						   "\n -pl protocol list (defaults to rssl.rwf, tr_json2, rssl.json.v2)\n" +
						   "\n -sessionMgnt enables the session management in the Reactor\n" +
							"\n -takeExclusiveSignOnControl <true/false> the exclusive sign on control to force sign-out for the same credentials.\n" +
						   "\n -tokenURLV1 specifies the URL for the V1 token generator(optional)." +
						   "\n -tokenURLV2 specifies the URL for the V2 token generator(optional)." +
						   "\n -serviceDiscoveryURL specifies the RDP Service Discovery URL to override the default value.\n" +
						   "\n -location specifies location/region when dogin service discovery.\n" +
						   "\n -view specifies each request using a basic dynamic view\n" +
						   "\n -restProxyHost specifies the REST proxy host name. Used for REST requests only for service discovery and authentication.\n" +
						   "\n -restProxyPort specifies the REST proxy port. Used for REST requests only for service discovery and authentication.\n" +
						   "\n -restProxyUserName specifies the REST proxy user name. Used for REST requests only for service discovery and authentication.\n" +
						   "\n -restProxyPasswd specifies the REST proxy password. Used for REST requests only for service discovery and authentication.\n" +
						   "\n -restProxyDomain specifies the REST proxy domain. Used for REST requests only for service discovery and authentication.\n" +
							//APIQA
							"\n -restProxyLocalHostName specifies the REST proxy local host name. Used for REST requests only for service discovery and authentication.\n" +
							//END APIQA
						   "\n -restProxyKrb5ConfigFile specifies the REST proxy kerberos5 config file. Used for REST requests only for service discovery and authentication.\n" +
						   "\n -post specifies that the application should attempt to send post messages on the first requested Market Price item\n" +
						   "\n -offpost specifies that the application should attempt to send post messages on the login stream (i.e., off-stream)\n" +
						   "\n -publisherInfo specifies that the application should add user provided publisher Id and publisher ipaddress when posting\n" +
						   "\n -snapshot specifies each request using non-streaming\n"  +
						   "\n -connectionType specifies the connection type that the connection should use (possible values are: 'socket', 'http', 'websocket', 'encrypted')\n" +
						   "\n -encryptedConnectionType specifies the encrypted connection type that the connection should use (possible values are: 'socket', 'http', 'websocket')\n" +
						   "\n -proxy specifies that proxy is used for connectionType of http or encrypted\n" +
						   "\n -ph specifies proxy server host name\n" +
						   "\n -pp specifies proxy port number\n" +
						   "\n -plogin specifies user name on proxy server\n" +
						   "\n -ppasswd specifies password on proxy server\n" +
						   "\n -pdomain specifies proxy server domain\n" +
						   "\n -krbfile specifies KRB File location and name\n" +
						   "\n -keyfile specifies keystore file location and name\n" +
						   "\n -keypasswd specifies keystore password\n" +
							//APIQA
							"\n -clientSecret1 associated client secret for the client ID with the v2 login." +
							"\n -clientId1 specifies the Client ID login v2." +
							"\n -jwkFile1" +
							"\n -audience1" +
							"\n -clientSecret2 associated client secret for the client ID with the v2 login." +
							"\n -clientId2 specifies the Client ID login v2." +
							"\n -jwkFile2" +
							"\n -audience2" +
							//END APIQA
						   "\n       Example Usage for proxy with http/encryption:  -proxy -ph hostname1.com -pp 8080 -plogin David.Smith -ppasswd hello1 -pdomain workplace.com\n" +
						   "\n                                                     -krbfile C:\\Kerberos\\krb5.conf -keyfile C:\\Certificates\\cert1.jks -keypasswd keypass1 \n" +
						   "\n -x provides an XML trace of messages\n" +
						   "\n -cache will store all open items in cache and periodically dump contents\n" +
						   "\n -cacheInterval number of seconds between displaying cache contents, must greater than 0\n" +
						   "\n -statisticInterval number of seconds between displaying reactor channel statistics, must greater than 0\n" +
							"\n -statisticFilter valid value are READ / WRITE / PING\n" +
						   "\n -runtime adjusts the running time of the application" +
						   "\n -at Specifies the Authentication Token. If this is present, the login user name type will be Login.UserIdTypes.AUTHN_TOKEN" +
						   "\n -ax Specifies the Authentication Extended information" +
						   "\n -aid Specifies the Application ID" +
						   "\n -rtt Enables rtt support by a consumer. If provider makes distribution of RTT messages, consumer will return back them. In another case, consumer will ignore them." +
						   "\n -sendJsonConvError enable send json conversion error to provider " +
						   "\n -spTLSv1.2 specifies for an encrypted connection to be able to use TLS 1.2, default is 1.2 and 1.3 enabled" + 
						   "\n -spTLSv1.3 specifies for an encrypted connection to be able to use TLS 1.3, default is 1.2 and 1.3 enabled\n" +
							"\n Options for Preferred host (optional):" +
							"\n -enablePH enables Preferred host feature. By default, all the connections will set as a connection list in ReactorConnectOptions" +
							"\n -preferredHostIndex <index> specifies the preferred host as the index in the connection list. Default is 0" +
							"\n -detectionTimeInterval <time interval> specifies time interval (in seconds) to switch over to a preferred host. 0 indicates that the detection time interval is disabled. Default is 0" +
							"\n -detectionTimeSchedule <Cron time> specifies Cron time format to switch over to a preferred host. detectionTimeInterval is used instead if this member is set to empty. Default is empty\n" +
							"\n Options for IOCtl and Fallback calls (optional):" +
							"\n -fallBackInterval <time interval> specifies time interval (in seconds) in application before Ad Hoc Fallback function is invoked. O indicates that function won't be invoked. Default is 0" +
							"\n -ioctlInterval <time interval> specifies time interval (in seconds) before IOCtl function is invoked. O indicates that function won't be invoked. Default is 0" +
							"\n -ioctlEnablePH <true/false> enables Preferred host feature. Default is a value of enablePH" +
							"\n -ioctlConnectListIndex <index> specifies the preferred host as the index in the connection list. Default is a value of preferredHostIndex" +
							"\n -ioctlDetectionTimeInterval <time interval> specifies time interval (in seconds) to switch over to a preferred host. 0 indicates that the detection time interval is disabled. Default is a value of detectionTimeInterval" +
							"\n -ioctlDetectionTimeSchedule <Cron time> specifies Cron time format to switch over to a preferred host. Default is a value of detectionTimeSchedule\n");
	}
}
>>>>>>> b159fcb4
<|MERGE_RESOLUTION|>--- conflicted
+++ resolved
@@ -1,1650 +1,976 @@
-<<<<<<< HEAD
-/*|-----------------------------------------------------------------------------
- *|            This source code is provided under the Apache 2.0 license
- *|  and is provided AS IS with no warranty or guarantee of fit for purpose.
- *|                See the project's LICENSE.md for details.
- *|           Copyright (C) 2023-2024 LSEG. All rights reserved.
- *|-----------------------------------------------------------------------------
- */
-
-package com.refinitiv.eta.valueadd.examples.consumer;
-
-import com.refinitiv.eta.transport.ConnectionTypes;
-import com.refinitiv.eta.valueadd.examples.common.CommandLineParser;
-import com.refinitiv.eta.valueadd.examples.common.ConnectionArg;
-import com.refinitiv.eta.valueadd.examples.common.ConnectionArgsParser;
-
-import java.util.List;
-
-/**
- * Command line parser for the Value Add consumer application.
- */
-class ConsumerCmdLineParser implements CommandLineParser
-{
-	private ConnectionArgsParser connectionArgsParser = new ConnectionArgsParser();
-	private String backupHostname;
-	private String backupPort;
-	private String clientSecret1;
-	private String clientId1;
-	private String jwkFile1 = "";
-	private String audience1 = "";
-	private String clientSecret2;
-	private String clientId2;
-	private String jwkFile2 = "";
-	private String audience2 = "";
-	private String tokenScope = "";		
-	//END API QA
-	private boolean enableView;
-	private boolean enablePost;
-	private boolean enableOffpost;
-	private boolean enableSnapshot;
-	private String publisherId;
-	private String publisherAddress;
-	private int runtime = 600; // default runtime is 600 seconds
-	private boolean enableXmlTracing;
-	private boolean enableEncrypted;
-	private boolean enableHttp;
-	private boolean enableWebsocket;
-	private boolean enableProxy;
-	private boolean enableSessionMgnt;
-	private int encryptedConnectionType;
-	private String proxyHostname;
-	private String proxyPort;
-	private String proxyUsername = "";
-	private String proxyPasswd = "";
-	private String proxyDomain = "";
-	private String krbFile = "";
-	private String tokenURL_V1 = "";
-	private String tokenURL_V2 = "";
-	private String keystoreFile;
-	private String keystorePasswd;
-	private boolean cacheOption;
-	private int cacheInterval;
-	private int statisticInterval;
-	private String authenticationToken;
-	private String authenticationExtended;
-	private String applicationId;
-	private boolean enableRtt;
-	private boolean takeExclusiveSignOnControl = true;
-	private String protocolList = "tr_json2";
-
-	@Override
-	public boolean parseArgs(String[] args)
-	{
-		try
-		{
-			int argsCount = 0;
-
-			while (argsCount < args.length)
-			{
-				if (connectionArgsParser.isStart(args, argsCount))
-				{
-					if ("-segmentedMulticast".equals(args[argsCount]))
-					{
-						// consumer does not currently handle multicast
-						return false;
-					}
-
-					if ((argsCount = connectionArgsParser.parse(args, argsCount)) < 0)
-					{
-						// error
-						System.out.println("\nError parsing connection arguments...\n");
-						return false;
-					}
-				}
-				else if ("-bc".equals(args[argsCount]))
-				{
-					if (args[argsCount+1].contains(":"))
-					{
-						String[] tokens = args[++argsCount].split(":");
-						if (tokens.length == 2)
-						{
-							backupHostname = tokens[0];
-							backupPort = tokens[1];
-							++argsCount;
-						}
-						else
-						{
-							// error
-							System.out.println("\nError parsing backup connection arguments...\n");
-							return false;
-						}
-					}
-					else
-					{
-						// error
-						System.out.println("\nError parsing backup connection arguments...\n");
-						return false;
-					}
-				}
-				//API QA							
-				else if ("-clientSecret1".equals(args[argsCount]))
-				{
-					clientSecret1 = args[++argsCount];
-					++argsCount;
-				}
-				
-				else if ("-clientId1".equals(args[argsCount]))
-				{
-					clientId1 = args[++argsCount];
-					++argsCount;
-				}
-				
-				else if ("-jwkFile1".equals(args[argsCount]))
-				{
-					jwkFile1 = args[++argsCount];
-					++argsCount;
-				}
-				
-				else if ("-audience1".equals(args[argsCount]))
-				{
-					audience1 = args[++argsCount];
-					++argsCount;
-				}
-				
-				else if ("-clientSecret2".equals(args[argsCount]))
-				{
-					clientSecret2 = args[++argsCount];
-					++argsCount;
-				}
-				
-				else if ("-clientId2".equals(args[argsCount]))
-				{
-					clientId2 = args[++argsCount];
-					++argsCount;
-				}
-				
-				else if ("-jwkFile2".equals(args[argsCount]))
-				{
-					jwkFile2 = args[++argsCount];
-					++argsCount;
-				}
-				
-				else if ("-audience2".equals(args[argsCount]))
-				{
-					audience2 = args[++argsCount];
-					++argsCount;
-				}
-				// END API QA
-				
-				else if ("-tokenScope".equals(args[argsCount]))
-				{
-					tokenScope = args[++argsCount];
-					++argsCount;
-				}
-				else if ("-sessionMgnt".equals(args[argsCount]))
-				{
-					enableSessionMgnt = true;
-					++argsCount;
-				}
-				else if ("-view".equals(args[argsCount]))
-				{
-					enableView =  true;
-					++argsCount;
-				}
-				else if ("-post".equals(args[argsCount]))
-				{
-					enablePost =  true;
-					++argsCount;
-				}
-				else if ("-offpost".equals(args[argsCount]))
-				{
-					enableOffpost =  true;
-					++argsCount;
-				}
-				else if ("-publisherInfo".equals(args[argsCount]))
-				{
-					String value = args[++argsCount];
-					if (value!= null)
-					{
-						String [] pieces = value.split(",");
-
-						if( pieces.length > 1 )
-						{
-							publisherId = pieces[0];
-
-							publisherAddress = pieces[1];
-						}
-						else
-						{
-							System.out.println("Error loading command line arguments for publisherInfo [id, address]:\t");
-							return false;
-						}
-					}
-					++argsCount;
-				}
-				else if ("-snapshot".equals(args[argsCount]))
-				{
-					enableSnapshot =  true;
-					++argsCount;
-				}
-				else if ("-runtime".equals(args[argsCount]))
-				{
-					runtime = Integer.parseInt(args[++argsCount]);
-					++argsCount;
-				}
-				else if ("-x".equals(args[argsCount]))
-				{
-					enableXmlTracing =  true;
-					++argsCount;
-				}
-				else if ("-connectionType".equals(args[argsCount]))
-				{
-					// will overwrite connectionArgsParser's connectionList's connectionType based on the flag
-					String connectionType = args[++argsCount];
-					++argsCount;
-					if (connectionType.equals("encrypted"))
-					{
-						enableEncrypted = true;
-					}
-					else if (connectionType.equals("http"))
-					{
-						enableHttp = true;
-					}
-					else if(connectionType.equals("websocket"))
-					{
-						enableWebsocket = true;
-					}
-				}
-				else if ("-encryptedConnectionType".equals(args[argsCount]))
-				{
-					// will overwrite connectionArgsParser's connectionList's connectionType based on the flag
-					String connectionType = args[++argsCount];
-					++argsCount;
-					if (connectionType.equals("socket"))
-					{
-						encryptedConnectionType = ConnectionTypes.SOCKET;
-					}
-					else if (connectionType.equals("http"))
-					{
-						encryptedConnectionType = ConnectionTypes.HTTP;
-					}
-					else if (connectionType.equals("websocket"))
-					{
-						encryptedConnectionType = ConnectionTypes.WEBSOCKET;
-					}
-				}
-				else if ("-keyfile".equals(args[argsCount]))
-				{
-					keystoreFile = argsCount < (args.length-1) ? args[++argsCount] : null;
-					++argsCount;
-				}
-				else if ("-keypasswd".equals(args[argsCount]))
-				{
-					keystorePasswd = argsCount < (args.length-1) ? args[++argsCount] : null;
-					++argsCount;
-				}
-				else if ("-proxy".equals(args[argsCount]))
-				{
-					enableProxy =  true;
-					++argsCount;
-				}
-				else if ("-ph".equals(args[argsCount]))
-				{
-					proxyHostname = args[++argsCount];
-					++argsCount;
-				}
-				else if ("-pp".equals(args[argsCount]))
-				{
-					proxyPort = argsCount < (args.length-1) ? args[++argsCount] : null;
-					++argsCount;
-				}
-				else if ("-plogin".equals(args[argsCount]))
-				{
-					proxyUsername = args[++argsCount];
-					++argsCount;
-				}
-				else if ("-ppasswd".equals(args[argsCount]))
-				{
-					proxyPasswd = argsCount < (args.length-1) ? args[++argsCount] : null;
-					++argsCount;
-				}
-				else if ("-pdomain".equals(args[argsCount]))
-				{
-					proxyDomain = argsCount < (args.length-1) ? args[++argsCount] : null;
-					++argsCount;
-				}
-				else if ("-krbfile".equals(args[argsCount]))
-				{
-					krbFile = argsCount < (args.length-1) ? args[++argsCount] : null;
-					++argsCount;
-				}
-				else if ("-cache".equals(args[argsCount]))
-				{
-					cacheOption =  true;
-					++argsCount;
-				}
-				else if ("-cacheInterval".equals(args[argsCount]))
-				{
-					cacheInterval = Integer.parseInt(args[++argsCount]);
-					++argsCount;
-				}
-				else if ("-statisticInterval".equals(args[argsCount]))
-				{
-					statisticInterval = Integer.parseInt(args[++argsCount]);
-					++argsCount;
-				}
-				else if ("-at".equals(args[argsCount]))
-				{
-					authenticationToken = args[++argsCount];
-					++argsCount;
-				}
-				else if ("-ax".equals(args[argsCount]))
-				{
-					authenticationExtended = args[++argsCount];
-					++argsCount;
-				}
-				else if ("-aid".equals(args[argsCount]))
-				{
-					applicationId = args[++argsCount];
-					++argsCount;
-				} else if ("-rtt".equals(args[argsCount])) {
-					enableRtt = true;
-					++argsCount;
-				}
-				else if ("-takeExclusiveSignOnControl".equals(args[argsCount]))
-				{
-					String takeExclusiveSignOnControlStr = args[++argsCount];
-
-					if(takeExclusiveSignOnControlStr.equalsIgnoreCase("true"))
-						takeExclusiveSignOnControl = true;
-					else if (takeExclusiveSignOnControlStr.equalsIgnoreCase("false"))
-						takeExclusiveSignOnControl = false;
-
-					++argsCount;
-				}
-				else if ("-tokenURLV1".equals(args[argsCount]))
-				{
-					tokenURL_V1 = argsCount < (args.length-1) ? args[++argsCount] : null;
-					++argsCount;
-				}
-				else if ("-tokenURLV2".equals(args[argsCount]))
-				{
-					tokenURL_V2 = argsCount < (args.length-1) ? args[++argsCount] : null;
-					++argsCount;
-				}
-				else if ("-pl".equals(args[argsCount])) {
-					protocolList = args[++argsCount];
-					++argsCount;
-				}
-				else // unrecognized command line argument
-				{
-					System.out.println("\nUnrecognized command line argument...\n");
-					return false;
-				}
-			}
-		}
-		catch (Exception e)
-		{
-			System.out.println("\nInvalid command line arguments...");
-			return false;
-		}
-
-		return true;
-	}
-
-	String backupHostname()
-	{
-		return backupHostname;
-	}
-
-	String backupPort()
-	{
-		return backupPort;
-	}
-
-	List<ConnectionArg> connectionList()
-	{
-		return connectionArgsParser.connectionList();
-	}
-	
-	boolean enableView()
-	{
-		return enableView;
-	}
-	//API QA
-	
-	String clientSecret1()
-	{
-		return clientSecret1;
-	}
-	
-	String clientId1()
-	{
-		return clientId1;
-	}
-	
-	String jwkFile1()
-	{
-		return jwkFile1;
-	}
-	
-	String audience1()
-	{
-		return audience1;
-	}
-	
-	String clientSecret2()
-	{
-		return clientSecret2;
-	}
-	
-	String clientId2()
-	{
-		return clientId2;
-	}
-		
-	String jwkFile2()
-	{
-		return jwkFile2;
-	}
-	
-	String audience2()
-	{
-		return audience2;
-	}
-	
-	//END API QA
-	
-	String tokenScope()
-	{
-		return tokenScope;
-	}
-	String tokenURLV1()
-	{
-		return tokenURL_V1;
-	}
-	
-	String tokenURLV2()
-	{
-		return tokenURL_V2;
-	}
-	boolean enableSessionMgnt()
-	{
-		return enableSessionMgnt;
-	}
-
-	boolean enablePost()
-	{
-		return enablePost;
-	}
-
-	boolean enableOffpost()
-	{
-		return enableOffpost;
-	}
-
-	String publisherId()
-	{
-		return publisherId;
-	}
-
-	String publisherAddress()
-	{
-		return publisherAddress;
-	}
-
-	boolean enableSnapshot()
-	{
-		return enableSnapshot;
-	}
-
-	int runtime()
-	{
-		return runtime;
-	}
-
-	boolean enableXmlTracing()
-	{
-		return enableXmlTracing;
-	}
-
-	boolean enableEncrypted()
-	{
-		return enableEncrypted;
-	}
-
-	boolean enableHttp()
-	{
-		return enableHttp;
-	}
-
-	boolean enableWebsocket()
-	{
-		return enableWebsocket;
-	}
-
-	boolean enableProxy()
-	{
-		return enableProxy;
-	}
-
-	String proxyHostname()
-	{
-		return proxyHostname;
-	}
-
-	String proxyPort()
-	{
-		return proxyPort;
-	}
-
-	String proxyUsername()
-	{
-		return proxyUsername;
-	}
-
-	String proxyPassword()
-	{
-		return proxyPasswd;
-	}
-
-	String proxyDomain()
-	{
-		return proxyDomain;
-	}
-
-	String krbFile()
-	{
-		return krbFile;
-	}
-
-	String keyStoreFile()
-	{
-		return keystoreFile;
-	}
-
-	String keystorePassword()
-	{
-		return keystorePasswd;
-	}
-
-	boolean cacheOption()
-	{
-		return cacheOption;
-	}
-
-	int cacheInterval()
-	{
-		return cacheInterval;
-	}
-
-	int statisticInterval()
-	{
-		return statisticInterval;
-	}
-
-	String authenticationToken()
-	{
-		return authenticationToken;
-	}
-
-	String authenticationExtended()
-	{
-		return authenticationExtended;
-	}
-
-	String applicationId()
-	{
-		return applicationId;
-	}
-
-	boolean enableRtt() {
-		return enableRtt;
-	}
-
-	boolean takeExclusiveSignOnControl()
-	{
-		return takeExclusiveSignOnControl;
-	}
-
-	int encryptedConnectionType()
-	{
-		return encryptedConnectionType;
-	}
-
-	String protocolList()
-	{
-		return protocolList;
-	}
-
-	@Override
-	public void printUsage()
-	{
-		System.out.println("Usage: Consumer or\nConsumer [-c <hostname>:<port> <service name> <domain>:<item name>,...] [-bc <hostname>:<port>] [-uname <LoginUsername>] [-view] [-post] [-offpost] [-snapshot] [-runtime <seconds>]" +
-						   "\n -c specifies a connection to open and a list of items to request or use for queue messaging:\n" +
-						   "\n     hostname:        Hostname of provider to connect to" +
-						   "\n     port:            Port of provider to connect to" +
-						   "\n     service:         Name of service to request items from on this connection" +
-						   "\n     domain:itemName: Domain and name of an item to request" +
-						   "\n         A comma-separated list of these may be specified." +
-						   "\n         The domain may be any of: mp(MarketPrice), mbo(MarketByOrder), mbp(MarketByPrice), yc(YieldCurve), sl(SymbolList)" +
-						   "\n         The domain may also be any of the private stream domains: mpps(MarketPrice PS), mbops(MarketByOrder PS), mbpps(MarketByPrice PS), ycps(YieldCurve PS)" +
-						   "\n         Example Usage: -c localhost:14002 DIRECT_FEED mp:TRI,mp:GOOG,mpps:FB,mbo:MSFT,mbpps:IBM,sl" +
-						   "\n           (for SymbolList requests, a name can be optionally specified)\n" +
-						   "\n     -qSourceName (optional) specifies the source name for queue messages (if specified, configures consumer to receive queue messages)\n" +
-						   "\n     -qDestName (optional) specifies the destination name for queue messages (if specified, configures consumer to send queue messages to this name, multiple instances may be specified)\n" +
-						   "\n     -tunnel (optional) enables consumer to open tunnel stream and send basic text messages" +
-						   "\n     -tsServiceName (optional) specifies the service name for queue messages (if not specified, the service name specified in -c/-tcp is used)\n" +
-						   "\n     -tsAuth (optional) causes consumer to request authentication when opening a tunnel stream. This applies to both basic tunnel streams and those for queue messaging.\n" +
-						   "\n     -tsDomain (optional) specifes the domain a consumer uses when opening a tunnel stream. This applies to both basic tunnel streams and those for queue messaging.\n" +
-						   "\n -bc specifies a backup connection that is attempted if the primary connection fails\n" +
-						   "\n -pl protocol list (defaults to rssl.rwf, tr_json2, rssl.json.v2)\n" +						 
-						   "\n -sessionMgnt enables the session management in the Reactor\n" +
-						   "\n -takeExclusiveSignOnControl <true/false> the exclusive sign on control to force sign-out for the same credentials.\n" +
-						   "\n -view specifies each request using a basic dynamic view\n" +
-						   "\n -post specifies that the application should attempt to send post messages on the first requested Market Price item\n" +
-						   "\n -offpost specifies that the application should attempt to send post messages on the login stream (i.e., off-stream)\n" +
-						   "\n -publisherInfo specifies that the application should add user provided publisher Id and publisher ipaddress when posting\n" +
-						   "\n -snapshot specifies each request using non-streaming\n"  +
-						   "\n -connectionType specifies the connection type that the connection should use (possible values are: 'socket', 'http', 'websocket', 'encrypted')\n" +
-						   "\n -encryptedConnectionType specifies the encrypted connection type that the connection should use (possible values are: 'socket', 'http', 'websocket')\n" +
-						   "\n -proxy specifies that proxy is used for connectionType of http or encrypted\n" +
-						   "\n -ph specifies proxy server host name\n" +
-						   "\n -pp specifies roxy port number\n" +
-						   "\n -plogin specifies user name on proxy server\n" +
-						   "\n -ppasswd specifies password on proxy server\n" +
-						   "\n -pdomain specifies proxy server domain\n" +
-						   "\n -krbfile specifies KRB File location and name\n" +
-						   "\n -keyfile specifies keystore file location and name\n" +
-						   "\n -keypasswd specifies keystore password\n" +
-						   "\n       Example Usage for proxy with http/encryption:  -proxy -ph hostname1.com -pp 8080 -plogin David.Smith -ppasswd hello1 -pdomain workplace.com\n" +
-						   "\n                                                     -krbfile C:\\Kerberos\\krb5.conf -keyfile C:\\Certificates\\cert1.jks -keypasswd keypass1 \n" +
-						   "\n -x provides an XML trace of messages\n" +
-						   "\n -cache will store all open items in cache and periodically dump contents\n" +
-						   "\n -cacheInterval number of seconds between displaying cache contents, must greater than 0\n" +
-						   "\n -statisticInterval number of seconds between displaying reactor channel statistics, must greater than 0\n" +
-						   "\n -runtime adjusts the running time of the application" +
-						   "\n -at Specifies the Authentication Token. If this is present, the login user name type will be Login.UserIdTypes.AUTHN_TOKEN" +
-						   "\n -ax Specifies the Authentication Extended information" +
-						   "\n -aid Specifies the Application ID" +
-						   "\n -rtt Enables rtt support by a consumer. If provider makes distribution of RTT messages, consumer will return back them. In another case, consumer will ignore them." +
-						   "\n -clientSecret1 associated client secret for the client ID with the v2 login." +
-						   "\n -clientId1 specifies the Client ID login v2." +
-						   "\n -jwkFile1" +
-						   "\n -audience1" +
-						   "\n -clientSecret2 associated client secret for the client ID with the v2 login." +
-						   "\n -clientId2 specifies the Client ID login v2." +
-						   "\n -tokenURLV2 token generator URL V2" +
-						   "\n -jwkFile2" +
-						   "\n -audience2" );
-	}
-}
-
-=======
-/*|-----------------------------------------------------------------------------
- *|            This source code is provided under the Apache 2.0 license
- *|  and is provided AS IS with no warranty or guarantee of fit for purpose.
- *|                See the project's LICENSE.md for details.
- *|           Copyright (C) 2017-2018,2020,2025 LSEG. All rights reserved.
- *|-----------------------------------------------------------------------------
- */
-
-package com.refinitiv.eta.valueadd.examples.consumer;
-
-import com.refinitiv.eta.transport.ConnectionTypes;
-import com.refinitiv.eta.valueadd.examples.common.CommandLineParser;
-import com.refinitiv.eta.valueadd.examples.common.ConnectionArg;
-import com.refinitiv.eta.valueadd.examples.common.ConnectionArgsParser;
-
-import java.util.List;
-
-/**
- * Command line parser for the Value Add consumer application.
- */
-class ConsumerCmdLineParser implements CommandLineParser
-{
-	private final ConnectionArgsParser connectionArgsParser = new ConnectionArgsParser();
-	//API QA
-	private String clientSecret1;
-	private String clientId1;
-	private String jwkFile1 = "";
-	private String audience1 = "";
-	private String clientSecret2;
-	private String clientId2;
-	private String jwkFile2 = "";
-	private String audience2 = "";
-	private String tokenScope = "";
-	//END API QA
-	private boolean enableView;
-	private boolean enablePost;
-	private boolean enableOffpost;
-	private boolean enableSnapshot;
-	private String publisherId;
-	private String publisherAddress;
-	private int runtime = 600; // default runtime is 600 seconds
-	private boolean enableXmlTracing;
-	private boolean enableEncrypted;
-	private boolean enableHttp;
-	private boolean enableWebsocket;
-	private boolean enableProxy;
-	private boolean enableSessionMgnt;
-	private int encryptedConnectionType;
-	private String proxyHostname;
-	private String proxyPort;
-	private String proxyUsername = "";
-	private String proxyPasswd = "";
-	private String proxyDomain = "";
-	private String krbFile = "";
-	private String tokenURL_V1 = "";
-	private String tokenURL_V2 = "";
-	private String serviceDiscoveryURL  = "";
-	private String serviceDiscoveryLocation = "";
-	private String keystoreFile;
-	private String keystorePasswd;
-	private String securityProvider;
-	private boolean cacheOption;
-	private int cacheInterval;
-	private int statisticInterval;
-	private String authenticationToken;
-	private String authenticationExtended;
-	private String applicationId;
-	private boolean enableRtt;
-	private boolean takeExclusiveSignOnControl = true;
-	private String protocolList = "tr_json2";
-	private boolean sendJsonConvError;
-	private String securityProtocol;
-	private String securityProtocolVersions;
-	private boolean spTLSv12enable = false;
-	private boolean spTLSv13enable = false;
-	private String restProxyHostName;
-	private String restProxyPort;
-	private String restProxyUserName;
-	private String restProxyPasswd;
-	private String restProxyDomain;
-	//APIQA
-	private String restProxyLocalHostName;
-	//END APIQA
-	private String restProxyKrb5ConfigFile;
-
-	// Preferred host options
-	private boolean enablePH = false;
-	private int preferredHostIndex;
-	private int detectionTimeInterval;
-	private String detectionTimeSchedule = "";
-
-	// IOCtl options
-	private int fallBackInterval;
-	private int ioctlInterval;
-	private boolean ioctlEnablePH = false;
-	private int ioctlConnectListIndex;
-	private int ioctlDetectionTimeInterval;
-	private String ioctlDetectionTimeSchedule = "";
-
-	@Override
-	public boolean parseArgs(String[] args)
-	{
-		try
-		{
-			int argsCount = 0;
-			boolean ioctlSet = false;
-
-			while (argsCount < args.length)
-			{
-				if (connectionArgsParser.isStart(args, argsCount))
-				{
-					if ("-segmentedMulticast".equals(args[argsCount]))
-					{
-						// consumer does not currently handle multicast
-						return false;
-					}
-
-					if ((argsCount = connectionArgsParser.parse(args, argsCount)) < 0)
-					{
-						// error
-						System.out.println("\nError parsing connection arguments...\n");
-						return false;
-					}
-				}
-				//API QA
-				else if ("-clientSecret1".equals(args[argsCount]))
-				{
-					clientSecret1 = args[++argsCount];
-					++argsCount;
-				}
-
-				else if ("-clientId1".equals(args[argsCount]))
-				{
-					clientId1 = args[++argsCount];
-					++argsCount;
-				}
-
-				else if ("-jwkFile1".equals(args[argsCount]))
-				{
-					jwkFile1 = args[++argsCount];
-					++argsCount;
-				}
-
-				else if ("-audience1".equals(args[argsCount]))
-				{
-					audience1 = args[++argsCount];
-					++argsCount;
-				}
-
-				else if ("-clientSecret2".equals(args[argsCount]))
-				{
-					clientSecret2 = args[++argsCount];
-					++argsCount;
-				}
-
-				else if ("-clientId2".equals(args[argsCount]))
-				{
-					clientId2 = args[++argsCount];
-					++argsCount;
-				}
-
-				else if ("-jwkFile2".equals(args[argsCount]))
-				{
-					jwkFile2 = args[++argsCount];
-					++argsCount;
-				}
-
-				else if ("-audience2".equals(args[argsCount]))
-				{
-					audience2 = args[++argsCount];
-					++argsCount;
-				}
-				// END API QA
-				else if ("-sessionMgnt".equals(args[argsCount]))
-				{
-					enableSessionMgnt = true;
-					++argsCount;
-				}
-				else if ("-tokenScope".equals(args[argsCount]))
-				{
-					tokenScope = args[++argsCount];
-					++argsCount;
-				}
-				else if ("-view".equals(args[argsCount]))
-				{
-					enableView =  true;
-					++argsCount;
-				}
-				else if ("-post".equals(args[argsCount]))
-				{
-					enablePost =  true;
-					++argsCount;
-				}
-				else if ("-offpost".equals(args[argsCount]))
-				{
-					enableOffpost =  true;
-					++argsCount;
-				}
-				else if ("-publisherInfo".equals(args[argsCount]))
-				{
-					String value = args[++argsCount];
-					if (value!= null)
-					{
-						String [] pieces = value.split(",");
-
-						if( pieces.length > 1 )
-						{
-							publisherId = pieces[0];
-
-							publisherAddress = pieces[1];
-						}
-						else
-						{
-							System.out.println("Error loading command line arguments for publisherInfo [id, address]:\t");
-							return false;
-						}
-					}
-					++argsCount;
-				}
-				else if ("-snapshot".equals(args[argsCount]))
-				{
-					enableSnapshot =  true;
-					++argsCount;
-				}
-				else if ("-runtime".equals(args[argsCount]))
-				{
-					runtime = Integer.parseInt(args[++argsCount]);
-					++argsCount;
-				}
-				else if ("-x".equals(args[argsCount]))
-				{
-					enableXmlTracing =  true;
-					++argsCount;
-				}
-				else if ("-connectionType".equals(args[argsCount]))
-				{
-					// will overwrite connectionArgsParser's connectionList's connectionType based on the flag
-					String connectionType = args[++argsCount];
-					++argsCount;
-					if (connectionType.equals("encrypted"))
-					{
-						enableEncrypted = true;
-					}
-					else if (connectionType.equals("http"))
-					{
-						enableHttp = true;
-					}
-					else if(connectionType.equals("websocket"))
-					{
-						enableWebsocket = true;
-					}
-				}
-				else if ("-encryptedConnectionType".equals(args[argsCount]))
-				{
-					// will overwrite connectionArgsParser's connectionList's connectionType based on the flag
-					String connectionType = args[++argsCount];
-					++argsCount;
-					if (connectionType.equals("socket"))
-					{
-						encryptedConnectionType = ConnectionTypes.SOCKET;
-					}
-					else if (connectionType.equals("http"))
-					{
-						encryptedConnectionType = ConnectionTypes.HTTP;
-					}
-					else if (connectionType.equals("websocket"))
-					{
-						encryptedConnectionType = ConnectionTypes.WEBSOCKET;
-					}
-				}
-				else if ("-keyfile".equals(args[argsCount]))
-				{
-					keystoreFile = argsCount < (args.length-1) ? args[++argsCount] : null;
-					++argsCount;
-				}
-				else if ("-keypasswd".equals(args[argsCount]))
-				{
-					keystorePasswd = argsCount < (args.length-1) ? args[++argsCount] : null;
-					++argsCount;
-				}
-				else if ("-securityProvider".equals(args[argsCount]))
-				{
-					securityProvider = argsCount < (args.length-1) ? args[++argsCount] : null;
-					++argsCount;
-				}
-				else if ("-proxy".equals(args[argsCount]))
-				{
-					enableProxy =  true;
-					++argsCount;
-				}
-				else if ("-restProxyHost".equals(args[argsCount]))
-				{
-					String restProxyHostName = args[++argsCount];
-					++argsCount;
-					this.restProxyHostName = restProxyHostName;
-				}
-				else if ("-restProxyPort".equals(args[argsCount]))
-				{
-					String restProxyPort = args[++argsCount];
-					++argsCount;
-					this.restProxyPort = restProxyPort;
-				}
-				else if ("-restProxyUserName".equals(args[argsCount]))
-				{
-					String restProxyUserName = args[++argsCount];
-					++argsCount;
-					this.restProxyUserName = restProxyUserName;
-				}
-				else if ("-restProxyPasswd".equals(args[argsCount]))
-				{
-					String restProxyPasswd = args[++argsCount];
-					++argsCount;
-					this.restProxyPasswd = restProxyPasswd;
-				}
-				else if ("-restProxyDomain".equals(args[argsCount]))
-				{
-					String restProxyDomain = args[++argsCount];
-					++argsCount;
-					this.restProxyDomain = restProxyDomain;
-				}
-				//APIQA
-				else if ("-restProxyLocalHostName".equals(args[argsCount]))
-				{
-					String restProxyLocalHostName = args[++argsCount];
-					++argsCount;
-					this.restProxyLocalHostName = restProxyLocalHostName;
-				}
-				//END APIQA
-				else if ("-restProxyKrb5ConfigFile".equals(args[argsCount]))
-				{
-					String restProxyKrb5ConfigFile = args[++argsCount];
-					++argsCount;
-					this.restProxyKrb5ConfigFile = restProxyKrb5ConfigFile;
-				}
-				else if ("-ph".equals(args[argsCount]))
-				{
-					proxyHostname = args[++argsCount];
-					++argsCount;
-				}
-				else if ("-pp".equals(args[argsCount]))
-				{
-					proxyPort = argsCount < (args.length-1) ? args[++argsCount] : null;
-					++argsCount;
-				}
-				else if ("-plogin".equals(args[argsCount]))
-				{
-					proxyUsername = args[++argsCount];
-					++argsCount;
-				}
-				else if ("-ppasswd".equals(args[argsCount]))
-				{
-					proxyPasswd = argsCount < (args.length-1) ? args[++argsCount] : null;
-					++argsCount;
-				}
-				else if ("-pdomain".equals(args[argsCount]))
-				{
-					proxyDomain = argsCount < (args.length-1) ? args[++argsCount] : null;
-					++argsCount;
-				}
-				else if ("-krbfile".equals(args[argsCount]))
-				{
-					krbFile = argsCount < (args.length-1) ? args[++argsCount] : null;
-					++argsCount;
-				}
-				else if ("-cache".equals(args[argsCount]))
-				{
-					cacheOption =  true;
-					++argsCount;
-				}
-				else if ("-cacheInterval".equals(args[argsCount]))
-				{
-					cacheInterval = Integer.parseInt(args[++argsCount]);
-					++argsCount;
-				}
-				else if ("-statisticInterval".equals(args[argsCount]))
-				{
-					statisticInterval = Integer.parseInt(args[++argsCount]);
-					++argsCount;
-				}
-				else if ("-at".equals(args[argsCount]))
-				{
-					authenticationToken = args[++argsCount];
-					++argsCount;
-				}
-				else if ("-ax".equals(args[argsCount]))
-				{
-					authenticationExtended = args[++argsCount];
-					++argsCount;
-				}
-				else if ("-aid".equals(args[argsCount]))
-				{
-					applicationId = args[++argsCount];
-					++argsCount;
-				} else if ("-rtt".equals(args[argsCount])) {
-					enableRtt = true;
-					++argsCount;
-				}
-				else if ("-takeExclusiveSignOnControl".equals(args[argsCount]))
-				{
-					String takeExclusiveSignOnControlStr = args[++argsCount];
-
-					if(takeExclusiveSignOnControlStr.equalsIgnoreCase("true"))
-						takeExclusiveSignOnControl = true;
-					else if (takeExclusiveSignOnControlStr.equalsIgnoreCase("false"))
-						takeExclusiveSignOnControl = false;
-
-					++argsCount;
-				}
-				else if ("-tokenURLV1".equals(args[argsCount]))
-				{
-					tokenURL_V1 = argsCount < (args.length-1) ? args[++argsCount] : null;
-					++argsCount;
-				}
-				else if ("-tokenURLV2".equals(args[argsCount]))
-				{
-					tokenURL_V2 = argsCount < (args.length-1) ? args[++argsCount] : null;
-					++argsCount;
-				}
-				else if ("-serviceDiscoveryURL".equals(args[argsCount]))
-				{
-					serviceDiscoveryURL = argsCount < (args.length-1) ? args[++argsCount] : null;
-					++argsCount;
-				}
-				else if ("-location".equals(args[argsCount]))
-				{
-					serviceDiscoveryLocation = argsCount < (args.length-1) ? args[++argsCount] : null;
-					++argsCount;
-				}
-				else if ("-pl".equals(args[argsCount])) {
-					protocolList = args[++argsCount];
-					++argsCount;
-				}
-				else if ("-sendJsonConvError".equals(args[argsCount]))
-				{
-					sendJsonConvError = true;
-					++argsCount;
-				}
-				else if ("-spTLSv1.2".equals(args[argsCount]))
-				{
-					spTLSv12enable = true;
-					++argsCount;
-				}
-				else if ("-spTLSv1.3".equals(args[argsCount]))
-				{
-					spTLSv13enable = true;
-					++argsCount;
-				}
-				// Preferred host options
-				else if ("-enablePH".equals(args[argsCount]))
-				{
-					enablePH = true;
-					ioctlEnablePH = true;
-					++argsCount;
-				}
-				else if ("-preferredHostIndex".equals(args[argsCount]))
-				{
-					preferredHostIndex = Integer.parseInt(args[++argsCount]);
-					ioctlConnectListIndex = preferredHostIndex;
-					++argsCount;
-				}
-				else if ("-detectionTimeInterval".equals(args[argsCount]))
-				{
-					detectionTimeInterval = Integer.parseInt(args[++argsCount]);
-					ioctlDetectionTimeInterval = detectionTimeInterval;
-					++argsCount;
-				}
-				else if ("-detectionTimeSchedule".equals(args[argsCount]))
-				{
-					detectionTimeSchedule = args[++argsCount];
-					ioctlDetectionTimeSchedule = detectionTimeSchedule;
-					++argsCount;
-				}
-				// IOCtl options
-				else if ("-fallBackInterval".equals(args[argsCount]))
-				{
-					fallBackInterval = Integer.parseInt(args[++argsCount]);
-					++argsCount;
-				}
-				else if ("-ioctlInterval".equals(args[argsCount]))
-				{
-					ioctlInterval = Integer.parseInt(args[++argsCount]);
-					++argsCount;
-				}
-				else if ("-ioctlEnablePH".equals(args[argsCount]))
-				{
-					String ioctlEnablePHStr = args[++argsCount];
-
-					if(ioctlEnablePHStr.equalsIgnoreCase("true"))
-						ioctlEnablePH = true;
-					else if (ioctlEnablePHStr.equalsIgnoreCase("false"))
-						ioctlEnablePH = false;
-
-					ioctlSet = true;
-					++argsCount;
-				}
-				else if ("-ioctlConnectListIndex".equals(args[argsCount]))
-				{
-					ioctlConnectListIndex = Integer.parseInt(args[++argsCount]);
-					ioctlSet = true;
-					++argsCount;
-				}
-				else if ("-ioctlDetectionTimeInterval".equals(args[argsCount]))
-				{
-					ioctlDetectionTimeInterval = Integer.parseInt(args[++argsCount]);
-					ioctlSet = true;
-					++argsCount;
-				}
-				else if ("-ioctlDetectionTimeSchedule".equals(args[argsCount]))
-				{
-					ioctlDetectionTimeSchedule = args[++argsCount];
-					ioctlSet = true;
-					++argsCount;
-				}
-				else // unrecognized command line argument
-				{
-					System.out.println("\nUnrecognized command line argument: " + args[argsCount]);
-					return false;
-				}
-			}
-
-			if(ioctlSet && ioctlInterval <= 0) {
-				System.out.println("\nioctlInterval should have a positive value if any ioctl parameters are specified");
-				return false;
-			}
-
-			// Set TLS options (default sets both 1.2 and 1.3)
-			if ((spTLSv12enable && spTLSv13enable) || (!spTLSv12enable && !spTLSv13enable))
-			{
-				securityProtocol = "TLS";
-				securityProtocolVersions = "1.2,1.3";
-			}
-			else if (spTLSv12enable)
-			{
-				securityProtocol = "TLS";
-				securityProtocolVersions = "1.2";
-			}
-			else if (spTLSv13enable)
-			{
-				securityProtocol = "TLS";
-				securityProtocolVersions = "1.3";
-			}
-		}
-		catch (Exception e)
-		{
-			System.out.println("\nInvalid command line arguments...");
-			return false;
-		}
-
-		return true;
-	}
-	
-	List<ConnectionArg> connectionList()
-	{
-		return connectionArgsParser.connectionList();
-	}
-
-	boolean enableView()
-	{
-		return enableView;
-	}
-
-	//API QA
-	String clientSecret1()
-	{
-		return clientSecret1;
-	}
-
-	String clientId1()
-	{
-		return clientId1;
-	}
-
-	String jwkFile1()
-	{
-		return jwkFile1;
-	}
-
-	String audience1()
-	{
-		return audience1;
-	}
-
-	String clientSecret2()
-	{
-		return clientSecret2;
-	}
-
-	String clientId2()
-	{
-		return clientId2;
-	}
-
-	String jwkFile2()
-	{
-		return jwkFile2;
-	}
-
-	String audience2()
-	{
-		return audience2;
-	}
-	//END API QA
-
-	String tokenURLV1()
-	{
-		return tokenURL_V1;
-	}
-	
-	String tokenURLV2()
-	{
-		return tokenURL_V2;
-	}
-
-	String serviceDiscoveryURL()
-	{
-		return serviceDiscoveryURL;
-	}
-
-	String serviceDiscoveryLocation()
-	{
-		return serviceDiscoveryLocation;
-	}
-
-	String tokenScope()
-	{
-		return tokenScope;
-	}
-	
-	boolean enableSessionMgnt()
-	{
-		return enableSessionMgnt;
-	}
-
-	boolean enablePost()
-	{
-		return enablePost;
-	}
-
-	boolean enableOffpost()
-	{
-		return enableOffpost;
-	}
-
-	String publisherId()
-	{
-		return publisherId;
-	}
-
-	String publisherAddress()
-	{
-		return publisherAddress;
-	}
-
-	boolean enableSnapshot()
-	{
-		return enableSnapshot;
-	}
-
-	int runtime()
-	{
-		return runtime;
-	}
-
-	boolean enableXmlTracing()
-	{
-		return enableXmlTracing;
-	}
-
-	boolean enableEncrypted()
-	{
-		return enableEncrypted;
-	}
-
-	boolean enableHttp()
-	{
-		return enableHttp;
-	}
-
-	boolean enableWebsocket()
-	{
-		return enableWebsocket;
-	}
-
-	boolean enableProxy()
-	{
-		return enableProxy;
-	}
-
-	String proxyHostname()
-	{
-		return proxyHostname;
-	}
-
-	String proxyPort()
-	{
-		return proxyPort;
-	}
-
-	String proxyUsername()
-	{
-		return proxyUsername;
-	}
-
-	String proxyPassword()
-	{
-		return proxyPasswd;
-	}
-
-	String proxyDomain()
-	{
-		return proxyDomain;
-	}
-
-	String krbFile()
-	{
-		return krbFile;
-	}
-
-	String keyStoreFile()
-	{
-		return keystoreFile;
-	}
-
-	String keystorePassword()
-	{
-		return keystorePasswd;
-	}
-
-	String securityProvider()
-	{
-		return securityProvider;
-	}
-
-	boolean cacheOption()
-	{
-		return cacheOption;
-	}
-
-	int cacheInterval()
-	{
-		return cacheInterval;
-	}
-
-	int statisticInterval()
-	{
-		return statisticInterval;
-	}
-
-	String authenticationToken()
-	{
-		return authenticationToken;
-	}
-
-	String authenticationExtended()
-	{
-		return authenticationExtended;
-	}
-
-	String applicationId()
-	{
-		return applicationId;
-	}
-
-	boolean enableRtt() {
-		return enableRtt;
-	}
-
-	boolean takeExclusiveSignOnControl()
-	{
-		return takeExclusiveSignOnControl;
-	}
-
-	int encryptedConnectionType()
-	{
-		return encryptedConnectionType;
-	}
-
-	String protocolList()
-	{
-		return protocolList;
-	}
-
-	boolean sendJsonConvError()
-	{ 
-		return sendJsonConvError;
-	}
-	
-	String securityProtocol()
-	{
-		return securityProtocol;
-	}
-	
-	String securityProtocolVersions()
-	{
-		return securityProtocolVersions;
-	}
-	
-	String restProxyHostName()
-	{
-		return restProxyHostName;
-	}
-	
-	String restProxyPort()
-	{
-		return restProxyPort;
-	}
-	
-	String restProxyUserName()
-	{
-		return restProxyUserName;
-	}
-	
-	String restProxyPasswd()
-	{
-		return restProxyPasswd;
-	}
-	
-	String restProxyDomain()
-	{
-		return restProxyDomain;
-	}
-
-	//APIQA
-	String restProxyLocalHostName()
-	{
-		return restProxyLocalHostName;
-	}
-	//END APIQA
-
-	String restProxyKrb5ConfigFile()
-	{
-		return restProxyKrb5ConfigFile;
-	}
-
-	boolean enablePH()
-	{
-		return enablePH;
-	}
-
-	int preferredHostIndex()
-	{
-		return preferredHostIndex;
-	}
-
-	int detectionTimeInterval()
-	{
-		return detectionTimeInterval;
-	}
-
-	String detectionTimeSchedule()
-	{
-		return detectionTimeSchedule;
-	}
-
-	int fallBackInterval()
-	{
-		return fallBackInterval;
-	}
-
-	int ioctlInterval()
-	{
-		return ioctlInterval;
-	}
-
-	boolean ioctlEnablePH()
-	{
-		return ioctlEnablePH;
-	}
-
-	int ioctlConnectListIndex()
-	{
-		return ioctlConnectListIndex;
-	}
-
-	int ioctlDetectionTimeInterval()
-	{
-		return ioctlDetectionTimeInterval;
-	}
-
-	String ioctlDetectionTimeSchedule()
-	{
-		return ioctlDetectionTimeSchedule;
-	}
-
-	@Override
-	public void printUsage()
-	{
-		System.out.println("Usage: Consumer or\nConsumer [-c <hostname>:<port>[,<hostname>:<port>,...] <service name> <domain>:<item name>,...] [-bc <hostname>:<port>] [-uname <LoginUsername>] [-view] [-post] [-offpost] [-snapshot] [-runtime <seconds>]" +
-						   "\n -c specifies a connection to open and a list of items to request or use for queue messaging:\n" +
-						   "\n     hostname:        Hostname of provider to connect to" +
-						   "\n     port:            Port of provider to connect to" +
-						   "\n     service:         Name of service to request items from on this connection" +
-						   "\n     domain:itemName: Domain and name of an item to request" +
-						   "\n         A comma-separated list of these may be specified." +
-						   "\n         The domain may be any of: mp(MarketPrice), mbo(MarketByOrder), mbp(MarketByPrice), yc(YieldCurve), sl(SymbolList)" +
-						   "\n         The domain may also be any of the private stream domains: mpps(MarketPrice PS), mbops(MarketByOrder PS), mbpps(MarketByPrice PS), ycps(YieldCurve PS)" +
-						   "\n         Example Usage: -c localhost:14002,localhost:14003 DIRECT_FEED mp:TRI,mp:GOOG,mpps:FB,mbo:MSFT,mbpps:IBM,sl" +
-						   "\n           (for SymbolList requests, a name can be optionally specified)\n" +
-						   "\n     -qSourceName (optional) specifies the source name for queue messages (if specified, configures consumer to receive queue messages)\n" +
-						   "\n     -qDestName (optional) specifies the destination name for queue messages (if specified, configures consumer to send queue messages to this name, multiple instances may be specified)\n" +
-						   "\n     -tunnel (optional) enables consumer to open tunnel stream and send basic text messages" +
-						   "\n     -tsServiceName (optional) specifies the service name for queue messages (if not specified, the service name specified in -c/-tcp is used)\n" +
-						   "\n     -tsAuth (optional) causes consumer to request authentication when opening a tunnel stream. This applies to both basic tunnel streams and those for queue messaging.\n" +
-						   "\n     -tsDomain (optional) specifes the domain a consumer uses when opening a tunnel stream. This applies to both basic tunnel streams and those for queue messaging.\n" +
-						   "\n -pl protocol list (defaults to rssl.rwf, tr_json2, rssl.json.v2)\n" +
-						   "\n -sessionMgnt enables the session management in the Reactor\n" +
-							"\n -takeExclusiveSignOnControl <true/false> the exclusive sign on control to force sign-out for the same credentials.\n" +
-						   "\n -tokenURLV1 specifies the URL for the V1 token generator(optional)." +
-						   "\n -tokenURLV2 specifies the URL for the V2 token generator(optional)." +
-						   "\n -serviceDiscoveryURL specifies the RDP Service Discovery URL to override the default value.\n" +
-						   "\n -location specifies location/region when dogin service discovery.\n" +
-						   "\n -view specifies each request using a basic dynamic view\n" +
-						   "\n -restProxyHost specifies the REST proxy host name. Used for REST requests only for service discovery and authentication.\n" +
-						   "\n -restProxyPort specifies the REST proxy port. Used for REST requests only for service discovery and authentication.\n" +
-						   "\n -restProxyUserName specifies the REST proxy user name. Used for REST requests only for service discovery and authentication.\n" +
-						   "\n -restProxyPasswd specifies the REST proxy password. Used for REST requests only for service discovery and authentication.\n" +
-						   "\n -restProxyDomain specifies the REST proxy domain. Used for REST requests only for service discovery and authentication.\n" +
-							//APIQA
-							"\n -restProxyLocalHostName specifies the REST proxy local host name. Used for REST requests only for service discovery and authentication.\n" +
-							//END APIQA
-						   "\n -restProxyKrb5ConfigFile specifies the REST proxy kerberos5 config file. Used for REST requests only for service discovery and authentication.\n" +
-						   "\n -post specifies that the application should attempt to send post messages on the first requested Market Price item\n" +
-						   "\n -offpost specifies that the application should attempt to send post messages on the login stream (i.e., off-stream)\n" +
-						   "\n -publisherInfo specifies that the application should add user provided publisher Id and publisher ipaddress when posting\n" +
-						   "\n -snapshot specifies each request using non-streaming\n"  +
-						   "\n -connectionType specifies the connection type that the connection should use (possible values are: 'socket', 'http', 'websocket', 'encrypted')\n" +
-						   "\n -encryptedConnectionType specifies the encrypted connection type that the connection should use (possible values are: 'socket', 'http', 'websocket')\n" +
-						   "\n -proxy specifies that proxy is used for connectionType of http or encrypted\n" +
-						   "\n -ph specifies proxy server host name\n" +
-						   "\n -pp specifies proxy port number\n" +
-						   "\n -plogin specifies user name on proxy server\n" +
-						   "\n -ppasswd specifies password on proxy server\n" +
-						   "\n -pdomain specifies proxy server domain\n" +
-						   "\n -krbfile specifies KRB File location and name\n" +
-						   "\n -keyfile specifies keystore file location and name\n" +
-						   "\n -keypasswd specifies keystore password\n" +
-							//APIQA
-							"\n -clientSecret1 associated client secret for the client ID with the v2 login." +
-							"\n -clientId1 specifies the Client ID login v2." +
-							"\n -jwkFile1" +
-							"\n -audience1" +
-							"\n -clientSecret2 associated client secret for the client ID with the v2 login." +
-							"\n -clientId2 specifies the Client ID login v2." +
-							"\n -jwkFile2" +
-							"\n -audience2" +
-							//END APIQA
-						   "\n       Example Usage for proxy with http/encryption:  -proxy -ph hostname1.com -pp 8080 -plogin David.Smith -ppasswd hello1 -pdomain workplace.com\n" +
-						   "\n                                                     -krbfile C:\\Kerberos\\krb5.conf -keyfile C:\\Certificates\\cert1.jks -keypasswd keypass1 \n" +
-						   "\n -x provides an XML trace of messages\n" +
-						   "\n -cache will store all open items in cache and periodically dump contents\n" +
-						   "\n -cacheInterval number of seconds between displaying cache contents, must greater than 0\n" +
-						   "\n -statisticInterval number of seconds between displaying reactor channel statistics, must greater than 0\n" +
-							"\n -statisticFilter valid value are READ / WRITE / PING\n" +
-						   "\n -runtime adjusts the running time of the application" +
-						   "\n -at Specifies the Authentication Token. If this is present, the login user name type will be Login.UserIdTypes.AUTHN_TOKEN" +
-						   "\n -ax Specifies the Authentication Extended information" +
-						   "\n -aid Specifies the Application ID" +
-						   "\n -rtt Enables rtt support by a consumer. If provider makes distribution of RTT messages, consumer will return back them. In another case, consumer will ignore them." +
-						   "\n -sendJsonConvError enable send json conversion error to provider " +
-						   "\n -spTLSv1.2 specifies for an encrypted connection to be able to use TLS 1.2, default is 1.2 and 1.3 enabled" + 
-						   "\n -spTLSv1.3 specifies for an encrypted connection to be able to use TLS 1.3, default is 1.2 and 1.3 enabled\n" +
-							"\n Options for Preferred host (optional):" +
-							"\n -enablePH enables Preferred host feature. By default, all the connections will set as a connection list in ReactorConnectOptions" +
-							"\n -preferredHostIndex <index> specifies the preferred host as the index in the connection list. Default is 0" +
-							"\n -detectionTimeInterval <time interval> specifies time interval (in seconds) to switch over to a preferred host. 0 indicates that the detection time interval is disabled. Default is 0" +
-							"\n -detectionTimeSchedule <Cron time> specifies Cron time format to switch over to a preferred host. detectionTimeInterval is used instead if this member is set to empty. Default is empty\n" +
-							"\n Options for IOCtl and Fallback calls (optional):" +
-							"\n -fallBackInterval <time interval> specifies time interval (in seconds) in application before Ad Hoc Fallback function is invoked. O indicates that function won't be invoked. Default is 0" +
-							"\n -ioctlInterval <time interval> specifies time interval (in seconds) before IOCtl function is invoked. O indicates that function won't be invoked. Default is 0" +
-							"\n -ioctlEnablePH <true/false> enables Preferred host feature. Default is a value of enablePH" +
-							"\n -ioctlConnectListIndex <index> specifies the preferred host as the index in the connection list. Default is a value of preferredHostIndex" +
-							"\n -ioctlDetectionTimeInterval <time interval> specifies time interval (in seconds) to switch over to a preferred host. 0 indicates that the detection time interval is disabled. Default is a value of detectionTimeInterval" +
-							"\n -ioctlDetectionTimeSchedule <Cron time> specifies Cron time format to switch over to a preferred host. Default is a value of detectionTimeSchedule\n");
-	}
-}
->>>>>>> b159fcb4
+/*|-----------------------------------------------------------------------------
+ *|            This source code is provided under the Apache 2.0 license
+ *|  and is provided AS IS with no warranty or guarantee of fit for purpose.
+ *|                See the project's LICENSE.md for details.
+ *|           Copyright (C) 2017-2018,2020,2025 LSEG. All rights reserved.
+ *|-----------------------------------------------------------------------------
+ */
+
+package com.refinitiv.eta.valueadd.examples.consumer;
+
+import com.refinitiv.eta.transport.ConnectionTypes;
+import com.refinitiv.eta.valueadd.examples.common.CommandLineParser;
+import com.refinitiv.eta.valueadd.examples.common.ConnectionArg;
+import com.refinitiv.eta.valueadd.examples.common.ConnectionArgsParser;
+
+import java.util.List;
+
+/**
+ * Command line parser for the Value Add consumer application.
+ */
+class ConsumerCmdLineParser implements CommandLineParser
+{
+	private final ConnectionArgsParser connectionArgsParser = new ConnectionArgsParser();
+	//API QA
+	private String clientSecret1;
+	private String clientId1;
+	private String jwkFile1 = "";
+	private String audience1 = "";
+	private String clientSecret2;
+	private String clientId2;
+	private String jwkFile2 = "";
+	private String audience2 = "";
+	private String tokenScope = "";
+	//END API QA
+	private boolean enableView;
+	private boolean enablePost;
+	private boolean enableOffpost;
+	private boolean enableSnapshot;
+	private String publisherId;
+	private String publisherAddress;
+	private int runtime = 600; // default runtime is 600 seconds
+	private boolean enableXmlTracing;
+	private boolean enableEncrypted;
+	private boolean enableHttp;
+	private boolean enableWebsocket;
+	private boolean enableProxy;
+	private boolean enableSessionMgnt;
+	private int encryptedConnectionType;
+	private String proxyHostname;
+	private String proxyPort;
+	private String proxyUsername = "";
+	private String proxyPasswd = "";
+	private String proxyDomain = "";
+	private String krbFile = "";
+	private String tokenURL_V1 = "";
+	private String tokenURL_V2 = "";
+	private String serviceDiscoveryURL  = "";
+	private String serviceDiscoveryLocation = "";
+	private String keystoreFile;
+	private String keystorePasswd;
+	private String securityProvider;
+	private boolean cacheOption;
+	private int cacheInterval;
+	private int statisticInterval;
+	private String authenticationToken;
+	private String authenticationExtended;
+	private String applicationId;
+	private boolean enableRtt;
+	private boolean takeExclusiveSignOnControl = true;
+	private String protocolList = "tr_json2";
+	private boolean sendJsonConvError;
+	private String securityProtocol;
+	private String securityProtocolVersions;
+	private boolean spTLSv12enable = false;
+	private boolean spTLSv13enable = false;
+	private String restProxyHostName;
+	private String restProxyPort;
+	private String restProxyUserName;
+	private String restProxyPasswd;
+	private String restProxyDomain;
+	//APIQA
+	private String restProxyLocalHostName;
+	//END APIQA
+	private String restProxyKrb5ConfigFile;
+
+	// Preferred host options
+	private boolean enablePH = false;
+	private int preferredHostIndex;
+	private int detectionTimeInterval;
+	private String detectionTimeSchedule = "";
+
+	// IOCtl options
+	private int fallBackInterval;
+	private int ioctlInterval;
+	private boolean ioctlEnablePH = false;
+	private int ioctlConnectListIndex;
+	private int ioctlDetectionTimeInterval;
+	private String ioctlDetectionTimeSchedule = "";
+
+	@Override
+	public boolean parseArgs(String[] args)
+	{
+		try
+		{
+			int argsCount = 0;
+			boolean ioctlSet = false;
+
+			while (argsCount < args.length)
+			{
+				if (connectionArgsParser.isStart(args, argsCount))
+				{
+					if ("-segmentedMulticast".equals(args[argsCount]))
+					{
+						// consumer does not currently handle multicast
+						return false;
+					}
+
+					if ((argsCount = connectionArgsParser.parse(args, argsCount)) < 0)
+					{
+						// error
+						System.out.println("\nError parsing connection arguments...\n");
+						return false;
+					}
+				}
+				//API QA
+				else if ("-clientSecret1".equals(args[argsCount]))
+				{
+					clientSecret1 = args[++argsCount];
+					++argsCount;
+				}
+
+				else if ("-clientId1".equals(args[argsCount]))
+				{
+					clientId1 = args[++argsCount];
+					++argsCount;
+				}
+
+				else if ("-jwkFile1".equals(args[argsCount]))
+				{
+					jwkFile1 = args[++argsCount];
+					++argsCount;
+				}
+
+				else if ("-audience1".equals(args[argsCount]))
+				{
+					audience1 = args[++argsCount];
+					++argsCount;
+				}
+
+				else if ("-clientSecret2".equals(args[argsCount]))
+				{
+					clientSecret2 = args[++argsCount];
+					++argsCount;
+				}
+
+				else if ("-clientId2".equals(args[argsCount]))
+				{
+					clientId2 = args[++argsCount];
+					++argsCount;
+				}
+
+				else if ("-jwkFile2".equals(args[argsCount]))
+				{
+					jwkFile2 = args[++argsCount];
+					++argsCount;
+				}
+
+				else if ("-audience2".equals(args[argsCount]))
+				{
+					audience2 = args[++argsCount];
+					++argsCount;
+				}
+				// END API QA
+				else if ("-sessionMgnt".equals(args[argsCount]))
+				{
+					enableSessionMgnt = true;
+					++argsCount;
+				}
+				else if ("-tokenScope".equals(args[argsCount]))
+				{
+					tokenScope = args[++argsCount];
+					++argsCount;
+				}
+				else if ("-view".equals(args[argsCount]))
+				{
+					enableView =  true;
+					++argsCount;
+				}
+				else if ("-post".equals(args[argsCount]))
+				{
+					enablePost =  true;
+					++argsCount;
+				}
+				else if ("-offpost".equals(args[argsCount]))
+				{
+					enableOffpost =  true;
+					++argsCount;
+				}
+				else if ("-publisherInfo".equals(args[argsCount]))
+				{
+					String value = args[++argsCount];
+					if (value!= null)
+					{
+						String [] pieces = value.split(",");
+
+						if( pieces.length > 1 )
+						{
+							publisherId = pieces[0];
+
+							publisherAddress = pieces[1];
+						}
+						else
+						{
+							System.out.println("Error loading command line arguments for publisherInfo [id, address]:\t");
+							return false;
+						}
+					}
+					++argsCount;
+				}
+				else if ("-snapshot".equals(args[argsCount]))
+				{
+					enableSnapshot =  true;
+					++argsCount;
+				}
+				else if ("-runtime".equals(args[argsCount]))
+				{
+					runtime = Integer.parseInt(args[++argsCount]);
+					++argsCount;
+				}
+				else if ("-x".equals(args[argsCount]))
+				{
+					enableXmlTracing =  true;
+					++argsCount;
+				}
+				else if ("-connectionType".equals(args[argsCount]))
+				{
+					// will overwrite connectionArgsParser's connectionList's connectionType based on the flag
+					String connectionType = args[++argsCount];
+					++argsCount;
+					if (connectionType.equals("encrypted"))
+					{
+						enableEncrypted = true;
+					}
+					else if (connectionType.equals("http"))
+					{
+						enableHttp = true;
+					}
+					else if(connectionType.equals("websocket"))
+					{
+						enableWebsocket = true;
+					}
+				}
+				else if ("-encryptedConnectionType".equals(args[argsCount]))
+				{
+					// will overwrite connectionArgsParser's connectionList's connectionType based on the flag
+					String connectionType = args[++argsCount];
+					++argsCount;
+					if (connectionType.equals("socket"))
+					{
+						encryptedConnectionType = ConnectionTypes.SOCKET;
+					}
+					else if (connectionType.equals("http"))
+					{
+						encryptedConnectionType = ConnectionTypes.HTTP;
+					}
+					else if (connectionType.equals("websocket"))
+					{
+						encryptedConnectionType = ConnectionTypes.WEBSOCKET;
+					}
+				}
+				else if ("-keyfile".equals(args[argsCount]))
+				{
+					keystoreFile = argsCount < (args.length-1) ? args[++argsCount] : null;
+					++argsCount;
+				}
+				else if ("-keypasswd".equals(args[argsCount]))
+				{
+					keystorePasswd = argsCount < (args.length-1) ? args[++argsCount] : null;
+					++argsCount;
+				}
+				else if ("-securityProvider".equals(args[argsCount]))
+				{
+					securityProvider = argsCount < (args.length-1) ? args[++argsCount] : null;
+					++argsCount;
+				}
+				else if ("-proxy".equals(args[argsCount]))
+				{
+					enableProxy =  true;
+					++argsCount;
+				}
+				else if ("-restProxyHost".equals(args[argsCount]))
+				{
+					String restProxyHostName = args[++argsCount];
+					++argsCount;
+					this.restProxyHostName = restProxyHostName;
+				}
+				else if ("-restProxyPort".equals(args[argsCount]))
+				{
+					String restProxyPort = args[++argsCount];
+					++argsCount;
+					this.restProxyPort = restProxyPort;
+				}
+				else if ("-restProxyUserName".equals(args[argsCount]))
+				{
+					String restProxyUserName = args[++argsCount];
+					++argsCount;
+					this.restProxyUserName = restProxyUserName;
+				}
+				else if ("-restProxyPasswd".equals(args[argsCount]))
+				{
+					String restProxyPasswd = args[++argsCount];
+					++argsCount;
+					this.restProxyPasswd = restProxyPasswd;
+				}
+				else if ("-restProxyDomain".equals(args[argsCount]))
+				{
+					String restProxyDomain = args[++argsCount];
+					++argsCount;
+					this.restProxyDomain = restProxyDomain;
+				}
+				//APIQA
+				else if ("-restProxyLocalHostName".equals(args[argsCount]))
+				{
+					String restProxyLocalHostName = args[++argsCount];
+					++argsCount;
+					this.restProxyLocalHostName = restProxyLocalHostName;
+				}
+				//END APIQA
+				else if ("-restProxyKrb5ConfigFile".equals(args[argsCount]))
+				{
+					String restProxyKrb5ConfigFile = args[++argsCount];
+					++argsCount;
+					this.restProxyKrb5ConfigFile = restProxyKrb5ConfigFile;
+				}
+				else if ("-ph".equals(args[argsCount]))
+				{
+					proxyHostname = args[++argsCount];
+					++argsCount;
+				}
+				else if ("-pp".equals(args[argsCount]))
+				{
+					proxyPort = argsCount < (args.length-1) ? args[++argsCount] : null;
+					++argsCount;
+				}
+				else if ("-plogin".equals(args[argsCount]))
+				{
+					proxyUsername = args[++argsCount];
+					++argsCount;
+				}
+				else if ("-ppasswd".equals(args[argsCount]))
+				{
+					proxyPasswd = argsCount < (args.length-1) ? args[++argsCount] : null;
+					++argsCount;
+				}
+				else if ("-pdomain".equals(args[argsCount]))
+				{
+					proxyDomain = argsCount < (args.length-1) ? args[++argsCount] : null;
+					++argsCount;
+				}
+				else if ("-krbfile".equals(args[argsCount]))
+				{
+					krbFile = argsCount < (args.length-1) ? args[++argsCount] : null;
+					++argsCount;
+				}
+				else if ("-cache".equals(args[argsCount]))
+				{
+					cacheOption =  true;
+					++argsCount;
+				}
+				else if ("-cacheInterval".equals(args[argsCount]))
+				{
+					cacheInterval = Integer.parseInt(args[++argsCount]);
+					++argsCount;
+				}
+				else if ("-statisticInterval".equals(args[argsCount]))
+				{
+					statisticInterval = Integer.parseInt(args[++argsCount]);
+					++argsCount;
+				}
+				else if ("-at".equals(args[argsCount]))
+				{
+					authenticationToken = args[++argsCount];
+					++argsCount;
+				}
+				else if ("-ax".equals(args[argsCount]))
+				{
+					authenticationExtended = args[++argsCount];
+					++argsCount;
+				}
+				else if ("-aid".equals(args[argsCount]))
+				{
+					applicationId = args[++argsCount];
+					++argsCount;
+				} else if ("-rtt".equals(args[argsCount])) {
+					enableRtt = true;
+					++argsCount;
+				}
+				else if ("-takeExclusiveSignOnControl".equals(args[argsCount]))
+				{
+					String takeExclusiveSignOnControlStr = args[++argsCount];
+
+					if(takeExclusiveSignOnControlStr.equalsIgnoreCase("true"))
+						takeExclusiveSignOnControl = true;
+					else if (takeExclusiveSignOnControlStr.equalsIgnoreCase("false"))
+						takeExclusiveSignOnControl = false;
+
+					++argsCount;
+				}
+				else if ("-tokenURLV1".equals(args[argsCount]))
+				{
+					tokenURL_V1 = argsCount < (args.length-1) ? args[++argsCount] : null;
+					++argsCount;
+				}
+				else if ("-tokenURLV2".equals(args[argsCount]))
+				{
+					tokenURL_V2 = argsCount < (args.length-1) ? args[++argsCount] : null;
+					++argsCount;
+				}
+				else if ("-serviceDiscoveryURL".equals(args[argsCount]))
+				{
+					serviceDiscoveryURL = argsCount < (args.length-1) ? args[++argsCount] : null;
+					++argsCount;
+				}
+				else if ("-location".equals(args[argsCount]))
+				{
+					serviceDiscoveryLocation = argsCount < (args.length-1) ? args[++argsCount] : null;
+					++argsCount;
+				}
+				else if ("-pl".equals(args[argsCount])) {
+					protocolList = args[++argsCount];
+					++argsCount;
+				}
+				else if ("-sendJsonConvError".equals(args[argsCount]))
+				{
+					sendJsonConvError = true;
+					++argsCount;
+				}
+				else if ("-spTLSv1.2".equals(args[argsCount]))
+				{
+					spTLSv12enable = true;
+					++argsCount;
+				}
+				else if ("-spTLSv1.3".equals(args[argsCount]))
+				{
+					spTLSv13enable = true;
+					++argsCount;
+				}
+				// Preferred host options
+				else if ("-enablePH".equals(args[argsCount]))
+				{
+					enablePH = true;
+					ioctlEnablePH = true;
+					++argsCount;
+				}
+				else if ("-preferredHostIndex".equals(args[argsCount]))
+				{
+					preferredHostIndex = Integer.parseInt(args[++argsCount]);
+					ioctlConnectListIndex = preferredHostIndex;
+					++argsCount;
+				}
+				else if ("-detectionTimeInterval".equals(args[argsCount]))
+				{
+					detectionTimeInterval = Integer.parseInt(args[++argsCount]);
+					ioctlDetectionTimeInterval = detectionTimeInterval;
+					++argsCount;
+				}
+				else if ("-detectionTimeSchedule".equals(args[argsCount]))
+				{
+					detectionTimeSchedule = args[++argsCount];
+					ioctlDetectionTimeSchedule = detectionTimeSchedule;
+					++argsCount;
+				}
+				// IOCtl options
+				else if ("-fallBackInterval".equals(args[argsCount]))
+				{
+					fallBackInterval = Integer.parseInt(args[++argsCount]);
+					++argsCount;
+				}
+				else if ("-ioctlInterval".equals(args[argsCount]))
+				{
+					ioctlInterval = Integer.parseInt(args[++argsCount]);
+					++argsCount;
+				}
+				else if ("-ioctlEnablePH".equals(args[argsCount]))
+				{
+					String ioctlEnablePHStr = args[++argsCount];
+
+					if(ioctlEnablePHStr.equalsIgnoreCase("true"))
+						ioctlEnablePH = true;
+					else if (ioctlEnablePHStr.equalsIgnoreCase("false"))
+						ioctlEnablePH = false;
+
+					ioctlSet = true;
+					++argsCount;
+				}
+				else if ("-ioctlConnectListIndex".equals(args[argsCount]))
+				{
+					ioctlConnectListIndex = Integer.parseInt(args[++argsCount]);
+					ioctlSet = true;
+					++argsCount;
+				}
+				else if ("-ioctlDetectionTimeInterval".equals(args[argsCount]))
+				{
+					ioctlDetectionTimeInterval = Integer.parseInt(args[++argsCount]);
+					ioctlSet = true;
+					++argsCount;
+				}
+				else if ("-ioctlDetectionTimeSchedule".equals(args[argsCount]))
+				{
+					ioctlDetectionTimeSchedule = args[++argsCount];
+					ioctlSet = true;
+					++argsCount;
+				}
+				else // unrecognized command line argument
+				{
+					System.out.println("\nUnrecognized command line argument: " + args[argsCount]);
+					return false;
+				}
+			}
+
+			if(ioctlSet && ioctlInterval <= 0) {
+				System.out.println("\nioctlInterval should have a positive value if any ioctl parameters are specified");
+				return false;
+			}
+
+			// Set TLS options (default sets both 1.2 and 1.3)
+			if ((spTLSv12enable && spTLSv13enable) || (!spTLSv12enable && !spTLSv13enable))
+			{
+				securityProtocol = "TLS";
+				securityProtocolVersions = "1.2,1.3";
+			}
+			else if (spTLSv12enable)
+			{
+				securityProtocol = "TLS";
+				securityProtocolVersions = "1.2";
+			}
+			else if (spTLSv13enable)
+			{
+				securityProtocol = "TLS";
+				securityProtocolVersions = "1.3";
+			}
+		}
+		catch (Exception e)
+		{
+			System.out.println("\nInvalid command line arguments...");
+			return false;
+		}
+
+		return true;
+	}
+	
+	List<ConnectionArg> connectionList()
+	{
+		return connectionArgsParser.connectionList();
+	}
+
+	boolean enableView()
+	{
+		return enableView;
+	}
+
+	//API QA
+	String clientSecret1()
+	{
+		return clientSecret1;
+	}
+
+	String clientId1()
+	{
+		return clientId1;
+	}
+
+	String jwkFile1()
+	{
+		return jwkFile1;
+	}
+
+	String audience1()
+	{
+		return audience1;
+	}
+
+	String clientSecret2()
+	{
+		return clientSecret2;
+	}
+
+	String clientId2()
+	{
+		return clientId2;
+	}
+
+	String jwkFile2()
+	{
+		return jwkFile2;
+	}
+
+	String audience2()
+	{
+		return audience2;
+	}
+	//END API QA
+
+	String tokenURLV1()
+	{
+		return tokenURL_V1;
+	}
+	
+	String tokenURLV2()
+	{
+		return tokenURL_V2;
+	}
+
+	String serviceDiscoveryURL()
+	{
+		return serviceDiscoveryURL;
+	}
+
+	String serviceDiscoveryLocation()
+	{
+		return serviceDiscoveryLocation;
+	}
+
+	String tokenScope()
+	{
+		return tokenScope;
+	}
+	
+	boolean enableSessionMgnt()
+	{
+		return enableSessionMgnt;
+	}
+
+	boolean enablePost()
+	{
+		return enablePost;
+	}
+
+	boolean enableOffpost()
+	{
+		return enableOffpost;
+	}
+
+	String publisherId()
+	{
+		return publisherId;
+	}
+
+	String publisherAddress()
+	{
+		return publisherAddress;
+	}
+
+	boolean enableSnapshot()
+	{
+		return enableSnapshot;
+	}
+
+	int runtime()
+	{
+		return runtime;
+	}
+
+	boolean enableXmlTracing()
+	{
+		return enableXmlTracing;
+	}
+
+	boolean enableEncrypted()
+	{
+		return enableEncrypted;
+	}
+
+	boolean enableHttp()
+	{
+		return enableHttp;
+	}
+
+	boolean enableWebsocket()
+	{
+		return enableWebsocket;
+	}
+
+	boolean enableProxy()
+	{
+		return enableProxy;
+	}
+
+	String proxyHostname()
+	{
+		return proxyHostname;
+	}
+
+	String proxyPort()
+	{
+		return proxyPort;
+	}
+
+	String proxyUsername()
+	{
+		return proxyUsername;
+	}
+
+	String proxyPassword()
+	{
+		return proxyPasswd;
+	}
+
+	String proxyDomain()
+	{
+		return proxyDomain;
+	}
+
+	String krbFile()
+	{
+		return krbFile;
+	}
+
+	String keyStoreFile()
+	{
+		return keystoreFile;
+	}
+
+	String keystorePassword()
+	{
+		return keystorePasswd;
+	}
+
+	String securityProvider()
+	{
+		return securityProvider;
+	}
+
+	boolean cacheOption()
+	{
+		return cacheOption;
+	}
+
+	int cacheInterval()
+	{
+		return cacheInterval;
+	}
+
+	int statisticInterval()
+	{
+		return statisticInterval;
+	}
+
+	String authenticationToken()
+	{
+		return authenticationToken;
+	}
+
+	String authenticationExtended()
+	{
+		return authenticationExtended;
+	}
+
+	String applicationId()
+	{
+		return applicationId;
+	}
+
+	boolean enableRtt() {
+		return enableRtt;
+	}
+
+	boolean takeExclusiveSignOnControl()
+	{
+		return takeExclusiveSignOnControl;
+	}
+
+	int encryptedConnectionType()
+	{
+		return encryptedConnectionType;
+	}
+
+	String protocolList()
+	{
+		return protocolList;
+	}
+
+	boolean sendJsonConvError()
+	{ 
+		return sendJsonConvError;
+	}
+	
+	String securityProtocol()
+	{
+		return securityProtocol;
+	}
+	
+	String securityProtocolVersions()
+	{
+		return securityProtocolVersions;
+	}
+	
+	String restProxyHostName()
+	{
+		return restProxyHostName;
+	}
+	
+	String restProxyPort()
+	{
+		return restProxyPort;
+	}
+	
+	String restProxyUserName()
+	{
+		return restProxyUserName;
+	}
+	
+	String restProxyPasswd()
+	{
+		return restProxyPasswd;
+	}
+	
+	String restProxyDomain()
+	{
+		return restProxyDomain;
+	}
+
+	//APIQA
+	String restProxyLocalHostName()
+	{
+		return restProxyLocalHostName;
+	}
+	//END APIQA
+
+	String restProxyKrb5ConfigFile()
+	{
+		return restProxyKrb5ConfigFile;
+	}
+
+	boolean enablePH()
+	{
+		return enablePH;
+	}
+
+	int preferredHostIndex()
+	{
+		return preferredHostIndex;
+	}
+
+	int detectionTimeInterval()
+	{
+		return detectionTimeInterval;
+	}
+
+	String detectionTimeSchedule()
+	{
+		return detectionTimeSchedule;
+	}
+
+	int fallBackInterval()
+	{
+		return fallBackInterval;
+	}
+
+	int ioctlInterval()
+	{
+		return ioctlInterval;
+	}
+
+	boolean ioctlEnablePH()
+	{
+		return ioctlEnablePH;
+	}
+
+	int ioctlConnectListIndex()
+	{
+		return ioctlConnectListIndex;
+	}
+
+	int ioctlDetectionTimeInterval()
+	{
+		return ioctlDetectionTimeInterval;
+	}
+
+	String ioctlDetectionTimeSchedule()
+	{
+		return ioctlDetectionTimeSchedule;
+	}
+
+	@Override
+	public void printUsage()
+	{
+		System.out.println("Usage: Consumer or\nConsumer [-c <hostname>:<port>[,<hostname>:<port>,...] <service name> <domain>:<item name>,...] [-bc <hostname>:<port>] [-uname <LoginUsername>] [-view] [-post] [-offpost] [-snapshot] [-runtime <seconds>]" +
+						   "\n -c specifies a connection to open and a list of items to request or use for queue messaging:\n" +
+						   "\n     hostname:        Hostname of provider to connect to" +
+						   "\n     port:            Port of provider to connect to" +
+						   "\n     service:         Name of service to request items from on this connection" +
+						   "\n     domain:itemName: Domain and name of an item to request" +
+						   "\n         A comma-separated list of these may be specified." +
+						   "\n         The domain may be any of: mp(MarketPrice), mbo(MarketByOrder), mbp(MarketByPrice), yc(YieldCurve), sl(SymbolList)" +
+						   "\n         The domain may also be any of the private stream domains: mpps(MarketPrice PS), mbops(MarketByOrder PS), mbpps(MarketByPrice PS), ycps(YieldCurve PS)" +
+						   "\n         Example Usage: -c localhost:14002,localhost:14003 DIRECT_FEED mp:TRI,mp:GOOG,mpps:FB,mbo:MSFT,mbpps:IBM,sl" +
+						   "\n           (for SymbolList requests, a name can be optionally specified)\n" +
+						   "\n     -qSourceName (optional) specifies the source name for queue messages (if specified, configures consumer to receive queue messages)\n" +
+						   "\n     -qDestName (optional) specifies the destination name for queue messages (if specified, configures consumer to send queue messages to this name, multiple instances may be specified)\n" +
+						   "\n     -tunnel (optional) enables consumer to open tunnel stream and send basic text messages" +
+						   "\n     -tsServiceName (optional) specifies the service name for queue messages (if not specified, the service name specified in -c/-tcp is used)\n" +
+						   "\n     -tsAuth (optional) causes consumer to request authentication when opening a tunnel stream. This applies to both basic tunnel streams and those for queue messaging.\n" +
+						   "\n     -tsDomain (optional) specifes the domain a consumer uses when opening a tunnel stream. This applies to both basic tunnel streams and those for queue messaging.\n" +
+						   "\n -pl protocol list (defaults to rssl.rwf, tr_json2, rssl.json.v2)\n" +
+						   "\n -sessionMgnt enables the session management in the Reactor\n" +
+							"\n -takeExclusiveSignOnControl <true/false> the exclusive sign on control to force sign-out for the same credentials.\n" +
+						   "\n -tokenURLV1 specifies the URL for the V1 token generator(optional)." +
+						   "\n -tokenURLV2 specifies the URL for the V2 token generator(optional)." +
+						   "\n -serviceDiscoveryURL specifies the RDP Service Discovery URL to override the default value.\n" +
+						   "\n -location specifies location/region when dogin service discovery.\n" +
+						   "\n -view specifies each request using a basic dynamic view\n" +
+						   "\n -restProxyHost specifies the REST proxy host name. Used for REST requests only for service discovery and authentication.\n" +
+						   "\n -restProxyPort specifies the REST proxy port. Used for REST requests only for service discovery and authentication.\n" +
+						   "\n -restProxyUserName specifies the REST proxy user name. Used for REST requests only for service discovery and authentication.\n" +
+						   "\n -restProxyPasswd specifies the REST proxy password. Used for REST requests only for service discovery and authentication.\n" +
+						   "\n -restProxyDomain specifies the REST proxy domain. Used for REST requests only for service discovery and authentication.\n" +
+							//APIQA
+							"\n -restProxyLocalHostName specifies the REST proxy local host name. Used for REST requests only for service discovery and authentication.\n" +
+							//END APIQA
+						   "\n -restProxyKrb5ConfigFile specifies the REST proxy kerberos5 config file. Used for REST requests only for service discovery and authentication.\n" +
+						   "\n -post specifies that the application should attempt to send post messages on the first requested Market Price item\n" +
+						   "\n -offpost specifies that the application should attempt to send post messages on the login stream (i.e., off-stream)\n" +
+						   "\n -publisherInfo specifies that the application should add user provided publisher Id and publisher ipaddress when posting\n" +
+						   "\n -snapshot specifies each request using non-streaming\n"  +
+						   "\n -connectionType specifies the connection type that the connection should use (possible values are: 'socket', 'http', 'websocket', 'encrypted')\n" +
+						   "\n -encryptedConnectionType specifies the encrypted connection type that the connection should use (possible values are: 'socket', 'http', 'websocket')\n" +
+						   "\n -proxy specifies that proxy is used for connectionType of http or encrypted\n" +
+						   "\n -ph specifies proxy server host name\n" +
+						   "\n -pp specifies proxy port number\n" +
+						   "\n -plogin specifies user name on proxy server\n" +
+						   "\n -ppasswd specifies password on proxy server\n" +
+						   "\n -pdomain specifies proxy server domain\n" +
+						   "\n -krbfile specifies KRB File location and name\n" +
+						   "\n -keyfile specifies keystore file location and name\n" +
+						   "\n -keypasswd specifies keystore password\n" +
+							//APIQA
+							"\n -clientSecret1 associated client secret for the client ID with the v2 login." +
+							"\n -clientId1 specifies the Client ID login v2." +
+							"\n -jwkFile1" +
+							"\n -audience1" +
+							"\n -clientSecret2 associated client secret for the client ID with the v2 login." +
+							"\n -clientId2 specifies the Client ID login v2." +
+							"\n -jwkFile2" +
+							"\n -audience2" +
+							//END APIQA
+						   "\n       Example Usage for proxy with http/encryption:  -proxy -ph hostname1.com -pp 8080 -plogin David.Smith -ppasswd hello1 -pdomain workplace.com\n" +
+						   "\n                                                     -krbfile C:\\Kerberos\\krb5.conf -keyfile C:\\Certificates\\cert1.jks -keypasswd keypass1 \n" +
+						   "\n -x provides an XML trace of messages\n" +
+						   "\n -cache will store all open items in cache and periodically dump contents\n" +
+						   "\n -cacheInterval number of seconds between displaying cache contents, must greater than 0\n" +
+						   "\n -statisticInterval number of seconds between displaying reactor channel statistics, must greater than 0\n" +
+							"\n -statisticFilter valid value are READ / WRITE / PING\n" +
+						   "\n -runtime adjusts the running time of the application" +
+						   "\n -at Specifies the Authentication Token. If this is present, the login user name type will be Login.UserIdTypes.AUTHN_TOKEN" +
+						   "\n -ax Specifies the Authentication Extended information" +
+						   "\n -aid Specifies the Application ID" +
+						   "\n -rtt Enables rtt support by a consumer. If provider makes distribution of RTT messages, consumer will return back them. In another case, consumer will ignore them." +
+						   "\n -sendJsonConvError enable send json conversion error to provider " +
+						   "\n -spTLSv1.2 specifies for an encrypted connection to be able to use TLS 1.2, default is 1.2 and 1.3 enabled" + 
+						   "\n -spTLSv1.3 specifies for an encrypted connection to be able to use TLS 1.3, default is 1.2 and 1.3 enabled\n" +
+							"\n Options for Preferred host (optional):" +
+							"\n -enablePH enables Preferred host feature. By default, all the connections will set as a connection list in ReactorConnectOptions" +
+							"\n -preferredHostIndex <index> specifies the preferred host as the index in the connection list. Default is 0" +
+							"\n -detectionTimeInterval <time interval> specifies time interval (in seconds) to switch over to a preferred host. 0 indicates that the detection time interval is disabled. Default is 0" +
+							"\n -detectionTimeSchedule <Cron time> specifies Cron time format to switch over to a preferred host. detectionTimeInterval is used instead if this member is set to empty. Default is empty\n" +
+							"\n Options for IOCtl and Fallback calls (optional):" +
+							"\n -fallBackInterval <time interval> specifies time interval (in seconds) in application before Ad Hoc Fallback function is invoked. O indicates that function won't be invoked. Default is 0" +
+							"\n -ioctlInterval <time interval> specifies time interval (in seconds) before IOCtl function is invoked. O indicates that function won't be invoked. Default is 0" +
+							"\n -ioctlEnablePH <true/false> enables Preferred host feature. Default is a value of enablePH" +
+							"\n -ioctlConnectListIndex <index> specifies the preferred host as the index in the connection list. Default is a value of preferredHostIndex" +
+							"\n -ioctlDetectionTimeInterval <time interval> specifies time interval (in seconds) to switch over to a preferred host. 0 indicates that the detection time interval is disabled. Default is a value of detectionTimeInterval" +
+							"\n -ioctlDetectionTimeSchedule <Cron time> specifies Cron time format to switch over to a preferred host. Default is a value of detectionTimeSchedule\n");
+	}
+}
+