<<<<<<< HEAD
/*|-----------------------------------------------------------------------------
 *|            This source code is provided under the Apache 2.0 license
 *|  and is provided AS IS with no warranty or guarantee of fit for purpose.
 *|                See the project's LICENSE.md for details.
 *|           Copyright (C) 2023-2024 LSEG. All rights reserved.
 *|-----------------------------------------------------------------------------
 */

package com.refinitiv.eta.valueadd.examples.consumer;

import java.io.IOException;
import java.net.InetAddress;
import java.net.UnknownHostException;
import java.nio.ByteBuffer;
import java.nio.channels.CancelledKeyException;
import java.nio.channels.ClosedChannelException;
import java.nio.channels.SelectionKey;
import java.nio.channels.Selector;
import java.nio.file.Files;
import java.nio.file.Paths;
import java.util.*;

import com.refinitiv.eta.codec.Buffer;
import com.refinitiv.eta.codec.Codec;
import com.refinitiv.eta.codec.CodecFactory;
import com.refinitiv.eta.codec.CodecReturnCodes;
import com.refinitiv.eta.codec.DataDictionary;
import com.refinitiv.eta.codec.DataStates;
import com.refinitiv.eta.codec.DecodeIterator;
import com.refinitiv.eta.codec.EncodeIterator;
import com.refinitiv.eta.codec.MapEntryActions;
import com.refinitiv.eta.codec.Msg;
import com.refinitiv.eta.codec.Qos;
import com.refinitiv.eta.codec.QosRates;
import com.refinitiv.eta.codec.QosTimeliness;
import com.refinitiv.eta.codec.StateCodes;
import com.refinitiv.eta.codec.StreamStates;
import com.refinitiv.eta.rdm.Dictionary;
import com.refinitiv.eta.rdm.DomainTypes;
import com.refinitiv.eta.rdm.Login;
import com.refinitiv.eta.shared.CommandLine;
import com.refinitiv.eta.shared.network.ChannelHelper;
import com.refinitiv.eta.transport.ConnectOptions;
import com.refinitiv.eta.transport.ConnectionTypes;
import com.refinitiv.eta.transport.Error;
import com.refinitiv.eta.transport.TransportFactory;
import com.refinitiv.eta.valueadd.cache.CacheFactory;
import com.refinitiv.eta.valueadd.cache.PayloadEntry;
import com.refinitiv.eta.valueadd.domainrep.rdm.dictionary.DictionaryMsgType;
import com.refinitiv.eta.valueadd.domainrep.rdm.dictionary.DictionaryRefresh;
import com.refinitiv.eta.valueadd.domainrep.rdm.directory.DirectoryMsgType;
import com.refinitiv.eta.valueadd.domainrep.rdm.directory.DirectoryRefresh;
import com.refinitiv.eta.valueadd.domainrep.rdm.directory.DirectoryStatus;
import com.refinitiv.eta.valueadd.domainrep.rdm.directory.DirectoryUpdate;
import com.refinitiv.eta.valueadd.domainrep.rdm.directory.Service;
import com.refinitiv.eta.valueadd.domainrep.rdm.login.*;
import com.refinitiv.eta.valueadd.examples.common.CacheInfo;
import com.refinitiv.eta.valueadd.examples.common.ConnectionArg;
import com.refinitiv.eta.valueadd.examples.common.ItemArg;
import com.refinitiv.eta.valueadd.examples.consumer.StreamIdWatchList.StreamIdKey;
import com.refinitiv.eta.valueadd.examples.consumer.StreamIdWatchList.WatchListEntry;
import com.refinitiv.eta.valueadd.reactor.*;

import static java.util.concurrent.TimeUnit.NANOSECONDS;

/**
 * <p>
 * This is a main class to run the ETA Value Add Consumer application.
 * </p>
 * <H2>Summary</H2>
 * <p>
 * The purpose of this application is to demonstrate consuming data from
 * an OMM Provider using Value Add components. It is a single-threaded
 * client application.
 * </p>
 * <p>
 * The consumer application implements callbacks that process information
 * received by the provider. It creates the Reactor, creates the desired
 * connections, then dispatches from the Reactor for events and messages.
 * Once it has received the event indicating that the channel is ready,
 * it will make the desired item requests (snapshot or streaming) to a
 * provider and appropriately processes the responses. The resulting decoded 
 * responses from the provided are displayed on the console.
 * </p>
 * <p>
 * This application supports consuming Level I Market Price, Level II Market By
 * Order, Level II Market By Price and Yield Curve. This application can optionally
 * perform on-stream and off-stream posting for Level I Market Price content. The
 * item name used for an off-stream post is "OFFPOST". For simplicity, the off-stream
 * post item name is not configurable, but users can modify the code if desired.
 * </p>
 * <p>
 * If multiple item requests are specified on the command line for the same domain and
 * the provider supports batch requests, this application will send the item requests
 * as a single Batch request.
 * </p>
 * <p>
 * If supported by the provider and the application requests view use, a dynamic
 * view will be requested with all Level I Market Price requests. For simplicity,
 * this view is not configurable but users can modify the code to change the
 * requested view.  
 * </p>
 * <p>
 * This application supports a symbol list request. The symbol list name is optional.
 * If the user does not provide a symbol list name, the name is taken from the source
 * directory response.
 * </p>
 * <p>
 * This application is intended as a basic usage example. Some of the design choices
 * were made to favor simplicity and readability over performance. This application 
 * is not intended to be used for measuring performance. This application uses
 * Value Add and shows how using Value Add simplifies the writing of ETA
 * applications. Because Value Add is a layer on top of ETA, you may see a
 * slight decrease in performance compared to writing applications directly to
 * the ETA interfaces.
 * </p>
 * <H2>Setup Environment</H2>
 * <p>
 * The RDMFieldDictionary and enumtype.def files could be located in the
 * directory of execution or this application will request dictionary from
 * provider.
 * </p> 
 * <H2>Running the application:</H2>
 * <p>
 * Change directory to the <i>Java</i> directory and issue the following <i>Gradle</i> command.
 * <p>
 * Linux: ./gradlew runVAConsumer -PcommandLineArgs="arguments"<br>
 * Windows: gradlew.bat runVAConsumer -PcommandLineArgs="arguments"<br>
 * <br>
 * Arguments are listed below.
 * </p>
 * <ul>
 * <li>-c specifies a connection to open and a list of items to request:
 * <ul>
 *  <li>hostname:        Hostname of provider to connect to
 *  <li>port:            Port of provider to connect to
 *  <li>service:         Name of service to request items from on this connection
 *  <li>domain:itemName: Domain and name of an item to request
 *       <br>A comma-separated list of these may be specified.
 *       <br>The domain may be any of: mp(MarketPrice), mbo(MarketByOrder), mbp(MarketByPrice), yc(YieldCurve), sl(SymbolList)
 *       <br>The domain may also be any of the private stream domains: mpps(MarketPrice PS), mbops(MarketByOrder PS), mbpps(MarketByPrice PS), ycps(YieldCurve PS)
 *       <br>Example Usage: -c localhost:14002 DIRECT_FEED mp:TRI,mp:GOOG,mpps:FB,mbo:MSFT,mbpps:IBM,sl
 *       <br>&nbsp;&nbsp;(for SymbolList requests, a name can be optionally specified)
 *  <li>-tunnel (optional) enables consumer to open tunnel stream and send basic text messages
 *  <li>-tsServiceName (optional) specifies the service name for tunnel stream messages (if not specified, the service name specified in -c/-tcp is used)"
 *  <li>-tsAuth (optional) specifies that consumer will request authentication when opening the tunnel stream. This applies to basic tunnel streams.
 *  <li>-tsDomain (optional) specifies the domain that consumer will use when opening the tunnel stream. This applies to basic tunnel streams.
 *  </li>
 * </ul>
 * </li>
 * <li>-uname changes the username used when logging into the provider
 *
 * <li>-passwd changes the password used when logging into the provider
 *
 * <li>-clientId Specifies the client Id for LSEG login V2, or specifies a unique ID with login V1 for applications making the request to Delivery Platform token service, this is also known as AppKey generated using an AppGenerator.
 * 
 * <li>-clientSecret Specifies the associated client Secret with a provided clientId for V2 logins.
 *
 * <li>-sessionMgnt enables the session management in the Reactor
 * 
 * <li>-tokenURLV1 Specifies the token URL for V1 token oauthpasswd grant type.
 * 
 * <li>-tokenURLV2 Specifies the token URL for V2 token oauthclientcreds grant type.
 *
 * <li>-view specifies each request using a basic dynamic view
 *
 * <li>-post specifies that the application should attempt to send post messages on the first requested Market Price item
 *
 * <li>-offpost specifies that the application should attempt to send post messages on the login stream (i.e., off-stream)
 *
 * <li>-publisherInfo specifies that the application provides its own user id and address
 *
 * <li>-snapshot specifies each request using non-streaming
 *
 * <li>-x provides an XML trace of messages
 *
 * <li>-runtime adjusts the running time of the application
 *
 * <li>-cache will store all open items in cache and periodically dump contents
 *
 * <li>-cacheInterval number of seconds between displaying cache contents, must greater than 0
 *
 * <li>-statisticInterval number of seconds between displaying reactor channel statistics, must greater than 0
 *
 * <li>-proxy proxyFlag. if provided, the application will attempt
 * to make an http or encrypted connection through a proxy server (if
 * connectionType is set to http or encrypted).
 *
 * <li>-ph Proxy host name.
 *
 * <li>-pp Proxy port number.
 *
 * <li>-plogin User name on proxy server.
 *
 * <li>-ppasswd Password on proxy server. 
 *
 * <li>-pdomain Proxy Domain.
 *
 * <li>-krbfile Proxy KRB file. 
 *
 * <li>-keyfile keystore file for encryption.
 *
 * <li>-keypasswd keystore password for encryption.
 *
 * <li>-at Specifies the Authentication Token. If this is present, the login user name type will be Login.UserIdTypes.AUTHN_TOKEN.
 *
 * <li>-ax Specifies the Authentication Extended information.
 *
 * <li>-aid Specifies the Application ID.
 *
 * <li>-rtt enables rtt support by a consumer. If provider make distribution of RTT messages, consumer will return back them. In another case, consumer will ignore them.
 *
 * </ul>
 */
public class Consumer implements ConsumerCallback, ReactorAuthTokenEventCallback, ReactorOAuthCredentialEventCallback,
		ReactorJsonConversionEventCallback, ReactorServiceNameToIdCallback
{
	private final String FIELD_DICTIONARY_FILE_NAME = "RDMFieldDictionary";
	private final String ENUM_TABLE_FILE_NAME = "enumtype.def";

	private Reactor reactor;
	private ReactorOptions reactorOptions = ReactorFactory.createReactorOptions();
	private ReactorErrorInfo errorInfo = ReactorFactory.createReactorErrorInfo();
	private ReactorDispatchOptions dispatchOptions = ReactorFactory.createReactorDispatchOptions();
	private ReactorOAuthCredential oAuthCredential = ReactorFactory.createReactorOAuthCredential();
	private ReactorJsonConverterOptions jsonConverterOptions = ReactorFactory.createReactorJsonConverterOptions();
	private ConsumerCmdLineParser consumerCmdLineParser = new ConsumerCmdLineParser();
	private Selector selector;

	private long runtime;

	ReactorChannelStats reactorChannelStats = ReactorFactory.createReactorChannelStats();

	// default server host name
	private static final String defaultSrvrHostname = "localhost";

	// default server port number
	private static final String defaultSrvrPortNo = "14002";

	// default service name
	private static final String defaultServiceName = "DIRECT_FEED";

	// default item name
	private static final String defaultItemName = "TRI.N";

	// default item name 2
	private static final String defaultItemName2 = ".DJI";

	private Error error;    // error information

	private DataDictionary dictionary;

	private boolean fieldDictionaryLoadedFromFile;
	private boolean enumTypeDictionaryLoadedFromFile;

	ArrayList<ChannelInfo> chnlInfoList = new ArrayList<ChannelInfo>();

	private TunnelStreamHandler tunnelStreamHandler;
	private String tsServiceName;

	long cacheTime;
	long cacheInterval;
	long statisticTime;
	long statisticInterval;
	StringBuilder cacheDisplayStr;
	Buffer cacheEntryBuffer;

	boolean _finalStatusEvent;
	private long closetime;
	private long closeRunTime;
	boolean closeHandled;

	private ReactorSubmitOptions submitOptions = ReactorFactory.createReactorSubmitOptions();
	private Map<ReactorChannel, Integer> socketFdValueMap = new HashMap<>();

	public Consumer()
	{
		dictionary = CodecFactory.createDataDictionary();

		error = TransportFactory.createError();
		dispatchOptions.maxMessages(1);
		_finalStatusEvent = true;
		closetime = 10; // 10 sec
		try
		{
			selector = Selector.open();
		}
		catch (Exception e)
		{
			System.out.println("Selector.open() failed: " + e.getLocalizedMessage());
			System.exit(ReactorReturnCodes.FAILURE);
		}
	}

	/* Initializes the Value Add consumer application. */
	private void init(String[] args)
	{
		// parse command line
		if (!consumerCmdLineParser.parseArgs(args))
		{
			System.err.println("\nError loading command line arguments:\n");
			consumerCmdLineParser.printUsage();
			System.exit(CodecReturnCodes.FAILURE);
		}

		// add default connections to arguments if none specified
		if (consumerCmdLineParser.connectionList().size() == 0 &&
			!consumerCmdLineParser.enableSessionMgnt())
		{
			// first connection - localhost:14002 DIRECT_FEED mp:TRI.N
			List<ItemArg> itemList = new ArrayList<ItemArg>();
			ItemArg itemArg = new ItemArg(DomainTypes.MARKET_PRICE, defaultItemName, false);
			itemList.add(itemArg);
			ConnectionArg connectionArg = new ConnectionArg(ConnectionTypes.SOCKET,
					defaultServiceName,
					defaultSrvrHostname,
					defaultSrvrPortNo,
					itemList);
			consumerCmdLineParser.connectionList().add(connectionArg);

			// second connection - localhost:14002 DIRECT_FEED mp:TRI.N mp:.DJI
			List<ItemArg> itemList2 = new ArrayList<ItemArg>();
			ItemArg itemArg2 = new ItemArg(DomainTypes.MARKET_PRICE, defaultItemName2, false);
			itemList2.add(itemArg);
			itemList2.add(itemArg2);
			ConnectionArg connectionArg2 = new ConnectionArg(ConnectionTypes.SOCKET,
					defaultServiceName,
					defaultSrvrHostname,
					defaultSrvrPortNo,
					itemList2);
			consumerCmdLineParser.connectionList().add(connectionArg2);
		}

		// display product version information
		System.out.println(Codec.queryVersion().toString());
		System.out.println("Consumer initializing...");

		runtime = System.currentTimeMillis() + consumerCmdLineParser.runtime() * 1000;
		closeRunTime = System.currentTimeMillis() + (consumerCmdLineParser.runtime() + closetime) * 1000;

		// load dictionary
		loadDictionary();

		// enable Reactor XML tracing if specified
		if (consumerCmdLineParser.enableXmlTracing())
		{
			reactorOptions.enableXmlTracing();
		}

		cacheInterval = consumerCmdLineParser.cacheInterval();
		cacheTime = System.currentTimeMillis() + cacheInterval*1000;

		statisticInterval = consumerCmdLineParser.statisticInterval();
		statisticTime = System.currentTimeMillis() + statisticInterval*1000;

		// Set reactor statistics to keep track of
		if(statisticInterval > 0)
		{
			reactorOptions.statistics(ReactorOptions.StatisticFlags.READ | ReactorOptions.StatisticFlags.WRITE | ReactorOptions.StatisticFlags.PING);
		}
		
		// Set Token Generator URLs
		if(consumerCmdLineParser.tokenURLV1() != null && !consumerCmdLineParser.tokenURLV1().equals(""))
		{
			reactorOptions.tokenServiceURL_V1().data(consumerCmdLineParser.tokenURLV1());
		}
		
		if(consumerCmdLineParser.tokenURLV2() != null && !consumerCmdLineParser.tokenURLV2().equals(""))
		{
			reactorOptions.tokenServiceURL_V2().data(consumerCmdLineParser.tokenURLV2());
		}

		// create reactor
		reactor = ReactorFactory.createReactor(reactorOptions, errorInfo);
		if (errorInfo.code() != ReactorReturnCodes.SUCCESS)
		{
			System.out.println("createReactor() failed: " + errorInfo.toString());
			System.exit(ReactorReturnCodes.FAILURE);
		}

		// register selector with reactor's reactorChannel.
		try
		{
			reactor.reactorChannel().selectableChannel().register(selector,
					SelectionKey.OP_READ,
					reactor.reactorChannel());
		}
		catch (ClosedChannelException e)
		{
			System.out.println("selector register failed: " + e.getLocalizedMessage());
			System.exit(ReactorReturnCodes.FAILURE);
		}

		/* create channel info, initialize channel info, and connect channels
		 * for each connection specified */
		// APIQA
		int index = 0;
		for (ConnectionArg connectionArg : consumerCmdLineParser.connectionList())
		{
			// create channel info
			ChannelInfo chnlInfo = new ChannelInfo();
			chnlInfo.connectionArg = connectionArg;
			
        	chnlInfo.consumerRole.initDefaultRDMLoginRequest();
        	
        	if (index==0)
        	{
        		 // connection1 is for OAuthV2 
        		 oAuthCredential.clear();
        		 if (consumerCmdLineParser.clientId1() != null && !consumerCmdLineParser.clientId1().equals(""))
                 {
        			 oAuthCredential.clientSecret().data(consumerCmdLineParser.clientSecret1());
        			 oAuthCredential.clientId().data(consumerCmdLineParser.clientId1());
                     /* Specified the ReactorOAuthCredentialEventCallback to get sensitive information as needed to authorize with the token service. */
        			 oAuthCredential.reactorOAuthCredentialEventCallback(this);
                 }
                  if(consumerCmdLineParser.jwkFile1() != null && !consumerCmdLineParser.jwkFile1().equals(""))
				 {
					try
					{
						// Get the full contents of the JWK file.
						byte[] jwkFile1 = Files.readAllBytes(Paths.get(consumerCmdLineParser.jwkFile1()));
						String jwkText1 = new String(jwkFile1);
				
						oAuthCredential.clientJwk().data(jwkText1);

					}
					catch(Exception e)
					{
						System.err.println("Error loading JWK file: " + e.getMessage());
						System.err.println();
						System.err.println(CommandLine.optionHelpString());
						System.out.println("Consumer exits...");
						System.exit(CodecReturnCodes.FAILURE);
					}	
				 }
				 if(consumerCmdLineParser.audience1() != null && !consumerCmdLineParser.audience1().equals(""))
				 {
					oAuthCredential.audience().data(consumerCmdLineParser.audience1());
				 }
        	}
        	else
        	{
        		 // connection2 is for OAuthV2 
        		 oAuthCredential.clear();
        		 if (consumerCmdLineParser.clientId2() != null && !consumerCmdLineParser.clientId2().equals(""))
                 {
        			 oAuthCredential.clientSecret().data(consumerCmdLineParser.clientSecret2());
        			 oAuthCredential.clientId().data(consumerCmdLineParser.clientId2());
                     /* Specified the ReactorOAuthCredentialEventCallback to get sensitive information as needed to authorize with the token service. */
        			 oAuthCredential.reactorOAuthCredentialEventCallback(this);
                 }
                 if(consumerCmdLineParser.jwkFile2() != null && !consumerCmdLineParser.jwkFile2().equals(""))
				 {
					try
					{
						// Get the full contents of the JWK file.
						byte[] jwkFile2 = Files.readAllBytes(Paths.get(consumerCmdLineParser.jwkFile2()));
						String jwkText2 = new String(jwkFile2);
				
						oAuthCredential.clientJwk().data(jwkText2);

					}
					catch(Exception e)
					{
						System.err.println("Error loading JWK file: " + e.getMessage());
						System.err.println();
						System.err.println(CommandLine.optionHelpString());
						System.out.println("Consumer exits...");
						System.exit(CodecReturnCodes.FAILURE);
					}	
				 }
				 if(consumerCmdLineParser.audience2() != null && !consumerCmdLineParser.audience2().equals(""))
				 {
					oAuthCredential.audience().data(consumerCmdLineParser.audience2());
				 }
        	}
			// initialize channel info        	
			initChannelInfo(chnlInfo);

			// connect channel
			int ret;
			if ((ret = reactor.connect(chnlInfo.connectOptions, chnlInfo.consumerRole, errorInfo)) < ReactorReturnCodes.SUCCESS)
			{
				System.out.println("Reactor.connect failed with return code: " + ret + " error = " + errorInfo.error().text());
				//API QA commented out to let app continue for success channel
				//System.exit(ReactorReturnCodes.FAILURE);
			} else {
	        	 System.out.println("QA reactor.connect SUCCESS for index:" + index);
	        }
			//APIQA
	        chnlInfo.consumerRole.watchlistOptions().enableWatchlist(true);
	        //END APIQA
			// add to ChannelInfo list
			chnlInfoList.add(chnlInfo);
			index ++;
		}

		jsonConverterOptions.dataDictionary(dictionary);
		jsonConverterOptions.serviceNameToIdCallback(this);
		jsonConverterOptions.jsonConversionEventCallback(this);

		// Initialize the JSON converter
		if ( reactor.initJsonConverter(jsonConverterOptions, errorInfo) != ReactorReturnCodes.SUCCESS)
		{
			System.out.println("Reactor.initJsonConverter() failed: " + errorInfo.toString());
			System.exit(ReactorReturnCodes.FAILURE);
		}
	}

	/* Runs the Value Add consumer application. */
	private void run()
	{
		int selectRetVal, selectTime = 1000;
		while (true)
		{
			Set<SelectionKey> keySet = null;
			try
			{
				selectRetVal = selector.select(selectTime);
				if (selectRetVal > 0)
				{
					keySet = selector.selectedKeys();
				}
			}
			catch (IOException e)
			{
				System.out.println("select failed: " + e.getLocalizedMessage());
				System.exit(ReactorReturnCodes.FAILURE);
			}

			long currentTime = System.currentTimeMillis();
			if (currentTime >= cacheTime && cacheInterval > 0)
			{
				cacheTime = System.currentTimeMillis() + cacheInterval*1000;

				for (ChannelInfo chnlInfo : chnlInfoList)
				{
					if (chnlInfo.cacheInfo.useCache)
						displayCache(chnlInfo);
				}

				cacheTime = currentTime + cacheInterval*1000;
			}

			if (currentTime >= statisticTime && statisticInterval > 0)
			{
				statisticTime = System.currentTimeMillis() + statisticInterval*1000;

				ChannelInfo chnlInfo = chnlInfoList.get(0);

				if(reactorOptions.statistics() != 0 && chnlInfo.reactorChannel != null)
					displayReactorChannelStats(chnlInfo);

				statisticTime = currentTime + statisticInterval*1000;
			}


			// nothing to read
			if (keySet != null)
			{
				Iterator<SelectionKey> iter = keySet.iterator();
				int ret = ReactorReturnCodes.SUCCESS;
				while (iter.hasNext())
				{
					SelectionKey key = iter.next();
					iter.remove();
					try
					{
						if (key.isReadable())
						{
							// retrieve associated reactor channel and dispatch on that channel
							ReactorChannel reactorChnl = (ReactorChannel)key.attachment();


							// dispatch until no more messages
							while ((ret = reactorChnl.dispatch(dispatchOptions, errorInfo)) > 0) {}
							if (ret == ReactorReturnCodes.FAILURE)
							{
								if (reactorChnl.state() != ReactorChannel.State.CLOSED &&
									reactorChnl.state() != ReactorChannel.State.DOWN_RECONNECTING)
								{
									System.out.println("ReactorChannel dispatch failed: " + ret + "(" + errorInfo.error().text() + ")");
									uninitialize();
									System.exit(ReactorReturnCodes.FAILURE);
								}
							}
						}
					}
					catch (CancelledKeyException e)
					{
					} // key can be canceled during shutdown
				}
			}

			// Handle run-time
			if (System.currentTimeMillis() >= runtime && !closeHandled)
			{
				System.out.println("Consumer run-time expired, close now...");
				handleClose();
				closeHandled = true;
			}
			else if (System.currentTimeMillis() >= closeRunTime )
			{
				System.out.println("Consumer closetime expired, shutdown reactor.");
				break;
			}
			if (!closeHandled)
			{
				handlePosting();
				handleTunnelStream();

				// send login reissue if login reissue time has passed
				for (ChannelInfo chnlInfo : chnlInfoList)
				{
					if (chnlInfo.reactorChannel == null ||
						(chnlInfo.reactorChannel.state() != ReactorChannel.State.UP &&
						 chnlInfo.reactorChannel.state() != ReactorChannel.State.READY))
					{
						continue;
					}

					if (chnlInfo.canSendLoginReissue && (consumerCmdLineParser.enableSessionMgnt() == false) &&
						System.currentTimeMillis() >= chnlInfo.loginReissueTime)
					{
						LoginRequest loginRequest = chnlInfo.consumerRole.rdmLoginRequest();
						submitOptions.clear();
						if (chnlInfo.reactorChannel.submit(loginRequest, submitOptions, errorInfo) !=  CodecReturnCodes.SUCCESS)
						{
							System.out.println("Login reissue failed. Error: " + errorInfo.error().text());
						}
						else
						{
							System.out.println("Login reissue sent");
						}
						chnlInfo.canSendLoginReissue = false;
					}
				}
			}

			if(closeHandled && tunnelStreamHandler != null && tunnelStreamHandler._chnlInfo != null &&
			   !tunnelStreamHandler._chnlInfo.isTunnelStreamUp)
				break;
		}
	}

	@Override
	public int reactorAuthTokenEventCallback(ReactorAuthTokenEvent event)
	{
		if (event.errorInfo().code() != ReactorReturnCodes.SUCCESS)
		{
			System.out.println("Retrive an access token failed. Text: " + event.errorInfo().toString());
		}
		else
		{
			ChannelInfo chnlInfo = (ChannelInfo)event.reactorChannel().userSpecObj();

			if (chnlInfo.reactorChannel != null &&
				(chnlInfo.reactorChannel.state() == ReactorChannel.State.UP ||
				 chnlInfo.reactorChannel.state() == ReactorChannel.State.READY))
			{
				LoginRequest loginRequest = chnlInfo.consumerRole.rdmLoginRequest();
				loginRequest.userNameType(Login.UserIdTypes.AUTHN_TOKEN);
				loginRequest.userName().data(event.reactorAuthTokenInfo().accessToken());
				// Do not send the password
				loginRequest.flags(loginRequest.flags() & ~LoginRequestFlags.HAS_PASSWORD);
				loginRequest.applyNoRefresh();

				submitOptions.clear();

				if (chnlInfo.reactorChannel.submit(loginRequest, submitOptions, errorInfo) != CodecReturnCodes.SUCCESS)
				{
					System.out.println("Login reissue failed. Error: " + errorInfo.error().text());
				}
				else
				{
					System.out.println("Login reissue sent");
				}
			}
		}
		return ReactorCallbackReturnCodes.SUCCESS;
	}

	@Override
	public int reactorOAuthCredentialEventCallback(ReactorOAuthCredentialEvent reactorOAuthCredentialEvent)
	{
		ReactorOAuthCredentialRenewalOptions renewalOptions = ReactorFactory.createReactorOAuthCredentialRenewalOptions();
		ReactorOAuthCredentialRenewal oAuthCredentialRenewal = ReactorFactory.createReactorOAuthCredentialRenewal();
		ReactorOAuthCredential reactorOAuthCredential = (ReactorOAuthCredential)reactorOAuthCredentialEvent.userSpecObj();

		renewalOptions.renewalModes(ReactorOAuthCredentialRenewalOptions.RenewalModes.PASSWORD);
		oAuthCredentialRenewal.password().data(reactorOAuthCredential.password().toString());

		reactorOAuthCredentialEvent.reactor().submitOAuthCredentialRenewal(renewalOptions, oAuthCredentialRenewal, errorInfo);

		return ReactorCallbackReturnCodes.SUCCESS;
	}

	@Override
	public int reactorChannelEventCallback(ReactorChannelEvent event)
	{
		ChannelInfo chnlInfo = (ChannelInfo)event.reactorChannel().userSpecObj();

		switch(event.eventType())
		{
			case ReactorChannelEventTypes.CHANNEL_UP:
			{
				if (event.reactorChannel().selectableChannel() != null)
					System.out.println("Channel Up Event: " + event.reactorChannel().selectableChannel());
				else
					System.out.println("Channel Up Event");

				//define socket id of consumer's channel
				//define new socket fd value
				final int fdSocketId =
						ChannelHelper.defineFdValueOfSelectableChannel(event.reactorChannel().channel().selectableChannel());
				socketFdValueMap.put(event.reactorChannel(), fdSocketId);

				// register selector with channel event's reactorChannel
				try
				{
					event.reactorChannel().selectableChannel().register(selector,
							SelectionKey.OP_READ,
							event.reactorChannel());
				}
				catch (ClosedChannelException e)
				{
					System.out.println("selector register failed: " + e.getLocalizedMessage());
					return ReactorCallbackReturnCodes.SUCCESS;
				}
				break;
			}
			case ReactorChannelEventTypes.FD_CHANGE:
			{
				System.out.println("Channel Change - Old Channel: "
								   + event.reactorChannel().oldSelectableChannel() + " New Channel: "
								   + event.reactorChannel().selectableChannel());

				//define new socket id of consumer's channel
				final int fdSocketId =
						ChannelHelper.defineFdValueOfSelectableChannel(event.reactorChannel().channel().selectableChannel());
				socketFdValueMap.put(event.reactorChannel(), fdSocketId);

				// cancel old reactorChannel select
				SelectionKey key = event.reactorChannel().oldSelectableChannel().keyFor(selector);
				if (key != null)
					key.cancel();

				// register selector with channel event's new reactorChannel
				try
				{
					event.reactorChannel().selectableChannel().register(selector,
							SelectionKey.OP_READ,
							event.reactorChannel());
				}
				catch (Exception e)
				{
					System.out.println("selector register failed: " + e.getLocalizedMessage());
					return ReactorCallbackReturnCodes.SUCCESS;
				}
				break;
			}
			case ReactorChannelEventTypes.CHANNEL_READY:
			{
				// set ReactorChannel on ChannelInfo
				chnlInfo.reactorChannel = event.reactorChannel();
				if (event.reactorChannel().selectableChannel() != null)
					System.out.println("Channel Ready Event: " + event.reactorChannel().selectableChannel());
				else
					System.out.println("Channel Ready Event");

				if (isRequestedServiceUp(chnlInfo))
				{
					checkAndInitPostingSupport(chnlInfo);

					if ( !chnlInfo.itemWatchList.isEmpty() )
					{
						chnlInfo.itemWatchList.clear();
						if (chnlInfo.cacheInfo.cache != null)
							chnlInfo.cacheInfo.cache.clear();
					}

					sendMPRequests(chnlInfo);
					sendMBORequests(chnlInfo);
					sendMBPRequests(chnlInfo);
					sendSymbolListRequests(chnlInfo);
					sendYieldCurveRequests(chnlInfo);
					chnlInfo.requestsSent = true;
				}

				if (isRequestedTunnelStreamServiceUp(chnlInfo))
				{
					if (tunnelStreamHandler != null)
					{
						if (tunnelStreamHandler.openStream(chnlInfo, errorInfo) != ReactorReturnCodes.SUCCESS)
						{
							if (chnlInfo.reactorChannel.state() != ReactorChannel.State.CLOSED &&
								chnlInfo.reactorChannel.state() != ReactorChannel.State.DOWN_RECONNECTING)
							{
								uninitialize();
								System.exit(ReactorReturnCodes.FAILURE);
							}
						}
					}
				}
				break;
			}
			case ReactorChannelEventTypes.CHANNEL_DOWN_RECONNECTING:
			{
				if (event.reactorChannel().selectableChannel() != null)
					System.out.println("\nConnection down reconnecting: Channel " + event.reactorChannel().selectableChannel());
				else
					System.out.println("\nConnection down reconnecting");

				if (event.errorInfo() != null && event.errorInfo().error().text() != null)
					System.out.println("	Error text: " + event.errorInfo().error().text() + "\n");

				// allow Reactor to perform connection recovery

				// unregister selectableChannel from Selector
				if (event.reactorChannel().selectableChannel() != null)
				{
					SelectionKey key = event.reactorChannel().selectableChannel().keyFor(selector);
					if (key != null)
						key.cancel();
				}

				// reset dictionary if not loaded from file
				if (fieldDictionaryLoadedFromFile == false &&
					enumTypeDictionaryLoadedFromFile == false)
				{
					if (chnlInfo.dictionary != null)
					{
						chnlInfo.dictionary.clear();
					}
				}

				// reset item request(s) sent flag
				chnlInfo.requestsSent = false;

				// reset hasServiceInfo flag
				chnlInfo.hasServiceInfo = false;
				chnlInfo.hasTunnelStreamServiceInfo = false;

				// reset canSendLoginReissue flag
				chnlInfo.canSendLoginReissue = false;

				setItemState(chnlInfo, StreamStates.CLOSED_RECOVER, DataStates.SUSPECT, StateCodes.NONE );

				break;
			}
			case ReactorChannelEventTypes.CHANNEL_DOWN:
			{
				if (event.reactorChannel().selectableChannel() != null)
					System.out.println("\nConnection down: Channel " + event.reactorChannel().selectableChannel());
				else
					System.out.println("\nConnection down");

				if (event.errorInfo() != null && event.errorInfo().error().text() != null)
					System.out.println("    Error text: " + event.errorInfo().error().text() + "\n");

				// unregister selectableChannel from Selector
				if (event.reactorChannel().selectableChannel() != null)
				{
					SelectionKey key = event.reactorChannel().selectableChannel().keyFor(selector);
					if (key != null)
						key.cancel();
				}

				// close ReactorChannel
				if (chnlInfo.reactorChannel != null)
				{
					chnlInfo.reactorChannel.close(errorInfo);
				}
				break;
			}
			case ReactorChannelEventTypes.WARNING:
				System.out.println("Received ReactorChannel WARNING event.");
				if (event.errorInfo() != null && event.errorInfo().error().text() != null)
					System.out.println("    Error text: " + event.errorInfo().error().text() + "\n");

				break;
			default:
			{
				System.out.println("Unknown channel event!\n");
				return ReactorCallbackReturnCodes.SUCCESS;
			}
		}

		return ReactorCallbackReturnCodes.SUCCESS;
	}

	@Override
	public int defaultMsgCallback(ReactorMsgEvent event)
	{
		ChannelInfo chnlInfo = (ChannelInfo)event.reactorChannel().userSpecObj();
		Msg msg = event.msg();

		if (msg == null)
		{
			/* The message is not present because an error occurred while decoding it. Print
			 * the error and close the channel. If desired, the un-decoded message buffer
			 * is available in event.transportBuffer(). */
			System.out.printf("defaultMsgCallback: %s(%s)\n", event.errorInfo().error().text(), event.errorInfo().location());
			// unregister selectableChannel from Selector
			if (event.reactorChannel().selectableChannel() != null)
			{
				SelectionKey key = event.reactorChannel().selectableChannel().keyFor(selector);
				if (key != null)
					key.cancel();
			}

			// close ReactorChannel
			if (chnlInfo.reactorChannel != null)
			{
				chnlInfo.reactorChannel.close(errorInfo);
			}
			return ReactorCallbackReturnCodes.SUCCESS;
		}

		// set response message
		chnlInfo.responseMsg = msg;

		// set-up decode iterator if message has message body
		if (msg.encodedDataBody() != null && msg.encodedDataBody().data() != null)
		{
			// clear decode iterator
			chnlInfo.dIter.clear();

			// set buffer and version info
			chnlInfo.dIter.setBufferAndRWFVersion(msg.encodedDataBody(),
					event.reactorChannel().majorVersion(),
					event.reactorChannel().minorVersion());
		}

		processResponse(chnlInfo);

		return ReactorCallbackReturnCodes.SUCCESS;
	}

	@Override
	public int rdmLoginMsgCallback(RDMLoginMsgEvent event)
	{
		ChannelInfo chnlInfo = (ChannelInfo)event.reactorChannel().userSpecObj();
		LoginMsgType msgType = event.rdmLoginMsg().rdmMsgType();

		switch (msgType)
		{
			case REFRESH:
				System.out.println("Received Login Refresh for Username: " + ((LoginRefresh)event.rdmLoginMsg()).userName());
				System.out.println(event.rdmLoginMsg().toString());

				// save loginRefresh
				((LoginRefresh)event.rdmLoginMsg()).copy(chnlInfo.loginRefresh);

				// set login stream id in MarketPriceHandler and YieldCurveHandler
				chnlInfo.marketPriceHandler.loginStreamId(event.rdmLoginMsg().streamId());
				chnlInfo.yieldCurveHandler.loginStreamId(event.rdmLoginMsg().streamId());

				// get login reissue time from authenticationTTReissue
				if (chnlInfo.loginRefresh.checkHasAuthenticationTTReissue())
				{
					chnlInfo.loginReissueTime = chnlInfo.loginRefresh.authenticationTTReissue() * 1000;
					chnlInfo.canSendLoginReissue = true;
				}
				break;
			case STATUS:
				LoginStatus loginStatus = (LoginStatus)event.rdmLoginMsg();
				System.out.println("Received Login StatusMsg");
				if (loginStatus.checkHasState())
				{
					System.out.println("	" + loginStatus.state());
				}
				break;
			case RTT:
				LoginRTT loginRTT = (LoginRTT) event.rdmLoginMsg();
				System.out.printf("\nReceived login RTT message from Provider %d.\n", socketFdValueMap.get(event.reactorChannel()));
				System.out.printf("\tTicks: %du\n", NANOSECONDS.toMicros(loginRTT.ticks()));
				if (loginRTT.checkHasRTLatency()) {
					System.out.printf("\tLast Latency: %du\n", NANOSECONDS.toMicros(loginRTT.rtLatency()));
				}
				if (loginRTT.checkHasTCPRetrans()) {
					System.out.printf("\tProvider side TCP Retransmissions: %du\n", loginRTT.tcpRetrans());
				}
				System.out.println("RTT Response sent to provider by reactor.\n");
				break;
			default:
				System.out.println("Received Unhandled Login Msg Type: " + msgType);
				break;
		}

		return ReactorCallbackReturnCodes.SUCCESS;
	}

	@Override
	public int rdmDirectoryMsgCallback(RDMDirectoryMsgEvent event)
	{
		ChannelInfo chnlInfo = (ChannelInfo)event.reactorChannel().userSpecObj();
		DirectoryMsgType msgType = event.rdmDirectoryMsg().rdmMsgType();

		switch (msgType)
		{
			case REFRESH:
				DirectoryRefresh directoryRefresh = (DirectoryRefresh)event.rdmDirectoryMsg();
				processServiceRefresh(directoryRefresh, chnlInfo);
				if (chnlInfo.serviceInfo.action() == MapEntryActions.DELETE)
				{
					error.text("rdmDirectoryMsgCallback(): DirectoryRefresh Failed: directory service is deleted");
					return ReactorCallbackReturnCodes.SUCCESS;
				}
				break;
			case UPDATE:
				DirectoryUpdate directoryUpdate = (DirectoryUpdate)event.rdmDirectoryMsg();
				processServiceUpdate(directoryUpdate, chnlInfo);
				if (chnlInfo.serviceInfo.action() == MapEntryActions.DELETE)
				{
					error.text("rdmDirectoryMsgCallback(): DirectoryUpdate Failed: directory service is deleted");
					return ReactorCallbackReturnCodes.SUCCESS;
				}
				if (isRequestedServiceUp(chnlInfo) && !chnlInfo.requestsSent)
				{
					checkAndInitPostingSupport(chnlInfo);

					if ( !chnlInfo.itemWatchList.isEmpty() )
					{
						chnlInfo.itemWatchList.clear();
						if (chnlInfo.cacheInfo.cache != null)
							chnlInfo.cacheInfo.cache.clear();
					}

					sendMPRequests(chnlInfo);
					sendMBORequests(chnlInfo);
					sendMBPRequests(chnlInfo);
					sendSymbolListRequests(chnlInfo);
					sendYieldCurveRequests(chnlInfo);
					chnlInfo.requestsSent = true;
				}
				if (isRequestedTunnelStreamServiceUp(chnlInfo))
				{
					if ((tunnelStreamHandler != null && tunnelStreamHandler._chnlInfo != null && !tunnelStreamHandler._chnlInfo.isTunnelStreamUp) ||
						(tunnelStreamHandler != null && tunnelStreamHandler._chnlInfo == null))
					{
						if (tunnelStreamHandler.openStream(chnlInfo, errorInfo) != ReactorReturnCodes.SUCCESS)
						{
							if (chnlInfo.reactorChannel.state() != ReactorChannel.State.CLOSED &&
								chnlInfo.reactorChannel.state() != ReactorChannel.State.DOWN_RECONNECTING)
							{
								System.out.println(errorInfo.error().text());
								uninitialize();
								System.exit(ReactorReturnCodes.FAILURE);
							}
						}
					}
				}

				break;
			case CLOSE:
				System.out.println("Received Source Directory Close");
				break;
			case STATUS:
				DirectoryStatus directoryStatus = (DirectoryStatus)event.rdmDirectoryMsg();
				System.out.println("\nReceived Source Directory StatusMsg");
				if (directoryStatus.checkHasState())
				{
					System.out.println("	" + directoryStatus.state());
				}
				break;
			default:
				System.out.println("Received Unhandled Source Directory Msg Type: " + msgType);
				break;
		}

		return ReactorCallbackReturnCodes.SUCCESS;
	}

	@Override
	public int rdmDictionaryMsgCallback(RDMDictionaryMsgEvent event)
	{
		ChannelInfo chnlInfo = (ChannelInfo)event.reactorChannel().userSpecObj();
		DictionaryMsgType msgType = event.rdmDictionaryMsg().rdmMsgType();

		// initialize dictionary
		if (chnlInfo.dictionary == null)
		{
			chnlInfo.dictionary = dictionary;
		}

		switch (msgType)
		{
			case REFRESH:
				DictionaryRefresh dictionaryRefresh = (DictionaryRefresh)event.rdmDictionaryMsg();

				if (dictionaryRefresh.checkHasInfo())
				{
					/* The first part of a dictionary refresh should contain information about its type.
					 * Save this information and use it as subsequent parts arrive. */
					switch(dictionaryRefresh.dictionaryType())
					{
						case Dictionary.Types.FIELD_DEFINITIONS:
							chnlInfo.fieldDictionaryStreamId = dictionaryRefresh.streamId();
							break;
						case Dictionary.Types.ENUM_TABLES:
							chnlInfo.enumDictionaryStreamId = dictionaryRefresh.streamId();
							break;
						default:
							System.out.println("Unknown dictionary type " + dictionaryRefresh.dictionaryType() + " from message on stream " + dictionaryRefresh.streamId());
							chnlInfo.reactorChannel.close(errorInfo);
							return ReactorCallbackReturnCodes.SUCCESS;
					}
				}

				/* decode dictionary response */

				// clear decode iterator
				chnlInfo.dIter.clear();

				// set buffer and version info
				chnlInfo.dIter.setBufferAndRWFVersion(dictionaryRefresh.dataBody(),
						event.reactorChannel().majorVersion(),
						event.reactorChannel().minorVersion());

				System.out.println("Received Dictionary Response: " + dictionaryRefresh.dictionaryName());

				if (dictionaryRefresh.streamId() == chnlInfo.fieldDictionaryStreamId)
				{
					if (chnlInfo.dictionary.decodeFieldDictionary(chnlInfo.dIter, Dictionary.VerbosityValues.VERBOSE, error) == CodecReturnCodes.SUCCESS)
					{
						if (dictionaryRefresh.checkRefreshComplete())
						{
							if (chnlInfo.cacheInfo.useCache)
								initializeCacheDictionary(chnlInfo.cacheInfo,chnlInfo.dictionary);

							System.out.println("Field Dictionary complete.");
						}
					}
					else
					{
						System.out.println("Decoding Field Dictionary failed: " + error.text());
						chnlInfo.reactorChannel.close(errorInfo);
					}
				}
				else if (dictionaryRefresh.streamId() == chnlInfo.enumDictionaryStreamId)
				{
					if (chnlInfo.dictionary.decodeEnumTypeDictionary(chnlInfo.dIter, Dictionary.VerbosityValues.VERBOSE, error) == CodecReturnCodes.SUCCESS)
					{
						if (dictionaryRefresh.checkRefreshComplete())
						{
							System.out.println("EnumType Dictionary complete.");
						}
					}
					else
					{
						System.out.println("Decoding EnumType Dictionary failed: " + error.text());
						chnlInfo.reactorChannel.close(errorInfo);
					}
				}
				else
				{
					System.out.println("Received unexpected dictionary message on stream " + dictionaryRefresh.streamId());
				}
				break;
			case STATUS:
				System.out.println("Received Dictionary StatusMsg");
				break;
			default:
				System.out.println("Received Unhandled Dictionary Msg Type: " + msgType);
				break;
		}

		return ReactorCallbackReturnCodes.SUCCESS;
	}

	@Override
	public int reactorServiceNameToIdCallback(ReactorServiceNameToId serviceNameToId,
											  ReactorServiceNameToIdEvent serviceNameToIdEvent)
	{
		ChannelInfo chnlInfo = (ChannelInfo)serviceNameToIdEvent.reactorChannel().userSpecObj();

		/* Checks whether the service name is used by the channel. */
		if(chnlInfo.serviceInfo.checkHasInfo() &&
		   serviceNameToId.serviceName().equals(chnlInfo.serviceInfo.info().serviceName().toString()))
		{
			serviceNameToId.serviceId(chnlInfo.serviceInfo.serviceId());
			return CodecReturnCodes.SUCCESS;
		}
		else
		{
			return CodecReturnCodes.FAILURE;
		}
	}

	@Override
	public int reactorJsonConversionEventCallback(ReactorJsonConversionEvent jsonConversionEvent)
	{
		System.out.println("JSON Conversion error: " + jsonConversionEvent.error().text());

		return ReactorCallbackReturnCodes.SUCCESS;
	}

	private void processServiceRefresh(DirectoryRefresh directoryRefresh, ChannelInfo chnlInfo)
	{
		String serviceName = chnlInfo.connectionArg.service();
		System.out.println("Received Source Directory Refresh");
		System.out.println(directoryRefresh.toString());
		for (Service service : directoryRefresh.serviceList())
		{
			if (service.action() == MapEntryActions.DELETE && service.serviceId() == chnlInfo.serviceInfo.serviceId() )
			{
				chnlInfo.serviceInfo.action(MapEntryActions.DELETE);
			}

			if (service.action() == MapEntryActions.DELETE && service.serviceId() == chnlInfo.tsServiceInfo.serviceId() )
			{
				chnlInfo.tsServiceInfo.action(MapEntryActions.DELETE);
			}

			if(service.info().serviceName().toString() != null)
			{
				System.out.println("Received serviceName: " + service.info().serviceName() + "\n");
				// cache service requested by the application
				if (service.info().serviceName().toString().equals(serviceName))
				{
					// save serviceInfo associated with requested service name
					if (service.copy(chnlInfo.serviceInfo) < CodecReturnCodes.SUCCESS)
					{
						System.out.println("Service.copy() failure");
						uninitialize();
						System.exit(ReactorReturnCodes.FAILURE);
					}
					chnlInfo.hasServiceInfo = true;
					setItemState(chnlInfo, service.state().status().streamState(), service.state().status().dataState(),
							service.state().status().code() );
				}
				if (service.info().serviceName().toString().equals(tsServiceName))
				{
					// save serviceInfo associated with requested service name
					if (service.copy(chnlInfo.tsServiceInfo) < CodecReturnCodes.SUCCESS)
					{
						System.out.println("Service.copy() failure");
						uninitialize();
						System.exit(ReactorReturnCodes.FAILURE);
					}

					chnlInfo.hasTunnelStreamServiceInfo = true;
				}
			}
		}
	}

	private void processServiceUpdate(DirectoryUpdate directoryUpdate, ChannelInfo chnlInfo)
	{
		String serviceName = chnlInfo.connectionArg.service();
		String tsServiceName = chnlInfo.connectionArg.tsService();
		System.out.println("Received Source Directory Update");
		System.out.println(directoryUpdate.toString());
		for (Service service : directoryUpdate.serviceList())
		{
			if (service.action() == MapEntryActions.DELETE && service.serviceId() == chnlInfo.serviceInfo.serviceId() )
			{
				chnlInfo.serviceInfo.action(MapEntryActions.DELETE);
			}

			if (service.action() == MapEntryActions.DELETE && service.serviceId() == chnlInfo.tsServiceInfo.serviceId() )
			{
				chnlInfo.tsServiceInfo.action(MapEntryActions.DELETE);
			}

			boolean updateServiceInfo = false, updateTSServiceInfo = false;
			if(service.info().serviceName().toString() != null)
			{
				System.out.println("Received serviceName: " + service.info().serviceName() + "\n");
				// update service cache - assume cache is built with previous refresh message
				if (service.info().serviceName().toString().equals(serviceName) ||
					service.serviceId() == chnlInfo.serviceInfo.serviceId())
				{
					updateServiceInfo = true;
				}
				if (service.info().serviceName().toString().equals(tsServiceName) ||
					service.serviceId() == chnlInfo.tsServiceInfo.serviceId())
				{
					updateTSServiceInfo = true;
				}
			}
			else
			{
				if (service.serviceId() == chnlInfo.serviceInfo.serviceId())
				{
					updateServiceInfo = true;
				}
				if (service.serviceId() == chnlInfo.tsServiceInfo.serviceId())
				{
					updateTSServiceInfo = true;
				}
			}

			if (updateServiceInfo)
			{
				// update serviceInfo associated with requested service name
				if (service.copy(chnlInfo.serviceInfo) < CodecReturnCodes.SUCCESS)
				{
					System.out.println("Service.copy() failure");
					uninitialize();
					System.exit(ReactorReturnCodes.FAILURE);
				}
				chnlInfo.hasServiceInfo = true;
				setItemState(chnlInfo, service.state().status().streamState(), service.state().status().dataState(),
						service.state().status().code() );
			}
			if (updateTSServiceInfo)
			{
				// update serviceInfo associated with requested service name
				if (service.copy(chnlInfo.tsServiceInfo) < CodecReturnCodes.SUCCESS)
				{
					System.out.println("Service.copy() failure");
					uninitialize();
					System.exit(ReactorReturnCodes.FAILURE);
				}

				chnlInfo.hasTunnelStreamServiceInfo = true;
			}
		}
	}

	public boolean isRequestedServiceUp(ChannelInfo chnlInfo)
	{
		return  chnlInfo.hasServiceInfo &&
				chnlInfo.serviceInfo.checkHasState() && (!chnlInfo.serviceInfo.state().checkHasAcceptingRequests() ||
														 chnlInfo.serviceInfo.state().acceptingRequests() == 1) && chnlInfo.serviceInfo.state().serviceState() == 1;
	}

	public boolean isRequestedTunnelStreamServiceUp(ChannelInfo chnlInfo)
	{
		return  chnlInfo.hasTunnelStreamServiceInfo &&
				chnlInfo.tsServiceInfo.checkHasState() && (!chnlInfo.tsServiceInfo.state().checkHasAcceptingRequests() ||
														   chnlInfo.tsServiceInfo.state().acceptingRequests() == 1) && chnlInfo.tsServiceInfo.state().serviceState() == 1;
	}

	private void checkAndInitPostingSupport(ChannelInfo chnlInfo)
	{
		if (!(chnlInfo.shouldOnStreamPost || chnlInfo.shouldOffStreamPost))
			return;

		// set up posting if its enabled

		// ensure that provider supports posting - if not, disable posting
		if (!chnlInfo.loginRefresh.checkHasFeatures() ||
			!chnlInfo.loginRefresh.features().checkHasSupportPost() ||
			chnlInfo.loginRefresh.features().supportOMMPost() == 0)
		{
			// provider does not support posting, disable it
			chnlInfo.shouldOffStreamPost = false;
			chnlInfo.shouldOnStreamPost = false;
			chnlInfo.postHandler.enableOnstreamPost(false);
			chnlInfo.postHandler.enableOffstreamPost(false);
			System.out.println("Connected Provider does not support OMM Posting.  Disabling Post functionality.");
			return;
		}

		if ( consumerCmdLineParser.publisherId() != null && consumerCmdLineParser.publisherAddress() != null)
			chnlInfo.postHandler.setPublisherInfo(consumerCmdLineParser.publisherId(), consumerCmdLineParser.publisherAddress());

		// This sets up our basic timing so post messages will be sent
		// periodically
		chnlInfo.postHandler.initPostHandler();
	}

	// on and off stream posting if enabled
	private void handlePosting()
	{
		for (ChannelInfo chnlInfo : chnlInfoList)
		{
			if (chnlInfo.loginRefresh == null ||
				chnlInfo.serviceInfo == null ||
				chnlInfo.reactorChannel == null ||
				chnlInfo.reactorChannel.state() != ReactorChannel.State.READY)
			{
				continue;
			}

			if (chnlInfo.postHandler.enableOnstreamPost())
			{
				chnlInfo.postItemName.clear();
				int postStreamId = chnlInfo.marketPriceHandler.getFirstItem(chnlInfo.postItemName);
				if (postStreamId == 0 || chnlInfo.postItemName.length() == 0)
				{
					return;
				}
				chnlInfo.postHandler.streamId(postStreamId);
				chnlInfo.postHandler.serviceId(chnlInfo.serviceInfo.serviceId());
				chnlInfo.postHandler.dictionary(chnlInfo.dictionary);
				chnlInfo.postHandler.postItemName().data(chnlInfo.postItemName.data(), chnlInfo.postItemName.position(), chnlInfo.postItemName.length());

				int ret = chnlInfo.postHandler.handlePosts(chnlInfo.reactorChannel, errorInfo);
				if (ret < CodecReturnCodes.SUCCESS)
					System.out.println("Error posting onstream: " + error.text());
			}
			if (chnlInfo.postHandler.enableOffstreamPost())
			{
				chnlInfo.postHandler.streamId(chnlInfo.loginRefresh.streamId());
				chnlInfo.postHandler.postItemName().data("OFFPOST");
				chnlInfo.postHandler.serviceId(chnlInfo.serviceInfo.serviceId());
				chnlInfo.postHandler.dictionary(chnlInfo.dictionary);
				int ret = chnlInfo.postHandler.handlePosts(chnlInfo.reactorChannel, errorInfo);
				if (ret < CodecReturnCodes.SUCCESS)
					System.out.println("Error posting offstream: " + error.text());
			}
		}
	}

	private void handleTunnelStream()
	{
		for (ChannelInfo chnlInfo : chnlInfoList)
		{
			if (chnlInfo.loginRefresh == null ||
				chnlInfo.serviceInfo == null ||
				chnlInfo.reactorChannel == null ||
				chnlInfo.reactorChannel.state() != ReactorChannel.State.READY)
			{
				continue;
			}

			if (tunnelStreamHandler != null)
			{
				tunnelStreamHandler.sendMsg(chnlInfo.reactorChannel);
			}
		}
	}

	private void processResponse(ChannelInfo chnlInfo)
	{
		switch (chnlInfo.responseMsg.domainType())
		{
			case DomainTypes.MARKET_PRICE:
				System.out.println("(Channel " + chnlInfo.reactorChannel.selectableChannel() + "):");
				processMarketPriceResp(chnlInfo);
				break;
			case DomainTypes.MARKET_BY_ORDER:
				System.out.print("(Channel " + chnlInfo.reactorChannel.selectableChannel() + "):");
				processMarketByOrderResp(chnlInfo);
				break;
			case DomainTypes.MARKET_BY_PRICE:
				System.out.print("(Channel " + chnlInfo.reactorChannel.selectableChannel() + "):");
				processMarketByPriceResp(chnlInfo);
				break;
			case DomainTypes.SYMBOL_LIST:
				System.out.println("(Channel " + chnlInfo.reactorChannel.selectableChannel() + "):");
				processSymbolListResp(chnlInfo);
				break;
			case DomainTypes.YIELD_CURVE:
				System.out.println("(Channel " + chnlInfo.reactorChannel.selectableChannel() + "):");
				processYieldCurveResp(chnlInfo);
				break;
			default:
				System.out.println("Unhandled Domain Type: " + chnlInfo.responseMsg.domainType());
				break;
		}
	}

	private void processSymbolListResp(ChannelInfo chnlInfo)
	{
		if (chnlInfo.symbolListHandler.processResponse(chnlInfo.responseMsg,
				chnlInfo.dIter,
				chnlInfo.dictionary) != CodecReturnCodes.SUCCESS)
		{
			System.out.println(errorInfo.error().text());
			uninitialize();
			System.exit(ReactorReturnCodes.FAILURE);
		}
	}

	private void processMarketByPriceResp(ChannelInfo chnlInfo)
	{
		if (chnlInfo.marketByPriceHandler.processResponse(chnlInfo.responseMsg,
				chnlInfo.dIter,
				chnlInfo.dictionary,
				chnlInfo.cacheInfo,
				errorInfo) != CodecReturnCodes.SUCCESS)
		{
			System.out.println(errorInfo.error().text());
			uninitialize();
			System.exit(ReactorReturnCodes.FAILURE);
		}
	}

	private void processMarketByOrderResp(ChannelInfo chnlInfo)
	{
		if (chnlInfo.marketByOrderHandler.processResponse(chnlInfo.responseMsg,
				chnlInfo.dIter,
				chnlInfo.dictionary,
				chnlInfo.cacheInfo,
				errorInfo) != CodecReturnCodes.SUCCESS)
		{
			System.out.println(errorInfo.error().text());
			uninitialize();
			System.exit(ReactorReturnCodes.FAILURE);
		}
	}

	private void processMarketPriceResp(ChannelInfo chnlInfo)
	{
		if (chnlInfo.marketPriceHandler.processResponse(chnlInfo.responseMsg,
				chnlInfo.dIter,
				chnlInfo.dictionary,
				chnlInfo.cacheInfo,
				errorInfo) != CodecReturnCodes.SUCCESS)
		{
			System.out.println(errorInfo.error().text());
			uninitialize();
			System.exit(ReactorReturnCodes.FAILURE);
		}
	}

	private void processYieldCurveResp(ChannelInfo chnlInfo)
	{
		if (chnlInfo.yieldCurveHandler.processResponse(chnlInfo.responseMsg,
				chnlInfo.dIter,
				chnlInfo.dictionary,
				chnlInfo.cacheInfo,
				errorInfo) != CodecReturnCodes.SUCCESS)
		{
			System.out.println(errorInfo.error().text());
			uninitialize();
			System.exit(ReactorReturnCodes.FAILURE);
		}
	}

	/* Load dictionary from file. */
	void loadDictionary()
	{
		dictionary.clear();
		if (dictionary.loadFieldDictionary(FIELD_DICTIONARY_FILE_NAME, error) < 0)
		{
			System.out.println("Unable to load field dictionary.  Will attempt to download from provider.\n\tText: "
							   + error.text());
		}
		else
		{
			fieldDictionaryLoadedFromFile = true;
		}

		if (dictionary.loadEnumTypeDictionary(ENUM_TABLE_FILE_NAME, error) < 0)
		{
			System.out.println("Unable to load enum dictionary.  Will attempt to download from provider.\n\tText: "
							   + error.text());
		}
		else
		{
			enumTypeDictionaryLoadedFromFile = true;
		}
	}

	private void initChannelInfo(ChannelInfo chnlInfo)
	{
		// set up consumer role
		chnlInfo.consumerRole.defaultMsgCallback(this);
		chnlInfo.consumerRole.channelEventCallback(this);
		chnlInfo.consumerRole.loginMsgCallback(this);
		chnlInfo.consumerRole.directoryMsgCallback(this);
		if (fieldDictionaryLoadedFromFile == false ||
			enumTypeDictionaryLoadedFromFile == false)
		{
			chnlInfo.consumerRole.dictionaryMsgCallback(this);
		}

		// initialize consumer role to default
		//API QA commented it out
		//chnlInfo.consumerRole.initDefaultRDMLoginRequest();
		chnlInfo.consumerRole.initDefaultRDMDirectoryRequest();

		/* API QA commented out
		// use command line login user name if specified
		if (consumerCmdLineParser.userName() != null && !consumerCmdLineParser.userName().equals(""))
		{
			LoginRequest loginRequest = chnlInfo.consumerRole.rdmLoginRequest();
			loginRequest.userName().data(consumerCmdLineParser.userName());
		}
		if (consumerCmdLineParser.passwd() != null)
		{
			LoginRequest loginRequest = chnlInfo.consumerRole.rdmLoginRequest();
			loginRequest.password().data(consumerCmdLineParser.passwd());
			loginRequest.applyHasPassword();

			oAuthCredential.password().data(consumerCmdLineParser.passwd());

			/* Specified the ReactorOAuthCredentialEventCallback to get sensitive information as needed to authorize with the token service. 
			oAuthCredential.reactorOAuthCredentialEventCallback(this);
		}
		if (consumerCmdLineParser.clientId() != null && !consumerCmdLineParser.clientId().equals(""))
		{
			oAuthCredential.clientId().data(consumerCmdLineParser.clientId());
			
			if(consumerCmdLineParser.clientSecret() != null && !consumerCmdLineParser.clientSecret().equals(""))
			{
				oAuthCredential.clientSecret().data(consumerCmdLineParser.clientSecret());
			}
			else
			{
				oAuthCredential.takeExclusiveSignOnControl(consumerCmdLineParser.takeExclusiveSignOnControl());
			}
		}
		
		if(consumerCmdLineParser.jwkFile() != null && !consumerCmdLineParser.jwkFile().equals(""))
		{
			try
			{
				// Get the full contents of the JWK file.
				byte[] jwkFile = Files.readAllBytes(Paths.get(consumerCmdLineParser.jwkFile()));
				String jwkText = new String(jwkFile);
				
				oAuthCredential.clientJwk().data(jwkText);

			}
			catch(Exception e)
			{
				System.err.println("Error loading JWK file: " + e.getMessage());
				System.err.println();
				System.err.println(CommandLine.optionHelpString());
				System.out.println("Consumer exits...");
				System.exit(CodecReturnCodes.FAILURE);
			}
		}
		
		if(consumerCmdLineParser.tokenScope() != null && !consumerCmdLineParser.tokenScope().equals(""))
		{
			oAuthCredential.tokenScope().data(consumerCmdLineParser.tokenScope());
		}
		
		if(consumerCmdLineParser.audience() != null && !consumerCmdLineParser.audience().equals(""))
		{
			oAuthCredential.audience().data(consumerCmdLineParser.audience());
		}
		End API QA Commented out */	
				
		oAuthCredential.userSpecObj(oAuthCredential);
		chnlInfo.consumerRole.reactorOAuthCredential(oAuthCredential);

		// use command line authentication token and extended authentication information if specified
		if (consumerCmdLineParser.authenticationToken() != null && !consumerCmdLineParser.authenticationToken().equals(""))
		{
			LoginRequest loginRequest = chnlInfo.consumerRole.rdmLoginRequest();
			loginRequest.userNameType(Login.UserIdTypes.AUTHN_TOKEN);
			loginRequest.userName().data(consumerCmdLineParser.authenticationToken());

			if (consumerCmdLineParser.authenticationExtended() != null && !consumerCmdLineParser.authenticationExtended().equals(""))
			{
				loginRequest.applyHasAuthenticationExtended();
				loginRequest.authenticationExtended().data(consumerCmdLineParser.authenticationExtended());
			}
		}

		// use command line application id if specified
		if (consumerCmdLineParser.applicationId() != null && !consumerCmdLineParser.applicationId().equals(""))
		{
			LoginRequest loginRequest = chnlInfo.consumerRole.rdmLoginRequest();
			loginRequest.attrib().applicationId().data(consumerCmdLineParser.applicationId());
		}

		if (consumerCmdLineParser.enableRtt()) {
			chnlInfo.consumerRole.rdmLoginRequest().attrib().applyHasSupportRoundTripLatencyMonitoring();
		}

		// if unable to load from file, enable consumer to download dictionary
		if (fieldDictionaryLoadedFromFile == false ||
			enumTypeDictionaryLoadedFromFile == false)
		{
			chnlInfo.consumerRole.dictionaryDownloadMode(DictionaryDownloadModes.FIRST_AVAILABLE);
			dictionary = CodecFactory.createDataDictionary(); //drop the old dictionary
		}

		chnlInfo.dictionary = dictionary;

		chnlInfo.shouldOffStreamPost = consumerCmdLineParser.enableOffpost();
		// this application requires at least one market price item to be
		// requested for on-stream posting to be performed
		chnlInfo.shouldOnStreamPost = consumerCmdLineParser.enablePost();
		if (chnlInfo.shouldOnStreamPost)
		{
			boolean mpItemFound = false;
			if (chnlInfo.connectionArg.itemList() != null)
			{
				for (ItemArg itemArg  : chnlInfo.connectionArg.itemList())
				{
					if (itemArg.domain() == DomainTypes.MARKET_PRICE)
					{
						mpItemFound = true;
						break;
					}
				}
			}
			if (mpItemFound == false)
			{
				System.out.println("\nPosting will not be performed for this channel as no Market Price items were requested");
				chnlInfo.shouldOnStreamPost = false;
			}
		}


		chnlInfo.postHandler.enableOnstreamPost(chnlInfo.shouldOnStreamPost);
		chnlInfo.postHandler.enableOffstreamPost(chnlInfo.shouldOffStreamPost);
		chnlInfo.marketPriceHandler.snapshotRequest(consumerCmdLineParser.enableSnapshot());
		chnlInfo.marketByOrderHandler.snapshotRequest(consumerCmdLineParser.enableSnapshot());
		chnlInfo.marketByPriceHandler.snapshotRequest(consumerCmdLineParser.enableSnapshot());
		chnlInfo.yieldCurveHandler.snapshotRequest(consumerCmdLineParser.enableSnapshot());
		chnlInfo.symbolListHandler.snapshotRequest(consumerCmdLineParser.enableSnapshot());
		chnlInfo.marketPriceHandler.viewRequest(consumerCmdLineParser.enableView());
		// create item lists from those specified on command line
		createItemLists(chnlInfo);

		// set up reactor connect options
		chnlInfo.connectOptions.reconnectAttemptLimit(-1); // attempt to recover forever
		chnlInfo.connectOptions.reconnectMinDelay(1000); // 1 second minimum
		chnlInfo.connectOptions.reconnectMaxDelay(60000); // 60 second maximum
		chnlInfo.connectOptions.connectionList().get(0).connectOptions().majorVersion(Codec.majorVersion());
		chnlInfo.connectOptions.connectionList().get(0).connectOptions().minorVersion(Codec.minorVersion());
		chnlInfo.connectOptions.connectionList().get(0).connectOptions().connectionType(chnlInfo.connectionArg.connectionType());

		if (consumerCmdLineParser.enableSessionMgnt())
		{
			chnlInfo.connectOptions.connectionList().get(0).enableSessionManagement(true);
			// register for authentication callback
			chnlInfo.connectOptions.connectionList().get(0).reactorAuthTokenEventCallback(this);
		}

		chnlInfo.connectOptions.connectionList().get(0).connectOptions().unifiedNetworkInfo().serviceName(chnlInfo.connectionArg.port());
		chnlInfo.connectOptions.connectionList().get(0).connectOptions().unifiedNetworkInfo().address(chnlInfo.connectionArg.hostname());

		chnlInfo.connectOptions.connectionList().get(0).connectOptions().userSpecObject(chnlInfo);
		chnlInfo.connectOptions.connectionList().get(0).connectOptions().guaranteedOutputBuffers(1000);
		// add backup connection if specified
		if (consumerCmdLineParser.backupHostname() != null && consumerCmdLineParser.backupPort() != null)
		{
			ReactorConnectInfo connectInfo = ReactorFactory.createReactorConnectInfo();
			chnlInfo.connectOptions.connectionList().add(connectInfo);
			chnlInfo.connectOptions.connectionList().get(1).connectOptions().majorVersion(Codec.majorVersion());
			chnlInfo.connectOptions.connectionList().get(1).connectOptions().minorVersion(Codec.minorVersion());
			chnlInfo.connectOptions.connectionList().get(1).connectOptions().connectionType(chnlInfo.connectionArg.connectionType());
			chnlInfo.connectOptions.connectionList().get(1).connectOptions().unifiedNetworkInfo().serviceName(consumerCmdLineParser.backupPort());
			chnlInfo.connectOptions.connectionList().get(1).connectOptions().unifiedNetworkInfo().address(consumerCmdLineParser.backupHostname());
			chnlInfo.connectOptions.connectionList().get(1).connectOptions().userSpecObject(chnlInfo);
			chnlInfo.connectOptions.connectionList().get(1).connectOptions().guaranteedOutputBuffers(1000);

			if (consumerCmdLineParser.enableSessionMgnt())
			{
				chnlInfo.connectOptions.connectionList().get(1).enableSessionManagement(true);
				// register for authentication callback
				chnlInfo.connectOptions.connectionList().get(1).reactorAuthTokenEventCallback(this);

				ConnectOptions cOpt = chnlInfo.connectOptions.connectionList().get(1).connectOptions();
				cOpt.connectionType(ConnectionTypes.ENCRYPTED);
				cOpt.tunnelingInfo().tunnelingType("encrypted");
				setEncryptedConfiguration(cOpt);
			}
		}

		// handler encrypted or http connection
		chnlInfo.shouldEnableEncrypted = consumerCmdLineParser.enableEncrypted();
		chnlInfo.shouldEnableHttp = consumerCmdLineParser.enableHttp();
		chnlInfo.shouldEnableWebsocket = consumerCmdLineParser.enableWebsocket();

		if (chnlInfo.shouldEnableEncrypted)
		{
			ConnectOptions cOpt = chnlInfo.connectOptions.connectionList().get(0).connectOptions();
			cOpt.connectionType(ConnectionTypes.ENCRYPTED);
			cOpt.encryptionOptions().connectionType(consumerCmdLineParser.encryptedConnectionType());

			if(consumerCmdLineParser.encryptedConnectionType() == ConnectionTypes.WEBSOCKET)
			{
				cOpt.wSocketOpts().protocols(consumerCmdLineParser.protocolList());
			}

			setEncryptedConfiguration(cOpt);
		}
		else if (chnlInfo.shouldEnableWebsocket)
		{
			ConnectOptions cOpt = chnlInfo.connectOptions.connectionList().get(0).connectOptions();
			cOpt.connectionType(ConnectionTypes.WEBSOCKET);
			cOpt.wSocketOpts().protocols(consumerCmdLineParser.protocolList());
		}
		else if (chnlInfo.shouldEnableHttp)
		{
			ConnectOptions cOpt = chnlInfo.connectOptions.connectionList().get(0).connectOptions();
			cOpt.connectionType(ConnectionTypes.HTTP);
			cOpt.tunnelingInfo().tunnelingType("http");
			setHTTPConfiguration(cOpt);
		}

		/* Setup proxy if configured */
		if (consumerCmdLineParser.enableProxy())
		{
			String proxyHostName = consumerCmdLineParser.proxyHostname();
			if ( proxyHostName == null)
			{
				System.err.println("Error: Proxy hostname not provided.");
				System.exit(CodecReturnCodes.FAILURE);
			}
			String proxyPort = consumerCmdLineParser.proxyPort();
			if ( proxyPort == null)
			{
				System.err.println("Error: Proxy port number not provided.");
				System.exit(CodecReturnCodes.FAILURE);
			}


			chnlInfo.connectOptions.connectionList().get(0).connectOptions().tunnelingInfo().HTTPproxy(true);
			chnlInfo.connectOptions.connectionList().get(0).connectOptions().tunnelingInfo().HTTPproxyHostName(proxyHostName);
			try
			{
				chnlInfo.connectOptions.connectionList().get(0).connectOptions().tunnelingInfo().HTTPproxyPort(Integer.parseInt(proxyPort));
			}
			catch(Exception e)
			{
				System.err.println("Error: Proxy port number not provided.");
				System.exit(CodecReturnCodes.FAILURE);
			}
			// credentials
			if (chnlInfo.connectOptions.connectionList().get(0).connectOptions().tunnelingInfo().HTTPproxy())
			{
				setCredentials(chnlInfo.connectOptions.connectionList().get(0).connectOptions());
			}
		}

		// handle basic tunnel stream configuration
		if (chnlInfo.connectionArg.tunnel() && tunnelStreamHandler == null)
		{
			tsServiceName = chnlInfo.connectionArg.tsService();
			tunnelStreamHandler = new TunnelStreamHandler(chnlInfo.connectionArg.tunnelAuth(), chnlInfo.connectionArg.tunnelDomain());
		}

		if (consumerCmdLineParser.cacheOption())
		{
			initializeCache(chnlInfo.cacheInfo);
			if (chnlInfo.dictionary != null)
				initializeCacheDictionary(chnlInfo.cacheInfo, chnlInfo.dictionary);

			if (cacheDisplayStr == null)
			{
				cacheDisplayStr = new StringBuilder();
				cacheEntryBuffer = CodecFactory.createBuffer();
				cacheEntryBuffer.data(ByteBuffer.allocate(6144));
			}
		}
	}

	/*
	 * initializeCache
	 */
	private void initializeCache(CacheInfo cacheInfo)
	{
		cacheInfo.useCache = true;
		cacheInfo.cacheOptions.maxItems(10000);
		cacheInfo.cacheDictionaryKey.data("cacheDictionary1");

		cacheInfo.cache = CacheFactory.createPayloadCache(cacheInfo.cacheOptions, cacheInfo.cacheError);
		if (cacheInfo.cache == null)
		{
			System.out.println("Error: Failed to create cache. Error (" + cacheInfo.cacheError.errorId() +
							   ") : " + cacheInfo.cacheError.text());
			cacheInfo.useCache = false;
		}

		cacheInfo.cursor = CacheFactory.createPayloadCursor();
		if (cacheInfo.cursor == null)
		{
			System.out.println("Error: Failed to create cache entry cursor.");
			cacheInfo.useCache = false;
		}
	}

	/*
	 * unintializeCache
	 */
	private void uninitializeCache(CacheInfo cacheInfo)
	{
		if (cacheInfo.cache != null)
			cacheInfo.cache.destroy();
		cacheInfo.cache = null;

		if (cacheInfo.cursor != null)
			cacheInfo.cursor.destroy();
		cacheInfo.cursor = null;
	}

	/*
	 * initalizeCacheDictionary
	 */
	private void initializeCacheDictionary(CacheInfo cacheInfo, DataDictionary dictionary)
	{
		if (dictionary != null)
		{
			if ( cacheInfo.cache.setDictionary(dictionary,	cacheInfo.cacheDictionaryKey.toString(),
					cacheInfo.cacheError) != CodecReturnCodes.SUCCESS )
			{
				System.out.println("Error: Failed to bind RDM Field dictionary to cache. Error (" + cacheInfo.cacheError.errorId() +
								   ") : " + cacheInfo.cacheError.text());
				cacheInfo.useCache = false;
			}
		}
		else
		{
			System.out.println("Error: No RDM Field dictionary for cache.\n");
			cacheInfo.useCache = false;
		}
	}

	private void displayCache(ChannelInfo chnlInfo)
	{
		System.out.println("\nStarting Cache Display ");

		if (chnlInfo.reactorChannel.channel() != null)
		{
			cacheDisplayStr.setLength(0);
			cacheDisplayStr.append("Channel :");
			cacheDisplayStr.append(chnlInfo.reactorChannel.channel().selectableChannel());
			System.out.println(cacheDisplayStr.toString());
		}

		if (chnlInfo.dictionary == null)
		{
			System.out.println("\tDictionary for decoding cache entries is not available\n");
			return;
		}

		if (chnlInfo.cacheInfo.cache != null)
		{
			cacheDisplayStr.setLength(0);
			cacheDisplayStr.append("Total Items in Cache: ");
			cacheDisplayStr.append(chnlInfo.cacheInfo.cache.entryCount());
			cacheDisplayStr.append("\n");
			System.out.println(cacheDisplayStr.toString());
		}

		displayCacheDomain(chnlInfo, DomainTypes.MARKET_PRICE, false);
		displayCacheDomain(chnlInfo, DomainTypes.MARKET_PRICE, true);

		displayCacheDomain(chnlInfo, DomainTypes.MARKET_BY_ORDER, false);
		displayCacheDomain(chnlInfo, DomainTypes.MARKET_BY_ORDER, true);

		displayCacheDomain(chnlInfo, DomainTypes.MARKET_BY_PRICE, false);
		displayCacheDomain(chnlInfo, DomainTypes.MARKET_BY_PRICE, true);

		displayCacheDomain(chnlInfo, DomainTypes.YIELD_CURVE, false);
		displayCacheDomain(chnlInfo, DomainTypes.YIELD_CURVE, true);

		System.out.println("Cache Display Complete\n");
	}

	private void displayCacheDomain(ChannelInfo chnlInfo, int domainType, boolean isPrivateStream)
	{
		Iterator<Map.Entry<StreamIdKey, WatchListEntry>> iter = chnlInfo.itemWatchList.iterator();
		while (iter.hasNext())
		{
			WatchListEntry entry = iter.next().getValue();

			if (entry.cacheEntry != null && entry.domainType == domainType && entry.isPrivateStream == isPrivateStream)
			{
				cacheDisplayStr.setLength(0);
				cacheDisplayStr.append("ItemName: ");
				cacheDisplayStr.append(entry.itemName);
				cacheDisplayStr.append("\n");
				cacheDisplayStr.append("Domain:\t");
				cacheDisplayStr.append(DomainTypes.toString(domainType));
				if (isPrivateStream)
					cacheDisplayStr.append("\tPrivate Stream");
				cacheDisplayStr.append("\n");

				cacheDisplayStr.append(entry.itemState.toString());
				cacheDisplayStr.append("\n");
				System.out.println(cacheDisplayStr.toString());

				int ret = decodeEntryFromCache(chnlInfo, entry.cacheEntry, domainType);
				if (ret != CodecReturnCodes.SUCCESS)
				{
					cacheDisplayStr.setLength(0);
					cacheDisplayStr.append("Error decoding cache content: ");
					cacheDisplayStr.append(ret);
					System.out.println(cacheDisplayStr.toString());
				}
			}
			else if (entry.domainType == domainType && entry.isPrivateStream == isPrivateStream)
			{
				if ( entry.itemState.streamState() == StreamStates.CLOSED )
					continue;

				cacheDisplayStr.setLength(0);
				cacheDisplayStr.append(entry.itemName);
				cacheDisplayStr.append("\tno data in cache\n");
				System.out.println(cacheDisplayStr.toString());
			}
		}
	}

	private int decodeEntryFromCache(ChannelInfo chnlInfo, PayloadEntry cacheEntry, int domainType)
	{
		int ret = CodecReturnCodes.SUCCESS;
		EncodeIterator eIter = CodecFactory.createEncodeIterator();
		DecodeIterator dIter = CodecFactory.createDecodeIterator();
		int majorVersion;
		int minorVersion;

		cacheEntryBuffer.data().clear();
		if (chnlInfo.reactorChannel != null)
		{
			majorVersion = chnlInfo.reactorChannel.majorVersion();
			minorVersion = chnlInfo.reactorChannel.minorVersion();
		}
		else
		{
			majorVersion =  chnlInfo.connectOptions.connectionList().get(0).connectOptions().majorVersion();
			minorVersion =  chnlInfo.connectOptions.connectionList().get(0).connectOptions().minorVersion();
		}

		eIter.clear();
		eIter.setBufferAndRWFVersion(cacheEntryBuffer, majorVersion, minorVersion);

		chnlInfo.cacheInfo.cursor.clear();
		if ( (ret = cacheEntry.retrieve(eIter, chnlInfo.cacheInfo.cursor, chnlInfo.cacheInfo.cacheError)) != CodecReturnCodes.SUCCESS)
		{
			cacheDisplayStr.setLength(0);
			cacheDisplayStr.append("Failed retrieving cache entry.\n\tError ");
			cacheDisplayStr.append(chnlInfo.cacheInfo.cacheError.errorId());
			cacheDisplayStr.append(" : ");
			cacheDisplayStr.append(chnlInfo.cacheInfo.cacheError.text());
			System.out.println(cacheDisplayStr.toString());
			return ret;
		}
		else
		{
			dIter.clear();
			dIter.setBufferAndRWFVersion(cacheEntryBuffer, majorVersion, minorVersion);
			cacheDisplayStr.setLength(0);

			switch (domainType)
			{
				case DomainTypes.MARKET_PRICE:
					ret = chnlInfo.marketPriceHandler.decodePayload(dIter, chnlInfo.dictionary, cacheDisplayStr);
					break;

				case DomainTypes.MARKET_BY_ORDER:
					ret = chnlInfo.marketByOrderHandler.decodePayload(dIter, chnlInfo.dictionary, cacheDisplayStr);
					break;

				case DomainTypes.MARKET_BY_PRICE:
					ret = chnlInfo.marketByPriceHandler.decodePayload(dIter, chnlInfo.dictionary, cacheDisplayStr);
					break;

				case DomainTypes.YIELD_CURVE:
					ret = chnlInfo.yieldCurveHandler.decodePayload(dIter, chnlInfo.dictionary);
					break;

				default:
					break;
			}
			if (ret > CodecReturnCodes.SUCCESS)
				ret = CodecReturnCodes.SUCCESS;
		}

		return ret;
	}

	private void displayReactorChannelStats(ChannelInfo chnlInfo)
	{
		ReactorChannelStats stats = ReactorFactory.createReactorChannelStats();
		chnlInfo.reactorChannel.getReactorChannelStats(stats);

		reactorChannelStats.bytesRead(overflowSafeAggregate(reactorChannelStats.bytesRead(), stats.bytesRead()));
		reactorChannelStats.uncompressedBytesRead(overflowSafeAggregate(reactorChannelStats.uncompressedBytesRead(), stats.uncompressedBytesRead()));
		reactorChannelStats.bytesWritten(overflowSafeAggregate(reactorChannelStats.bytesWritten(), stats.bytesWritten()));
		reactorChannelStats.uncompressedBytesWritten(overflowSafeAggregate(reactorChannelStats.uncompressedBytesWritten(), stats.uncompressedBytesWritten()));
		reactorChannelStats.pingsReceived(overflowSafeAggregate(reactorChannelStats.pingsReceived(), stats.pingsReceived()));
		reactorChannelStats.pingsSent(overflowSafeAggregate(reactorChannelStats.pingsSent(), stats.pingsSent()));

		System.out.println("Message Details:");
		System.out.printf("Bytes read=%d\n", reactorChannelStats.bytesRead());
		System.out.printf("Uncompressed bytes read=%d\n\n", reactorChannelStats.uncompressedBytesRead());
		System.out.printf("Bytes written=%d\n", reactorChannelStats.bytesWritten());
		System.out.printf("Uncompressed bytes written=%d\n\n", reactorChannelStats.uncompressedBytesWritten());
		System.out.printf("Pings sent=%d\n", reactorChannelStats.pingsSent());
		System.out.printf("Pings received=%d\n\n", reactorChannelStats.pingsReceived());
	}

	int overflowSafeAggregate(int a, int b)
	{
		long sum = (long)a + (long)b;
		if (sum < Integer.MAX_VALUE)
			return (int)sum;
		else
			return Integer.MAX_VALUE;
	}

	private void setItemState(ChannelInfo chnlInfo, int streamState, int dataState, int stateCode )
	{
		Iterator<Map.Entry<StreamIdKey, WatchListEntry>> iter = chnlInfo.itemWatchList.iterator();
		while (iter.hasNext())
		{
			WatchListEntry entry = iter.next().getValue();
			entry.itemState.streamState(streamState);
			entry.itemState.dataState(dataState);
			entry.itemState.code(stateCode);
		}
	}

	private void setEncryptedConfiguration(ConnectOptions options)
	{
		setHTTPConfiguration(options);

		String keyFile = consumerCmdLineParser.keyStoreFile();
		String keyPasswd = consumerCmdLineParser.keystorePassword();

		if (keyFile != null && !keyFile.isEmpty() )
		{
			options.encryptionOptions().KeystoreFile(keyFile);
		}
		if (keyPasswd != null && !keyPasswd.isEmpty())
		{
			options.encryptionOptions().KeystorePasswd(keyPasswd);
		}

		options.encryptionOptions().KeystoreType("JKS");
		options.encryptionOptions().SecurityProtocol("TLS");
		options.encryptionOptions().SecurityProvider("SunJSSE");
		options.encryptionOptions().KeyManagerAlgorithm("SunX509");
		options.encryptionOptions().TrustManagerAlgorithm("PKIX");
	}


	private void setHTTPConfiguration(ConnectOptions options)
	{
		options.tunnelingInfo().objectName("");
		options.tunnelingInfo().KeystoreType("JKS");
		options.tunnelingInfo().SecurityProtocol("TLS");
		options.tunnelingInfo().SecurityProvider("SunJSSE");
		options.tunnelingInfo().KeyManagerAlgorithm("SunX509");
		options.tunnelingInfo().TrustManagerAlgorithm("PKIX");
	}

	/*
	 * For BASIC authentication we need: HTTPproxyUsername, HTTPproxyPasswd For
	 * NTLM authentication we need: HTTPproxyUsername, HTTPproxyPasswd,
	 * HTTPproxyDomain, HTTPproxyLocalHostname For Negotiate/Kerberos we need:
	 * HTTPproxyUsername, HTTPproxyPasswd, HTTPproxyDomain,
	 * HTTPproxyKRB5configFile
	 */
	private void setCredentials(ConnectOptions options)
	{
		String localIPaddress = null;
		String localHostName = null;

		String proxyUsername = consumerCmdLineParser.proxyUsername();
		if ( proxyUsername == null)
		{
			System.err.println("Error: Proxy username not provided.");
			System.exit(CodecReturnCodes.FAILURE);
		}

		String proxyPasswd = consumerCmdLineParser.proxyPassword();
		if ( proxyPasswd == null)
		{
			System.err.println("Error: Proxy password not provided.");
			System.exit(CodecReturnCodes.FAILURE);
		}
		String proxyDomain = consumerCmdLineParser.proxyDomain();
		if ( proxyDomain == null)
		{
			System.err.println("Error: Proxy domain not provided.");
			System.exit(CodecReturnCodes.FAILURE);
		}

		options.credentialsInfo().HTTPproxyUsername(proxyUsername);
		options.credentialsInfo().HTTPproxyPasswd(proxyPasswd);
		options.credentialsInfo().HTTPproxyDomain(proxyDomain);

		try
		{
			localIPaddress = InetAddress.getLocalHost().getHostAddress();
			localHostName = InetAddress.getLocalHost().getHostName();
		}
		catch (UnknownHostException e)
		{
			localHostName = localIPaddress;
		}
		options.credentialsInfo().HTTPproxyLocalHostname(localHostName);

		String proxyKrbfile = consumerCmdLineParser.krbFile();
		if (proxyKrbfile == null)
		{
			System.err.println("Error: Proxy krbfile not provided.");
			System.exit(CodecReturnCodes.FAILURE);
		}
		options.credentialsInfo().HTTPproxyKRB5configFile(proxyKrbfile);

	}


	private void createItemLists(ChannelInfo chnlInfo)
	{
		// add specified items to item watch list
		if (chnlInfo.connectionArg.itemList() != null)
		{
			for (ItemArg itemArg : chnlInfo.connectionArg.itemList())
			{
				switch (itemArg.domain())
				{
					case DomainTypes.MARKET_PRICE:
						if (!itemArg.enablePrivateStream())
						{
							chnlInfo.mpItemList.add(itemArg.itemName());
						}
						else
						{
							chnlInfo.mppsItemList.add(itemArg.itemName());
						}
						break;
					case DomainTypes.MARKET_BY_ORDER:
						if (!itemArg.enablePrivateStream())
						{
							chnlInfo.mboItemList.add(itemArg.itemName());
						}
						else
						{
							chnlInfo.mbopsItemList.add(itemArg.itemName());
						}
						break;
					case DomainTypes.MARKET_BY_PRICE:
						if (!itemArg.enablePrivateStream())
						{
							chnlInfo.mbpItemList.add(itemArg.itemName());
						}
						else
						{
							chnlInfo.mbppsItemList.add(itemArg.itemName());
						}
						break;
					case DomainTypes.YIELD_CURVE:
						if (!itemArg.enablePrivateStream())
						{
							chnlInfo.ycItemList.add(itemArg.itemName());
						}
						else
						{
							chnlInfo.ycpsItemList.add(itemArg.itemName());
						}
						break;
					case DomainTypes.SYMBOL_LIST:
						chnlInfo.slItemList.add(itemArg.itemName());
						break;
					default:
						break;
				}
			}
		}
	}

	private void sendSymbolListRequests(ChannelInfo chnlInfo)
	{
		if (chnlInfo.slItemList.size() == 0)
			return;

		if (!chnlInfo.serviceInfo.checkHasInfo())
		{
			uninitialize();
			System.exit(ReactorReturnCodes.FAILURE);
		}

		Service.ServiceInfo info = chnlInfo.serviceInfo.info();
		if (info.qosList().size() > 0)
		{
			Qos qos = info.qosList().get(0);
			chnlInfo.symbolListHandler.qos().dynamic(qos.isDynamic());
			chnlInfo.symbolListHandler.qos().rate(qos.rate());
			chnlInfo.symbolListHandler.qos().timeliness(qos.timeliness());
		}
		else
		{
			chnlInfo.symbolListHandler.qos().dynamic(false);
			chnlInfo.symbolListHandler.qos().rate(QosRates.TICK_BY_TICK);
			chnlInfo.symbolListHandler.qos().timeliness(QosTimeliness.REALTIME);
		}
		chnlInfo.symbolListHandler.capabilities().addAll(info.capabilitiesList());
		chnlInfo.symbolListHandler.serviceId(chnlInfo.serviceInfo.serviceId());
		String cmdSLName = chnlInfo.slItemList.get(0);
		if (cmdSLName == null)
		{
			chnlInfo.symbolListHandler.symbolListName().data(info.itemList().data(), info.itemList().position(), info.itemList().length());
		}
		else
		{
			chnlInfo.symbolListHandler.symbolListName().data(cmdSLName);
		}
		if (chnlInfo.symbolListHandler.sendRequest(chnlInfo.reactorChannel, errorInfo) != CodecReturnCodes.SUCCESS)
		{
			if (chnlInfo.reactorChannel.state() != ReactorChannel.State.CLOSED &&
				chnlInfo.reactorChannel.state() != ReactorChannel.State.DOWN_RECONNECTING)
			{
				System.out.println(errorInfo.error().text());
				uninitialize();
				System.exit(ReactorReturnCodes.FAILURE);
			}
		}
	}

	private void sendMBPRequests(ChannelInfo chnlInfo)
	{
		if (chnlInfo.marketByPriceHandler.sendItemRequests(chnlInfo.reactorChannel, chnlInfo.mbpItemList, false, chnlInfo.loginRefresh, chnlInfo.serviceInfo, errorInfo) != CodecReturnCodes.SUCCESS)
		{
			if (chnlInfo.reactorChannel.state() != ReactorChannel.State.CLOSED &&
				chnlInfo.reactorChannel.state() != ReactorChannel.State.DOWN_RECONNECTING)
			{
				System.out.println(errorInfo.error().text());
				uninitialize();
				System.exit(ReactorReturnCodes.FAILURE);
			}
		}

		if (chnlInfo.mbppsItemList.size() > 0 && !chnlInfo.mbppsRequestSent)
		{
			if (chnlInfo.marketByPriceHandler.sendItemRequests(chnlInfo.reactorChannel, chnlInfo.mbppsItemList, true, chnlInfo.loginRefresh, chnlInfo.serviceInfo, errorInfo) != CodecReturnCodes.SUCCESS)
			{
				if (chnlInfo.reactorChannel.state() != ReactorChannel.State.CLOSED &&
					chnlInfo.reactorChannel.state() != ReactorChannel.State.DOWN_RECONNECTING)
				{
					System.out.println(errorInfo.error().text());
					uninitialize();
					System.exit(ReactorReturnCodes.FAILURE);
				}
			}
			chnlInfo.mbppsRequestSent = true;
		}
	}

	private void sendMBORequests(ChannelInfo chnlInfo)
	{
		if (chnlInfo.marketByOrderHandler.sendItemRequests(chnlInfo.reactorChannel, chnlInfo.mboItemList, false, chnlInfo.loginRefresh, chnlInfo.serviceInfo, errorInfo) != CodecReturnCodes.SUCCESS)
		{
			if (chnlInfo.reactorChannel.state() != ReactorChannel.State.CLOSED &&
				chnlInfo.reactorChannel.state() != ReactorChannel.State.DOWN_RECONNECTING)
			{
				System.out.println(errorInfo.error().text());
				uninitialize();
				System.exit(ReactorReturnCodes.FAILURE);
			}
		}

		if (chnlInfo.mbopsItemList.size() > 0 && !chnlInfo.mbopsRequestSent)
		{
			if (chnlInfo.marketByOrderHandler.sendItemRequests(chnlInfo.reactorChannel, chnlInfo.mbopsItemList, true, chnlInfo.loginRefresh, chnlInfo.serviceInfo, errorInfo) != CodecReturnCodes.SUCCESS)
			{
				if (chnlInfo.reactorChannel.state() != ReactorChannel.State.CLOSED &&
					chnlInfo.reactorChannel.state() != ReactorChannel.State.DOWN_RECONNECTING)
				{
					System.out.println(errorInfo.error().text());
					uninitialize();
					System.exit(ReactorReturnCodes.FAILURE);
				}
			}
			chnlInfo.mbopsRequestSent = true;
		}
	}

	private void sendMPRequests(ChannelInfo chnlInfo)
	{
		if (chnlInfo.marketPriceHandler.sendItemRequests(chnlInfo.reactorChannel, chnlInfo.mpItemList, false, chnlInfo.loginRefresh, chnlInfo.serviceInfo, errorInfo) != CodecReturnCodes.SUCCESS)
		{
			if (chnlInfo.reactorChannel.state() != ReactorChannel.State.CLOSED &&
				chnlInfo.reactorChannel.state() != ReactorChannel.State.DOWN_RECONNECTING)
			{
				System.out.println(errorInfo.error().text());
				uninitialize();
				System.exit(ReactorReturnCodes.FAILURE);
			}
		}

		if (chnlInfo.mppsItemList.size() > 0 && !chnlInfo.mppsRequestSent)
		{
			if (chnlInfo.marketPriceHandler.sendItemRequests(chnlInfo.reactorChannel, chnlInfo.mppsItemList, true, chnlInfo.loginRefresh, chnlInfo.serviceInfo, errorInfo) != CodecReturnCodes.SUCCESS)
			{
				if (chnlInfo.reactorChannel.state() != ReactorChannel.State.CLOSED &&
					chnlInfo.reactorChannel.state() != ReactorChannel.State.DOWN_RECONNECTING)
				{
					System.out.println(errorInfo.error().text());
					uninitialize();
					System.exit(ReactorReturnCodes.FAILURE);
				}
			}
			chnlInfo.mppsRequestSent = true;
		}
	}

	private void sendYieldCurveRequests(ChannelInfo chnlInfo)
	{
		if (chnlInfo.yieldCurveHandler.sendItemRequests(chnlInfo.reactorChannel, chnlInfo.ycItemList, false, chnlInfo.loginRefresh, chnlInfo.serviceInfo, errorInfo) != CodecReturnCodes.SUCCESS)
		{
			if (chnlInfo.reactorChannel.state() != ReactorChannel.State.CLOSED &&
				chnlInfo.reactorChannel.state() != ReactorChannel.State.DOWN_RECONNECTING)
			{
				System.out.println(errorInfo.error().text());
				uninitialize();
				System.exit(ReactorReturnCodes.FAILURE);
			}
		}

		if (chnlInfo.ycpsItemList.size() > 0 && !chnlInfo.ycpsRequestSent)
		{
			if (chnlInfo.yieldCurveHandler.sendItemRequests(chnlInfo.reactorChannel, chnlInfo.ycpsItemList, true, chnlInfo.loginRefresh, chnlInfo.serviceInfo, errorInfo) != CodecReturnCodes.SUCCESS)
			{
				if (chnlInfo.reactorChannel.state() != ReactorChannel.State.CLOSED &&
					chnlInfo.reactorChannel.state() != ReactorChannel.State.DOWN_RECONNECTING)
				{
					System.out.println(errorInfo.error().text());
					uninitialize();
					System.exit(ReactorReturnCodes.FAILURE);
				}
			}
			chnlInfo.ycpsRequestSent = true;
		}
	}

	private void closeItemStreams(ChannelInfo chnlInfo)
	{
		// have offstream posting post close status
		if (chnlInfo.shouldOffStreamPost)
		{
			chnlInfo.postHandler.streamId(chnlInfo.loginRefresh.streamId());
			chnlInfo.postHandler.postItemName().data("OFFPOST");
			chnlInfo.postHandler.serviceId(chnlInfo.serviceInfo.serviceId());
			chnlInfo.postHandler.dictionary(chnlInfo.dictionary);
			chnlInfo.postHandler.closeOffStreamPost(chnlInfo.reactorChannel, errorInfo);
		}

		// close item streams if opened
		chnlInfo.marketPriceHandler.closeStreams(chnlInfo.reactorChannel, errorInfo);
		chnlInfo.marketByOrderHandler.closeStreams(chnlInfo.reactorChannel, errorInfo);
		chnlInfo.marketByPriceHandler.closeStreams(chnlInfo.reactorChannel, errorInfo);
		chnlInfo.symbolListHandler.closeStream(chnlInfo.reactorChannel, errorInfo);
		chnlInfo.yieldCurveHandler.closeStreams(chnlInfo.reactorChannel, errorInfo);
	}

	/* Uninitializes the Value Add consumer application. */
	private void uninitialize()
	{
		System.out.println("Consumer unitializing and exiting...");

		for (ChannelInfo chnlInfo : chnlInfoList)
		{
			// close items streams
			closeItemStreams(chnlInfo);

			// close tunnel streams
			if (tunnelStreamHandler != null &&
				chnlInfo.reactorChannel != null)
			{
				if (tunnelStreamHandler.closeStreams(chnlInfo, _finalStatusEvent, errorInfo) != ReactorReturnCodes.SUCCESS)
				{
					System.out.println("tunnelStreamHandler.closeStream() failed with errorText: " + errorInfo.error().text());
				}
			}

			// close ReactorChannel
			if (chnlInfo.reactorChannel != null)
			{
				chnlInfo.reactorChannel.close(errorInfo);
			}

			uninitializeCache(chnlInfo.cacheInfo);
		}

		// shutdown reactor
		if (reactor != null)
		{
			reactor.shutdown(errorInfo);
		}
	}


	private void handleClose()
	{
		System.out.println("Consumer closes streams...");

		for (ChannelInfo chnlInfo : chnlInfoList)
		{
			closeItemStreams(chnlInfo);

			// close tunnel streams
			if (tunnelStreamHandler != null && chnlInfo.reactorChannel != null)
			{
				if (tunnelStreamHandler.closeStreams(chnlInfo, _finalStatusEvent, errorInfo) != ReactorReturnCodes.SUCCESS)
				{
					System.out.println("tunnelStreamHandler.closeStream() failed with errorText: " + errorInfo.error().text());
				}
			}
		}
	}

	public static void main(String[] args) throws Exception
	{
		Consumer consumer = new Consumer();
		consumer.init(args);
		consumer.run();
		consumer.uninitialize();
		System.exit(0);
	}
}
=======
/*|-----------------------------------------------------------------------------
 *|            This source code is provided under the Apache 2.0 license
 *|  and is provided AS IS with no warranty or guarantee of fit for purpose.
 *|                See the project's LICENSE.md for details.
 *|           Copyright (C) 2019-2025 LSEG. All rights reserved.
 *|-----------------------------------------------------------------------------
 */

package com.refinitiv.eta.valueadd.examples.consumer;

import java.io.IOException;
import java.net.InetAddress;
import java.net.UnknownHostException;
import java.nio.ByteBuffer;
import java.nio.channels.CancelledKeyException;
import java.nio.channels.ClosedChannelException;
import java.nio.channels.SelectionKey;
import java.nio.channels.Selector;
import java.nio.file.Files;
import java.nio.file.Paths;
import java.time.LocalDateTime;
import java.time.ZoneOffset;
import java.time.format.DateTimeFormatter;
import java.util.*;

import com.refinitiv.eta.codec.Buffer;
import com.refinitiv.eta.codec.Codec;
import com.refinitiv.eta.codec.CodecFactory;
import com.refinitiv.eta.codec.CodecReturnCodes;
import com.refinitiv.eta.codec.DataDictionary;
import com.refinitiv.eta.codec.DataStates;
import com.refinitiv.eta.codec.DecodeIterator;
import com.refinitiv.eta.codec.EncodeIterator;
import com.refinitiv.eta.codec.MapEntryActions;
import com.refinitiv.eta.codec.Msg;
import com.refinitiv.eta.codec.Qos;
import com.refinitiv.eta.codec.QosRates;
import com.refinitiv.eta.codec.QosTimeliness;
import com.refinitiv.eta.codec.StateCodes;
import com.refinitiv.eta.codec.StreamStates;
import com.refinitiv.eta.rdm.Dictionary;
import com.refinitiv.eta.rdm.DomainTypes;
import com.refinitiv.eta.rdm.Login;
import com.refinitiv.eta.shared.CommandLine;
import com.refinitiv.eta.shared.network.ChannelHelper;
import com.refinitiv.eta.transport.*;
import com.refinitiv.eta.transport.Error;
import com.refinitiv.eta.valueadd.cache.CacheFactory;
import com.refinitiv.eta.valueadd.cache.PayloadEntry;
import com.refinitiv.eta.valueadd.domainrep.rdm.dictionary.DictionaryMsgType;
import com.refinitiv.eta.valueadd.domainrep.rdm.dictionary.DictionaryRefresh;
import com.refinitiv.eta.valueadd.domainrep.rdm.directory.DirectoryMsgType;
import com.refinitiv.eta.valueadd.domainrep.rdm.directory.DirectoryRefresh;
import com.refinitiv.eta.valueadd.domainrep.rdm.directory.DirectoryStatus;
import com.refinitiv.eta.valueadd.domainrep.rdm.directory.DirectoryUpdate;
import com.refinitiv.eta.valueadd.domainrep.rdm.directory.Service;
import com.refinitiv.eta.valueadd.domainrep.rdm.login.*;
import com.refinitiv.eta.valueadd.examples.common.CacheInfo;
import com.refinitiv.eta.valueadd.examples.common.ConnectionArg;
import com.refinitiv.eta.valueadd.examples.common.ItemArg;
import com.refinitiv.eta.valueadd.examples.consumer.StreamIdWatchList.StreamIdKey;
import com.refinitiv.eta.valueadd.examples.consumer.StreamIdWatchList.WatchListEntry;
import com.refinitiv.eta.valueadd.reactor.*;

import static java.util.concurrent.TimeUnit.NANOSECONDS;

/**
 * <p>
 * This is a main class to run the ETA Value Add Consumer application.
 * </p>
 * <H2>Summary</H2>
 * <p>
 * The purpose of this application is to demonstrate consuming data from
 * an OMM Provider using Value Add components. It is a single-threaded
 * client application.
 * </p>
 * <p>
 * The consumer application implements callbacks that process information
 * received by the provider. It creates the Reactor, creates the desired
 * connections, then dispatches from the Reactor for events and messages.
 * Once it has received the event indicating that the channel is ready,
 * it will make the desired item requests (snapshot or streaming) to a
 * provider and appropriately processes the responses. The resulting decoded 
 * responses from the provided are displayed on the console.
 * </p>
 * <p>
 * This application supports consuming Level I Market Price, Level II Market By
 * Order, Level II Market By Price and Yield Curve. This application can optionally
 * perform on-stream and off-stream posting for Level I Market Price content. The
 * item name used for an off-stream post is "OFFPOST". For simplicity, the off-stream
 * post item name is not configurable, but users can modify the code if desired.
 * </p>
 * <p>
 * If multiple item requests are specified on the command line for the same domain and
 * the provider supports batch requests, this application will send the item requests
 * as a single Batch request.
 * </p>
 * <p>
 * If supported by the provider and the application requests view use, a dynamic
 * view will be requested with all Level I Market Price requests. For simplicity,
 * this view is not configurable but users can modify the code to change the
 * requested view.  
 * </p>
 * <p>
 * This application supports a symbol list request. The symbol list name is optional.
 * If the user does not provide a symbol list name, the name is taken from the source
 * directory response.
 * </p>
 * <p>
 * This application is intended as a basic usage example. Some of the design choices
 * were made to favor simplicity and readability over performance. This application 
 * is not intended to be used for measuring performance. This application uses
 * Value Add and shows how using Value Add simplifies the writing of ETA
 * applications. Because Value Add is a layer on top of ETA, you may see a
 * slight decrease in performance compared to writing applications directly to
 * the ETA interfaces.
 * </p>
 * <H2>Setup Environment</H2>
 * <p>
 * The RDMFieldDictionary and enumtype.def files could be located in the
 * directory of execution or this application will request dictionary from
 * provider.
 * </p> 
 * <H2>Running the application:</H2>
 * <p>
 * Change directory to the <i>Java</i> directory and issue the following <i>Gradle</i> command.
 * <p>
 * Linux: ./gradlew runVAConsumer -PcommandLineArgs="arguments"<br>
 * Windows: gradlew.bat runVAConsumer -PcommandLineArgs="arguments"<br>
 * <br>
 * Arguments are listed below.
 * </p>
 * <ul>
 * <li>-c specifies a connection to open and a list of items to request:
 * <ul>
 *  <li>hostname:        Hostname of provider to connect to
 *  <li>port:            Port of provider to connect to
 *  <li>service:         Name of service to request items from on this connection
 *  <li>domain:itemName: Domain and name of an item to request
 *       <br>A comma-separated list of these may be specified.
 *       <br>The domain may be any of: mp(MarketPrice), mbo(MarketByOrder), mbp(MarketByPrice), yc(YieldCurve), sl(SymbolList)
 *       <br>The domain may also be any of the private stream domains: mpps(MarketPrice PS), mbops(MarketByOrder PS), mbpps(MarketByPrice PS), ycps(YieldCurve PS)
 *       <br>Example Usage: -c localhost:14002 DIRECT_FEED mp:TRI,mp:GOOG,mpps:FB,mbo:MSFT,mbpps:IBM,sl
 *       <br>&nbsp;&nbsp;(for SymbolList requests, a name can be optionally specified)
 *  <li>-tunnel (optional) enables consumer to open tunnel stream and send basic text messages
 *  <li>-tsServiceName (optional) specifies the service name for tunnel stream messages (if not specified, the service name specified in -c/-tcp is used)"
 *  <li>-tsAuth (optional) specifies that consumer will request authentication when opening the tunnel stream. This applies to basic tunnel streams.
 *  <li>-tsDomain (optional) specifies the domain that consumer will use when opening the tunnel stream. This applies to basic tunnel streams.
 *  </li>
 * </ul>
 * </li>
 * <li>-clientId1 Specifies the client Id for Refinitiv login V2, or specifies a unique ID with login V1 for applications making the request to EDP token service, this is also known as AppKey generated using an AppGenerator.
 *
 * <li>-clientSecret1 Specifies the associated client Secret with a provided clientId for V2 logins.
 *
 * <li>-jwkFile1 Specifies the file containing the JWK encoded private key for V2 JWT logins.
 *
 * <li>-audience1
 *
 * <li>-clientId2 Specifies the client Id for Refinitiv login V2, or specifies a unique ID with login V1 for applications making the request to EDP token service, this is also known as AppKey generated using an AppGenerator.
 *
 * <li>-clientSecret2 Specifies the associated client Secret with a provided clientId for V2 logins.
 *
 * <li>-jwkFile2 Specifies the file containing the JWK encoded private key for V2 JWT logins.
 *
 * <li>-audience2
 *
 * <li>-sessionMgnt enables the session management in the Reactor
 * 
 * <li>-tokenURLV1 Specifies the token URL for V1 token oauthpasswd grant type.
 * 
 * <li>-tokenURLV2 Specifies the token URL for V2 token oauthclientcreds grant type.
 *
 * <li>-view specifies each request using a basic dynamic view
 *
 * <li>-post specifies that the application should attempt to send post messages on the first requested Market Price item
 *
 * <li>-offpost specifies that the application should attempt to send post messages on the login stream (i.e., off-stream)
 *
 * <li>-publisherInfo specifies that the application provides its own user id and address
 *
 * <li>-snapshot specifies each request using non-streaming
 *
 * <li>-x provides an XML trace of messages
 *
 * <li>-runtime adjusts the running time of the application
 *
 * <li>-cache will store all open items in cache and periodically dump contents
 *
 * <li>-cacheInterval number of seconds between displaying cache contents, must greater than 0
 *
 * <li>-statisticInterval number of seconds between displaying reactor channel statistics, must greater than 0
 *
 * <li>-proxy proxyFlag. if provided, the application will attempt
 * to make an http or encrypted connection through a proxy server (if
 * connectionType is set to http or encrypted).
 *
 * <li>-ph Proxy host name.
 *
 * <li>-pp Proxy port number.
 *
 * <li>-plogin User name on proxy server.
 *
 * <li>-ppasswd Password on proxy server. 
 *
 * <li>-pdomain Proxy Domain.
 *
 * <li>-krbfile Proxy KRB file. 
 *
 * <li>-keyfile keystore file for encryption.
 *
 * <li>-keypasswd keystore password for encryption.
 *
 * <li>-at Specifies the Authentication Token. If this is present, the login user name type will be Login.UserIdTypes.AUTHN_TOKEN.
 *
 * <li>-ax Specifies the Authentication Extended information.
 *
 * <li>-aid Specifies the Application ID.
 *
 * <li>-rtt enables rtt support by a consumer. If provider make distribution of RTT messages, consumer will return back them. In another case, consumer will ignore them.
 *
 * <li>Options for Preferred host:
 * <ul>
 *  <li>-enablePH enables Preferred host feature.
 *  <li>-preferredHostIndex specifies the preferred host as the index in the connection list. Default is 0.
 *  <li>-detectionTimeInterval specifies time interval (in seconds) to switch over to a preferred host. 0 indicates that the detection time interval is disabled. Default is 0.
 *  <li>-detectionTimeSchedule specifies Cron time format to switch over to a preferred host. detectionTimeInterval is used instead if this member is set to empty. Default is empty.
 * </ul>
 * </li>
 *
 * <li>Options for IOCtl and Fallback calls:
 * <ul>
 *  <li>-fallBackInterval specifies time interval (in seconds) in application before Ad Hoc Fallback function is invoked. O indicates that function won't be invoked. Default is 0.
 *  <li>-ioctlInterval specifies time interval (in seconds) before IOCtl function is invoked. O indicates that function won't be invoked. Default is 0.
 *  <li>-ioctlEnablePH enables Preferred host feature. Default is a value of enablePH.
 *  <li>-ioctlConnectListIndex specifies the preferred host as the index in the connection list. Default is a value of preferredHostIndex.
 *  <li>-ioctlDetectionTimeInterval specifies time interval (in seconds) to switch over to a preferred host. 0 indicates that the detection time interval is disabled. Default is a value of detectionTimeInterval.
 *  <li>-ioctlDetectionTimeSchedule specifies Cron time format to switch over to a preferred host. Default is a value of detectionTimeSchedule.
 * </ul>
 * </li>
 * </ul>
 */
public class Consumer implements ConsumerCallback, ReactorAuthTokenEventCallback, ReactorOAuthCredentialEventCallback,
		ReactorJsonConversionEventCallback, ReactorServiceNameToIdCallback
{
	private static final String FIELD_DICTIONARY_FILE_NAME = "RDMFieldDictionary";
	private static final String ENUM_TABLE_FILE_NAME = "enumtype.def";

	private Reactor reactor;
	private final ReactorOptions reactorOptions = ReactorFactory.createReactorOptions();
	private final ReactorErrorInfo errorInfo = ReactorFactory.createReactorErrorInfo();
	private final ReactorDispatchOptions dispatchOptions = ReactorFactory.createReactorDispatchOptions();
	private final ReactorOAuthCredential oAuthCredential = ReactorFactory.createReactorOAuthCredential();
	private final ReactorJsonConverterOptions jsonConverterOptions = ReactorFactory.createReactorJsonConverterOptions();
	private final ConsumerCmdLineParser consumerCmdLineParser = new ConsumerCmdLineParser();
	private Selector selector;

	private long runtime;

	ReactorChannelStats reactorChannelStats = ReactorFactory.createReactorChannelStats();

	// default server host name
	private static final String defaultSrvrHostname = "localhost";

	// default server port number
	private static final String defaultSrvrPortNo = "14002";

	// default service name
	private static final String defaultServiceName = "DIRECT_FEED";

	// default item name
	private static final String defaultItemName = "TRI.N";

	// default item name 2
	private static final String defaultItemName2 = ".DJI";

	private final Error error;    // error information

	private DataDictionary dictionary;

	private boolean fieldDictionaryLoadedFromFile;
	private boolean enumTypeDictionaryLoadedFromFile;

	ArrayList<ChannelInfo> chnlInfoList = new ArrayList<>();

	private TunnelStreamHandler tunnelStreamHandler;
	private String tsServiceName;

	private final DateTimeFormatter formatter;
	private static final String TIMESTAMP_FORMAT = "yyyy-MM-dd HH:mm:ss.SSS";

	long cacheTime;
	long cacheInterval;
	long statisticTime;
	long statisticInterval;
	StringBuilder cacheDisplayStr;
	Buffer cacheEntryBuffer;

	boolean _finalStatusEvent;
	private final long closetime;
	private long closeRunTime;
	boolean closeHandled;

	private long ioctlTime;
	private long ioctlInterval;
	private long fallbackTime;
	private long fallbackInterval;

	private boolean isIOCtlCalled;
	private boolean isFallbackCalled;

	private final ReactorSubmitOptions submitOptions = ReactorFactory.createReactorSubmitOptions();
	private final Map<ReactorChannel, Integer> socketFdValueMap = new HashMap<>();

	// Reconnection options
	private static final int RECONNECTION_ATTEMPT_LIMIT = -1;
	// Default reconnection minimum delay is 500 milliseconds
	private static final int RECONNECTION_MIN_DELAY = 500;
	// Default reconnection maximum delay is 6000 milliseconds
	private static final int RECONNECTION_MAX_DELAY = 6000;

	private StringBuilder stringBuilder;
	private final ReactorChannelInfo reactorChannelInfo = ReactorFactory.createReactorChannelInfo();
	private final ReactorErrorInfo reactorErrorInfo = ReactorFactory.createReactorErrorInfo();

	public Consumer()
	{
		dictionary = CodecFactory.createDataDictionary();

		error = TransportFactory.createError();
		dispatchOptions.maxMessages(1);
		_finalStatusEvent = true;
		closetime = 10; // 10 sec
		formatter = DateTimeFormatter.ofPattern(TIMESTAMP_FORMAT);
		try
		{
			selector = Selector.open();
		}
		catch (Exception e)
		{
			System.out.println("Selector.open() failed: " + e.getLocalizedMessage());
			System.exit(ReactorReturnCodes.FAILURE);
		}
	}

	/* Initializes the Value Add consumer application. */
	private void init(String[] args)
	{
		// parse command line
		if (!consumerCmdLineParser.parseArgs(args))
		{
			System.err.println("\nError loading command line arguments:\n");
			consumerCmdLineParser.printUsage();
			System.exit(CodecReturnCodes.FAILURE);
		}

		// add default connections to arguments if none specified
		if (consumerCmdLineParser.connectionList().isEmpty() &&
			!consumerCmdLineParser.enableSessionMgnt())
		{
			// first connection - localhost:14002 DIRECT_FEED mp:TRI.N
			List<ItemArg> itemList = new ArrayList<>();
			ItemArg itemArg = new ItemArg(DomainTypes.MARKET_PRICE, defaultItemName, false);
			itemList.add(itemArg);
			ConnectionArg connectionArg = new ConnectionArg(ConnectionTypes.SOCKET,
					defaultServiceName,
					defaultSrvrHostname,
					defaultSrvrPortNo,
					itemList);
			consumerCmdLineParser.connectionList().add(connectionArg);

			// second connection - localhost:14002 DIRECT_FEED mp:TRI.N mp:.DJI
			List<ItemArg> itemList2 = new ArrayList<>();
			ItemArg itemArg2 = new ItemArg(DomainTypes.MARKET_PRICE, defaultItemName2, false);
			itemList2.add(itemArg);
			itemList2.add(itemArg2);
			ConnectionArg connectionArg2 = new ConnectionArg(ConnectionTypes.SOCKET,
					defaultServiceName,
					defaultSrvrHostname,
					defaultSrvrPortNo,
					itemList2);
			consumerCmdLineParser.connectionList().add(connectionArg2);
		}

		// display product version information
		System.out.println(Codec.queryVersion().toString());
		System.out.println("Consumer initializing...");

		runtime = System.currentTimeMillis() + consumerCmdLineParser.runtime() * 1000L;
		closeRunTime = System.currentTimeMillis() + (consumerCmdLineParser.runtime() + closetime) * 1000L;

		// load dictionary
		loadDictionary();

		// enable Reactor XML tracing if specified
		if (consumerCmdLineParser.enableXmlTracing())
		{
			reactorOptions.enableXmlTracing();
		}

		ioctlInterval = consumerCmdLineParser.ioctlInterval();

		fallbackInterval = consumerCmdLineParser.fallBackInterval();

		cacheInterval = consumerCmdLineParser.cacheInterval();
		cacheTime = System.currentTimeMillis() + cacheInterval*1000;

		statisticInterval = consumerCmdLineParser.statisticInterval();
		statisticTime = System.currentTimeMillis() + statisticInterval*1000;

		// Set reactor statistics to keep track of
		if(statisticInterval > 0)
		{
			reactorOptions.statistics(ReactorOptions.StatisticFlags.READ | ReactorOptions.StatisticFlags.WRITE | ReactorOptions.StatisticFlags.PING);
		}
		
		// Set Token Generator URLs
		if(consumerCmdLineParser.tokenURLV1() != null && !consumerCmdLineParser.tokenURLV1().isEmpty())
		{
			reactorOptions.tokenServiceURL_V1().data(consumerCmdLineParser.tokenURLV1());
		}
		
		if(consumerCmdLineParser.tokenURLV2() != null && !consumerCmdLineParser.tokenURLV2().isEmpty())
		{
			reactorOptions.tokenServiceURL_V2().data(consumerCmdLineParser.tokenURLV2());
		}
		
		if(consumerCmdLineParser.restProxyHostName() != null && !consumerCmdLineParser.restProxyHostName().isEmpty())
		{
			Buffer hostName = CodecFactory.createBuffer();
			hostName.data(consumerCmdLineParser.restProxyHostName());
			reactorOptions.restProxyOptions().proxyHostName(hostName);
		}
		
		if(consumerCmdLineParser.restProxyPort() != null && !consumerCmdLineParser.restProxyPort().isEmpty())
		{
			Buffer port = CodecFactory.createBuffer();
			port.data(consumerCmdLineParser.restProxyPort());
			reactorOptions.restProxyOptions().proxyPort(port);
		}
		
		if(consumerCmdLineParser.restProxyUserName() != null && !consumerCmdLineParser.restProxyUserName().isEmpty())
		{
			Buffer userName = CodecFactory.createBuffer();
			userName.data(consumerCmdLineParser.restProxyUserName());
			reactorOptions.restProxyOptions().proxyUserName(userName);
		}
		
		if(consumerCmdLineParser.restProxyPasswd() != null && !consumerCmdLineParser.restProxyPasswd().isEmpty())
		{
			Buffer passwd = CodecFactory.createBuffer();
			passwd.data(consumerCmdLineParser.restProxyPasswd());
			reactorOptions.restProxyOptions().proxyPassword(passwd);
		}
		
		if(consumerCmdLineParser.restProxyDomain() != null && !consumerCmdLineParser.restProxyDomain().isEmpty())
		{
			Buffer domain = CodecFactory.createBuffer();
			domain.data(consumerCmdLineParser.restProxyDomain());
			reactorOptions.restProxyOptions().proxyDomain(domain);
		}

		//APIQA
		if(consumerCmdLineParser.restProxyLocalHostName() != null && !consumerCmdLineParser.restProxyLocalHostName().isEmpty())
		{
			Buffer localHostName = CodecFactory.createBuffer();
			localHostName.data(consumerCmdLineParser.restProxyLocalHostName());
			reactorOptions.restProxyOptions().proxyLocalHostName(localHostName);
		}
		//END APIQA

		if(consumerCmdLineParser.restProxyKrb5ConfigFile() != null && !consumerCmdLineParser.restProxyKrb5ConfigFile().isEmpty())
		{
			Buffer krb5ConfigFile = CodecFactory.createBuffer();
			krb5ConfigFile.data(consumerCmdLineParser.restProxyKrb5ConfigFile());
			reactorOptions.restProxyOptions().proxyKrb5ConfigFile(krb5ConfigFile);
		}

		if (consumerCmdLineParser.serviceDiscoveryURL() != null && !consumerCmdLineParser.serviceDiscoveryURL().isEmpty())
		{
			reactorOptions.serviceDiscoveryURL().data(consumerCmdLineParser.serviceDiscoveryURL());
		}

		// create reactor
		reactor = ReactorFactory.createReactor(reactorOptions, errorInfo);
		if (errorInfo.code() != ReactorReturnCodes.SUCCESS)
		{
			System.out.println("createReactor() failed: " + errorInfo);
			System.exit(ReactorReturnCodes.FAILURE);
		}

		// register selector with reactor's reactorChannel.
		try
		{
			reactor.reactorChannel().selectableChannel().register(selector,
					SelectionKey.OP_READ,
					reactor.reactorChannel());
		}
		catch (ClosedChannelException e)
		{
			System.out.println("selector register failed: " + e.getLocalizedMessage());
			System.exit(ReactorReturnCodes.FAILURE);
		}

		/* create channel info, initialize channel info, and connect channels
		 * for each connection specified */

		// APIQA
		int index = 0;
		for (ConnectionArg connectionArg : consumerCmdLineParser.connectionList())
		{
			// create channel info
			ChannelInfo chnlInfo = new ChannelInfo();
			chnlInfo.connectionArg = connectionArg;

			chnlInfo.consumerRole.initDefaultRDMLoginRequest();

			if (index==0)
			{
				// connection1 is for OAuthV2
				oAuthCredential.clear();
				if (consumerCmdLineParser.clientId1() != null && !consumerCmdLineParser.clientId1().isEmpty())
				{
					oAuthCredential.clientSecret().data(consumerCmdLineParser.clientSecret1());
					oAuthCredential.clientId().data(consumerCmdLineParser.clientId1());
					/* Specified the ReactorOAuthCredentialEventCallback to get sensitive information as needed to authorize with the token service. */
					oAuthCredential.reactorOAuthCredentialEventCallback(this);
				}
				if(consumerCmdLineParser.jwkFile1() != null && !consumerCmdLineParser.jwkFile1().isEmpty())
				{
					try
					{
						// Get the full contents of the JWK file.
						byte[] jwkFile1 = Files.readAllBytes(Paths.get(consumerCmdLineParser.jwkFile1()));
						String jwkText1 = new String(jwkFile1);

						oAuthCredential.clientJwk().data(jwkText1);

					}
					catch(Exception e)
					{
						System.err.println("Error loading JWK file: " + e.getMessage());
						System.err.println();
						System.err.println(CommandLine.optionHelpString());
						System.out.println("Consumer exits...");
						System.exit(CodecReturnCodes.FAILURE);
					}
				}
				if(consumerCmdLineParser.audience1() != null && !consumerCmdLineParser.audience1().isEmpty())
				{
					oAuthCredential.audience().data(consumerCmdLineParser.audience1());
				}
			}
			else
			{
				// connection2 is for OAuthV2
				oAuthCredential.clear();
				if (consumerCmdLineParser.clientId2() != null && !consumerCmdLineParser.clientId2().isEmpty())
				{
					oAuthCredential.clientSecret().data(consumerCmdLineParser.clientSecret2());
					oAuthCredential.clientId().data(consumerCmdLineParser.clientId2());
					/* Specified the ReactorOAuthCredentialEventCallback to get sensitive information as needed to authorize with the token service. */
					oAuthCredential.reactorOAuthCredentialEventCallback(this);
				}
				if(consumerCmdLineParser.jwkFile2() != null && !consumerCmdLineParser.jwkFile2().isEmpty())
				{
					try
					{
						// Get the full contents of the JWK file.
						byte[] jwkFile2 = Files.readAllBytes(Paths.get(consumerCmdLineParser.jwkFile2()));
						String jwkText2 = new String(jwkFile2);

						oAuthCredential.clientJwk().data(jwkText2);

					}
					catch(Exception e)
					{
						System.err.println("Error loading JWK file: " + e.getMessage());
						System.err.println();
						System.err.println(CommandLine.optionHelpString());
						System.out.println("Consumer exits...");
						System.exit(CodecReturnCodes.FAILURE);
					}
				}
				if(consumerCmdLineParser.audience2() != null && !consumerCmdLineParser.audience2().isEmpty())
				{
					oAuthCredential.audience().data(consumerCmdLineParser.audience2());
				}
			}
			// initialize channel info
			initChannelInfo(chnlInfo);

			// connect channel
			int ret;
			if ((ret = reactor.connect(chnlInfo.connectOptions, chnlInfo.consumerRole, errorInfo)) < ReactorReturnCodes.SUCCESS)
			{
				System.out.println("Reactor.connect failed with return code: " + ret + " error = " + errorInfo.error().text());
				//API QA commented out to let app continue for success channel
				//System.exit(ReactorReturnCodes.FAILURE);
			} else {
				System.out.println("QA reactor.connect SUCCESS for index:" + index);
			}
			//APIQA
			chnlInfo.consumerRole.watchlistOptions().enableWatchlist(true);
			//END APIQA
			// add to ChannelInfo list
			chnlInfoList.add(chnlInfo);
			index ++;
		}

		jsonConverterOptions.dataDictionary(dictionary);
		jsonConverterOptions.serviceNameToIdCallback(this);
		jsonConverterOptions.jsonConversionEventCallback(this);
		jsonConverterOptions.sendJsonConvError(consumerCmdLineParser.sendJsonConvError());

		// Initialize the JSON converter
		if ( reactor.initJsonConverter(jsonConverterOptions, errorInfo) != ReactorReturnCodes.SUCCESS)
		{
			System.out.println("Reactor.initJsonConverter() failed: " + errorInfo);
			System.exit(ReactorReturnCodes.FAILURE);
		}
	}

	/* Runs the Value Add consumer application. */
	private void run()
	{
		int selectRetVal, selectTime = 1000;
		while (true)
		{
			Set<SelectionKey> keySet = null;
			try
			{
				selectRetVal = selector.select(selectTime);
				if (selectRetVal > 0)
				{
					keySet = selector.selectedKeys();
				}
			}
			catch (IOException e)
			{
				System.out.println("select failed: " + e.getLocalizedMessage());
				System.exit(ReactorReturnCodes.FAILURE);
			}

			long currentTime = System.currentTimeMillis();
			if (currentTime >= cacheTime && cacheInterval > 0)
			{
				cacheTime = System.currentTimeMillis() + cacheInterval*1000;

				for (ChannelInfo chnlInfo : chnlInfoList)
				{
					if (chnlInfo.cacheInfo.useCache)
						displayCache(chnlInfo);
				}

				cacheTime = currentTime + cacheInterval*1000;
			}

			if (currentTime >= statisticTime && statisticInterval > 0)
			{
				statisticTime = System.currentTimeMillis() + statisticInterval*1000;

				ChannelInfo chnlInfo = chnlInfoList.get(0);

				if(reactorOptions.statistics() != 0 && chnlInfo.reactorChannel != null)
					displayReactorChannelStats(chnlInfo);

				statisticTime = currentTime + statisticInterval*1000;
			}

			if (isModifyIOCtlReady(currentTime))
			{
				if (isPreferredHostOptionsChanged()) {
					for (ChannelInfo chnlInfo : chnlInfoList)
					{
						if (chnlInfo.reactorChannel != null)
							modifyIOCtl(chnlInfo.reactorChannel);
					}
				}

				isIOCtlCalled = true;
			}

			if (isFallbackPreferredHostReady(currentTime))
			{
				for (ChannelInfo chnlInfo : chnlInfoList)
				{
					if (chnlInfo.reactorChannel != null)
						fallbackPreferredHost(chnlInfo.reactorChannel);
				}

				isFallbackCalled = true;
			}

			// nothing to read
			if (keySet != null)
			{
				Iterator<SelectionKey> iter = keySet.iterator();
				int ret;
				while (iter.hasNext())
				{
					SelectionKey key = iter.next();
					iter.remove();
					try
					{
						if (key.isReadable())
						{
							// retrieve associated reactor channel and dispatch on that channel
							ReactorChannel reactorChnl = (ReactorChannel)key.attachment();


							// dispatch until no more messages
							while ((ret = reactorChnl.dispatch(dispatchOptions, errorInfo)) > 0) {}
							if (ret == ReactorReturnCodes.FAILURE)
							{
								if (reactorChnl.state() != ReactorChannel.State.CLOSED &&
									reactorChnl.state() != ReactorChannel.State.DOWN_RECONNECTING)
								{
									System.out.println("ReactorChannel dispatch failed: " + ret + "(" + errorInfo.error().text() + ")");
									uninitialize();
									System.exit(ReactorReturnCodes.FAILURE);
								}
							}
						}
					}
					catch (CancelledKeyException e)
					{
					} // key can be canceled during shutdown
				}
			}

			// Handle run-time
			if (System.currentTimeMillis() >= runtime && !closeHandled)
			{
				System.out.println("Consumer run-time expired, close now...");
				handleClose();
				closeHandled = true;
			}
			else if (System.currentTimeMillis() >= closeRunTime )
			{
				System.out.println("Consumer closetime expired, shutdown reactor.");
				break;
			}
			if (!closeHandled)
			{
				if(isAllChannelsClosed()) {
					break;
				}

				handlePosting();
				handleTunnelStream();

				// send login reissue if login reissue time has passed
				for (ChannelInfo chnlInfo : chnlInfoList)
				{
					if (chnlInfo.reactorChannel == null ||
						(chnlInfo.reactorChannel.state() != ReactorChannel.State.UP &&
						 chnlInfo.reactorChannel.state() != ReactorChannel.State.READY))
					{
						continue;
					}

					if (chnlInfo.canSendLoginReissue && (!consumerCmdLineParser.enableSessionMgnt()) &&
						System.currentTimeMillis() >= chnlInfo.loginReissueTime)
					{
						LoginRequest loginRequest = chnlInfo.consumerRole.rdmLoginRequest();
						submitOptions.clear();
						if (chnlInfo.reactorChannel.submit(loginRequest, submitOptions, errorInfo) !=  CodecReturnCodes.SUCCESS)
						{
							System.out.println("Login reissue failed. Error: " + errorInfo.error().text());
						}
						else
						{
							System.out.println("Login reissue sent");
						}
						chnlInfo.canSendLoginReissue = false;
					}
				}
			}

			if(closeHandled && tunnelStreamHandler != null && tunnelStreamHandler._chnlInfo != null &&
			   !tunnelStreamHandler._chnlInfo.isTunnelStreamUp)
				break;
		}
	}

	private boolean isAllChannelsClosed() {
		return chnlInfoList.stream().allMatch(channelInfo -> channelInfo.isChannelClosed);
	}

	private boolean isPreferredHostOptionsChanged() {
        return consumerCmdLineParser.ioctlEnablePH() != consumerCmdLineParser.enablePH()
				|| consumerCmdLineParser.ioctlConnectListIndex() != consumerCmdLineParser.preferredHostIndex()
				|| consumerCmdLineParser.ioctlDetectionTimeInterval() != consumerCmdLineParser.detectionTimeInterval()
				|| !consumerCmdLineParser.ioctlDetectionTimeSchedule().trim().equals(consumerCmdLineParser.detectionTimeSchedule().trim());
	}

	private boolean isFallbackPreferredHostReady(long currentTime) {
		return fallbackInterval > 0 && fallbackTime > 0 && currentTime >= fallbackTime && !isFallbackCalled;
	}

	private boolean isModifyIOCtlReady(long currentTime) {
		return ioctlInterval > 0 && ioctlTime > 0 && currentTime >= ioctlTime && !isIOCtlCalled;
	}

	private void modifyIOCtl(ReactorChannel reactorChannel) {
		ReactorPreferredHostOptions preferredHostOptions = ReactorFactory.createReactorPreferredHostOptions();
		preferredHostOptions.isPreferredHostEnabled(consumerCmdLineParser.ioctlEnablePH());
		preferredHostOptions.detectionTimeInterval(consumerCmdLineParser.ioctlDetectionTimeInterval());
		if (!consumerCmdLineParser.ioctlDetectionTimeSchedule().trim().isEmpty()) {
			preferredHostOptions.detectionTimeSchedule(consumerCmdLineParser.ioctlDetectionTimeSchedule());
		}
		if (consumerCmdLineParser.ioctlConnectListIndex() < consumerCmdLineParser.connectionList().get(0).consumerHostnames().size()) {
			preferredHostOptions.connectionListIndex(consumerCmdLineParser.ioctlConnectListIndex());
		} else {
			System.out.println("IOCtl preferred host connection list index is out of the bound of connection list!");
		}

		if (reactorChannel.ioctl(ReactorChannelIOCtlCode.FALLBACK_PREFERRED_HOST_OPTIONS, preferredHostOptions, errorInfo) != ReactorReturnCodes.SUCCESS)
		{
			System.out.println("channel.ioctl() was failed: " + errorInfo.error().text());
		} else {
			System.out.println("channel.ioctl() was successful");
		}
	}

	private void fallbackPreferredHost(ReactorChannel reactorChannel) {
		if (reactorChannel.fallbackPreferredHost(errorInfo) != ReactorReturnCodes.SUCCESS)
		{
			System.out.println("channel.fallbackPreferredHost() was failed: " + errorInfo.error().text());
		} else {
			System.out.println("channel.fallbackPreferredHost() was successful");
		}
	}

	@Override
	public int reactorAuthTokenEventCallback(ReactorAuthTokenEvent event)
	{
		if (event.errorInfo().code() != ReactorReturnCodes.SUCCESS)
		{
			System.out.println("Retrive an access token failed. Text: " + event.errorInfo().toString());
		}
		else
		{
			ChannelInfo chnlInfo = (ChannelInfo)event.reactorChannel().userSpecObj();

			if (chnlInfo.reactorChannel != null &&
				(chnlInfo.reactorChannel.state() == ReactorChannel.State.UP ||
				 chnlInfo.reactorChannel.state() == ReactorChannel.State.READY))
			{
				LoginRequest loginRequest = chnlInfo.consumerRole.rdmLoginRequest();
				loginRequest.userNameType(Login.UserIdTypes.AUTHN_TOKEN);
				loginRequest.userName().data(event.reactorAuthTokenInfo().accessToken());
				// Do not send the password
				loginRequest.flags(loginRequest.flags() & ~LoginRequestFlags.HAS_PASSWORD);
				loginRequest.applyNoRefresh();

				submitOptions.clear();

				if (chnlInfo.reactorChannel.submit(loginRequest, submitOptions, errorInfo) != CodecReturnCodes.SUCCESS)
				{
					System.out.println("Login reissue failed. Error: " + errorInfo.error().text());
				}
				else
				{
					System.out.println("Login reissue sent");
				}
			}
		}
		return ReactorCallbackReturnCodes.SUCCESS;
	}

	@Override
	public int reactorOAuthCredentialEventCallback(ReactorOAuthCredentialEvent reactorOAuthCredentialEvent)
	{
		ReactorOAuthCredentialRenewalOptions renewalOptions = ReactorFactory.createReactorOAuthCredentialRenewalOptions();
		ReactorOAuthCredentialRenewal oAuthCredentialRenewal = ReactorFactory.createReactorOAuthCredentialRenewal();

		renewalOptions.renewalModes(ReactorOAuthCredentialRenewalOptions.RenewalModes.PASSWORD);
		if (oAuthCredential.password() != null && oAuthCredential.password().length() != 0)
			oAuthCredentialRenewal.password().data(oAuthCredential.password().toString());
		else if (oAuthCredential.clientSecret() != null && oAuthCredential.clientSecret().length() != 0)
			oAuthCredentialRenewal.clientSecret().data(oAuthCredential.clientSecret().toString());
		else
			oAuthCredentialRenewal.clientJWK().data(oAuthCredential.clientJwk().toString());
		
		reactorOAuthCredentialEvent.reactor().submitOAuthCredentialRenewal(renewalOptions, oAuthCredentialRenewal, errorInfo);

		return ReactorCallbackReturnCodes.SUCCESS;
	}

	private void dumpTimestamp()
	{
		System.out.println("<!-- " + LocalDateTime.now(ZoneOffset.UTC).format(formatter) + " (UTC) -->");
	}

	@Override
	public int reactorChannelEventCallback(ReactorChannelEvent event)
	{
		ChannelInfo chnlInfo = (ChannelInfo)event.reactorChannel().userSpecObj();

		dumpTimestamp();
		switch(event.eventType())
		{
			case ReactorChannelEventTypes.CHANNEL_UP:
			{
				if (event.reactorChannel().selectableChannel() != null)
					System.out.println("Channel Up Event: " + event.reactorChannel().selectableChannel());
				else
					System.out.println("Channel Up Event");

				//define socket id of consumer's channel
				//define new socket fd value
				final int fdSocketId =
						ChannelHelper.defineFdValueOfSelectableChannel(event.reactorChannel().channel().selectableChannel());
				socketFdValueMap.put(event.reactorChannel(), fdSocketId);

				// register selector with channel event's reactorChannel
				try
				{
					event.reactorChannel().selectableChannel().register(selector,
							SelectionKey.OP_READ,
							event.reactorChannel());
				}
				catch (ClosedChannelException e)
				{
					System.out.println("selector register failed: " + e.getLocalizedMessage());
					return ReactorCallbackReturnCodes.SUCCESS;
				}

				// Initialize timers for ioctl and fallback calls
				if(ioctlTime == 0)
					ioctlTime = System.currentTimeMillis() + ioctlInterval*1000;
				if(fallbackTime == 0)
					fallbackTime = System.currentTimeMillis() + fallbackInterval*1000;

				break;
			}
			case ReactorChannelEventTypes.FD_CHANGE:
			{
				System.out.println("Channel Change - Old Channel: "
								   + event.reactorChannel().oldSelectableChannel() + " New Channel: "
								   + event.reactorChannel().selectableChannel());

				//define new socket id of consumer's channel
				final int fdSocketId =
						ChannelHelper.defineFdValueOfSelectableChannel(event.reactorChannel().channel().selectableChannel());
				socketFdValueMap.put(event.reactorChannel(), fdSocketId);

				// cancel old reactorChannel select
				SelectionKey key = event.reactorChannel().oldSelectableChannel().keyFor(selector);
				if (key != null)
					key.cancel();

				// register selector with channel event's new reactorChannel
				try
				{
					event.reactorChannel().selectableChannel().register(selector,
							SelectionKey.OP_READ,
							event.reactorChannel());
				}
				catch (Exception e)
				{
					System.out.println("selector register failed: " + e.getLocalizedMessage());
					return ReactorCallbackReturnCodes.SUCCESS;
				}
				break;
			}
			case ReactorChannelEventTypes.CHANNEL_READY:
			{
				// set ReactorChannel on ChannelInfo
				chnlInfo.reactorChannel = event.reactorChannel();
				if (event.reactorChannel().selectableChannel() != null)
					System.out.println("Channel Ready Event: " + event.reactorChannel().selectableChannel());
				else
					System.out.println("Channel Ready Event");

				if (event.reactorChannel().info(reactorChannelInfo, reactorErrorInfo) == ReactorReturnCodes.SUCCESS) {
					printPreferredHostInfo(reactorChannelInfo.preferredHostInfo());
				}

				if (isRequestedServiceUp(chnlInfo))
				{
					checkAndInitPostingSupport(chnlInfo);

					if ( !chnlInfo.itemWatchList.isEmpty() )
					{
						chnlInfo.itemWatchList.clear();
						if (chnlInfo.cacheInfo.cache != null)
							chnlInfo.cacheInfo.cache.clear();
					}

					sendMPRequests(chnlInfo);
					sendMBORequests(chnlInfo);
					sendMBPRequests(chnlInfo);
					sendSymbolListRequests(chnlInfo);
					sendYieldCurveRequests(chnlInfo);
					chnlInfo.requestsSent = true;
				}

				if (isRequestedTunnelStreamServiceUp(chnlInfo))
				{
					if (tunnelStreamHandler != null)
					{
						if (tunnelStreamHandler.openStream(chnlInfo, errorInfo) != ReactorReturnCodes.SUCCESS)
						{
							if (chnlInfo.reactorChannel.state() != ReactorChannel.State.CLOSED &&
								chnlInfo.reactorChannel.state() != ReactorChannel.State.DOWN_RECONNECTING)
							{
								uninitialize();
								System.exit(ReactorReturnCodes.FAILURE);
							}
						}
					}
				}
				break;
			}
			case ReactorChannelEventTypes.CHANNEL_DOWN_RECONNECTING:
			{
				if (event.reactorChannel().selectableChannel() != null)
					System.out.println("\nConnection down reconnecting: Channel " + event.reactorChannel().selectableChannel()
							+ " Host: " + event.reactorChannel().hostname() + ":" + event.reactorChannel().port());
				else
					System.out.println("\nConnection down reconnecting");

				if (event.errorInfo() != null && event.errorInfo().error().text() != null)
					System.out.println("	Error text: " + event.errorInfo().error().text() + "\n");

				if (event.reactorChannel().info(reactorChannelInfo, reactorErrorInfo) == ReactorReturnCodes.SUCCESS)
				{
					printPreferredHostInfo(reactorChannelInfo.preferredHostInfo());
				}

				// allow Reactor to perform connection recovery

				// unregister selectableChannel from Selector
				if (event.reactorChannel().selectableChannel() != null)
				{
					SelectionKey key = event.reactorChannel().selectableChannel().keyFor(selector);
					if (key != null)
						key.cancel();
				}

				// reset dictionary if not loaded from file
				if (!fieldDictionaryLoadedFromFile && !enumTypeDictionaryLoadedFromFile)
				{
					if (chnlInfo.dictionary != null)
					{
						chnlInfo.dictionary.clear();
					}
				}

				// reset item request(s) sent flag
				chnlInfo.requestsSent = false;

				// reset hasServiceInfo flag
				chnlInfo.hasServiceInfo = false;
				chnlInfo.hasTunnelStreamServiceInfo = false;

				// reset canSendLoginReissue flag
				chnlInfo.canSendLoginReissue = false;

				setItemState(chnlInfo, StreamStates.CLOSED_RECOVER, DataStates.SUSPECT, StateCodes.NONE );

				break;
			}
			case ReactorChannelEventTypes.CHANNEL_DOWN:
			{
				if (event.reactorChannel().selectableChannel() != null)
					System.out.println("\nConnection down: Channel " + event.reactorChannel().selectableChannel());
				else
					System.out.println("\nConnection down");

				if (event.errorInfo() != null && event.errorInfo().error().text() != null)
					System.out.println("    Error text: " + event.errorInfo().error().text() + "\n");

				closeConnection(chnlInfo);

				break;
			}
			case ReactorChannelEventTypes.WARNING:
				System.out.println("Received ReactorChannel WARNING event.");
				if (event.errorInfo() != null && event.errorInfo().error().text() != null)
					System.out.println("    Error text: " + event.errorInfo().error().text() + "\n");

				break;
			case ReactorChannelEventTypes.PREFERRED_HOST_COMPLETE:
				System.out.println("Received ReactorChannel PREFERRED_HOST_COMPLETE event.");
				if (event.errorInfo() != null && event.errorInfo().error().text() != null)
					System.out.println("    Error text: " + event.errorInfo().error().text() + "\n");

				if (event.reactorChannel().info(reactorChannelInfo, reactorErrorInfo) == ReactorReturnCodes.SUCCESS)
				{
					printPreferredHostInfo(reactorChannelInfo.preferredHostInfo());
				}

				break;
			case ReactorChannelEventTypes.PREFERRED_HOST_STARTING_FALLBACK:
				System.out.println("Received ReactorChannel PREFERRED_HOST_START_FALLBACK event.");
				if (event.errorInfo() != null && event.errorInfo().error().text() != null)
					System.out.println("    Error text: " + event.errorInfo().error().text() + "\n");

				if (event.reactorChannel().info(reactorChannelInfo, reactorErrorInfo) == ReactorReturnCodes.SUCCESS)
				{
					printPreferredHostInfo(reactorChannelInfo.preferredHostInfo());
				}

				break;
			default:
			{
				System.out.println("Unknown channel event!\n");
				return ReactorCallbackReturnCodes.SUCCESS;
			}
		}

		return ReactorCallbackReturnCodes.SUCCESS;
	}

	private void printPreferredHostInfo(ReactorPreferredHostInfo reactorPreferredHostInfo) {
		if (!reactorPreferredHostInfo.isPreferredHostEnabled()) {
			return;
		}

		if (stringBuilder == null ) {
			stringBuilder = new StringBuilder(256);
		} else {
			stringBuilder.setLength(0);
		}

		stringBuilder.append("\nPreferredHostInfo:");
		stringBuilder.append("\n\tPreferredHostEnabled=").append(reactorPreferredHostInfo.isPreferredHostEnabled());
		stringBuilder.append("\n\tDetectionTimeSchedule='").append(reactorPreferredHostInfo.detectionTimeSchedule()).append('\'');
		stringBuilder.append("\n\tDetectionTimeInterval=").append(reactorPreferredHostInfo.detectionTimeInterval());
		stringBuilder.append("\n\tConnectionListIndex=").append(reactorPreferredHostInfo.connectionListIndex());
		stringBuilder.append("\n\tWSBGroupListIndex=").append(reactorPreferredHostInfo.warmStandbyGroupListIndex());
		stringBuilder.append("\n\tFallBackWithInWSBGroup=").append(reactorPreferredHostInfo.fallBackWithInWSBGroup());
		stringBuilder.append("\n\tRemainingDetectionTime=").append(reactorPreferredHostInfo.remainingDetectionTime());
		stringBuilder.append("\n");

		System.out.println(stringBuilder);
	}

	@Override
	public int defaultMsgCallback(ReactorMsgEvent event)
	{
		ChannelInfo chnlInfo = (ChannelInfo)event.reactorChannel().userSpecObj();
		Msg msg = event.msg();

		if (msg == null)
		{
			/* The message is not present because an error occurred while decoding it. Print
			 * the error and close the channel. If desired, the un-decoded message buffer
			 * is available in event.transportBuffer(). */
			System.out.printf("defaultMsgCallback: %s(%s)\n", event.errorInfo().error().text(), event.errorInfo().location());

			closeConnection(chnlInfo);

			return ReactorCallbackReturnCodes.SUCCESS;
		}

		// set response message
		chnlInfo.responseMsg = msg;

		// set-up decode iterator if message has message body
		if (msg.encodedDataBody() != null && msg.encodedDataBody().data() != null)
		{
			// clear decode iterator
			chnlInfo.dIter.clear();

			// set buffer and version info
			chnlInfo.dIter.setBufferAndRWFVersion(msg.encodedDataBody(),
					event.reactorChannel().majorVersion(),
					event.reactorChannel().minorVersion());
		}

		processResponse(chnlInfo);

		return ReactorCallbackReturnCodes.SUCCESS;
	}

	@Override
	public int rdmLoginMsgCallback(RDMLoginMsgEvent event)
	{
		ChannelInfo chnlInfo = (ChannelInfo)event.reactorChannel().userSpecObj();
		LoginMsgType msgType = event.rdmLoginMsg().rdmMsgType();

		switch (msgType)
		{
			case REFRESH:
				LoginRefresh loginRefresh = (LoginRefresh)event.rdmLoginMsg();
				System.out.println("Received Login Refresh for Username: " + loginRefresh.userName());
				System.out.println(loginRefresh);

				// save loginRefresh
				loginRefresh.copy(chnlInfo.loginRefresh);

				// set login stream id in MarketPriceHandler and YieldCurveHandler
				chnlInfo.marketPriceHandler.loginStreamId(loginRefresh.streamId());
				chnlInfo.yieldCurveHandler.loginStreamId(loginRefresh.streamId());

				// get login reissue time from authenticationTTReissue
				if (chnlInfo.loginRefresh.checkHasAuthenticationTTReissue())
				{
					chnlInfo.loginReissueTime = chnlInfo.loginRefresh.authenticationTTReissue() * 1000;
					chnlInfo.canSendLoginReissue = true;
				}

				if (loginRefresh.state().streamState() != StreamStates.OPEN) {
					System.out.println("Login attempt failed");
					closeConnection(chnlInfo);
				}
				break;
			case STATUS:
				LoginStatus loginStatus = (LoginStatus)event.rdmLoginMsg();
				System.out.println("Received Login StatusMsg");
				if (loginStatus.checkHasState())
				{
					System.out.println("	" + loginStatus.state());

					if (loginStatus.state().streamState() != StreamStates.OPEN) {
						System.out.println("Login attempt failed");
						closeConnection(chnlInfo);
					}
				}
				break;
			case RTT:
				LoginRTT loginRTT = (LoginRTT) event.rdmLoginMsg();
				System.out.printf("\nReceived login RTT message from Provider %d.\n", socketFdValueMap.get(event.reactorChannel()));
				System.out.printf("\tTicks: %du\n", NANOSECONDS.toMicros(loginRTT.ticks()));
				if (loginRTT.checkHasRTLatency()) {
					System.out.printf("\tLast Latency: %du\n", NANOSECONDS.toMicros(loginRTT.rtLatency()));
				}
				if (loginRTT.checkHasTCPRetrans()) {
					System.out.printf("\tProvider side TCP Retransmissions: %du\n", loginRTT.tcpRetrans());
				}
				System.out.println("RTT Response sent to provider by reactor.\n");
				break;
			default:
				System.out.println("Received Unhandled Login Msg Type: " + msgType);
				break;
		}

		return ReactorCallbackReturnCodes.SUCCESS;
	}

	private void closeConnection(ChannelInfo chnlInfo) {
		if (chnlInfo.isChannelClosed) return;

		// unregister selectableChannel from Selector
		if (chnlInfo.reactorChannel.selectableChannel() != null)
		{
			SelectionKey key = chnlInfo.reactorChannel.selectableChannel().keyFor(selector);
			if (key != null)
				key.cancel();
		}

		// close ReactorChannel
		if (chnlInfo.reactorChannel != null)
		{
			chnlInfo.reactorChannel.close(errorInfo);
		}

		chnlInfo.isChannelClosed = true;
	}

	@Override
	public int rdmDirectoryMsgCallback(RDMDirectoryMsgEvent event)
	{
		ChannelInfo chnlInfo = (ChannelInfo)event.reactorChannel().userSpecObj();
		DirectoryMsgType msgType = event.rdmDirectoryMsg().rdmMsgType();

		switch (msgType)
		{
			case REFRESH:
				DirectoryRefresh directoryRefresh = (DirectoryRefresh)event.rdmDirectoryMsg();
				processServiceRefresh(directoryRefresh, chnlInfo);
				if (chnlInfo.serviceInfo.action() == MapEntryActions.DELETE)
				{
					error.text("rdmDirectoryMsgCallback(): DirectoryRefresh Failed: directory service is deleted");
					return ReactorCallbackReturnCodes.SUCCESS;
				}
				break;
			case UPDATE:
				DirectoryUpdate directoryUpdate = (DirectoryUpdate)event.rdmDirectoryMsg();
				processServiceUpdate(directoryUpdate, chnlInfo);
				if (chnlInfo.serviceInfo.action() == MapEntryActions.DELETE)
				{
					error.text("rdmDirectoryMsgCallback(): DirectoryUpdate Failed: directory service is deleted");
					return ReactorCallbackReturnCodes.SUCCESS;
				}
				if (isRequestedServiceUp(chnlInfo) && !chnlInfo.requestsSent)
				{
					checkAndInitPostingSupport(chnlInfo);

					if ( !chnlInfo.itemWatchList.isEmpty() )
					{
						chnlInfo.itemWatchList.clear();
						if (chnlInfo.cacheInfo.cache != null)
							chnlInfo.cacheInfo.cache.clear();
					}

					sendMPRequests(chnlInfo);
					sendMBORequests(chnlInfo);
					sendMBPRequests(chnlInfo);
					sendSymbolListRequests(chnlInfo);
					sendYieldCurveRequests(chnlInfo);
					chnlInfo.requestsSent = true;
				}
				if (isRequestedTunnelStreamServiceUp(chnlInfo))
				{
					if ((tunnelStreamHandler != null && tunnelStreamHandler._chnlInfo != null && !tunnelStreamHandler._chnlInfo.isTunnelStreamUp) ||
						(tunnelStreamHandler != null && tunnelStreamHandler._chnlInfo == null))
					{
						if (tunnelStreamHandler.openStream(chnlInfo, errorInfo) != ReactorReturnCodes.SUCCESS)
						{
							if (chnlInfo.reactorChannel.state() != ReactorChannel.State.CLOSED &&
								chnlInfo.reactorChannel.state() != ReactorChannel.State.DOWN_RECONNECTING)
							{
								System.out.println(errorInfo.error().text());
								uninitialize();
								System.exit(ReactorReturnCodes.FAILURE);
							}
						}
					}
				}

				break;
			case CLOSE:
				System.out.println("Received Source Directory Close");
				break;
			case STATUS:
				DirectoryStatus directoryStatus = (DirectoryStatus)event.rdmDirectoryMsg();
				System.out.println("\nReceived Source Directory StatusMsg");
				if (directoryStatus.checkHasState())
				{
					System.out.println("	" + directoryStatus.state());
				}
				break;
			default:
				System.out.println("Received Unhandled Source Directory Msg Type: " + msgType);
				break;
		}

		return ReactorCallbackReturnCodes.SUCCESS;
	}

	@Override
	public int rdmDictionaryMsgCallback(RDMDictionaryMsgEvent event)
	{
		ChannelInfo chnlInfo = (ChannelInfo)event.reactorChannel().userSpecObj();
		DictionaryMsgType msgType = event.rdmDictionaryMsg().rdmMsgType();

		// initialize dictionary
		if (chnlInfo.dictionary == null)
		{
			chnlInfo.dictionary = dictionary;
		}

		switch (msgType)
		{
			case REFRESH:
				DictionaryRefresh dictionaryRefresh = (DictionaryRefresh)event.rdmDictionaryMsg();

				if (dictionaryRefresh.checkHasInfo())
				{
					/* The first part of a dictionary refresh should contain information about its type.
					 * Save this information and use it as subsequent parts arrive. */
					switch(dictionaryRefresh.dictionaryType())
					{
						case Dictionary.Types.FIELD_DEFINITIONS:
							chnlInfo.fieldDictionaryStreamId = dictionaryRefresh.streamId();
							break;
						case Dictionary.Types.ENUM_TABLES:
							chnlInfo.enumDictionaryStreamId = dictionaryRefresh.streamId();
							break;
						default:
							System.out.println("Unknown dictionary type " + dictionaryRefresh.dictionaryType() + " from message on stream " + dictionaryRefresh.streamId());
							closeConnection(chnlInfo);
							return ReactorCallbackReturnCodes.SUCCESS;
					}
				}

				/* decode dictionary response */

				// clear decode iterator
				chnlInfo.dIter.clear();

				// set buffer and version info
				chnlInfo.dIter.setBufferAndRWFVersion(dictionaryRefresh.dataBody(),
						event.reactorChannel().majorVersion(),
						event.reactorChannel().minorVersion());

				System.out.println("Received Dictionary Response: " + dictionaryRefresh.dictionaryName());

				if (dictionaryRefresh.streamId() == chnlInfo.fieldDictionaryStreamId)
				{
					if (chnlInfo.dictionary.decodeFieldDictionary(chnlInfo.dIter, Dictionary.VerbosityValues.VERBOSE, error) == CodecReturnCodes.SUCCESS)
					{
						if (dictionaryRefresh.checkRefreshComplete())
						{
							if (chnlInfo.cacheInfo.useCache)
								initializeCacheDictionary(chnlInfo.cacheInfo,chnlInfo.dictionary);

							System.out.println("Field Dictionary complete.");
						}
					}
					else
					{
						System.out.println("Decoding Field Dictionary failed: " + error.text());
						closeConnection(chnlInfo);
					}
				}
				else if (dictionaryRefresh.streamId() == chnlInfo.enumDictionaryStreamId)
				{
					if (chnlInfo.dictionary.decodeEnumTypeDictionary(chnlInfo.dIter, Dictionary.VerbosityValues.VERBOSE, error) == CodecReturnCodes.SUCCESS)
					{
						if (dictionaryRefresh.checkRefreshComplete())
						{
							System.out.println("EnumType Dictionary complete.");
						}
					}
					else
					{
						System.out.println("Decoding EnumType Dictionary failed: " + error.text());
						closeConnection(chnlInfo);
					}
				}
				else
				{
					System.out.println("Received unexpected dictionary message on stream " + dictionaryRefresh.streamId());
				}
				break;
			case STATUS:
				System.out.println("Received Dictionary StatusMsg");
				break;
			default:
				System.out.println("Received Unhandled Dictionary Msg Type: " + msgType);
				break;
		}

		return ReactorCallbackReturnCodes.SUCCESS;
	}

	@Override
	public int reactorServiceNameToIdCallback(ReactorServiceNameToId serviceNameToId,
											  ReactorServiceNameToIdEvent serviceNameToIdEvent)
	{
		ChannelInfo chnlInfo = (ChannelInfo)serviceNameToIdEvent.reactorChannel().userSpecObj();

		/* Checks whether the service name is used by the channel. */
		if(chnlInfo.serviceInfo.checkHasInfo() &&
		   serviceNameToId.serviceName().equals(chnlInfo.serviceInfo.info().serviceName().toString()))
		{
			serviceNameToId.serviceId(chnlInfo.serviceInfo.serviceId());
			return CodecReturnCodes.SUCCESS;
		}
		else
		{
			return CodecReturnCodes.FAILURE;
		}
	}

	@Override
	public int reactorJsonConversionEventCallback(ReactorJsonConversionEvent jsonConversionEvent)
	{
		System.out.println("JSON Conversion error: " + jsonConversionEvent.error().text());

		return ReactorCallbackReturnCodes.SUCCESS;
	}

	private void processServiceRefresh(DirectoryRefresh directoryRefresh, ChannelInfo chnlInfo)
	{
		String serviceName = chnlInfo.connectionArg.service();
		System.out.println("Received Source Directory Refresh");
		System.out.println(directoryRefresh.toString());
		for (Service service : directoryRefresh.serviceList())
		{
			if (service.action() == MapEntryActions.DELETE && service.serviceId() == chnlInfo.serviceInfo.serviceId() )
			{
				chnlInfo.serviceInfo.action(MapEntryActions.DELETE);
			}

			if (service.action() == MapEntryActions.DELETE && service.serviceId() == chnlInfo.tsServiceInfo.serviceId() )
			{
				chnlInfo.tsServiceInfo.action(MapEntryActions.DELETE);
			}

			if(service.info().serviceName().toString() != null)
			{
				System.out.println("Received serviceName: " + service.info().serviceName() + "\n");
				// cache service requested by the application
				if (service.info().serviceName().toString().equals(serviceName))
				{
					// save serviceInfo associated with requested service name
					if (service.copy(chnlInfo.serviceInfo) < CodecReturnCodes.SUCCESS)
					{
						System.out.println("Service.copy() failure");
						uninitialize();
						System.exit(ReactorReturnCodes.FAILURE);
					}
					chnlInfo.hasServiceInfo = true;
					setItemState(chnlInfo, service.state().status().streamState(), service.state().status().dataState(),
							service.state().status().code() );
				}
				if (service.info().serviceName().toString().equals(tsServiceName))
				{
					// save serviceInfo associated with requested service name
					if (service.copy(chnlInfo.tsServiceInfo) < CodecReturnCodes.SUCCESS)
					{
						System.out.println("Service.copy() failure");
						uninitialize();
						System.exit(ReactorReturnCodes.FAILURE);
					}

					chnlInfo.hasTunnelStreamServiceInfo = true;
				}
			}
		}
	}

	private void processServiceUpdate(DirectoryUpdate directoryUpdate, ChannelInfo chnlInfo)
	{
		String serviceName = chnlInfo.connectionArg.service();
		String tsServiceName = chnlInfo.connectionArg.tsService();
		System.out.println("Received Source Directory Update");
		System.out.println(directoryUpdate.toString());
		for (Service service : directoryUpdate.serviceList())
		{
			if (service.action() == MapEntryActions.DELETE && service.serviceId() == chnlInfo.serviceInfo.serviceId() )
			{
				chnlInfo.serviceInfo.action(MapEntryActions.DELETE);
			}

			if (service.action() == MapEntryActions.DELETE && service.serviceId() == chnlInfo.tsServiceInfo.serviceId() )
			{
				chnlInfo.tsServiceInfo.action(MapEntryActions.DELETE);
			}

			boolean updateServiceInfo = false, updateTSServiceInfo = false;
			if(service.info().serviceName().toString() != null)
			{
				System.out.println("Received serviceName: " + service.info().serviceName() + "\n");
				// update service cache - assume cache is built with previous refresh message
				if (service.info().serviceName().toString().equals(serviceName) ||
					service.serviceId() == chnlInfo.serviceInfo.serviceId())
				{
					updateServiceInfo = true;
				}
				if (service.info().serviceName().toString().equals(tsServiceName) ||
					service.serviceId() == chnlInfo.tsServiceInfo.serviceId())
				{
					updateTSServiceInfo = true;
				}
			}
			else
			{
				if (service.serviceId() == chnlInfo.serviceInfo.serviceId())
				{
					updateServiceInfo = true;
				}
				if (service.serviceId() == chnlInfo.tsServiceInfo.serviceId())
				{
					updateTSServiceInfo = true;
				}
			}

			if (updateServiceInfo)
			{
				// update serviceInfo associated with requested service name
				if (service.copy(chnlInfo.serviceInfo) < CodecReturnCodes.SUCCESS)
				{
					System.out.println("Service.copy() failure");
					uninitialize();
					System.exit(ReactorReturnCodes.FAILURE);
				}
				chnlInfo.hasServiceInfo = true;
				setItemState(chnlInfo, service.state().status().streamState(), service.state().status().dataState(),
						service.state().status().code() );
			}
			if (updateTSServiceInfo)
			{
				// update serviceInfo associated with requested service name
				if (service.copy(chnlInfo.tsServiceInfo) < CodecReturnCodes.SUCCESS)
				{
					System.out.println("Service.copy() failure");
					uninitialize();
					System.exit(ReactorReturnCodes.FAILURE);
				}

				chnlInfo.hasTunnelStreamServiceInfo = true;
			}
		}
	}

	public boolean isRequestedServiceUp(ChannelInfo chnlInfo)
	{
		return  chnlInfo.hasServiceInfo &&
				chnlInfo.serviceInfo.checkHasState() && (!chnlInfo.serviceInfo.state().checkHasAcceptingRequests() ||
														 chnlInfo.serviceInfo.state().acceptingRequests() == 1) && chnlInfo.serviceInfo.state().serviceState() == 1;
	}

	public boolean isRequestedTunnelStreamServiceUp(ChannelInfo chnlInfo)
	{
		return  chnlInfo.hasTunnelStreamServiceInfo &&
				chnlInfo.tsServiceInfo.checkHasState() && (!chnlInfo.tsServiceInfo.state().checkHasAcceptingRequests() ||
														   chnlInfo.tsServiceInfo.state().acceptingRequests() == 1) && chnlInfo.tsServiceInfo.state().serviceState() == 1;
	}

	private void checkAndInitPostingSupport(ChannelInfo chnlInfo)
	{
		if (!(chnlInfo.shouldOnStreamPost || chnlInfo.shouldOffStreamPost))
			return;

		// set up posting if its enabled

		// ensure that provider supports posting - if not, disable posting
		if (!chnlInfo.loginRefresh.checkHasFeatures() ||
			!chnlInfo.loginRefresh.features().checkHasSupportPost() ||
			chnlInfo.loginRefresh.features().supportOMMPost() == 0)
		{
			// provider does not support posting, disable it
			chnlInfo.shouldOffStreamPost = false;
			chnlInfo.shouldOnStreamPost = false;
			chnlInfo.postHandler.enableOnstreamPost(false);
			chnlInfo.postHandler.enableOffstreamPost(false);
			System.out.println("Connected Provider does not support OMM Posting.  Disabling Post functionality.");
			return;
		}

		if ( consumerCmdLineParser.publisherId() != null && consumerCmdLineParser.publisherAddress() != null)
			chnlInfo.postHandler.setPublisherInfo(consumerCmdLineParser.publisherId(), consumerCmdLineParser.publisherAddress());

		// This sets up our basic timing so post messages will be sent
		// periodically
		chnlInfo.postHandler.initPostHandler();
	}

	// on and off stream posting if enabled
	private void handlePosting()
	{
		for (ChannelInfo chnlInfo : chnlInfoList)
		{
			if (chnlInfo.loginRefresh == null ||
				chnlInfo.serviceInfo == null ||
				chnlInfo.reactorChannel == null ||
				chnlInfo.reactorChannel.state() != ReactorChannel.State.READY)
			{
				continue;
			}

			if (chnlInfo.postHandler.enableOnstreamPost())
			{
				chnlInfo.postItemName.clear();
				int postStreamId = chnlInfo.marketPriceHandler.getFirstItem(chnlInfo.postItemName);
				if (postStreamId == 0 || chnlInfo.postItemName.length() == 0)
				{
					return;
				}
				chnlInfo.postHandler.streamId(postStreamId);
				chnlInfo.postHandler.serviceId(chnlInfo.serviceInfo.serviceId());
				chnlInfo.postHandler.dictionary(chnlInfo.dictionary);
				chnlInfo.postHandler.postItemName().data(chnlInfo.postItemName.data(), chnlInfo.postItemName.position(), chnlInfo.postItemName.length());

				int ret = chnlInfo.postHandler.handlePosts(chnlInfo.reactorChannel, errorInfo);
				if (ret < CodecReturnCodes.SUCCESS)
					System.out.println("Error posting onstream: " + error.text());
			}
			if (chnlInfo.postHandler.enableOffstreamPost())
			{
				chnlInfo.postHandler.streamId(chnlInfo.loginRefresh.streamId());
				chnlInfo.postHandler.postItemName().data("OFFPOST");
				chnlInfo.postHandler.serviceId(chnlInfo.serviceInfo.serviceId());
				chnlInfo.postHandler.dictionary(chnlInfo.dictionary);
				int ret = chnlInfo.postHandler.handlePosts(chnlInfo.reactorChannel, errorInfo);
				if (ret < CodecReturnCodes.SUCCESS)
					System.out.println("Error posting offstream: " + error.text());
			}
		}
	}

	private void handleTunnelStream()
	{
		for (ChannelInfo chnlInfo : chnlInfoList)
		{
			if (chnlInfo.loginRefresh == null ||
				chnlInfo.serviceInfo == null ||
				chnlInfo.reactorChannel == null ||
				chnlInfo.reactorChannel.state() != ReactorChannel.State.READY)
			{
				continue;
			}

			if (tunnelStreamHandler != null)
			{
				tunnelStreamHandler.sendMsg(chnlInfo.reactorChannel);
			}
		}
	}

	private void processResponse(ChannelInfo chnlInfo)
	{
		switch (chnlInfo.responseMsg.domainType())
		{
			case DomainTypes.MARKET_PRICE:
				System.out.println("(Channel " + chnlInfo.reactorChannel.selectableChannel() + "):");
				processMarketPriceResp(chnlInfo);
				break;
			case DomainTypes.MARKET_BY_ORDER:
				System.out.print("(Channel " + chnlInfo.reactorChannel.selectableChannel() + "):");
				processMarketByOrderResp(chnlInfo);
				break;
			case DomainTypes.MARKET_BY_PRICE:
				System.out.print("(Channel " + chnlInfo.reactorChannel.selectableChannel() + "):");
				processMarketByPriceResp(chnlInfo);
				break;
			case DomainTypes.SYMBOL_LIST:
				System.out.println("(Channel " + chnlInfo.reactorChannel.selectableChannel() + "):");
				processSymbolListResp(chnlInfo);
				break;
			case DomainTypes.YIELD_CURVE:
				System.out.println("(Channel " + chnlInfo.reactorChannel.selectableChannel() + "):");
				processYieldCurveResp(chnlInfo);
				break;
			default:
				System.out.println("Unhandled Domain Type: " + chnlInfo.responseMsg.domainType());
				break;
		}
	}

	private void processSymbolListResp(ChannelInfo chnlInfo)
	{
		if (chnlInfo.symbolListHandler.processResponse(chnlInfo.responseMsg,
				chnlInfo.dIter,
				chnlInfo.dictionary) != CodecReturnCodes.SUCCESS)
		{
			System.out.println(errorInfo.error().text());
			uninitialize();
			System.exit(ReactorReturnCodes.FAILURE);
		}
	}

	private void processMarketByPriceResp(ChannelInfo chnlInfo)
	{
		if (chnlInfo.marketByPriceHandler.processResponse(chnlInfo.responseMsg,
				chnlInfo.dIter,
				chnlInfo.dictionary,
				chnlInfo.cacheInfo,
				errorInfo) != CodecReturnCodes.SUCCESS)
		{
			System.out.println(errorInfo.error().text());
			uninitialize();
			System.exit(ReactorReturnCodes.FAILURE);
		}
	}

	private void processMarketByOrderResp(ChannelInfo chnlInfo)
	{
		if (chnlInfo.marketByOrderHandler.processResponse(chnlInfo.responseMsg,
				chnlInfo.dIter,
				chnlInfo.dictionary,
				chnlInfo.cacheInfo,
				errorInfo) != CodecReturnCodes.SUCCESS)
		{
			System.out.println(errorInfo.error().text());
			uninitialize();
			System.exit(ReactorReturnCodes.FAILURE);
		}
	}

	private void processMarketPriceResp(ChannelInfo chnlInfo)
	{
		if (chnlInfo.marketPriceHandler.processResponse(chnlInfo.responseMsg,
				chnlInfo.dIter,
				chnlInfo.dictionary,
				chnlInfo.cacheInfo,
				errorInfo) != CodecReturnCodes.SUCCESS)
		{
			System.out.println(errorInfo.error().text());
			uninitialize();
			System.exit(ReactorReturnCodes.FAILURE);
		}
	}

	private void processYieldCurveResp(ChannelInfo chnlInfo)
	{
		if (chnlInfo.yieldCurveHandler.processResponse(chnlInfo.responseMsg,
				chnlInfo.dIter,
				chnlInfo.dictionary,
				chnlInfo.cacheInfo,
				errorInfo) != CodecReturnCodes.SUCCESS)
		{
			System.out.println(errorInfo.error().text());
			uninitialize();
			System.exit(ReactorReturnCodes.FAILURE);
		}
	}

	/* Load dictionary from file. */
	void loadDictionary()
	{
		dictionary.clear();
		if (dictionary.loadFieldDictionary(FIELD_DICTIONARY_FILE_NAME, error) < 0)
		{
			System.out.println("Unable to load field dictionary.  Will attempt to download from provider.\n\tText: "
							   + error.text());
		}
		else
		{
			fieldDictionaryLoadedFromFile = true;
		}

		if (dictionary.loadEnumTypeDictionary(ENUM_TABLE_FILE_NAME, error) < 0)
		{
			System.out.println("Unable to load enum dictionary.  Will attempt to download from provider.\n\tText: "
							   + error.text());
		}
		else
		{
			enumTypeDictionaryLoadedFromFile = true;
		}
	}

	private void initChannelInfo(ChannelInfo chnlInfo)
	{
		// set up consumer role
		chnlInfo.consumerRole.defaultMsgCallback(this);
		chnlInfo.consumerRole.channelEventCallback(this);
		chnlInfo.consumerRole.loginMsgCallback(this);
		chnlInfo.consumerRole.directoryMsgCallback(this);
		if (!fieldDictionaryLoadedFromFile || !enumTypeDictionaryLoadedFromFile)
		{
			chnlInfo.consumerRole.dictionaryMsgCallback(this);
		}

		// initialize consumer role to default
		//API QA commented it out
		//chnlInfo.consumerRole.initDefaultRDMLoginRequest();
		chnlInfo.consumerRole.initDefaultRDMDirectoryRequest();

		/* API QA commented out

		// use command line login username if specified
		if (consumerCmdLineParser.userName() != null && !consumerCmdLineParser.userName().isEmpty())
		{
			LoginRequest loginRequest = chnlInfo.consumerRole.rdmLoginRequest();
			loginRequest.userName().data(consumerCmdLineParser.userName());
		}
		if (consumerCmdLineParser.passwd() != null)
		{
			LoginRequest loginRequest = chnlInfo.consumerRole.rdmLoginRequest();
			loginRequest.password().data(consumerCmdLineParser.passwd());
			loginRequest.applyHasPassword();

			oAuthCredential.password().data(consumerCmdLineParser.passwd());
		}
		if (consumerCmdLineParser.clientId() != null && !consumerCmdLineParser.clientId().isEmpty())
		{
			oAuthCredential.clientId().data(consumerCmdLineParser.clientId());
			
			if(consumerCmdLineParser.clientSecret() != null && !consumerCmdLineParser.clientSecret().isEmpty())
			{
				oAuthCredential.clientSecret().data(consumerCmdLineParser.clientSecret());
			}
			else
			{
				oAuthCredential.takeExclusiveSignOnControl(consumerCmdLineParser.takeExclusiveSignOnControl());
			}
			
			/* Specified the ReactorOAuthCredentialEventCallback to get sensitive information as needed to authorize with the token service.
			oAuthCredential.reactorOAuthCredentialEventCallback(this);
		}
		
		if(consumerCmdLineParser.jwkFile() != null && !consumerCmdLineParser.jwkFile().isEmpty())
		{
			try
			{
				// Get the full contents of the JWK file.
				byte[] jwkFile = Files.readAllBytes(Paths.get(consumerCmdLineParser.jwkFile()));
				String jwkText = new String(jwkFile);
				
				oAuthCredential.clientJwk().data(jwkText);
			}
			catch(Exception e)
			{
				System.err.println("Error loading JWK file: " + e.getMessage());
				System.err.println();
				System.err.println(CommandLine.optionHelpString());
				System.out.println("Consumer exits...");
				System.exit(CodecReturnCodes.FAILURE);
			}
		}
		
		if(consumerCmdLineParser.tokenScope() != null && !consumerCmdLineParser.tokenScope().isEmpty())
		{
			oAuthCredential.tokenScope().data(consumerCmdLineParser.tokenScope());
		}
		
		if(consumerCmdLineParser.audience() != null && !consumerCmdLineParser.audience().isEmpty())
		{
			oAuthCredential.audience().data(consumerCmdLineParser.audience());
		}
		End API QA Commented out */
				
		oAuthCredential.userSpecObj(oAuthCredential);
		chnlInfo.consumerRole.reactorOAuthCredential(oAuthCredential);

		// use command line authentication token and extended authentication information if specified
		if (consumerCmdLineParser.authenticationToken() != null && !consumerCmdLineParser.authenticationToken().isEmpty())
		{
			LoginRequest loginRequest = chnlInfo.consumerRole.rdmLoginRequest();
			loginRequest.userNameType(Login.UserIdTypes.AUTHN_TOKEN);
			loginRequest.userName().data(consumerCmdLineParser.authenticationToken());

			if (consumerCmdLineParser.authenticationExtended() != null && !consumerCmdLineParser.authenticationExtended().isEmpty())
			{
				loginRequest.applyHasAuthenticationExtended();
				loginRequest.authenticationExtended().data(consumerCmdLineParser.authenticationExtended());
			}
		}

		// use command line application id if specified
		if (consumerCmdLineParser.applicationId() != null && !consumerCmdLineParser.applicationId().isEmpty())
		{
			LoginRequest loginRequest = chnlInfo.consumerRole.rdmLoginRequest();
			loginRequest.attrib().applicationId().data(consumerCmdLineParser.applicationId());
		}

		if (consumerCmdLineParser.enableRtt()) {
			chnlInfo.consumerRole.rdmLoginRequest().attrib().applyHasSupportRoundTripLatencyMonitoring();
		}

		// if unable to load from file, enable consumer to download dictionary
		if (!fieldDictionaryLoadedFromFile || !enumTypeDictionaryLoadedFromFile)
		{
			chnlInfo.consumerRole.dictionaryDownloadMode(DictionaryDownloadModes.FIRST_AVAILABLE);
			dictionary = CodecFactory.createDataDictionary(); //drop the old dictionary
		}

		chnlInfo.dictionary = dictionary;

		chnlInfo.shouldOffStreamPost = consumerCmdLineParser.enableOffpost();
		// this application requires at least one market price item to be
		// requested for on-stream posting to be performed
		chnlInfo.shouldOnStreamPost = consumerCmdLineParser.enablePost();
		if (chnlInfo.shouldOnStreamPost)
		{
			boolean mpItemFound = false;
			if (chnlInfo.connectionArg.itemList() != null)
			{
				for (ItemArg itemArg  : chnlInfo.connectionArg.itemList())
				{
					if (itemArg.domain() == DomainTypes.MARKET_PRICE)
					{
						mpItemFound = true;
						break;
					}
				}
			}
			if (!mpItemFound)
			{
				System.out.println("\nPosting will not be performed for this channel as no Market Price items were requested");
				chnlInfo.shouldOnStreamPost = false;
			}
		}


		chnlInfo.postHandler.enableOnstreamPost(chnlInfo.shouldOnStreamPost);
		chnlInfo.postHandler.enableOffstreamPost(chnlInfo.shouldOffStreamPost);
		chnlInfo.marketPriceHandler.snapshotRequest(consumerCmdLineParser.enableSnapshot());
		chnlInfo.marketByOrderHandler.snapshotRequest(consumerCmdLineParser.enableSnapshot());
		chnlInfo.marketByPriceHandler.snapshotRequest(consumerCmdLineParser.enableSnapshot());
		chnlInfo.yieldCurveHandler.snapshotRequest(consumerCmdLineParser.enableSnapshot());
		chnlInfo.symbolListHandler.snapshotRequest(consumerCmdLineParser.enableSnapshot());
		chnlInfo.marketPriceHandler.viewRequest(consumerCmdLineParser.enableView());
		// create item lists from those specified on command line
		createItemLists(chnlInfo);

		// set up reactor connect options
		chnlInfo.connectOptions.reconnectAttemptLimit(RECONNECTION_ATTEMPT_LIMIT);
		chnlInfo.connectOptions.reconnectMinDelay(RECONNECTION_MIN_DELAY);
		chnlInfo.connectOptions.reconnectMaxDelay(RECONNECTION_MAX_DELAY);
		
		// Preferred Host
		if (consumerCmdLineParser.enablePH()) {
			int preferredHostIndex = consumerCmdLineParser.preferredHostIndex();
			if (preferredHostIndex < consumerCmdLineParser.connectionList().get(0).consumerHostnames().size()) {
				chnlInfo.connectOptions.reactorPreferredHostOptions().isPreferredHostEnabled(true);
				chnlInfo.connectOptions.reactorPreferredHostOptions().connectionListIndex(preferredHostIndex);
				chnlInfo.connectOptions.reactorPreferredHostOptions().detectionTimeInterval(consumerCmdLineParser.detectionTimeInterval());
				chnlInfo.connectOptions.reactorPreferredHostOptions().detectionTimeSchedule(consumerCmdLineParser.detectionTimeSchedule());
			} else {
				System.out.println("Preferred host connection list index is out of the bound of connection list!");
			}
		}

		chnlInfo.connectOptions.connectionList().get(0).connectOptions().majorVersion(Codec.majorVersion());
		chnlInfo.connectOptions.connectionList().get(0).connectOptions().minorVersion(Codec.minorVersion());
		chnlInfo.connectOptions.connectionList().get(0).connectOptions().connectionType(chnlInfo.connectionArg.connectionType());

		if (consumerCmdLineParser.enableSessionMgnt())
		{
			chnlInfo.connectOptions.connectionList().get(0).enableSessionManagement(true);
			// register for authentication callback
			chnlInfo.connectOptions.connectionList().get(0).reactorAuthTokenEventCallback(this);
		}

		if (chnlInfo.connectionArg.consumerHostnames() != null && chnlInfo.connectionArg.consumerPorts() != null &&
                !chnlInfo.connectionArg.consumerHostnames().isEmpty() && !chnlInfo.connectionArg.consumerPorts().isEmpty())
		{
			chnlInfo.connectOptions.connectionList().get(0).connectOptions().unifiedNetworkInfo().serviceName(chnlInfo.connectionArg.consumerPorts().get(0));
			chnlInfo.connectOptions.connectionList().get(0).connectOptions().unifiedNetworkInfo().address(chnlInfo.connectionArg.consumerHostnames().get(0));

		}
		else
		{
			chnlInfo.connectOptions.connectionList().get(0).connectOptions().unifiedNetworkInfo().serviceName(chnlInfo.connectionArg.port());
			chnlInfo.connectOptions.connectionList().get(0).connectOptions().unifiedNetworkInfo().address(chnlInfo.connectionArg.hostname());
		}
		
		chnlInfo.connectOptions.connectionList().get(0).connectOptions().userSpecObject(chnlInfo);
		chnlInfo.connectOptions.connectionList().get(0).connectOptions().guaranteedOutputBuffers(1000);

		if (consumerCmdLineParser.serviceDiscoveryLocation() != null && !consumerCmdLineParser.serviceDiscoveryLocation().isEmpty())
			chnlInfo.connectOptions.connectionList().get(0).location(consumerCmdLineParser.serviceDiscoveryLocation());

		if (chnlInfo.connectionArg.consumerHostnames() != null && chnlInfo.connectionArg.consumerPorts() != null)
			for (int i = 1; i < chnlInfo.connectionArg.consumerHostnames().size(); i++) {
				ReactorConnectInfo connectInfo = ReactorFactory.createReactorConnectInfo();
	
				if (consumerCmdLineParser.serviceDiscoveryLocation() != null && !consumerCmdLineParser.serviceDiscoveryLocation().isEmpty())
					connectInfo.location(consumerCmdLineParser.serviceDiscoveryLocation());
	
				connectInfo.connectOptions().majorVersion(Codec.majorVersion());
				connectInfo.connectOptions().minorVersion(Codec.minorVersion());
				connectInfo.connectOptions().connectionType(chnlInfo.connectionArg.connectionType());
				connectInfo.connectOptions().unifiedNetworkInfo().serviceName(chnlInfo.connectionArg.consumerPorts().get(i));
				connectInfo.connectOptions().unifiedNetworkInfo().address(chnlInfo.connectionArg.consumerHostnames().get(i));
				connectInfo.connectOptions().userSpecObject(chnlInfo);
				connectInfo.connectOptions().guaranteedOutputBuffers(1000);
	
				if (consumerCmdLineParser.enableSessionMgnt())
				{
					connectInfo.enableSessionManagement(true);
					// register for authentication callback
					connectInfo.reactorAuthTokenEventCallback(this);
				}
	
				chnlInfo.connectOptions.connectionList().add(connectInfo);
			}

		// handler encrypted or http connection
		chnlInfo.shouldEnableEncrypted = consumerCmdLineParser.enableEncrypted();
		chnlInfo.shouldEnableHttp = consumerCmdLineParser.enableHttp();
		chnlInfo.shouldEnableWebsocket = consumerCmdLineParser.enableWebsocket();

		if (chnlInfo.shouldEnableEncrypted)
		{
			for (int i = 0; i < chnlInfo.connectionArg.consumerHostnames().size(); i++) {
				ConnectOptions cOpt = chnlInfo.connectOptions.connectionList().get(i).connectOptions();
				cOpt.connectionType(ConnectionTypes.ENCRYPTED);
				cOpt.encryptionOptions().connectionType(consumerCmdLineParser.encryptedConnectionType());

				if (consumerCmdLineParser.encryptedConnectionType() == ConnectionTypes.WEBSOCKET)
				{
					cOpt.wSocketOpts().protocols(consumerCmdLineParser.protocolList());
				}

				setEncryptedConfiguration(cOpt);
			}
		}
		else if (chnlInfo.shouldEnableWebsocket)
		{
			ConnectOptions cOpt = chnlInfo.connectOptions.connectionList().get(0).connectOptions();
			cOpt.connectionType(ConnectionTypes.WEBSOCKET);
			cOpt.wSocketOpts().protocols(consumerCmdLineParser.protocolList());
		}
		else if (chnlInfo.shouldEnableHttp)
		{
			ConnectOptions cOpt = chnlInfo.connectOptions.connectionList().get(0).connectOptions();
			cOpt.connectionType(ConnectionTypes.HTTP);
			cOpt.tunnelingInfo().tunnelingType("http");
			setHTTPConfiguration(cOpt);
		}

		/* Setup proxy if configured */
		if (consumerCmdLineParser.enableProxy())
		{
			String proxyHostName = consumerCmdLineParser.proxyHostname();
			if ( proxyHostName == null)
			{
				System.err.println("Error: Proxy hostname not provided.");
				System.exit(CodecReturnCodes.FAILURE);
			}
			String proxyPort = consumerCmdLineParser.proxyPort();
			if ( proxyPort == null)
			{
				System.err.println("Error: Proxy port number not provided.");
				System.exit(CodecReturnCodes.FAILURE);
			}


			chnlInfo.connectOptions.connectionList().get(0).connectOptions().tunnelingInfo().HTTPproxy(true);
			chnlInfo.connectOptions.connectionList().get(0).connectOptions().tunnelingInfo().HTTPproxyHostName(proxyHostName);
			try
			{
				chnlInfo.connectOptions.connectionList().get(0).connectOptions().tunnelingInfo().HTTPproxyPort(Integer.parseInt(proxyPort));
			}
			catch(Exception e)
			{
				System.err.println("Error: Proxy port number not provided.");
				System.exit(CodecReturnCodes.FAILURE);
			}
			// credentials
			if (chnlInfo.connectOptions.connectionList().get(0).connectOptions().tunnelingInfo().HTTPproxy())
			{
				setCredentials(chnlInfo.connectOptions.connectionList().get(0).connectOptions());
			}
		}

		// handle basic tunnel stream configuration
		if (chnlInfo.connectionArg.tunnel() && tunnelStreamHandler == null)
		{
			tsServiceName = chnlInfo.connectionArg.tsService();
			tunnelStreamHandler = new TunnelStreamHandler(chnlInfo.connectionArg.tunnelAuth(), chnlInfo.connectionArg.tunnelDomain());
		}

		if (consumerCmdLineParser.cacheOption())
		{
			initializeCache(chnlInfo.cacheInfo);
			if (chnlInfo.dictionary != null)
				initializeCacheDictionary(chnlInfo.cacheInfo, chnlInfo.dictionary);

			if (cacheDisplayStr == null)
			{
				cacheDisplayStr = new StringBuilder();
				cacheEntryBuffer = CodecFactory.createBuffer();
				cacheEntryBuffer.data(ByteBuffer.allocate(6144));
			}
		}
	}

	/*
	 * initializeCache
	 */
	private void initializeCache(CacheInfo cacheInfo)
	{
		cacheInfo.useCache = true;
		cacheInfo.cacheOptions.maxItems(10000);
		cacheInfo.cacheDictionaryKey.data("cacheDictionary1");

		cacheInfo.cache = CacheFactory.createPayloadCache(cacheInfo.cacheOptions, cacheInfo.cacheError);
		if (cacheInfo.cache == null)
		{
			System.out.println("Error: Failed to create cache. Error (" + cacheInfo.cacheError.errorId() +
							   ") : " + cacheInfo.cacheError.text());
			cacheInfo.useCache = false;
		}

		cacheInfo.cursor = CacheFactory.createPayloadCursor();
		if (cacheInfo.cursor == null)
		{
			System.out.println("Error: Failed to create cache entry cursor.");
			cacheInfo.useCache = false;
		}
	}

	/*
	 * unintializeCache
	 */
	private void uninitializeCache(CacheInfo cacheInfo)
	{
		if (cacheInfo.cache != null)
			cacheInfo.cache.destroy();
		cacheInfo.cache = null;

		if (cacheInfo.cursor != null)
			cacheInfo.cursor.destroy();
		cacheInfo.cursor = null;
	}

	/*
	 * initalizeCacheDictionary
	 */
	private void initializeCacheDictionary(CacheInfo cacheInfo, DataDictionary dictionary)
	{
		if (dictionary != null)
		{
			if ( cacheInfo.cache.setDictionary(dictionary,	cacheInfo.cacheDictionaryKey.toString(),
					cacheInfo.cacheError) != CodecReturnCodes.SUCCESS )
			{
				System.out.println("Error: Failed to bind RDM Field dictionary to cache. Error (" + cacheInfo.cacheError.errorId() +
								   ") : " + cacheInfo.cacheError.text());
				cacheInfo.useCache = false;
			}
		}
		else
		{
			System.out.println("Error: No RDM Field dictionary for cache.\n");
			cacheInfo.useCache = false;
		}
	}

	private void displayCache(ChannelInfo chnlInfo)
	{
		System.out.println("\nStarting Cache Display ");

		if (chnlInfo.reactorChannel.channel() != null)
		{
			cacheDisplayStr.setLength(0);
			cacheDisplayStr.append("Channel :");
			cacheDisplayStr.append(chnlInfo.reactorChannel.channel().selectableChannel());
			System.out.println(cacheDisplayStr.toString());
		}

		if (chnlInfo.dictionary == null)
		{
			System.out.println("\tDictionary for decoding cache entries is not available\n");
			return;
		}

		if (chnlInfo.cacheInfo.cache != null)
		{
			cacheDisplayStr.setLength(0);
			cacheDisplayStr.append("Total Items in Cache: ");
			cacheDisplayStr.append(chnlInfo.cacheInfo.cache.entryCount());
			cacheDisplayStr.append("\n");
			System.out.println(cacheDisplayStr);
		}

		displayCacheDomain(chnlInfo, DomainTypes.MARKET_PRICE, false);
		displayCacheDomain(chnlInfo, DomainTypes.MARKET_PRICE, true);

		displayCacheDomain(chnlInfo, DomainTypes.MARKET_BY_ORDER, false);
		displayCacheDomain(chnlInfo, DomainTypes.MARKET_BY_ORDER, true);

		displayCacheDomain(chnlInfo, DomainTypes.MARKET_BY_PRICE, false);
		displayCacheDomain(chnlInfo, DomainTypes.MARKET_BY_PRICE, true);

		displayCacheDomain(chnlInfo, DomainTypes.YIELD_CURVE, false);
		displayCacheDomain(chnlInfo, DomainTypes.YIELD_CURVE, true);

		System.out.println("Cache Display Complete\n");
	}

	private void displayCacheDomain(ChannelInfo chnlInfo, int domainType, boolean isPrivateStream)
	{
		Iterator<Map.Entry<StreamIdKey, WatchListEntry>> iter = chnlInfo.itemWatchList.iterator();
		while (iter.hasNext())
		{
			WatchListEntry entry = iter.next().getValue();

			if (entry.cacheEntry != null && entry.domainType == domainType && entry.isPrivateStream == isPrivateStream)
			{
				cacheDisplayStr.setLength(0);
				cacheDisplayStr.append("ItemName: ");
				cacheDisplayStr.append(entry.itemName);
				cacheDisplayStr.append("\n");
				cacheDisplayStr.append("Domain:\t");
				cacheDisplayStr.append(DomainTypes.toString(domainType));
				if (isPrivateStream)
					cacheDisplayStr.append("\tPrivate Stream");
				cacheDisplayStr.append("\n");

				cacheDisplayStr.append(entry.itemState.toString());
				cacheDisplayStr.append("\n");
				System.out.println(cacheDisplayStr);

				int ret = decodeEntryFromCache(chnlInfo, entry.cacheEntry, domainType);
				if (ret != CodecReturnCodes.SUCCESS)
				{
					cacheDisplayStr.setLength(0);
					cacheDisplayStr.append("Error decoding cache content: ");
					cacheDisplayStr.append(ret);
					System.out.println(cacheDisplayStr);
				}
			}
			else if (entry.domainType == domainType && entry.isPrivateStream == isPrivateStream)
			{
				if ( entry.itemState.streamState() == StreamStates.CLOSED )
					continue;

				cacheDisplayStr.setLength(0);
				cacheDisplayStr.append(entry.itemName);
				cacheDisplayStr.append("\tno data in cache\n");
				System.out.println(cacheDisplayStr);
			}
		}
	}

	private int decodeEntryFromCache(ChannelInfo chnlInfo, PayloadEntry cacheEntry, int domainType)
	{
		int ret;
		EncodeIterator eIter = CodecFactory.createEncodeIterator();
		DecodeIterator dIter = CodecFactory.createDecodeIterator();
		int majorVersion;
		int minorVersion;

		cacheEntryBuffer.data().clear();
		if (chnlInfo.reactorChannel != null)
		{
			majorVersion = chnlInfo.reactorChannel.majorVersion();
			minorVersion = chnlInfo.reactorChannel.minorVersion();
		}
		else
		{
			majorVersion =  chnlInfo.connectOptions.connectionList().get(0).connectOptions().majorVersion();
			minorVersion =  chnlInfo.connectOptions.connectionList().get(0).connectOptions().minorVersion();
		}

		eIter.clear();
		eIter.setBufferAndRWFVersion(cacheEntryBuffer, majorVersion, minorVersion);

		chnlInfo.cacheInfo.cursor.clear();
		if ( (ret = cacheEntry.retrieve(eIter, chnlInfo.cacheInfo.cursor, chnlInfo.cacheInfo.cacheError)) != CodecReturnCodes.SUCCESS)
		{
			cacheDisplayStr.setLength(0);
			cacheDisplayStr.append("Failed retrieving cache entry.\n\tError ");
			cacheDisplayStr.append(chnlInfo.cacheInfo.cacheError.errorId());
			cacheDisplayStr.append(" : ");
			cacheDisplayStr.append(chnlInfo.cacheInfo.cacheError.text());
			System.out.println(cacheDisplayStr.toString());
			return ret;
		}
		else
		{
			dIter.clear();
			dIter.setBufferAndRWFVersion(cacheEntryBuffer, majorVersion, minorVersion);
			cacheDisplayStr.setLength(0);

			switch (domainType)
			{
				case DomainTypes.MARKET_PRICE:
					ret = chnlInfo.marketPriceHandler.decodePayload(dIter, chnlInfo.dictionary, cacheDisplayStr);
					break;

				case DomainTypes.MARKET_BY_ORDER:
					ret = chnlInfo.marketByOrderHandler.decodePayload(dIter, chnlInfo.dictionary, cacheDisplayStr);
					break;

				case DomainTypes.MARKET_BY_PRICE:
					ret = chnlInfo.marketByPriceHandler.decodePayload(dIter, chnlInfo.dictionary, cacheDisplayStr);
					break;

				case DomainTypes.YIELD_CURVE:
					ret = chnlInfo.yieldCurveHandler.decodePayload(dIter, chnlInfo.dictionary);
					break;

				default:
					break;
			}
			if (ret > CodecReturnCodes.SUCCESS)
				ret = CodecReturnCodes.SUCCESS;
		}

		return ret;
	}

	private void displayReactorChannelStats(ChannelInfo chnlInfo)
	{
		ReactorChannelStats stats = ReactorFactory.createReactorChannelStats();
		chnlInfo.reactorChannel.getReactorChannelStats(stats);

		reactorChannelStats.bytesRead(overflowSafeAggregate(reactorChannelStats.bytesRead(), stats.bytesRead()));
		reactorChannelStats.uncompressedBytesRead(overflowSafeAggregate(reactorChannelStats.uncompressedBytesRead(), stats.uncompressedBytesRead()));
		reactorChannelStats.bytesWritten(overflowSafeAggregate(reactorChannelStats.bytesWritten(), stats.bytesWritten()));
		reactorChannelStats.uncompressedBytesWritten(overflowSafeAggregate(reactorChannelStats.uncompressedBytesWritten(), stats.uncompressedBytesWritten()));
		reactorChannelStats.pingsReceived(overflowSafeAggregate(reactorChannelStats.pingsReceived(), stats.pingsReceived()));
		reactorChannelStats.pingsSent(overflowSafeAggregate(reactorChannelStats.pingsSent(), stats.pingsSent()));

		System.out.println("Message Details:");
		System.out.printf("Bytes read=%d\n", reactorChannelStats.bytesRead());
		System.out.printf("Uncompressed bytes read=%d\n\n", reactorChannelStats.uncompressedBytesRead());
		System.out.printf("Bytes written=%d\n", reactorChannelStats.bytesWritten());
		System.out.printf("Uncompressed bytes written=%d\n\n", reactorChannelStats.uncompressedBytesWritten());
		System.out.printf("Pings sent=%d\n", reactorChannelStats.pingsSent());
		System.out.printf("Pings received=%d\n\n", reactorChannelStats.pingsReceived());
	}

	int overflowSafeAggregate(int a, int b)
	{
		long sum = (long)a + (long)b;
		if (sum < Integer.MAX_VALUE)
			return (int)sum;
		else
			return Integer.MAX_VALUE;
	}

	private void setItemState(ChannelInfo chnlInfo, int streamState, int dataState, int stateCode )
	{
		Iterator<Map.Entry<StreamIdKey, WatchListEntry>> iter = chnlInfo.itemWatchList.iterator();
		while (iter.hasNext())
		{
			WatchListEntry entry = iter.next().getValue();
			entry.itemState.streamState(streamState);
			entry.itemState.dataState(dataState);
			entry.itemState.code(stateCode);
		}
	}

	private void setEncryptedConfiguration(ConnectOptions options)
	{
		setHTTPConfiguration(options);

		String keyFile = consumerCmdLineParser.keyStoreFile();
		String keyPasswd = consumerCmdLineParser.keystorePassword();
		String securityProvider = consumerCmdLineParser.securityProvider();

		if (keyFile != null && !keyFile.isEmpty() )
		{
			options.encryptionOptions().KeystoreFile(keyFile);
		}
		if (keyPasswd != null && !keyPasswd.isEmpty())
		{
			options.encryptionOptions().KeystorePasswd(keyPasswd);
		}
		if (securityProvider != null && !securityProvider.isEmpty())
		{
			options.encryptionOptions().SecurityProvider(securityProvider);
		}

		options.encryptionOptions().SecurityProtocol(consumerCmdLineParser.securityProtocol());
		if (consumerCmdLineParser.securityProtocolVersions() != null &&
                !consumerCmdLineParser.securityProtocolVersions().isEmpty())
		{
			options.encryptionOptions().SecurityProtocolVersions(consumerCmdLineParser.securityProtocolVersions().split(","));
		}
	}


	private void setHTTPConfiguration(ConnectOptions options)
	{
		options.tunnelingInfo().objectName("");
	}

	/*
	 * For BASIC authentication we need: HTTPproxyUsername, HTTPproxyPasswd For
	 * NTLM authentication we need: HTTPproxyUsername, HTTPproxyPasswd,
	 * HTTPproxyDomain, HTTPproxyLocalHostname For Negotiate/Kerberos we need:
	 * HTTPproxyUsername, HTTPproxyPasswd, HTTPproxyDomain,
	 * HTTPproxyKRB5configFile
	 */
	private void setCredentials(ConnectOptions options)
	{
		String localIPaddress = null;
		String localHostName;

		String proxyUsername = consumerCmdLineParser.proxyUsername();
		if ( proxyUsername == null)
		{
			System.err.println("Error: Proxy username not provided.");
			System.exit(CodecReturnCodes.FAILURE);
		}

		String proxyPasswd = consumerCmdLineParser.proxyPassword();
		if ( proxyPasswd == null)
		{
			System.err.println("Error: Proxy password not provided.");
			System.exit(CodecReturnCodes.FAILURE);
		}
		String proxyDomain = consumerCmdLineParser.proxyDomain();
		if ( proxyDomain == null)
		{
			System.err.println("Error: Proxy domain not provided.");
			System.exit(CodecReturnCodes.FAILURE);
		}

		options.credentialsInfo().HTTPproxyUsername(proxyUsername);
		options.credentialsInfo().HTTPproxyPasswd(proxyPasswd);
		options.credentialsInfo().HTTPproxyDomain(proxyDomain);

		try
		{
			localIPaddress = InetAddress.getLocalHost().getHostAddress();
			localHostName = InetAddress.getLocalHost().getHostName();
		}
		catch (UnknownHostException e)
		{
			localHostName = localIPaddress;
		}
		options.credentialsInfo().HTTPproxyLocalHostname(localHostName);

		String proxyKrbfile = consumerCmdLineParser.krbFile();
		if (proxyKrbfile == null)
		{
			System.err.println("Error: Proxy krbfile not provided.");
			System.exit(CodecReturnCodes.FAILURE);
		}
		options.credentialsInfo().HTTPproxyKRB5configFile(proxyKrbfile);

	}


	private void createItemLists(ChannelInfo chnlInfo)
	{
		// add specified items to item watch list
		if (chnlInfo.connectionArg.itemList() != null)
		{
			for (ItemArg itemArg : chnlInfo.connectionArg.itemList())
			{
				switch (itemArg.domain())
				{
					case DomainTypes.MARKET_PRICE:
						if (!itemArg.enablePrivateStream())
						{
							chnlInfo.mpItemList.add(itemArg.itemName());
						}
						else
						{
							chnlInfo.mppsItemList.add(itemArg.itemName());
						}
						break;
					case DomainTypes.MARKET_BY_ORDER:
						if (!itemArg.enablePrivateStream())
						{
							chnlInfo.mboItemList.add(itemArg.itemName());
						}
						else
						{
							chnlInfo.mbopsItemList.add(itemArg.itemName());
						}
						break;
					case DomainTypes.MARKET_BY_PRICE:
						if (!itemArg.enablePrivateStream())
						{
							chnlInfo.mbpItemList.add(itemArg.itemName());
						}
						else
						{
							chnlInfo.mbppsItemList.add(itemArg.itemName());
						}
						break;
					case DomainTypes.YIELD_CURVE:
						if (!itemArg.enablePrivateStream())
						{
							chnlInfo.ycItemList.add(itemArg.itemName());
						}
						else
						{
							chnlInfo.ycpsItemList.add(itemArg.itemName());
						}
						break;
					case DomainTypes.SYMBOL_LIST:
						chnlInfo.slItemList.add(itemArg.itemName());
						break;
					default:
						break;
				}
			}
		}
	}

	private void sendSymbolListRequests(ChannelInfo chnlInfo)
	{
		if (chnlInfo.slItemList.isEmpty())
			return;

		if (!chnlInfo.serviceInfo.checkHasInfo())
		{
			uninitialize();
			System.exit(ReactorReturnCodes.FAILURE);
		}

		Service.ServiceInfo info = chnlInfo.serviceInfo.info();
		if (!info.qosList().isEmpty())
		{
			Qos qos = info.qosList().get(0);
			chnlInfo.symbolListHandler.qos().dynamic(qos.isDynamic());
			chnlInfo.symbolListHandler.qos().rate(qos.rate());
			chnlInfo.symbolListHandler.qos().timeliness(qos.timeliness());
		}
		else
		{
			chnlInfo.symbolListHandler.qos().dynamic(false);
			chnlInfo.symbolListHandler.qos().rate(QosRates.TICK_BY_TICK);
			chnlInfo.symbolListHandler.qos().timeliness(QosTimeliness.REALTIME);
		}
		chnlInfo.symbolListHandler.capabilities().addAll(info.capabilitiesList());
		chnlInfo.symbolListHandler.serviceId(chnlInfo.serviceInfo.serviceId());
		String cmdSLName = chnlInfo.slItemList.get(0);
		if (cmdSLName == null)
		{
			chnlInfo.symbolListHandler.symbolListName().data(info.itemList().data(), info.itemList().position(), info.itemList().length());
		}
		else
		{
			chnlInfo.symbolListHandler.symbolListName().data(cmdSLName);
		}
		if (chnlInfo.symbolListHandler.sendRequest(chnlInfo.reactorChannel, errorInfo) != CodecReturnCodes.SUCCESS)
		{
			if (chnlInfo.reactorChannel.state() != ReactorChannel.State.CLOSED &&
				chnlInfo.reactorChannel.state() != ReactorChannel.State.DOWN_RECONNECTING)
			{
				System.out.println(errorInfo.error().text());
				uninitialize();
				System.exit(ReactorReturnCodes.FAILURE);
			}
		}
	}

	private void sendMBPRequests(ChannelInfo chnlInfo)
	{
		if (chnlInfo.marketByPriceHandler.sendItemRequests(chnlInfo.reactorChannel, chnlInfo.mbpItemList, false, chnlInfo.loginRefresh, chnlInfo.serviceInfo, errorInfo) != CodecReturnCodes.SUCCESS)
		{
			if (chnlInfo.reactorChannel.state() != ReactorChannel.State.CLOSED &&
				chnlInfo.reactorChannel.state() != ReactorChannel.State.DOWN_RECONNECTING)
			{
				System.out.println(errorInfo.error().text());
				uninitialize();
				System.exit(ReactorReturnCodes.FAILURE);
			}
		}

		if (!chnlInfo.mbppsItemList.isEmpty() && !chnlInfo.mbppsRequestSent)
		{
			if (chnlInfo.marketByPriceHandler.sendItemRequests(chnlInfo.reactorChannel, chnlInfo.mbppsItemList, true, chnlInfo.loginRefresh, chnlInfo.serviceInfo, errorInfo) != CodecReturnCodes.SUCCESS)
			{
				if (chnlInfo.reactorChannel.state() != ReactorChannel.State.CLOSED &&
					chnlInfo.reactorChannel.state() != ReactorChannel.State.DOWN_RECONNECTING)
				{
					System.out.println(errorInfo.error().text());
					uninitialize();
					System.exit(ReactorReturnCodes.FAILURE);
				}
			}
			chnlInfo.mbppsRequestSent = true;
		}
	}

	private void sendMBORequests(ChannelInfo chnlInfo)
	{
		if (chnlInfo.marketByOrderHandler.sendItemRequests(chnlInfo.reactorChannel, chnlInfo.mboItemList, false, chnlInfo.loginRefresh, chnlInfo.serviceInfo, errorInfo) != CodecReturnCodes.SUCCESS)
		{
			if (chnlInfo.reactorChannel.state() != ReactorChannel.State.CLOSED &&
				chnlInfo.reactorChannel.state() != ReactorChannel.State.DOWN_RECONNECTING)
			{
				System.out.println(errorInfo.error().text());
				uninitialize();
				System.exit(ReactorReturnCodes.FAILURE);
			}
		}

		if (!chnlInfo.mbopsItemList.isEmpty() && !chnlInfo.mbopsRequestSent)
		{
			if (chnlInfo.marketByOrderHandler.sendItemRequests(chnlInfo.reactorChannel, chnlInfo.mbopsItemList, true, chnlInfo.loginRefresh, chnlInfo.serviceInfo, errorInfo) != CodecReturnCodes.SUCCESS)
			{
				if (chnlInfo.reactorChannel.state() != ReactorChannel.State.CLOSED &&
					chnlInfo.reactorChannel.state() != ReactorChannel.State.DOWN_RECONNECTING)
				{
					System.out.println(errorInfo.error().text());
					uninitialize();
					System.exit(ReactorReturnCodes.FAILURE);
				}
			}
			chnlInfo.mbopsRequestSent = true;
		}
	}

	private void sendMPRequests(ChannelInfo chnlInfo)
	{
		if (chnlInfo.marketPriceHandler.sendItemRequests(chnlInfo.reactorChannel, chnlInfo.mpItemList, false, chnlInfo.loginRefresh, chnlInfo.serviceInfo, errorInfo) != CodecReturnCodes.SUCCESS)
		{
			if (chnlInfo.reactorChannel.state() != ReactorChannel.State.CLOSED &&
				chnlInfo.reactorChannel.state() != ReactorChannel.State.DOWN_RECONNECTING)
			{
				System.out.println(errorInfo.error().text());
				uninitialize();
				System.exit(ReactorReturnCodes.FAILURE);
			}
		}

		if (!chnlInfo.mppsItemList.isEmpty() && !chnlInfo.mppsRequestSent)
		{
			if (chnlInfo.marketPriceHandler.sendItemRequests(chnlInfo.reactorChannel, chnlInfo.mppsItemList, true, chnlInfo.loginRefresh, chnlInfo.serviceInfo, errorInfo) != CodecReturnCodes.SUCCESS)
			{
				if (chnlInfo.reactorChannel.state() != ReactorChannel.State.CLOSED &&
					chnlInfo.reactorChannel.state() != ReactorChannel.State.DOWN_RECONNECTING)
				{
					System.out.println(errorInfo.error().text());
					uninitialize();
					System.exit(ReactorReturnCodes.FAILURE);
				}
			}
			chnlInfo.mppsRequestSent = true;
		}
	}

	private void sendYieldCurveRequests(ChannelInfo chnlInfo)
	{
		if (chnlInfo.yieldCurveHandler.sendItemRequests(chnlInfo.reactorChannel, chnlInfo.ycItemList, false, chnlInfo.loginRefresh, chnlInfo.serviceInfo, errorInfo) != CodecReturnCodes.SUCCESS)
		{
			if (chnlInfo.reactorChannel.state() != ReactorChannel.State.CLOSED &&
				chnlInfo.reactorChannel.state() != ReactorChannel.State.DOWN_RECONNECTING)
			{
				System.out.println(errorInfo.error().text());
				uninitialize();
				System.exit(ReactorReturnCodes.FAILURE);
			}
		}

		if (!chnlInfo.ycpsItemList.isEmpty() && !chnlInfo.ycpsRequestSent)
		{
			if (chnlInfo.yieldCurveHandler.sendItemRequests(chnlInfo.reactorChannel, chnlInfo.ycpsItemList, true, chnlInfo.loginRefresh, chnlInfo.serviceInfo, errorInfo) != CodecReturnCodes.SUCCESS)
			{
				if (chnlInfo.reactorChannel.state() != ReactorChannel.State.CLOSED &&
					chnlInfo.reactorChannel.state() != ReactorChannel.State.DOWN_RECONNECTING)
				{
					System.out.println(errorInfo.error().text());
					uninitialize();
					System.exit(ReactorReturnCodes.FAILURE);
				}
			}
			chnlInfo.ycpsRequestSent = true;
		}
	}

	private void closeItemStreams(ChannelInfo chnlInfo)
	{
		// have offstream posting post close status
		if (chnlInfo.shouldOffStreamPost)
		{
			chnlInfo.postHandler.streamId(chnlInfo.loginRefresh.streamId());
			chnlInfo.postHandler.postItemName().data("OFFPOST");
			chnlInfo.postHandler.serviceId(chnlInfo.serviceInfo.serviceId());
			chnlInfo.postHandler.dictionary(chnlInfo.dictionary);
			chnlInfo.postHandler.closeOffStreamPost(chnlInfo.reactorChannel, errorInfo);
		}

		// close item streams if opened
		chnlInfo.marketPriceHandler.closeStreams(chnlInfo.reactorChannel, errorInfo);
		chnlInfo.marketByOrderHandler.closeStreams(chnlInfo.reactorChannel, errorInfo);
		chnlInfo.marketByPriceHandler.closeStreams(chnlInfo.reactorChannel, errorInfo);
		chnlInfo.symbolListHandler.closeStream(chnlInfo.reactorChannel, errorInfo);
		chnlInfo.yieldCurveHandler.closeStreams(chnlInfo.reactorChannel, errorInfo);
	}

	/* Uninitializes the Value Add consumer application. */
	private void uninitialize()
	{
		System.out.println("Consumer unitializing and exiting...");

		for (ChannelInfo chnlInfo : chnlInfoList)
		{
			// close items streams
			closeItemStreams(chnlInfo);

			// close tunnel streams
			if (tunnelStreamHandler != null &&
				chnlInfo.reactorChannel != null)
			{
				if (tunnelStreamHandler.closeStreams(chnlInfo, _finalStatusEvent, errorInfo) != ReactorReturnCodes.SUCCESS)
				{
					System.out.println("tunnelStreamHandler.closeStream() failed with errorText: " + errorInfo.error().text());
				}
			}

			// close ReactorChannel
			if (chnlInfo.reactorChannel != null)
			{
				chnlInfo.reactorChannel.close(errorInfo);
			}

			uninitializeCache(chnlInfo.cacheInfo);
		}

		// shutdown reactor
		if (reactor != null)
		{
			reactor.shutdown(errorInfo);
		}
	}


	private void handleClose()
	{
		System.out.println("Consumer closes streams...");

		for (ChannelInfo chnlInfo : chnlInfoList)
		{
			closeItemStreams(chnlInfo);

			// close tunnel streams
			if (tunnelStreamHandler != null && chnlInfo.reactorChannel != null)
			{
				if (tunnelStreamHandler.closeStreams(chnlInfo, _finalStatusEvent, errorInfo) != ReactorReturnCodes.SUCCESS)
				{
					System.out.println("tunnelStreamHandler.closeStream() failed with errorText: " + errorInfo.error().text());
				}
			}
		}
	}

	public static void main(String[] args) throws Exception
	{
		Consumer consumer = new Consumer();
		consumer.init(args);
		consumer.run();
		consumer.uninitialize();
		System.exit(0);
	}
}
>>>>>>> b159fcb4
<|MERGE_RESOLUTION|>--- conflicted
+++ resolved
@@ -1,5304 +1,2800 @@
-<<<<<<< HEAD
-/*|-----------------------------------------------------------------------------
- *|            This source code is provided under the Apache 2.0 license
- *|  and is provided AS IS with no warranty or guarantee of fit for purpose.
- *|                See the project's LICENSE.md for details.
- *|           Copyright (C) 2023-2024 LSEG. All rights reserved.
- *|-----------------------------------------------------------------------------
- */
-
-package com.refinitiv.eta.valueadd.examples.consumer;
-
-import java.io.IOException;
-import java.net.InetAddress;
-import java.net.UnknownHostException;
-import java.nio.ByteBuffer;
-import java.nio.channels.CancelledKeyException;
-import java.nio.channels.ClosedChannelException;
-import java.nio.channels.SelectionKey;
-import java.nio.channels.Selector;
-import java.nio.file.Files;
-import java.nio.file.Paths;
-import java.util.*;
-
-import com.refinitiv.eta.codec.Buffer;
-import com.refinitiv.eta.codec.Codec;
-import com.refinitiv.eta.codec.CodecFactory;
-import com.refinitiv.eta.codec.CodecReturnCodes;
-import com.refinitiv.eta.codec.DataDictionary;
-import com.refinitiv.eta.codec.DataStates;
-import com.refinitiv.eta.codec.DecodeIterator;
-import com.refinitiv.eta.codec.EncodeIterator;
-import com.refinitiv.eta.codec.MapEntryActions;
-import com.refinitiv.eta.codec.Msg;
-import com.refinitiv.eta.codec.Qos;
-import com.refinitiv.eta.codec.QosRates;
-import com.refinitiv.eta.codec.QosTimeliness;
-import com.refinitiv.eta.codec.StateCodes;
-import com.refinitiv.eta.codec.StreamStates;
-import com.refinitiv.eta.rdm.Dictionary;
-import com.refinitiv.eta.rdm.DomainTypes;
-import com.refinitiv.eta.rdm.Login;
-import com.refinitiv.eta.shared.CommandLine;
-import com.refinitiv.eta.shared.network.ChannelHelper;
-import com.refinitiv.eta.transport.ConnectOptions;
-import com.refinitiv.eta.transport.ConnectionTypes;
-import com.refinitiv.eta.transport.Error;
-import com.refinitiv.eta.transport.TransportFactory;
-import com.refinitiv.eta.valueadd.cache.CacheFactory;
-import com.refinitiv.eta.valueadd.cache.PayloadEntry;
-import com.refinitiv.eta.valueadd.domainrep.rdm.dictionary.DictionaryMsgType;
-import com.refinitiv.eta.valueadd.domainrep.rdm.dictionary.DictionaryRefresh;
-import com.refinitiv.eta.valueadd.domainrep.rdm.directory.DirectoryMsgType;
-import com.refinitiv.eta.valueadd.domainrep.rdm.directory.DirectoryRefresh;
-import com.refinitiv.eta.valueadd.domainrep.rdm.directory.DirectoryStatus;
-import com.refinitiv.eta.valueadd.domainrep.rdm.directory.DirectoryUpdate;
-import com.refinitiv.eta.valueadd.domainrep.rdm.directory.Service;
-import com.refinitiv.eta.valueadd.domainrep.rdm.login.*;
-import com.refinitiv.eta.valueadd.examples.common.CacheInfo;
-import com.refinitiv.eta.valueadd.examples.common.ConnectionArg;
-import com.refinitiv.eta.valueadd.examples.common.ItemArg;
-import com.refinitiv.eta.valueadd.examples.consumer.StreamIdWatchList.StreamIdKey;
-import com.refinitiv.eta.valueadd.examples.consumer.StreamIdWatchList.WatchListEntry;
-import com.refinitiv.eta.valueadd.reactor.*;
-
-import static java.util.concurrent.TimeUnit.NANOSECONDS;
-
-/**
- * <p>
- * This is a main class to run the ETA Value Add Consumer application.
- * </p>
- * <H2>Summary</H2>
- * <p>
- * The purpose of this application is to demonstrate consuming data from
- * an OMM Provider using Value Add components. It is a single-threaded
- * client application.
- * </p>
- * <p>
- * The consumer application implements callbacks that process information
- * received by the provider. It creates the Reactor, creates the desired
- * connections, then dispatches from the Reactor for events and messages.
- * Once it has received the event indicating that the channel is ready,
- * it will make the desired item requests (snapshot or streaming) to a
- * provider and appropriately processes the responses. The resulting decoded 
- * responses from the provided are displayed on the console.
- * </p>
- * <p>
- * This application supports consuming Level I Market Price, Level II Market By
- * Order, Level II Market By Price and Yield Curve. This application can optionally
- * perform on-stream and off-stream posting for Level I Market Price content. The
- * item name used for an off-stream post is "OFFPOST". For simplicity, the off-stream
- * post item name is not configurable, but users can modify the code if desired.
- * </p>
- * <p>
- * If multiple item requests are specified on the command line for the same domain and
- * the provider supports batch requests, this application will send the item requests
- * as a single Batch request.
- * </p>
- * <p>
- * If supported by the provider and the application requests view use, a dynamic
- * view will be requested with all Level I Market Price requests. For simplicity,
- * this view is not configurable but users can modify the code to change the
- * requested view.  
- * </p>
- * <p>
- * This application supports a symbol list request. The symbol list name is optional.
- * If the user does not provide a symbol list name, the name is taken from the source
- * directory response.
- * </p>
- * <p>
- * This application is intended as a basic usage example. Some of the design choices
- * were made to favor simplicity and readability over performance. This application 
- * is not intended to be used for measuring performance. This application uses
- * Value Add and shows how using Value Add simplifies the writing of ETA
- * applications. Because Value Add is a layer on top of ETA, you may see a
- * slight decrease in performance compared to writing applications directly to
- * the ETA interfaces.
- * </p>
- * <H2>Setup Environment</H2>
- * <p>
- * The RDMFieldDictionary and enumtype.def files could be located in the
- * directory of execution or this application will request dictionary from
- * provider.
- * </p> 
- * <H2>Running the application:</H2>
- * <p>
- * Change directory to the <i>Java</i> directory and issue the following <i>Gradle</i> command.
- * <p>
- * Linux: ./gradlew runVAConsumer -PcommandLineArgs="arguments"<br>
- * Windows: gradlew.bat runVAConsumer -PcommandLineArgs="arguments"<br>
- * <br>
- * Arguments are listed below.
- * </p>
- * <ul>
- * <li>-c specifies a connection to open and a list of items to request:
- * <ul>
- *  <li>hostname:        Hostname of provider to connect to
- *  <li>port:            Port of provider to connect to
- *  <li>service:         Name of service to request items from on this connection
- *  <li>domain:itemName: Domain and name of an item to request
- *       <br>A comma-separated list of these may be specified.
- *       <br>The domain may be any of: mp(MarketPrice), mbo(MarketByOrder), mbp(MarketByPrice), yc(YieldCurve), sl(SymbolList)
- *       <br>The domain may also be any of the private stream domains: mpps(MarketPrice PS), mbops(MarketByOrder PS), mbpps(MarketByPrice PS), ycps(YieldCurve PS)
- *       <br>Example Usage: -c localhost:14002 DIRECT_FEED mp:TRI,mp:GOOG,mpps:FB,mbo:MSFT,mbpps:IBM,sl
- *       <br>&nbsp;&nbsp;(for SymbolList requests, a name can be optionally specified)
- *  <li>-tunnel (optional) enables consumer to open tunnel stream and send basic text messages
- *  <li>-tsServiceName (optional) specifies the service name for tunnel stream messages (if not specified, the service name specified in -c/-tcp is used)"
- *  <li>-tsAuth (optional) specifies that consumer will request authentication when opening the tunnel stream. This applies to basic tunnel streams.
- *  <li>-tsDomain (optional) specifies the domain that consumer will use when opening the tunnel stream. This applies to basic tunnel streams.
- *  </li>
- * </ul>
- * </li>
- * <li>-uname changes the username used when logging into the provider
- *
- * <li>-passwd changes the password used when logging into the provider
- *
- * <li>-clientId Specifies the client Id for LSEG login V2, or specifies a unique ID with login V1 for applications making the request to Delivery Platform token service, this is also known as AppKey generated using an AppGenerator.
- * 
- * <li>-clientSecret Specifies the associated client Secret with a provided clientId for V2 logins.
- *
- * <li>-sessionMgnt enables the session management in the Reactor
- * 
- * <li>-tokenURLV1 Specifies the token URL for V1 token oauthpasswd grant type.
- * 
- * <li>-tokenURLV2 Specifies the token URL for V2 token oauthclientcreds grant type.
- *
- * <li>-view specifies each request using a basic dynamic view
- *
- * <li>-post specifies that the application should attempt to send post messages on the first requested Market Price item
- *
- * <li>-offpost specifies that the application should attempt to send post messages on the login stream (i.e., off-stream)
- *
- * <li>-publisherInfo specifies that the application provides its own user id and address
- *
- * <li>-snapshot specifies each request using non-streaming
- *
- * <li>-x provides an XML trace of messages
- *
- * <li>-runtime adjusts the running time of the application
- *
- * <li>-cache will store all open items in cache and periodically dump contents
- *
- * <li>-cacheInterval number of seconds between displaying cache contents, must greater than 0
- *
- * <li>-statisticInterval number of seconds between displaying reactor channel statistics, must greater than 0
- *
- * <li>-proxy proxyFlag. if provided, the application will attempt
- * to make an http or encrypted connection through a proxy server (if
- * connectionType is set to http or encrypted).
- *
- * <li>-ph Proxy host name.
- *
- * <li>-pp Proxy port number.
- *
- * <li>-plogin User name on proxy server.
- *
- * <li>-ppasswd Password on proxy server. 
- *
- * <li>-pdomain Proxy Domain.
- *
- * <li>-krbfile Proxy KRB file. 
- *
- * <li>-keyfile keystore file for encryption.
- *
- * <li>-keypasswd keystore password for encryption.
- *
- * <li>-at Specifies the Authentication Token. If this is present, the login user name type will be Login.UserIdTypes.AUTHN_TOKEN.
- *
- * <li>-ax Specifies the Authentication Extended information.
- *
- * <li>-aid Specifies the Application ID.
- *
- * <li>-rtt enables rtt support by a consumer. If provider make distribution of RTT messages, consumer will return back them. In another case, consumer will ignore them.
- *
- * </ul>
- */
-public class Consumer implements ConsumerCallback, ReactorAuthTokenEventCallback, ReactorOAuthCredentialEventCallback,
-		ReactorJsonConversionEventCallback, ReactorServiceNameToIdCallback
-{
-	private final String FIELD_DICTIONARY_FILE_NAME = "RDMFieldDictionary";
-	private final String ENUM_TABLE_FILE_NAME = "enumtype.def";
-
-	private Reactor reactor;
-	private ReactorOptions reactorOptions = ReactorFactory.createReactorOptions();
-	private ReactorErrorInfo errorInfo = ReactorFactory.createReactorErrorInfo();
-	private ReactorDispatchOptions dispatchOptions = ReactorFactory.createReactorDispatchOptions();
-	private ReactorOAuthCredential oAuthCredential = ReactorFactory.createReactorOAuthCredential();
-	private ReactorJsonConverterOptions jsonConverterOptions = ReactorFactory.createReactorJsonConverterOptions();
-	private ConsumerCmdLineParser consumerCmdLineParser = new ConsumerCmdLineParser();
-	private Selector selector;
-
-	private long runtime;
-
-	ReactorChannelStats reactorChannelStats = ReactorFactory.createReactorChannelStats();
-
-	// default server host name
-	private static final String defaultSrvrHostname = "localhost";
-
-	// default server port number
-	private static final String defaultSrvrPortNo = "14002";
-
-	// default service name
-	private static final String defaultServiceName = "DIRECT_FEED";
-
-	// default item name
-	private static final String defaultItemName = "TRI.N";
-
-	// default item name 2
-	private static final String defaultItemName2 = ".DJI";
-
-	private Error error;    // error information
-
-	private DataDictionary dictionary;
-
-	private boolean fieldDictionaryLoadedFromFile;
-	private boolean enumTypeDictionaryLoadedFromFile;
-
-	ArrayList<ChannelInfo> chnlInfoList = new ArrayList<ChannelInfo>();
-
-	private TunnelStreamHandler tunnelStreamHandler;
-	private String tsServiceName;
-
-	long cacheTime;
-	long cacheInterval;
-	long statisticTime;
-	long statisticInterval;
-	StringBuilder cacheDisplayStr;
-	Buffer cacheEntryBuffer;
-
-	boolean _finalStatusEvent;
-	private long closetime;
-	private long closeRunTime;
-	boolean closeHandled;
-
-	private ReactorSubmitOptions submitOptions = ReactorFactory.createReactorSubmitOptions();
-	private Map<ReactorChannel, Integer> socketFdValueMap = new HashMap<>();
-
-	public Consumer()
-	{
-		dictionary = CodecFactory.createDataDictionary();
-
-		error = TransportFactory.createError();
-		dispatchOptions.maxMessages(1);
-		_finalStatusEvent = true;
-		closetime = 10; // 10 sec
-		try
-		{
-			selector = Selector.open();
-		}
-		catch (Exception e)
-		{
-			System.out.println("Selector.open() failed: " + e.getLocalizedMessage());
-			System.exit(ReactorReturnCodes.FAILURE);
-		}
-	}
-
-	/* Initializes the Value Add consumer application. */
-	private void init(String[] args)
-	{
-		// parse command line
-		if (!consumerCmdLineParser.parseArgs(args))
-		{
-			System.err.println("\nError loading command line arguments:\n");
-			consumerCmdLineParser.printUsage();
-			System.exit(CodecReturnCodes.FAILURE);
-		}
-
-		// add default connections to arguments if none specified
-		if (consumerCmdLineParser.connectionList().size() == 0 &&
-			!consumerCmdLineParser.enableSessionMgnt())
-		{
-			// first connection - localhost:14002 DIRECT_FEED mp:TRI.N
-			List<ItemArg> itemList = new ArrayList<ItemArg>();
-			ItemArg itemArg = new ItemArg(DomainTypes.MARKET_PRICE, defaultItemName, false);
-			itemList.add(itemArg);
-			ConnectionArg connectionArg = new ConnectionArg(ConnectionTypes.SOCKET,
-					defaultServiceName,
-					defaultSrvrHostname,
-					defaultSrvrPortNo,
-					itemList);
-			consumerCmdLineParser.connectionList().add(connectionArg);
-
-			// second connection - localhost:14002 DIRECT_FEED mp:TRI.N mp:.DJI
-			List<ItemArg> itemList2 = new ArrayList<ItemArg>();
-			ItemArg itemArg2 = new ItemArg(DomainTypes.MARKET_PRICE, defaultItemName2, false);
-			itemList2.add(itemArg);
-			itemList2.add(itemArg2);
-			ConnectionArg connectionArg2 = new ConnectionArg(ConnectionTypes.SOCKET,
-					defaultServiceName,
-					defaultSrvrHostname,
-					defaultSrvrPortNo,
-					itemList2);
-			consumerCmdLineParser.connectionList().add(connectionArg2);
-		}
-
-		// display product version information
-		System.out.println(Codec.queryVersion().toString());
-		System.out.println("Consumer initializing...");
-
-		runtime = System.currentTimeMillis() + consumerCmdLineParser.runtime() * 1000;
-		closeRunTime = System.currentTimeMillis() + (consumerCmdLineParser.runtime() + closetime) * 1000;
-
-		// load dictionary
-		loadDictionary();
-
-		// enable Reactor XML tracing if specified
-		if (consumerCmdLineParser.enableXmlTracing())
-		{
-			reactorOptions.enableXmlTracing();
-		}
-
-		cacheInterval = consumerCmdLineParser.cacheInterval();
-		cacheTime = System.currentTimeMillis() + cacheInterval*1000;
-
-		statisticInterval = consumerCmdLineParser.statisticInterval();
-		statisticTime = System.currentTimeMillis() + statisticInterval*1000;
-
-		// Set reactor statistics to keep track of
-		if(statisticInterval > 0)
-		{
-			reactorOptions.statistics(ReactorOptions.StatisticFlags.READ | ReactorOptions.StatisticFlags.WRITE | ReactorOptions.StatisticFlags.PING);
-		}
-		
-		// Set Token Generator URLs
-		if(consumerCmdLineParser.tokenURLV1() != null && !consumerCmdLineParser.tokenURLV1().equals(""))
-		{
-			reactorOptions.tokenServiceURL_V1().data(consumerCmdLineParser.tokenURLV1());
-		}
-		
-		if(consumerCmdLineParser.tokenURLV2() != null && !consumerCmdLineParser.tokenURLV2().equals(""))
-		{
-			reactorOptions.tokenServiceURL_V2().data(consumerCmdLineParser.tokenURLV2());
-		}
-
-		// create reactor
-		reactor = ReactorFactory.createReactor(reactorOptions, errorInfo);
-		if (errorInfo.code() != ReactorReturnCodes.SUCCESS)
-		{
-			System.out.println("createReactor() failed: " + errorInfo.toString());
-			System.exit(ReactorReturnCodes.FAILURE);
-		}
-
-		// register selector with reactor's reactorChannel.
-		try
-		{
-			reactor.reactorChannel().selectableChannel().register(selector,
-					SelectionKey.OP_READ,
-					reactor.reactorChannel());
-		}
-		catch (ClosedChannelException e)
-		{
-			System.out.println("selector register failed: " + e.getLocalizedMessage());
-			System.exit(ReactorReturnCodes.FAILURE);
-		}
-
-		/* create channel info, initialize channel info, and connect channels
-		 * for each connection specified */
-		// APIQA
-		int index = 0;
-		for (ConnectionArg connectionArg : consumerCmdLineParser.connectionList())
-		{
-			// create channel info
-			ChannelInfo chnlInfo = new ChannelInfo();
-			chnlInfo.connectionArg = connectionArg;
-			
-        	chnlInfo.consumerRole.initDefaultRDMLoginRequest();
-        	
-        	if (index==0)
-        	{
-        		 // connection1 is for OAuthV2 
-        		 oAuthCredential.clear();
-        		 if (consumerCmdLineParser.clientId1() != null && !consumerCmdLineParser.clientId1().equals(""))
-                 {
-        			 oAuthCredential.clientSecret().data(consumerCmdLineParser.clientSecret1());
-        			 oAuthCredential.clientId().data(consumerCmdLineParser.clientId1());
-                     /* Specified the ReactorOAuthCredentialEventCallback to get sensitive information as needed to authorize with the token service. */
-        			 oAuthCredential.reactorOAuthCredentialEventCallback(this);
-                 }
-                  if(consumerCmdLineParser.jwkFile1() != null && !consumerCmdLineParser.jwkFile1().equals(""))
-				 {
-					try
-					{
-						// Get the full contents of the JWK file.
-						byte[] jwkFile1 = Files.readAllBytes(Paths.get(consumerCmdLineParser.jwkFile1()));
-						String jwkText1 = new String(jwkFile1);
-				
-						oAuthCredential.clientJwk().data(jwkText1);
-
-					}
-					catch(Exception e)
-					{
-						System.err.println("Error loading JWK file: " + e.getMessage());
-						System.err.println();
-						System.err.println(CommandLine.optionHelpString());
-						System.out.println("Consumer exits...");
-						System.exit(CodecReturnCodes.FAILURE);
-					}	
-				 }
-				 if(consumerCmdLineParser.audience1() != null && !consumerCmdLineParser.audience1().equals(""))
-				 {
-					oAuthCredential.audience().data(consumerCmdLineParser.audience1());
-				 }
-        	}
-        	else
-        	{
-        		 // connection2 is for OAuthV2 
-        		 oAuthCredential.clear();
-        		 if (consumerCmdLineParser.clientId2() != null && !consumerCmdLineParser.clientId2().equals(""))
-                 {
-        			 oAuthCredential.clientSecret().data(consumerCmdLineParser.clientSecret2());
-        			 oAuthCredential.clientId().data(consumerCmdLineParser.clientId2());
-                     /* Specified the ReactorOAuthCredentialEventCallback to get sensitive information as needed to authorize with the token service. */
-        			 oAuthCredential.reactorOAuthCredentialEventCallback(this);
-                 }
-                 if(consumerCmdLineParser.jwkFile2() != null && !consumerCmdLineParser.jwkFile2().equals(""))
-				 {
-					try
-					{
-						// Get the full contents of the JWK file.
-						byte[] jwkFile2 = Files.readAllBytes(Paths.get(consumerCmdLineParser.jwkFile2()));
-						String jwkText2 = new String(jwkFile2);
-				
-						oAuthCredential.clientJwk().data(jwkText2);
-
-					}
-					catch(Exception e)
-					{
-						System.err.println("Error loading JWK file: " + e.getMessage());
-						System.err.println();
-						System.err.println(CommandLine.optionHelpString());
-						System.out.println("Consumer exits...");
-						System.exit(CodecReturnCodes.FAILURE);
-					}	
-				 }
-				 if(consumerCmdLineParser.audience2() != null && !consumerCmdLineParser.audience2().equals(""))
-				 {
-					oAuthCredential.audience().data(consumerCmdLineParser.audience2());
-				 }
-        	}
-			// initialize channel info        	
-			initChannelInfo(chnlInfo);
-
-			// connect channel
-			int ret;
-			if ((ret = reactor.connect(chnlInfo.connectOptions, chnlInfo.consumerRole, errorInfo)) < ReactorReturnCodes.SUCCESS)
-			{
-				System.out.println("Reactor.connect failed with return code: " + ret + " error = " + errorInfo.error().text());
-				//API QA commented out to let app continue for success channel
-				//System.exit(ReactorReturnCodes.FAILURE);
-			} else {
-	        	 System.out.println("QA reactor.connect SUCCESS for index:" + index);
-	        }
-			//APIQA
-	        chnlInfo.consumerRole.watchlistOptions().enableWatchlist(true);
-	        //END APIQA
-			// add to ChannelInfo list
-			chnlInfoList.add(chnlInfo);
-			index ++;
-		}
-
-		jsonConverterOptions.dataDictionary(dictionary);
-		jsonConverterOptions.serviceNameToIdCallback(this);
-		jsonConverterOptions.jsonConversionEventCallback(this);
-
-		// Initialize the JSON converter
-		if ( reactor.initJsonConverter(jsonConverterOptions, errorInfo) != ReactorReturnCodes.SUCCESS)
-		{
-			System.out.println("Reactor.initJsonConverter() failed: " + errorInfo.toString());
-			System.exit(ReactorReturnCodes.FAILURE);
-		}
-	}
-
-	/* Runs the Value Add consumer application. */
-	private void run()
-	{
-		int selectRetVal, selectTime = 1000;
-		while (true)
-		{
-			Set<SelectionKey> keySet = null;
-			try
-			{
-				selectRetVal = selector.select(selectTime);
-				if (selectRetVal > 0)
-				{
-					keySet = selector.selectedKeys();
-				}
-			}
-			catch (IOException e)
-			{
-				System.out.println("select failed: " + e.getLocalizedMessage());
-				System.exit(ReactorReturnCodes.FAILURE);
-			}
-
-			long currentTime = System.currentTimeMillis();
-			if (currentTime >= cacheTime && cacheInterval > 0)
-			{
-				cacheTime = System.currentTimeMillis() + cacheInterval*1000;
-
-				for (ChannelInfo chnlInfo : chnlInfoList)
-				{
-					if (chnlInfo.cacheInfo.useCache)
-						displayCache(chnlInfo);
-				}
-
-				cacheTime = currentTime + cacheInterval*1000;
-			}
-
-			if (currentTime >= statisticTime && statisticInterval > 0)
-			{
-				statisticTime = System.currentTimeMillis() + statisticInterval*1000;
-
-				ChannelInfo chnlInfo = chnlInfoList.get(0);
-
-				if(reactorOptions.statistics() != 0 && chnlInfo.reactorChannel != null)
-					displayReactorChannelStats(chnlInfo);
-
-				statisticTime = currentTime + statisticInterval*1000;
-			}
-
-
-			// nothing to read
-			if (keySet != null)
-			{
-				Iterator<SelectionKey> iter = keySet.iterator();
-				int ret = ReactorReturnCodes.SUCCESS;
-				while (iter.hasNext())
-				{
-					SelectionKey key = iter.next();
-					iter.remove();
-					try
-					{
-						if (key.isReadable())
-						{
-							// retrieve associated reactor channel and dispatch on that channel
-							ReactorChannel reactorChnl = (ReactorChannel)key.attachment();
-
-
-							// dispatch until no more messages
-							while ((ret = reactorChnl.dispatch(dispatchOptions, errorInfo)) > 0) {}
-							if (ret == ReactorReturnCodes.FAILURE)
-							{
-								if (reactorChnl.state() != ReactorChannel.State.CLOSED &&
-									reactorChnl.state() != ReactorChannel.State.DOWN_RECONNECTING)
-								{
-									System.out.println("ReactorChannel dispatch failed: " + ret + "(" + errorInfo.error().text() + ")");
-									uninitialize();
-									System.exit(ReactorReturnCodes.FAILURE);
-								}
-							}
-						}
-					}
-					catch (CancelledKeyException e)
-					{
-					} // key can be canceled during shutdown
-				}
-			}
-
-			// Handle run-time
-			if (System.currentTimeMillis() >= runtime && !closeHandled)
-			{
-				System.out.println("Consumer run-time expired, close now...");
-				handleClose();
-				closeHandled = true;
-			}
-			else if (System.currentTimeMillis() >= closeRunTime )
-			{
-				System.out.println("Consumer closetime expired, shutdown reactor.");
-				break;
-			}
-			if (!closeHandled)
-			{
-				handlePosting();
-				handleTunnelStream();
-
-				// send login reissue if login reissue time has passed
-				for (ChannelInfo chnlInfo : chnlInfoList)
-				{
-					if (chnlInfo.reactorChannel == null ||
-						(chnlInfo.reactorChannel.state() != ReactorChannel.State.UP &&
-						 chnlInfo.reactorChannel.state() != ReactorChannel.State.READY))
-					{
-						continue;
-					}
-
-					if (chnlInfo.canSendLoginReissue && (consumerCmdLineParser.enableSessionMgnt() == false) &&
-						System.currentTimeMillis() >= chnlInfo.loginReissueTime)
-					{
-						LoginRequest loginRequest = chnlInfo.consumerRole.rdmLoginRequest();
-						submitOptions.clear();
-						if (chnlInfo.reactorChannel.submit(loginRequest, submitOptions, errorInfo) !=  CodecReturnCodes.SUCCESS)
-						{
-							System.out.println("Login reissue failed. Error: " + errorInfo.error().text());
-						}
-						else
-						{
-							System.out.println("Login reissue sent");
-						}
-						chnlInfo.canSendLoginReissue = false;
-					}
-				}
-			}
-
-			if(closeHandled && tunnelStreamHandler != null && tunnelStreamHandler._chnlInfo != null &&
-			   !tunnelStreamHandler._chnlInfo.isTunnelStreamUp)
-				break;
-		}
-	}
-
-	@Override
-	public int reactorAuthTokenEventCallback(ReactorAuthTokenEvent event)
-	{
-		if (event.errorInfo().code() != ReactorReturnCodes.SUCCESS)
-		{
-			System.out.println("Retrive an access token failed. Text: " + event.errorInfo().toString());
-		}
-		else
-		{
-			ChannelInfo chnlInfo = (ChannelInfo)event.reactorChannel().userSpecObj();
-
-			if (chnlInfo.reactorChannel != null &&
-				(chnlInfo.reactorChannel.state() == ReactorChannel.State.UP ||
-				 chnlInfo.reactorChannel.state() == ReactorChannel.State.READY))
-			{
-				LoginRequest loginRequest = chnlInfo.consumerRole.rdmLoginRequest();
-				loginRequest.userNameType(Login.UserIdTypes.AUTHN_TOKEN);
-				loginRequest.userName().data(event.reactorAuthTokenInfo().accessToken());
-				// Do not send the password
-				loginRequest.flags(loginRequest.flags() & ~LoginRequestFlags.HAS_PASSWORD);
-				loginRequest.applyNoRefresh();
-
-				submitOptions.clear();
-
-				if (chnlInfo.reactorChannel.submit(loginRequest, submitOptions, errorInfo) != CodecReturnCodes.SUCCESS)
-				{
-					System.out.println("Login reissue failed. Error: " + errorInfo.error().text());
-				}
-				else
-				{
-					System.out.println("Login reissue sent");
-				}
-			}
-		}
-		return ReactorCallbackReturnCodes.SUCCESS;
-	}
-
-	@Override
-	public int reactorOAuthCredentialEventCallback(ReactorOAuthCredentialEvent reactorOAuthCredentialEvent)
-	{
-		ReactorOAuthCredentialRenewalOptions renewalOptions = ReactorFactory.createReactorOAuthCredentialRenewalOptions();
-		ReactorOAuthCredentialRenewal oAuthCredentialRenewal = ReactorFactory.createReactorOAuthCredentialRenewal();
-		ReactorOAuthCredential reactorOAuthCredential = (ReactorOAuthCredential)reactorOAuthCredentialEvent.userSpecObj();
-
-		renewalOptions.renewalModes(ReactorOAuthCredentialRenewalOptions.RenewalModes.PASSWORD);
-		oAuthCredentialRenewal.password().data(reactorOAuthCredential.password().toString());
-
-		reactorOAuthCredentialEvent.reactor().submitOAuthCredentialRenewal(renewalOptions, oAuthCredentialRenewal, errorInfo);
-
-		return ReactorCallbackReturnCodes.SUCCESS;
-	}
-
-	@Override
-	public int reactorChannelEventCallback(ReactorChannelEvent event)
-	{
-		ChannelInfo chnlInfo = (ChannelInfo)event.reactorChannel().userSpecObj();
-
-		switch(event.eventType())
-		{
-			case ReactorChannelEventTypes.CHANNEL_UP:
-			{
-				if (event.reactorChannel().selectableChannel() != null)
-					System.out.println("Channel Up Event: " + event.reactorChannel().selectableChannel());
-				else
-					System.out.println("Channel Up Event");
-
-				//define socket id of consumer's channel
-				//define new socket fd value
-				final int fdSocketId =
-						ChannelHelper.defineFdValueOfSelectableChannel(event.reactorChannel().channel().selectableChannel());
-				socketFdValueMap.put(event.reactorChannel(), fdSocketId);
-
-				// register selector with channel event's reactorChannel
-				try
-				{
-					event.reactorChannel().selectableChannel().register(selector,
-							SelectionKey.OP_READ,
-							event.reactorChannel());
-				}
-				catch (ClosedChannelException e)
-				{
-					System.out.println("selector register failed: " + e.getLocalizedMessage());
-					return ReactorCallbackReturnCodes.SUCCESS;
-				}
-				break;
-			}
-			case ReactorChannelEventTypes.FD_CHANGE:
-			{
-				System.out.println("Channel Change - Old Channel: "
-								   + event.reactorChannel().oldSelectableChannel() + " New Channel: "
-								   + event.reactorChannel().selectableChannel());
-
-				//define new socket id of consumer's channel
-				final int fdSocketId =
-						ChannelHelper.defineFdValueOfSelectableChannel(event.reactorChannel().channel().selectableChannel());
-				socketFdValueMap.put(event.reactorChannel(), fdSocketId);
-
-				// cancel old reactorChannel select
-				SelectionKey key = event.reactorChannel().oldSelectableChannel().keyFor(selector);
-				if (key != null)
-					key.cancel();
-
-				// register selector with channel event's new reactorChannel
-				try
-				{
-					event.reactorChannel().selectableChannel().register(selector,
-							SelectionKey.OP_READ,
-							event.reactorChannel());
-				}
-				catch (Exception e)
-				{
-					System.out.println("selector register failed: " + e.getLocalizedMessage());
-					return ReactorCallbackReturnCodes.SUCCESS;
-				}
-				break;
-			}
-			case ReactorChannelEventTypes.CHANNEL_READY:
-			{
-				// set ReactorChannel on ChannelInfo
-				chnlInfo.reactorChannel = event.reactorChannel();
-				if (event.reactorChannel().selectableChannel() != null)
-					System.out.println("Channel Ready Event: " + event.reactorChannel().selectableChannel());
-				else
-					System.out.println("Channel Ready Event");
-
-				if (isRequestedServiceUp(chnlInfo))
-				{
-					checkAndInitPostingSupport(chnlInfo);
-
-					if ( !chnlInfo.itemWatchList.isEmpty() )
-					{
-						chnlInfo.itemWatchList.clear();
-						if (chnlInfo.cacheInfo.cache != null)
-							chnlInfo.cacheInfo.cache.clear();
-					}
-
-					sendMPRequests(chnlInfo);
-					sendMBORequests(chnlInfo);
-					sendMBPRequests(chnlInfo);
-					sendSymbolListRequests(chnlInfo);
-					sendYieldCurveRequests(chnlInfo);
-					chnlInfo.requestsSent = true;
-				}
-
-				if (isRequestedTunnelStreamServiceUp(chnlInfo))
-				{
-					if (tunnelStreamHandler != null)
-					{
-						if (tunnelStreamHandler.openStream(chnlInfo, errorInfo) != ReactorReturnCodes.SUCCESS)
-						{
-							if (chnlInfo.reactorChannel.state() != ReactorChannel.State.CLOSED &&
-								chnlInfo.reactorChannel.state() != ReactorChannel.State.DOWN_RECONNECTING)
-							{
-								uninitialize();
-								System.exit(ReactorReturnCodes.FAILURE);
-							}
-						}
-					}
-				}
-				break;
-			}
-			case ReactorChannelEventTypes.CHANNEL_DOWN_RECONNECTING:
-			{
-				if (event.reactorChannel().selectableChannel() != null)
-					System.out.println("\nConnection down reconnecting: Channel " + event.reactorChannel().selectableChannel());
-				else
-					System.out.println("\nConnection down reconnecting");
-
-				if (event.errorInfo() != null && event.errorInfo().error().text() != null)
-					System.out.println("	Error text: " + event.errorInfo().error().text() + "\n");
-
-				// allow Reactor to perform connection recovery
-
-				// unregister selectableChannel from Selector
-				if (event.reactorChannel().selectableChannel() != null)
-				{
-					SelectionKey key = event.reactorChannel().selectableChannel().keyFor(selector);
-					if (key != null)
-						key.cancel();
-				}
-
-				// reset dictionary if not loaded from file
-				if (fieldDictionaryLoadedFromFile == false &&
-					enumTypeDictionaryLoadedFromFile == false)
-				{
-					if (chnlInfo.dictionary != null)
-					{
-						chnlInfo.dictionary.clear();
-					}
-				}
-
-				// reset item request(s) sent flag
-				chnlInfo.requestsSent = false;
-
-				// reset hasServiceInfo flag
-				chnlInfo.hasServiceInfo = false;
-				chnlInfo.hasTunnelStreamServiceInfo = false;
-
-				// reset canSendLoginReissue flag
-				chnlInfo.canSendLoginReissue = false;
-
-				setItemState(chnlInfo, StreamStates.CLOSED_RECOVER, DataStates.SUSPECT, StateCodes.NONE );
-
-				break;
-			}
-			case ReactorChannelEventTypes.CHANNEL_DOWN:
-			{
-				if (event.reactorChannel().selectableChannel() != null)
-					System.out.println("\nConnection down: Channel " + event.reactorChannel().selectableChannel());
-				else
-					System.out.println("\nConnection down");
-
-				if (event.errorInfo() != null && event.errorInfo().error().text() != null)
-					System.out.println("    Error text: " + event.errorInfo().error().text() + "\n");
-
-				// unregister selectableChannel from Selector
-				if (event.reactorChannel().selectableChannel() != null)
-				{
-					SelectionKey key = event.reactorChannel().selectableChannel().keyFor(selector);
-					if (key != null)
-						key.cancel();
-				}
-
-				// close ReactorChannel
-				if (chnlInfo.reactorChannel != null)
-				{
-					chnlInfo.reactorChannel.close(errorInfo);
-				}
-				break;
-			}
-			case ReactorChannelEventTypes.WARNING:
-				System.out.println("Received ReactorChannel WARNING event.");
-				if (event.errorInfo() != null && event.errorInfo().error().text() != null)
-					System.out.println("    Error text: " + event.errorInfo().error().text() + "\n");
-
-				break;
-			default:
-			{
-				System.out.println("Unknown channel event!\n");
-				return ReactorCallbackReturnCodes.SUCCESS;
-			}
-		}
-
-		return ReactorCallbackReturnCodes.SUCCESS;
-	}
-
-	@Override
-	public int defaultMsgCallback(ReactorMsgEvent event)
-	{
-		ChannelInfo chnlInfo = (ChannelInfo)event.reactorChannel().userSpecObj();
-		Msg msg = event.msg();
-
-		if (msg == null)
-		{
-			/* The message is not present because an error occurred while decoding it. Print
-			 * the error and close the channel. If desired, the un-decoded message buffer
-			 * is available in event.transportBuffer(). */
-			System.out.printf("defaultMsgCallback: %s(%s)\n", event.errorInfo().error().text(), event.errorInfo().location());
-			// unregister selectableChannel from Selector
-			if (event.reactorChannel().selectableChannel() != null)
-			{
-				SelectionKey key = event.reactorChannel().selectableChannel().keyFor(selector);
-				if (key != null)
-					key.cancel();
-			}
-
-			// close ReactorChannel
-			if (chnlInfo.reactorChannel != null)
-			{
-				chnlInfo.reactorChannel.close(errorInfo);
-			}
-			return ReactorCallbackReturnCodes.SUCCESS;
-		}
-
-		// set response message
-		chnlInfo.responseMsg = msg;
-
-		// set-up decode iterator if message has message body
-		if (msg.encodedDataBody() != null && msg.encodedDataBody().data() != null)
-		{
-			// clear decode iterator
-			chnlInfo.dIter.clear();
-
-			// set buffer and version info
-			chnlInfo.dIter.setBufferAndRWFVersion(msg.encodedDataBody(),
-					event.reactorChannel().majorVersion(),
-					event.reactorChannel().minorVersion());
-		}
-
-		processResponse(chnlInfo);
-
-		return ReactorCallbackReturnCodes.SUCCESS;
-	}
-
-	@Override
-	public int rdmLoginMsgCallback(RDMLoginMsgEvent event)
-	{
-		ChannelInfo chnlInfo = (ChannelInfo)event.reactorChannel().userSpecObj();
-		LoginMsgType msgType = event.rdmLoginMsg().rdmMsgType();
-
-		switch (msgType)
-		{
-			case REFRESH:
-				System.out.println("Received Login Refresh for Username: " + ((LoginRefresh)event.rdmLoginMsg()).userName());
-				System.out.println(event.rdmLoginMsg().toString());
-
-				// save loginRefresh
-				((LoginRefresh)event.rdmLoginMsg()).copy(chnlInfo.loginRefresh);
-
-				// set login stream id in MarketPriceHandler and YieldCurveHandler
-				chnlInfo.marketPriceHandler.loginStreamId(event.rdmLoginMsg().streamId());
-				chnlInfo.yieldCurveHandler.loginStreamId(event.rdmLoginMsg().streamId());
-
-				// get login reissue time from authenticationTTReissue
-				if (chnlInfo.loginRefresh.checkHasAuthenticationTTReissue())
-				{
-					chnlInfo.loginReissueTime = chnlInfo.loginRefresh.authenticationTTReissue() * 1000;
-					chnlInfo.canSendLoginReissue = true;
-				}
-				break;
-			case STATUS:
-				LoginStatus loginStatus = (LoginStatus)event.rdmLoginMsg();
-				System.out.println("Received Login StatusMsg");
-				if (loginStatus.checkHasState())
-				{
-					System.out.println("	" + loginStatus.state());
-				}
-				break;
-			case RTT:
-				LoginRTT loginRTT = (LoginRTT) event.rdmLoginMsg();
-				System.out.printf("\nReceived login RTT message from Provider %d.\n", socketFdValueMap.get(event.reactorChannel()));
-				System.out.printf("\tTicks: %du\n", NANOSECONDS.toMicros(loginRTT.ticks()));
-				if (loginRTT.checkHasRTLatency()) {
-					System.out.printf("\tLast Latency: %du\n", NANOSECONDS.toMicros(loginRTT.rtLatency()));
-				}
-				if (loginRTT.checkHasTCPRetrans()) {
-					System.out.printf("\tProvider side TCP Retransmissions: %du\n", loginRTT.tcpRetrans());
-				}
-				System.out.println("RTT Response sent to provider by reactor.\n");
-				break;
-			default:
-				System.out.println("Received Unhandled Login Msg Type: " + msgType);
-				break;
-		}
-
-		return ReactorCallbackReturnCodes.SUCCESS;
-	}
-
-	@Override
-	public int rdmDirectoryMsgCallback(RDMDirectoryMsgEvent event)
-	{
-		ChannelInfo chnlInfo = (ChannelInfo)event.reactorChannel().userSpecObj();
-		DirectoryMsgType msgType = event.rdmDirectoryMsg().rdmMsgType();
-
-		switch (msgType)
-		{
-			case REFRESH:
-				DirectoryRefresh directoryRefresh = (DirectoryRefresh)event.rdmDirectoryMsg();
-				processServiceRefresh(directoryRefresh, chnlInfo);
-				if (chnlInfo.serviceInfo.action() == MapEntryActions.DELETE)
-				{
-					error.text("rdmDirectoryMsgCallback(): DirectoryRefresh Failed: directory service is deleted");
-					return ReactorCallbackReturnCodes.SUCCESS;
-				}
-				break;
-			case UPDATE:
-				DirectoryUpdate directoryUpdate = (DirectoryUpdate)event.rdmDirectoryMsg();
-				processServiceUpdate(directoryUpdate, chnlInfo);
-				if (chnlInfo.serviceInfo.action() == MapEntryActions.DELETE)
-				{
-					error.text("rdmDirectoryMsgCallback(): DirectoryUpdate Failed: directory service is deleted");
-					return ReactorCallbackReturnCodes.SUCCESS;
-				}
-				if (isRequestedServiceUp(chnlInfo) && !chnlInfo.requestsSent)
-				{
-					checkAndInitPostingSupport(chnlInfo);
-
-					if ( !chnlInfo.itemWatchList.isEmpty() )
-					{
-						chnlInfo.itemWatchList.clear();
-						if (chnlInfo.cacheInfo.cache != null)
-							chnlInfo.cacheInfo.cache.clear();
-					}
-
-					sendMPRequests(chnlInfo);
-					sendMBORequests(chnlInfo);
-					sendMBPRequests(chnlInfo);
-					sendSymbolListRequests(chnlInfo);
-					sendYieldCurveRequests(chnlInfo);
-					chnlInfo.requestsSent = true;
-				}
-				if (isRequestedTunnelStreamServiceUp(chnlInfo))
-				{
-					if ((tunnelStreamHandler != null && tunnelStreamHandler._chnlInfo != null && !tunnelStreamHandler._chnlInfo.isTunnelStreamUp) ||
-						(tunnelStreamHandler != null && tunnelStreamHandler._chnlInfo == null))
-					{
-						if (tunnelStreamHandler.openStream(chnlInfo, errorInfo) != ReactorReturnCodes.SUCCESS)
-						{
-							if (chnlInfo.reactorChannel.state() != ReactorChannel.State.CLOSED &&
-								chnlInfo.reactorChannel.state() != ReactorChannel.State.DOWN_RECONNECTING)
-							{
-								System.out.println(errorInfo.error().text());
-								uninitialize();
-								System.exit(ReactorReturnCodes.FAILURE);
-							}
-						}
-					}
-				}
-
-				break;
-			case CLOSE:
-				System.out.println("Received Source Directory Close");
-				break;
-			case STATUS:
-				DirectoryStatus directoryStatus = (DirectoryStatus)event.rdmDirectoryMsg();
-				System.out.println("\nReceived Source Directory StatusMsg");
-				if (directoryStatus.checkHasState())
-				{
-					System.out.println("	" + directoryStatus.state());
-				}
-				break;
-			default:
-				System.out.println("Received Unhandled Source Directory Msg Type: " + msgType);
-				break;
-		}
-
-		return ReactorCallbackReturnCodes.SUCCESS;
-	}
-
-	@Override
-	public int rdmDictionaryMsgCallback(RDMDictionaryMsgEvent event)
-	{
-		ChannelInfo chnlInfo = (ChannelInfo)event.reactorChannel().userSpecObj();
-		DictionaryMsgType msgType = event.rdmDictionaryMsg().rdmMsgType();
-
-		// initialize dictionary
-		if (chnlInfo.dictionary == null)
-		{
-			chnlInfo.dictionary = dictionary;
-		}
-
-		switch (msgType)
-		{
-			case REFRESH:
-				DictionaryRefresh dictionaryRefresh = (DictionaryRefresh)event.rdmDictionaryMsg();
-
-				if (dictionaryRefresh.checkHasInfo())
-				{
-					/* The first part of a dictionary refresh should contain information about its type.
-					 * Save this information and use it as subsequent parts arrive. */
-					switch(dictionaryRefresh.dictionaryType())
-					{
-						case Dictionary.Types.FIELD_DEFINITIONS:
-							chnlInfo.fieldDictionaryStreamId = dictionaryRefresh.streamId();
-							break;
-						case Dictionary.Types.ENUM_TABLES:
-							chnlInfo.enumDictionaryStreamId = dictionaryRefresh.streamId();
-							break;
-						default:
-							System.out.println("Unknown dictionary type " + dictionaryRefresh.dictionaryType() + " from message on stream " + dictionaryRefresh.streamId());
-							chnlInfo.reactorChannel.close(errorInfo);
-							return ReactorCallbackReturnCodes.SUCCESS;
-					}
-				}
-
-				/* decode dictionary response */
-
-				// clear decode iterator
-				chnlInfo.dIter.clear();
-
-				// set buffer and version info
-				chnlInfo.dIter.setBufferAndRWFVersion(dictionaryRefresh.dataBody(),
-						event.reactorChannel().majorVersion(),
-						event.reactorChannel().minorVersion());
-
-				System.out.println("Received Dictionary Response: " + dictionaryRefresh.dictionaryName());
-
-				if (dictionaryRefresh.streamId() == chnlInfo.fieldDictionaryStreamId)
-				{
-					if (chnlInfo.dictionary.decodeFieldDictionary(chnlInfo.dIter, Dictionary.VerbosityValues.VERBOSE, error) == CodecReturnCodes.SUCCESS)
-					{
-						if (dictionaryRefresh.checkRefreshComplete())
-						{
-							if (chnlInfo.cacheInfo.useCache)
-								initializeCacheDictionary(chnlInfo.cacheInfo,chnlInfo.dictionary);
-
-							System.out.println("Field Dictionary complete.");
-						}
-					}
-					else
-					{
-						System.out.println("Decoding Field Dictionary failed: " + error.text());
-						chnlInfo.reactorChannel.close(errorInfo);
-					}
-				}
-				else if (dictionaryRefresh.streamId() == chnlInfo.enumDictionaryStreamId)
-				{
-					if (chnlInfo.dictionary.decodeEnumTypeDictionary(chnlInfo.dIter, Dictionary.VerbosityValues.VERBOSE, error) == CodecReturnCodes.SUCCESS)
-					{
-						if (dictionaryRefresh.checkRefreshComplete())
-						{
-							System.out.println("EnumType Dictionary complete.");
-						}
-					}
-					else
-					{
-						System.out.println("Decoding EnumType Dictionary failed: " + error.text());
-						chnlInfo.reactorChannel.close(errorInfo);
-					}
-				}
-				else
-				{
-					System.out.println("Received unexpected dictionary message on stream " + dictionaryRefresh.streamId());
-				}
-				break;
-			case STATUS:
-				System.out.println("Received Dictionary StatusMsg");
-				break;
-			default:
-				System.out.println("Received Unhandled Dictionary Msg Type: " + msgType);
-				break;
-		}
-
-		return ReactorCallbackReturnCodes.SUCCESS;
-	}
-
-	@Override
-	public int reactorServiceNameToIdCallback(ReactorServiceNameToId serviceNameToId,
-											  ReactorServiceNameToIdEvent serviceNameToIdEvent)
-	{
-		ChannelInfo chnlInfo = (ChannelInfo)serviceNameToIdEvent.reactorChannel().userSpecObj();
-
-		/* Checks whether the service name is used by the channel. */
-		if(chnlInfo.serviceInfo.checkHasInfo() &&
-		   serviceNameToId.serviceName().equals(chnlInfo.serviceInfo.info().serviceName().toString()))
-		{
-			serviceNameToId.serviceId(chnlInfo.serviceInfo.serviceId());
-			return CodecReturnCodes.SUCCESS;
-		}
-		else
-		{
-			return CodecReturnCodes.FAILURE;
-		}
-	}
-
-	@Override
-	public int reactorJsonConversionEventCallback(ReactorJsonConversionEvent jsonConversionEvent)
-	{
-		System.out.println("JSON Conversion error: " + jsonConversionEvent.error().text());
-
-		return ReactorCallbackReturnCodes.SUCCESS;
-	}
-
-	private void processServiceRefresh(DirectoryRefresh directoryRefresh, ChannelInfo chnlInfo)
-	{
-		String serviceName = chnlInfo.connectionArg.service();
-		System.out.println("Received Source Directory Refresh");
-		System.out.println(directoryRefresh.toString());
-		for (Service service : directoryRefresh.serviceList())
-		{
-			if (service.action() == MapEntryActions.DELETE && service.serviceId() == chnlInfo.serviceInfo.serviceId() )
-			{
-				chnlInfo.serviceInfo.action(MapEntryActions.DELETE);
-			}
-
-			if (service.action() == MapEntryActions.DELETE && service.serviceId() == chnlInfo.tsServiceInfo.serviceId() )
-			{
-				chnlInfo.tsServiceInfo.action(MapEntryActions.DELETE);
-			}
-
-			if(service.info().serviceName().toString() != null)
-			{
-				System.out.println("Received serviceName: " + service.info().serviceName() + "\n");
-				// cache service requested by the application
-				if (service.info().serviceName().toString().equals(serviceName))
-				{
-					// save serviceInfo associated with requested service name
-					if (service.copy(chnlInfo.serviceInfo) < CodecReturnCodes.SUCCESS)
-					{
-						System.out.println("Service.copy() failure");
-						uninitialize();
-						System.exit(ReactorReturnCodes.FAILURE);
-					}
-					chnlInfo.hasServiceInfo = true;
-					setItemState(chnlInfo, service.state().status().streamState(), service.state().status().dataState(),
-							service.state().status().code() );
-				}
-				if (service.info().serviceName().toString().equals(tsServiceName))
-				{
-					// save serviceInfo associated with requested service name
-					if (service.copy(chnlInfo.tsServiceInfo) < CodecReturnCodes.SUCCESS)
-					{
-						System.out.println("Service.copy() failure");
-						uninitialize();
-						System.exit(ReactorReturnCodes.FAILURE);
-					}
-
-					chnlInfo.hasTunnelStreamServiceInfo = true;
-				}
-			}
-		}
-	}
-
-	private void processServiceUpdate(DirectoryUpdate directoryUpdate, ChannelInfo chnlInfo)
-	{
-		String serviceName = chnlInfo.connectionArg.service();
-		String tsServiceName = chnlInfo.connectionArg.tsService();
-		System.out.println("Received Source Directory Update");
-		System.out.println(directoryUpdate.toString());
-		for (Service service : directoryUpdate.serviceList())
-		{
-			if (service.action() == MapEntryActions.DELETE && service.serviceId() == chnlInfo.serviceInfo.serviceId() )
-			{
-				chnlInfo.serviceInfo.action(MapEntryActions.DELETE);
-			}
-
-			if (service.action() == MapEntryActions.DELETE && service.serviceId() == chnlInfo.tsServiceInfo.serviceId() )
-			{
-				chnlInfo.tsServiceInfo.action(MapEntryActions.DELETE);
-			}
-
-			boolean updateServiceInfo = false, updateTSServiceInfo = false;
-			if(service.info().serviceName().toString() != null)
-			{
-				System.out.println("Received serviceName: " + service.info().serviceName() + "\n");
-				// update service cache - assume cache is built with previous refresh message
-				if (service.info().serviceName().toString().equals(serviceName) ||
-					service.serviceId() == chnlInfo.serviceInfo.serviceId())
-				{
-					updateServiceInfo = true;
-				}
-				if (service.info().serviceName().toString().equals(tsServiceName) ||
-					service.serviceId() == chnlInfo.tsServiceInfo.serviceId())
-				{
-					updateTSServiceInfo = true;
-				}
-			}
-			else
-			{
-				if (service.serviceId() == chnlInfo.serviceInfo.serviceId())
-				{
-					updateServiceInfo = true;
-				}
-				if (service.serviceId() == chnlInfo.tsServiceInfo.serviceId())
-				{
-					updateTSServiceInfo = true;
-				}
-			}
-
-			if (updateServiceInfo)
-			{
-				// update serviceInfo associated with requested service name
-				if (service.copy(chnlInfo.serviceInfo) < CodecReturnCodes.SUCCESS)
-				{
-					System.out.println("Service.copy() failure");
-					uninitialize();
-					System.exit(ReactorReturnCodes.FAILURE);
-				}
-				chnlInfo.hasServiceInfo = true;
-				setItemState(chnlInfo, service.state().status().streamState(), service.state().status().dataState(),
-						service.state().status().code() );
-			}
-			if (updateTSServiceInfo)
-			{
-				// update serviceInfo associated with requested service name
-				if (service.copy(chnlInfo.tsServiceInfo) < CodecReturnCodes.SUCCESS)
-				{
-					System.out.println("Service.copy() failure");
-					uninitialize();
-					System.exit(ReactorReturnCodes.FAILURE);
-				}
-
-				chnlInfo.hasTunnelStreamServiceInfo = true;
-			}
-		}
-	}
-
-	public boolean isRequestedServiceUp(ChannelInfo chnlInfo)
-	{
-		return  chnlInfo.hasServiceInfo &&
-				chnlInfo.serviceInfo.checkHasState() && (!chnlInfo.serviceInfo.state().checkHasAcceptingRequests() ||
-														 chnlInfo.serviceInfo.state().acceptingRequests() == 1) && chnlInfo.serviceInfo.state().serviceState() == 1;
-	}
-
-	public boolean isRequestedTunnelStreamServiceUp(ChannelInfo chnlInfo)
-	{
-		return  chnlInfo.hasTunnelStreamServiceInfo &&
-				chnlInfo.tsServiceInfo.checkHasState() && (!chnlInfo.tsServiceInfo.state().checkHasAcceptingRequests() ||
-														   chnlInfo.tsServiceInfo.state().acceptingRequests() == 1) && chnlInfo.tsServiceInfo.state().serviceState() == 1;
-	}
-
-	private void checkAndInitPostingSupport(ChannelInfo chnlInfo)
-	{
-		if (!(chnlInfo.shouldOnStreamPost || chnlInfo.shouldOffStreamPost))
-			return;
-
-		// set up posting if its enabled
-
-		// ensure that provider supports posting - if not, disable posting
-		if (!chnlInfo.loginRefresh.checkHasFeatures() ||
-			!chnlInfo.loginRefresh.features().checkHasSupportPost() ||
-			chnlInfo.loginRefresh.features().supportOMMPost() == 0)
-		{
-			// provider does not support posting, disable it
-			chnlInfo.shouldOffStreamPost = false;
-			chnlInfo.shouldOnStreamPost = false;
-			chnlInfo.postHandler.enableOnstreamPost(false);
-			chnlInfo.postHandler.enableOffstreamPost(false);
-			System.out.println("Connected Provider does not support OMM Posting.  Disabling Post functionality.");
-			return;
-		}
-
-		if ( consumerCmdLineParser.publisherId() != null && consumerCmdLineParser.publisherAddress() != null)
-			chnlInfo.postHandler.setPublisherInfo(consumerCmdLineParser.publisherId(), consumerCmdLineParser.publisherAddress());
-
-		// This sets up our basic timing so post messages will be sent
-		// periodically
-		chnlInfo.postHandler.initPostHandler();
-	}
-
-	// on and off stream posting if enabled
-	private void handlePosting()
-	{
-		for (ChannelInfo chnlInfo : chnlInfoList)
-		{
-			if (chnlInfo.loginRefresh == null ||
-				chnlInfo.serviceInfo == null ||
-				chnlInfo.reactorChannel == null ||
-				chnlInfo.reactorChannel.state() != ReactorChannel.State.READY)
-			{
-				continue;
-			}
-
-			if (chnlInfo.postHandler.enableOnstreamPost())
-			{
-				chnlInfo.postItemName.clear();
-				int postStreamId = chnlInfo.marketPriceHandler.getFirstItem(chnlInfo.postItemName);
-				if (postStreamId == 0 || chnlInfo.postItemName.length() == 0)
-				{
-					return;
-				}
-				chnlInfo.postHandler.streamId(postStreamId);
-				chnlInfo.postHandler.serviceId(chnlInfo.serviceInfo.serviceId());
-				chnlInfo.postHandler.dictionary(chnlInfo.dictionary);
-				chnlInfo.postHandler.postItemName().data(chnlInfo.postItemName.data(), chnlInfo.postItemName.position(), chnlInfo.postItemName.length());
-
-				int ret = chnlInfo.postHandler.handlePosts(chnlInfo.reactorChannel, errorInfo);
-				if (ret < CodecReturnCodes.SUCCESS)
-					System.out.println("Error posting onstream: " + error.text());
-			}
-			if (chnlInfo.postHandler.enableOffstreamPost())
-			{
-				chnlInfo.postHandler.streamId(chnlInfo.loginRefresh.streamId());
-				chnlInfo.postHandler.postItemName().data("OFFPOST");
-				chnlInfo.postHandler.serviceId(chnlInfo.serviceInfo.serviceId());
-				chnlInfo.postHandler.dictionary(chnlInfo.dictionary);
-				int ret = chnlInfo.postHandler.handlePosts(chnlInfo.reactorChannel, errorInfo);
-				if (ret < CodecReturnCodes.SUCCESS)
-					System.out.println("Error posting offstream: " + error.text());
-			}
-		}
-	}
-
-	private void handleTunnelStream()
-	{
-		for (ChannelInfo chnlInfo : chnlInfoList)
-		{
-			if (chnlInfo.loginRefresh == null ||
-				chnlInfo.serviceInfo == null ||
-				chnlInfo.reactorChannel == null ||
-				chnlInfo.reactorChannel.state() != ReactorChannel.State.READY)
-			{
-				continue;
-			}
-
-			if (tunnelStreamHandler != null)
-			{
-				tunnelStreamHandler.sendMsg(chnlInfo.reactorChannel);
-			}
-		}
-	}
-
-	private void processResponse(ChannelInfo chnlInfo)
-	{
-		switch (chnlInfo.responseMsg.domainType())
-		{
-			case DomainTypes.MARKET_PRICE:
-				System.out.println("(Channel " + chnlInfo.reactorChannel.selectableChannel() + "):");
-				processMarketPriceResp(chnlInfo);
-				break;
-			case DomainTypes.MARKET_BY_ORDER:
-				System.out.print("(Channel " + chnlInfo.reactorChannel.selectableChannel() + "):");
-				processMarketByOrderResp(chnlInfo);
-				break;
-			case DomainTypes.MARKET_BY_PRICE:
-				System.out.print("(Channel " + chnlInfo.reactorChannel.selectableChannel() + "):");
-				processMarketByPriceResp(chnlInfo);
-				break;
-			case DomainTypes.SYMBOL_LIST:
-				System.out.println("(Channel " + chnlInfo.reactorChannel.selectableChannel() + "):");
-				processSymbolListResp(chnlInfo);
-				break;
-			case DomainTypes.YIELD_CURVE:
-				System.out.println("(Channel " + chnlInfo.reactorChannel.selectableChannel() + "):");
-				processYieldCurveResp(chnlInfo);
-				break;
-			default:
-				System.out.println("Unhandled Domain Type: " + chnlInfo.responseMsg.domainType());
-				break;
-		}
-	}
-
-	private void processSymbolListResp(ChannelInfo chnlInfo)
-	{
-		if (chnlInfo.symbolListHandler.processResponse(chnlInfo.responseMsg,
-				chnlInfo.dIter,
-				chnlInfo.dictionary) != CodecReturnCodes.SUCCESS)
-		{
-			System.out.println(errorInfo.error().text());
-			uninitialize();
-			System.exit(ReactorReturnCodes.FAILURE);
-		}
-	}
-
-	private void processMarketByPriceResp(ChannelInfo chnlInfo)
-	{
-		if (chnlInfo.marketByPriceHandler.processResponse(chnlInfo.responseMsg,
-				chnlInfo.dIter,
-				chnlInfo.dictionary,
-				chnlInfo.cacheInfo,
-				errorInfo) != CodecReturnCodes.SUCCESS)
-		{
-			System.out.println(errorInfo.error().text());
-			uninitialize();
-			System.exit(ReactorReturnCodes.FAILURE);
-		}
-	}
-
-	private void processMarketByOrderResp(ChannelInfo chnlInfo)
-	{
-		if (chnlInfo.marketByOrderHandler.processResponse(chnlInfo.responseMsg,
-				chnlInfo.dIter,
-				chnlInfo.dictionary,
-				chnlInfo.cacheInfo,
-				errorInfo) != CodecReturnCodes.SUCCESS)
-		{
-			System.out.println(errorInfo.error().text());
-			uninitialize();
-			System.exit(ReactorReturnCodes.FAILURE);
-		}
-	}
-
-	private void processMarketPriceResp(ChannelInfo chnlInfo)
-	{
-		if (chnlInfo.marketPriceHandler.processResponse(chnlInfo.responseMsg,
-				chnlInfo.dIter,
-				chnlInfo.dictionary,
-				chnlInfo.cacheInfo,
-				errorInfo) != CodecReturnCodes.SUCCESS)
-		{
-			System.out.println(errorInfo.error().text());
-			uninitialize();
-			System.exit(ReactorReturnCodes.FAILURE);
-		}
-	}
-
-	private void processYieldCurveResp(ChannelInfo chnlInfo)
-	{
-		if (chnlInfo.yieldCurveHandler.processResponse(chnlInfo.responseMsg,
-				chnlInfo.dIter,
-				chnlInfo.dictionary,
-				chnlInfo.cacheInfo,
-				errorInfo) != CodecReturnCodes.SUCCESS)
-		{
-			System.out.println(errorInfo.error().text());
-			uninitialize();
-			System.exit(ReactorReturnCodes.FAILURE);
-		}
-	}
-
-	/* Load dictionary from file. */
-	void loadDictionary()
-	{
-		dictionary.clear();
-		if (dictionary.loadFieldDictionary(FIELD_DICTIONARY_FILE_NAME, error) < 0)
-		{
-			System.out.println("Unable to load field dictionary.  Will attempt to download from provider.\n\tText: "
-							   + error.text());
-		}
-		else
-		{
-			fieldDictionaryLoadedFromFile = true;
-		}
-
-		if (dictionary.loadEnumTypeDictionary(ENUM_TABLE_FILE_NAME, error) < 0)
-		{
-			System.out.println("Unable to load enum dictionary.  Will attempt to download from provider.\n\tText: "
-							   + error.text());
-		}
-		else
-		{
-			enumTypeDictionaryLoadedFromFile = true;
-		}
-	}
-
-	private void initChannelInfo(ChannelInfo chnlInfo)
-	{
-		// set up consumer role
-		chnlInfo.consumerRole.defaultMsgCallback(this);
-		chnlInfo.consumerRole.channelEventCallback(this);
-		chnlInfo.consumerRole.loginMsgCallback(this);
-		chnlInfo.consumerRole.directoryMsgCallback(this);
-		if (fieldDictionaryLoadedFromFile == false ||
-			enumTypeDictionaryLoadedFromFile == false)
-		{
-			chnlInfo.consumerRole.dictionaryMsgCallback(this);
-		}
-
-		// initialize consumer role to default
-		//API QA commented it out
-		//chnlInfo.consumerRole.initDefaultRDMLoginRequest();
-		chnlInfo.consumerRole.initDefaultRDMDirectoryRequest();
-
-		/* API QA commented out
-		// use command line login user name if specified
-		if (consumerCmdLineParser.userName() != null && !consumerCmdLineParser.userName().equals(""))
-		{
-			LoginRequest loginRequest = chnlInfo.consumerRole.rdmLoginRequest();
-			loginRequest.userName().data(consumerCmdLineParser.userName());
-		}
-		if (consumerCmdLineParser.passwd() != null)
-		{
-			LoginRequest loginRequest = chnlInfo.consumerRole.rdmLoginRequest();
-			loginRequest.password().data(consumerCmdLineParser.passwd());
-			loginRequest.applyHasPassword();
-
-			oAuthCredential.password().data(consumerCmdLineParser.passwd());
-
-			/* Specified the ReactorOAuthCredentialEventCallback to get sensitive information as needed to authorize with the token service. 
-			oAuthCredential.reactorOAuthCredentialEventCallback(this);
-		}
-		if (consumerCmdLineParser.clientId() != null && !consumerCmdLineParser.clientId().equals(""))
-		{
-			oAuthCredential.clientId().data(consumerCmdLineParser.clientId());
-			
-			if(consumerCmdLineParser.clientSecret() != null && !consumerCmdLineParser.clientSecret().equals(""))
-			{
-				oAuthCredential.clientSecret().data(consumerCmdLineParser.clientSecret());
-			}
-			else
-			{
-				oAuthCredential.takeExclusiveSignOnControl(consumerCmdLineParser.takeExclusiveSignOnControl());
-			}
-		}
-		
-		if(consumerCmdLineParser.jwkFile() != null && !consumerCmdLineParser.jwkFile().equals(""))
-		{
-			try
-			{
-				// Get the full contents of the JWK file.
-				byte[] jwkFile = Files.readAllBytes(Paths.get(consumerCmdLineParser.jwkFile()));
-				String jwkText = new String(jwkFile);
-				
-				oAuthCredential.clientJwk().data(jwkText);
-
-			}
-			catch(Exception e)
-			{
-				System.err.println("Error loading JWK file: " + e.getMessage());
-				System.err.println();
-				System.err.println(CommandLine.optionHelpString());
-				System.out.println("Consumer exits...");
-				System.exit(CodecReturnCodes.FAILURE);
-			}
-		}
-		
-		if(consumerCmdLineParser.tokenScope() != null && !consumerCmdLineParser.tokenScope().equals(""))
-		{
-			oAuthCredential.tokenScope().data(consumerCmdLineParser.tokenScope());
-		}
-		
-		if(consumerCmdLineParser.audience() != null && !consumerCmdLineParser.audience().equals(""))
-		{
-			oAuthCredential.audience().data(consumerCmdLineParser.audience());
-		}
-		End API QA Commented out */	
-				
-		oAuthCredential.userSpecObj(oAuthCredential);
-		chnlInfo.consumerRole.reactorOAuthCredential(oAuthCredential);
-
-		// use command line authentication token and extended authentication information if specified
-		if (consumerCmdLineParser.authenticationToken() != null && !consumerCmdLineParser.authenticationToken().equals(""))
-		{
-			LoginRequest loginRequest = chnlInfo.consumerRole.rdmLoginRequest();
-			loginRequest.userNameType(Login.UserIdTypes.AUTHN_TOKEN);
-			loginRequest.userName().data(consumerCmdLineParser.authenticationToken());
-
-			if (consumerCmdLineParser.authenticationExtended() != null && !consumerCmdLineParser.authenticationExtended().equals(""))
-			{
-				loginRequest.applyHasAuthenticationExtended();
-				loginRequest.authenticationExtended().data(consumerCmdLineParser.authenticationExtended());
-			}
-		}
-
-		// use command line application id if specified
-		if (consumerCmdLineParser.applicationId() != null && !consumerCmdLineParser.applicationId().equals(""))
-		{
-			LoginRequest loginRequest = chnlInfo.consumerRole.rdmLoginRequest();
-			loginRequest.attrib().applicationId().data(consumerCmdLineParser.applicationId());
-		}
-
-		if (consumerCmdLineParser.enableRtt()) {
-			chnlInfo.consumerRole.rdmLoginRequest().attrib().applyHasSupportRoundTripLatencyMonitoring();
-		}
-
-		// if unable to load from file, enable consumer to download dictionary
-		if (fieldDictionaryLoadedFromFile == false ||
-			enumTypeDictionaryLoadedFromFile == false)
-		{
-			chnlInfo.consumerRole.dictionaryDownloadMode(DictionaryDownloadModes.FIRST_AVAILABLE);
-			dictionary = CodecFactory.createDataDictionary(); //drop the old dictionary
-		}
-
-		chnlInfo.dictionary = dictionary;
-
-		chnlInfo.shouldOffStreamPost = consumerCmdLineParser.enableOffpost();
-		// this application requires at least one market price item to be
-		// requested for on-stream posting to be performed
-		chnlInfo.shouldOnStreamPost = consumerCmdLineParser.enablePost();
-		if (chnlInfo.shouldOnStreamPost)
-		{
-			boolean mpItemFound = false;
-			if (chnlInfo.connectionArg.itemList() != null)
-			{
-				for (ItemArg itemArg  : chnlInfo.connectionArg.itemList())
-				{
-					if (itemArg.domain() == DomainTypes.MARKET_PRICE)
-					{
-						mpItemFound = true;
-						break;
-					}
-				}
-			}
-			if (mpItemFound == false)
-			{
-				System.out.println("\nPosting will not be performed for this channel as no Market Price items were requested");
-				chnlInfo.shouldOnStreamPost = false;
-			}
-		}
-
-
-		chnlInfo.postHandler.enableOnstreamPost(chnlInfo.shouldOnStreamPost);
-		chnlInfo.postHandler.enableOffstreamPost(chnlInfo.shouldOffStreamPost);
-		chnlInfo.marketPriceHandler.snapshotRequest(consumerCmdLineParser.enableSnapshot());
-		chnlInfo.marketByOrderHandler.snapshotRequest(consumerCmdLineParser.enableSnapshot());
-		chnlInfo.marketByPriceHandler.snapshotRequest(consumerCmdLineParser.enableSnapshot());
-		chnlInfo.yieldCurveHandler.snapshotRequest(consumerCmdLineParser.enableSnapshot());
-		chnlInfo.symbolListHandler.snapshotRequest(consumerCmdLineParser.enableSnapshot());
-		chnlInfo.marketPriceHandler.viewRequest(consumerCmdLineParser.enableView());
-		// create item lists from those specified on command line
-		createItemLists(chnlInfo);
-
-		// set up reactor connect options
-		chnlInfo.connectOptions.reconnectAttemptLimit(-1); // attempt to recover forever
-		chnlInfo.connectOptions.reconnectMinDelay(1000); // 1 second minimum
-		chnlInfo.connectOptions.reconnectMaxDelay(60000); // 60 second maximum
-		chnlInfo.connectOptions.connectionList().get(0).connectOptions().majorVersion(Codec.majorVersion());
-		chnlInfo.connectOptions.connectionList().get(0).connectOptions().minorVersion(Codec.minorVersion());
-		chnlInfo.connectOptions.connectionList().get(0).connectOptions().connectionType(chnlInfo.connectionArg.connectionType());
-
-		if (consumerCmdLineParser.enableSessionMgnt())
-		{
-			chnlInfo.connectOptions.connectionList().get(0).enableSessionManagement(true);
-			// register for authentication callback
-			chnlInfo.connectOptions.connectionList().get(0).reactorAuthTokenEventCallback(this);
-		}
-
-		chnlInfo.connectOptions.connectionList().get(0).connectOptions().unifiedNetworkInfo().serviceName(chnlInfo.connectionArg.port());
-		chnlInfo.connectOptions.connectionList().get(0).connectOptions().unifiedNetworkInfo().address(chnlInfo.connectionArg.hostname());
-
-		chnlInfo.connectOptions.connectionList().get(0).connectOptions().userSpecObject(chnlInfo);
-		chnlInfo.connectOptions.connectionList().get(0).connectOptions().guaranteedOutputBuffers(1000);
-		// add backup connection if specified
-		if (consumerCmdLineParser.backupHostname() != null && consumerCmdLineParser.backupPort() != null)
-		{
-			ReactorConnectInfo connectInfo = ReactorFactory.createReactorConnectInfo();
-			chnlInfo.connectOptions.connectionList().add(connectInfo);
-			chnlInfo.connectOptions.connectionList().get(1).connectOptions().majorVersion(Codec.majorVersion());
-			chnlInfo.connectOptions.connectionList().get(1).connectOptions().minorVersion(Codec.minorVersion());
-			chnlInfo.connectOptions.connectionList().get(1).connectOptions().connectionType(chnlInfo.connectionArg.connectionType());
-			chnlInfo.connectOptions.connectionList().get(1).connectOptions().unifiedNetworkInfo().serviceName(consumerCmdLineParser.backupPort());
-			chnlInfo.connectOptions.connectionList().get(1).connectOptions().unifiedNetworkInfo().address(consumerCmdLineParser.backupHostname());
-			chnlInfo.connectOptions.connectionList().get(1).connectOptions().userSpecObject(chnlInfo);
-			chnlInfo.connectOptions.connectionList().get(1).connectOptions().guaranteedOutputBuffers(1000);
-
-			if (consumerCmdLineParser.enableSessionMgnt())
-			{
-				chnlInfo.connectOptions.connectionList().get(1).enableSessionManagement(true);
-				// register for authentication callback
-				chnlInfo.connectOptions.connectionList().get(1).reactorAuthTokenEventCallback(this);
-
-				ConnectOptions cOpt = chnlInfo.connectOptions.connectionList().get(1).connectOptions();
-				cOpt.connectionType(ConnectionTypes.ENCRYPTED);
-				cOpt.tunnelingInfo().tunnelingType("encrypted");
-				setEncryptedConfiguration(cOpt);
-			}
-		}
-
-		// handler encrypted or http connection
-		chnlInfo.shouldEnableEncrypted = consumerCmdLineParser.enableEncrypted();
-		chnlInfo.shouldEnableHttp = consumerCmdLineParser.enableHttp();
-		chnlInfo.shouldEnableWebsocket = consumerCmdLineParser.enableWebsocket();
-
-		if (chnlInfo.shouldEnableEncrypted)
-		{
-			ConnectOptions cOpt = chnlInfo.connectOptions.connectionList().get(0).connectOptions();
-			cOpt.connectionType(ConnectionTypes.ENCRYPTED);
-			cOpt.encryptionOptions().connectionType(consumerCmdLineParser.encryptedConnectionType());
-
-			if(consumerCmdLineParser.encryptedConnectionType() == ConnectionTypes.WEBSOCKET)
-			{
-				cOpt.wSocketOpts().protocols(consumerCmdLineParser.protocolList());
-			}
-
-			setEncryptedConfiguration(cOpt);
-		}
-		else if (chnlInfo.shouldEnableWebsocket)
-		{
-			ConnectOptions cOpt = chnlInfo.connectOptions.connectionList().get(0).connectOptions();
-			cOpt.connectionType(ConnectionTypes.WEBSOCKET);
-			cOpt.wSocketOpts().protocols(consumerCmdLineParser.protocolList());
-		}
-		else if (chnlInfo.shouldEnableHttp)
-		{
-			ConnectOptions cOpt = chnlInfo.connectOptions.connectionList().get(0).connectOptions();
-			cOpt.connectionType(ConnectionTypes.HTTP);
-			cOpt.tunnelingInfo().tunnelingType("http");
-			setHTTPConfiguration(cOpt);
-		}
-
-		/* Setup proxy if configured */
-		if (consumerCmdLineParser.enableProxy())
-		{
-			String proxyHostName = consumerCmdLineParser.proxyHostname();
-			if ( proxyHostName == null)
-			{
-				System.err.println("Error: Proxy hostname not provided.");
-				System.exit(CodecReturnCodes.FAILURE);
-			}
-			String proxyPort = consumerCmdLineParser.proxyPort();
-			if ( proxyPort == null)
-			{
-				System.err.println("Error: Proxy port number not provided.");
-				System.exit(CodecReturnCodes.FAILURE);
-			}
-
-
-			chnlInfo.connectOptions.connectionList().get(0).connectOptions().tunnelingInfo().HTTPproxy(true);
-			chnlInfo.connectOptions.connectionList().get(0).connectOptions().tunnelingInfo().HTTPproxyHostName(proxyHostName);
-			try
-			{
-				chnlInfo.connectOptions.connectionList().get(0).connectOptions().tunnelingInfo().HTTPproxyPort(Integer.parseInt(proxyPort));
-			}
-			catch(Exception e)
-			{
-				System.err.println("Error: Proxy port number not provided.");
-				System.exit(CodecReturnCodes.FAILURE);
-			}
-			// credentials
-			if (chnlInfo.connectOptions.connectionList().get(0).connectOptions().tunnelingInfo().HTTPproxy())
-			{
-				setCredentials(chnlInfo.connectOptions.connectionList().get(0).connectOptions());
-			}
-		}
-
-		// handle basic tunnel stream configuration
-		if (chnlInfo.connectionArg.tunnel() && tunnelStreamHandler == null)
-		{
-			tsServiceName = chnlInfo.connectionArg.tsService();
-			tunnelStreamHandler = new TunnelStreamHandler(chnlInfo.connectionArg.tunnelAuth(), chnlInfo.connectionArg.tunnelDomain());
-		}
-
-		if (consumerCmdLineParser.cacheOption())
-		{
-			initializeCache(chnlInfo.cacheInfo);
-			if (chnlInfo.dictionary != null)
-				initializeCacheDictionary(chnlInfo.cacheInfo, chnlInfo.dictionary);
-
-			if (cacheDisplayStr == null)
-			{
-				cacheDisplayStr = new StringBuilder();
-				cacheEntryBuffer = CodecFactory.createBuffer();
-				cacheEntryBuffer.data(ByteBuffer.allocate(6144));
-			}
-		}
-	}
-
-	/*
-	 * initializeCache
-	 */
-	private void initializeCache(CacheInfo cacheInfo)
-	{
-		cacheInfo.useCache = true;
-		cacheInfo.cacheOptions.maxItems(10000);
-		cacheInfo.cacheDictionaryKey.data("cacheDictionary1");
-
-		cacheInfo.cache = CacheFactory.createPayloadCache(cacheInfo.cacheOptions, cacheInfo.cacheError);
-		if (cacheInfo.cache == null)
-		{
-			System.out.println("Error: Failed to create cache. Error (" + cacheInfo.cacheError.errorId() +
-							   ") : " + cacheInfo.cacheError.text());
-			cacheInfo.useCache = false;
-		}
-
-		cacheInfo.cursor = CacheFactory.createPayloadCursor();
-		if (cacheInfo.cursor == null)
-		{
-			System.out.println("Error: Failed to create cache entry cursor.");
-			cacheInfo.useCache = false;
-		}
-	}
-
-	/*
-	 * unintializeCache
-	 */
-	private void uninitializeCache(CacheInfo cacheInfo)
-	{
-		if (cacheInfo.cache != null)
-			cacheInfo.cache.destroy();
-		cacheInfo.cache = null;
-
-		if (cacheInfo.cursor != null)
-			cacheInfo.cursor.destroy();
-		cacheInfo.cursor = null;
-	}
-
-	/*
-	 * initalizeCacheDictionary
-	 */
-	private void initializeCacheDictionary(CacheInfo cacheInfo, DataDictionary dictionary)
-	{
-		if (dictionary != null)
-		{
-			if ( cacheInfo.cache.setDictionary(dictionary,	cacheInfo.cacheDictionaryKey.toString(),
-					cacheInfo.cacheError) != CodecReturnCodes.SUCCESS )
-			{
-				System.out.println("Error: Failed to bind RDM Field dictionary to cache. Error (" + cacheInfo.cacheError.errorId() +
-								   ") : " + cacheInfo.cacheError.text());
-				cacheInfo.useCache = false;
-			}
-		}
-		else
-		{
-			System.out.println("Error: No RDM Field dictionary for cache.\n");
-			cacheInfo.useCache = false;
-		}
-	}
-
-	private void displayCache(ChannelInfo chnlInfo)
-	{
-		System.out.println("\nStarting Cache Display ");
-
-		if (chnlInfo.reactorChannel.channel() != null)
-		{
-			cacheDisplayStr.setLength(0);
-			cacheDisplayStr.append("Channel :");
-			cacheDisplayStr.append(chnlInfo.reactorChannel.channel().selectableChannel());
-			System.out.println(cacheDisplayStr.toString());
-		}
-
-		if (chnlInfo.dictionary == null)
-		{
-			System.out.println("\tDictionary for decoding cache entries is not available\n");
-			return;
-		}
-
-		if (chnlInfo.cacheInfo.cache != null)
-		{
-			cacheDisplayStr.setLength(0);
-			cacheDisplayStr.append("Total Items in Cache: ");
-			cacheDisplayStr.append(chnlInfo.cacheInfo.cache.entryCount());
-			cacheDisplayStr.append("\n");
-			System.out.println(cacheDisplayStr.toString());
-		}
-
-		displayCacheDomain(chnlInfo, DomainTypes.MARKET_PRICE, false);
-		displayCacheDomain(chnlInfo, DomainTypes.MARKET_PRICE, true);
-
-		displayCacheDomain(chnlInfo, DomainTypes.MARKET_BY_ORDER, false);
-		displayCacheDomain(chnlInfo, DomainTypes.MARKET_BY_ORDER, true);
-
-		displayCacheDomain(chnlInfo, DomainTypes.MARKET_BY_PRICE, false);
-		displayCacheDomain(chnlInfo, DomainTypes.MARKET_BY_PRICE, true);
-
-		displayCacheDomain(chnlInfo, DomainTypes.YIELD_CURVE, false);
-		displayCacheDomain(chnlInfo, DomainTypes.YIELD_CURVE, true);
-
-		System.out.println("Cache Display Complete\n");
-	}
-
-	private void displayCacheDomain(ChannelInfo chnlInfo, int domainType, boolean isPrivateStream)
-	{
-		Iterator<Map.Entry<StreamIdKey, WatchListEntry>> iter = chnlInfo.itemWatchList.iterator();
-		while (iter.hasNext())
-		{
-			WatchListEntry entry = iter.next().getValue();
-
-			if (entry.cacheEntry != null && entry.domainType == domainType && entry.isPrivateStream == isPrivateStream)
-			{
-				cacheDisplayStr.setLength(0);
-				cacheDisplayStr.append("ItemName: ");
-				cacheDisplayStr.append(entry.itemName);
-				cacheDisplayStr.append("\n");
-				cacheDisplayStr.append("Domain:\t");
-				cacheDisplayStr.append(DomainTypes.toString(domainType));
-				if (isPrivateStream)
-					cacheDisplayStr.append("\tPrivate Stream");
-				cacheDisplayStr.append("\n");
-
-				cacheDisplayStr.append(entry.itemState.toString());
-				cacheDisplayStr.append("\n");
-				System.out.println(cacheDisplayStr.toString());
-
-				int ret = decodeEntryFromCache(chnlInfo, entry.cacheEntry, domainType);
-				if (ret != CodecReturnCodes.SUCCESS)
-				{
-					cacheDisplayStr.setLength(0);
-					cacheDisplayStr.append("Error decoding cache content: ");
-					cacheDisplayStr.append(ret);
-					System.out.println(cacheDisplayStr.toString());
-				}
-			}
-			else if (entry.domainType == domainType && entry.isPrivateStream == isPrivateStream)
-			{
-				if ( entry.itemState.streamState() == StreamStates.CLOSED )
-					continue;
-
-				cacheDisplayStr.setLength(0);
-				cacheDisplayStr.append(entry.itemName);
-				cacheDisplayStr.append("\tno data in cache\n");
-				System.out.println(cacheDisplayStr.toString());
-			}
-		}
-	}
-
-	private int decodeEntryFromCache(ChannelInfo chnlInfo, PayloadEntry cacheEntry, int domainType)
-	{
-		int ret = CodecReturnCodes.SUCCESS;
-		EncodeIterator eIter = CodecFactory.createEncodeIterator();
-		DecodeIterator dIter = CodecFactory.createDecodeIterator();
-		int majorVersion;
-		int minorVersion;
-
-		cacheEntryBuffer.data().clear();
-		if (chnlInfo.reactorChannel != null)
-		{
-			majorVersion = chnlInfo.reactorChannel.majorVersion();
-			minorVersion = chnlInfo.reactorChannel.minorVersion();
-		}
-		else
-		{
-			majorVersion =  chnlInfo.connectOptions.connectionList().get(0).connectOptions().majorVersion();
-			minorVersion =  chnlInfo.connectOptions.connectionList().get(0).connectOptions().minorVersion();
-		}
-
-		eIter.clear();
-		eIter.setBufferAndRWFVersion(cacheEntryBuffer, majorVersion, minorVersion);
-
-		chnlInfo.cacheInfo.cursor.clear();
-		if ( (ret = cacheEntry.retrieve(eIter, chnlInfo.cacheInfo.cursor, chnlInfo.cacheInfo.cacheError)) != CodecReturnCodes.SUCCESS)
-		{
-			cacheDisplayStr.setLength(0);
-			cacheDisplayStr.append("Failed retrieving cache entry.\n\tError ");
-			cacheDisplayStr.append(chnlInfo.cacheInfo.cacheError.errorId());
-			cacheDisplayStr.append(" : ");
-			cacheDisplayStr.append(chnlInfo.cacheInfo.cacheError.text());
-			System.out.println(cacheDisplayStr.toString());
-			return ret;
-		}
-		else
-		{
-			dIter.clear();
-			dIter.setBufferAndRWFVersion(cacheEntryBuffer, majorVersion, minorVersion);
-			cacheDisplayStr.setLength(0);
-
-			switch (domainType)
-			{
-				case DomainTypes.MARKET_PRICE:
-					ret = chnlInfo.marketPriceHandler.decodePayload(dIter, chnlInfo.dictionary, cacheDisplayStr);
-					break;
-
-				case DomainTypes.MARKET_BY_ORDER:
-					ret = chnlInfo.marketByOrderHandler.decodePayload(dIter, chnlInfo.dictionary, cacheDisplayStr);
-					break;
-
-				case DomainTypes.MARKET_BY_PRICE:
-					ret = chnlInfo.marketByPriceHandler.decodePayload(dIter, chnlInfo.dictionary, cacheDisplayStr);
-					break;
-
-				case DomainTypes.YIELD_CURVE:
-					ret = chnlInfo.yieldCurveHandler.decodePayload(dIter, chnlInfo.dictionary);
-					break;
-
-				default:
-					break;
-			}
-			if (ret > CodecReturnCodes.SUCCESS)
-				ret = CodecReturnCodes.SUCCESS;
-		}
-
-		return ret;
-	}
-
-	private void displayReactorChannelStats(ChannelInfo chnlInfo)
-	{
-		ReactorChannelStats stats = ReactorFactory.createReactorChannelStats();
-		chnlInfo.reactorChannel.getReactorChannelStats(stats);
-
-		reactorChannelStats.bytesRead(overflowSafeAggregate(reactorChannelStats.bytesRead(), stats.bytesRead()));
-		reactorChannelStats.uncompressedBytesRead(overflowSafeAggregate(reactorChannelStats.uncompressedBytesRead(), stats.uncompressedBytesRead()));
-		reactorChannelStats.bytesWritten(overflowSafeAggregate(reactorChannelStats.bytesWritten(), stats.bytesWritten()));
-		reactorChannelStats.uncompressedBytesWritten(overflowSafeAggregate(reactorChannelStats.uncompressedBytesWritten(), stats.uncompressedBytesWritten()));
-		reactorChannelStats.pingsReceived(overflowSafeAggregate(reactorChannelStats.pingsReceived(), stats.pingsReceived()));
-		reactorChannelStats.pingsSent(overflowSafeAggregate(reactorChannelStats.pingsSent(), stats.pingsSent()));
-
-		System.out.println("Message Details:");
-		System.out.printf("Bytes read=%d\n", reactorChannelStats.bytesRead());
-		System.out.printf("Uncompressed bytes read=%d\n\n", reactorChannelStats.uncompressedBytesRead());
-		System.out.printf("Bytes written=%d\n", reactorChannelStats.bytesWritten());
-		System.out.printf("Uncompressed bytes written=%d\n\n", reactorChannelStats.uncompressedBytesWritten());
-		System.out.printf("Pings sent=%d\n", reactorChannelStats.pingsSent());
-		System.out.printf("Pings received=%d\n\n", reactorChannelStats.pingsReceived());
-	}
-
-	int overflowSafeAggregate(int a, int b)
-	{
-		long sum = (long)a + (long)b;
-		if (sum < Integer.MAX_VALUE)
-			return (int)sum;
-		else
-			return Integer.MAX_VALUE;
-	}
-
-	private void setItemState(ChannelInfo chnlInfo, int streamState, int dataState, int stateCode )
-	{
-		Iterator<Map.Entry<StreamIdKey, WatchListEntry>> iter = chnlInfo.itemWatchList.iterator();
-		while (iter.hasNext())
-		{
-			WatchListEntry entry = iter.next().getValue();
-			entry.itemState.streamState(streamState);
-			entry.itemState.dataState(dataState);
-			entry.itemState.code(stateCode);
-		}
-	}
-
-	private void setEncryptedConfiguration(ConnectOptions options)
-	{
-		setHTTPConfiguration(options);
-
-		String keyFile = consumerCmdLineParser.keyStoreFile();
-		String keyPasswd = consumerCmdLineParser.keystorePassword();
-
-		if (keyFile != null && !keyFile.isEmpty() )
-		{
-			options.encryptionOptions().KeystoreFile(keyFile);
-		}
-		if (keyPasswd != null && !keyPasswd.isEmpty())
-		{
-			options.encryptionOptions().KeystorePasswd(keyPasswd);
-		}
-
-		options.encryptionOptions().KeystoreType("JKS");
-		options.encryptionOptions().SecurityProtocol("TLS");
-		options.encryptionOptions().SecurityProvider("SunJSSE");
-		options.encryptionOptions().KeyManagerAlgorithm("SunX509");
-		options.encryptionOptions().TrustManagerAlgorithm("PKIX");
-	}
-
-
-	private void setHTTPConfiguration(ConnectOptions options)
-	{
-		options.tunnelingInfo().objectName("");
-		options.tunnelingInfo().KeystoreType("JKS");
-		options.tunnelingInfo().SecurityProtocol("TLS");
-		options.tunnelingInfo().SecurityProvider("SunJSSE");
-		options.tunnelingInfo().KeyManagerAlgorithm("SunX509");
-		options.tunnelingInfo().TrustManagerAlgorithm("PKIX");
-	}
-
-	/*
-	 * For BASIC authentication we need: HTTPproxyUsername, HTTPproxyPasswd For
-	 * NTLM authentication we need: HTTPproxyUsername, HTTPproxyPasswd,
-	 * HTTPproxyDomain, HTTPproxyLocalHostname For Negotiate/Kerberos we need:
-	 * HTTPproxyUsername, HTTPproxyPasswd, HTTPproxyDomain,
-	 * HTTPproxyKRB5configFile
-	 */
-	private void setCredentials(ConnectOptions options)
-	{
-		String localIPaddress = null;
-		String localHostName = null;
-
-		String proxyUsername = consumerCmdLineParser.proxyUsername();
-		if ( proxyUsername == null)
-		{
-			System.err.println("Error: Proxy username not provided.");
-			System.exit(CodecReturnCodes.FAILURE);
-		}
-
-		String proxyPasswd = consumerCmdLineParser.proxyPassword();
-		if ( proxyPasswd == null)
-		{
-			System.err.println("Error: Proxy password not provided.");
-			System.exit(CodecReturnCodes.FAILURE);
-		}
-		String proxyDomain = consumerCmdLineParser.proxyDomain();
-		if ( proxyDomain == null)
-		{
-			System.err.println("Error: Proxy domain not provided.");
-			System.exit(CodecReturnCodes.FAILURE);
-		}
-
-		options.credentialsInfo().HTTPproxyUsername(proxyUsername);
-		options.credentialsInfo().HTTPproxyPasswd(proxyPasswd);
-		options.credentialsInfo().HTTPproxyDomain(proxyDomain);
-
-		try
-		{
-			localIPaddress = InetAddress.getLocalHost().getHostAddress();
-			localHostName = InetAddress.getLocalHost().getHostName();
-		}
-		catch (UnknownHostException e)
-		{
-			localHostName = localIPaddress;
-		}
-		options.credentialsInfo().HTTPproxyLocalHostname(localHostName);
-
-		String proxyKrbfile = consumerCmdLineParser.krbFile();
-		if (proxyKrbfile == null)
-		{
-			System.err.println("Error: Proxy krbfile not provided.");
-			System.exit(CodecReturnCodes.FAILURE);
-		}
-		options.credentialsInfo().HTTPproxyKRB5configFile(proxyKrbfile);
-
-	}
-
-
-	private void createItemLists(ChannelInfo chnlInfo)
-	{
-		// add specified items to item watch list
-		if (chnlInfo.connectionArg.itemList() != null)
-		{
-			for (ItemArg itemArg : chnlInfo.connectionArg.itemList())
-			{
-				switch (itemArg.domain())
-				{
-					case DomainTypes.MARKET_PRICE:
-						if (!itemArg.enablePrivateStream())
-						{
-							chnlInfo.mpItemList.add(itemArg.itemName());
-						}
-						else
-						{
-							chnlInfo.mppsItemList.add(itemArg.itemName());
-						}
-						break;
-					case DomainTypes.MARKET_BY_ORDER:
-						if (!itemArg.enablePrivateStream())
-						{
-							chnlInfo.mboItemList.add(itemArg.itemName());
-						}
-						else
-						{
-							chnlInfo.mbopsItemList.add(itemArg.itemName());
-						}
-						break;
-					case DomainTypes.MARKET_BY_PRICE:
-						if (!itemArg.enablePrivateStream())
-						{
-							chnlInfo.mbpItemList.add(itemArg.itemName());
-						}
-						else
-						{
-							chnlInfo.mbppsItemList.add(itemArg.itemName());
-						}
-						break;
-					case DomainTypes.YIELD_CURVE:
-						if (!itemArg.enablePrivateStream())
-						{
-							chnlInfo.ycItemList.add(itemArg.itemName());
-						}
-						else
-						{
-							chnlInfo.ycpsItemList.add(itemArg.itemName());
-						}
-						break;
-					case DomainTypes.SYMBOL_LIST:
-						chnlInfo.slItemList.add(itemArg.itemName());
-						break;
-					default:
-						break;
-				}
-			}
-		}
-	}
-
-	private void sendSymbolListRequests(ChannelInfo chnlInfo)
-	{
-		if (chnlInfo.slItemList.size() == 0)
-			return;
-
-		if (!chnlInfo.serviceInfo.checkHasInfo())
-		{
-			uninitialize();
-			System.exit(ReactorReturnCodes.FAILURE);
-		}
-
-		Service.ServiceInfo info = chnlInfo.serviceInfo.info();
-		if (info.qosList().size() > 0)
-		{
-			Qos qos = info.qosList().get(0);
-			chnlInfo.symbolListHandler.qos().dynamic(qos.isDynamic());
-			chnlInfo.symbolListHandler.qos().rate(qos.rate());
-			chnlInfo.symbolListHandler.qos().timeliness(qos.timeliness());
-		}
-		else
-		{
-			chnlInfo.symbolListHandler.qos().dynamic(false);
-			chnlInfo.symbolListHandler.qos().rate(QosRates.TICK_BY_TICK);
-			chnlInfo.symbolListHandler.qos().timeliness(QosTimeliness.REALTIME);
-		}
-		chnlInfo.symbolListHandler.capabilities().addAll(info.capabilitiesList());
-		chnlInfo.symbolListHandler.serviceId(chnlInfo.serviceInfo.serviceId());
-		String cmdSLName = chnlInfo.slItemList.get(0);
-		if (cmdSLName == null)
-		{
-			chnlInfo.symbolListHandler.symbolListName().data(info.itemList().data(), info.itemList().position(), info.itemList().length());
-		}
-		else
-		{
-			chnlInfo.symbolListHandler.symbolListName().data(cmdSLName);
-		}
-		if (chnlInfo.symbolListHandler.sendRequest(chnlInfo.reactorChannel, errorInfo) != CodecReturnCodes.SUCCESS)
-		{
-			if (chnlInfo.reactorChannel.state() != ReactorChannel.State.CLOSED &&
-				chnlInfo.reactorChannel.state() != ReactorChannel.State.DOWN_RECONNECTING)
-			{
-				System.out.println(errorInfo.error().text());
-				uninitialize();
-				System.exit(ReactorReturnCodes.FAILURE);
-			}
-		}
-	}
-
-	private void sendMBPRequests(ChannelInfo chnlInfo)
-	{
-		if (chnlInfo.marketByPriceHandler.sendItemRequests(chnlInfo.reactorChannel, chnlInfo.mbpItemList, false, chnlInfo.loginRefresh, chnlInfo.serviceInfo, errorInfo) != CodecReturnCodes.SUCCESS)
-		{
-			if (chnlInfo.reactorChannel.state() != ReactorChannel.State.CLOSED &&
-				chnlInfo.reactorChannel.state() != ReactorChannel.State.DOWN_RECONNECTING)
-			{
-				System.out.println(errorInfo.error().text());
-				uninitialize();
-				System.exit(ReactorReturnCodes.FAILURE);
-			}
-		}
-
-		if (chnlInfo.mbppsItemList.size() > 0 && !chnlInfo.mbppsRequestSent)
-		{
-			if (chnlInfo.marketByPriceHandler.sendItemRequests(chnlInfo.reactorChannel, chnlInfo.mbppsItemList, true, chnlInfo.loginRefresh, chnlInfo.serviceInfo, errorInfo) != CodecReturnCodes.SUCCESS)
-			{
-				if (chnlInfo.reactorChannel.state() != ReactorChannel.State.CLOSED &&
-					chnlInfo.reactorChannel.state() != ReactorChannel.State.DOWN_RECONNECTING)
-				{
-					System.out.println(errorInfo.error().text());
-					uninitialize();
-					System.exit(ReactorReturnCodes.FAILURE);
-				}
-			}
-			chnlInfo.mbppsRequestSent = true;
-		}
-	}
-
-	private void sendMBORequests(ChannelInfo chnlInfo)
-	{
-		if (chnlInfo.marketByOrderHandler.sendItemRequests(chnlInfo.reactorChannel, chnlInfo.mboItemList, false, chnlInfo.loginRefresh, chnlInfo.serviceInfo, errorInfo) != CodecReturnCodes.SUCCESS)
-		{
-			if (chnlInfo.reactorChannel.state() != ReactorChannel.State.CLOSED &&
-				chnlInfo.reactorChannel.state() != ReactorChannel.State.DOWN_RECONNECTING)
-			{
-				System.out.println(errorInfo.error().text());
-				uninitialize();
-				System.exit(ReactorReturnCodes.FAILURE);
-			}
-		}
-
-		if (chnlInfo.mbopsItemList.size() > 0 && !chnlInfo.mbopsRequestSent)
-		{
-			if (chnlInfo.marketByOrderHandler.sendItemRequests(chnlInfo.reactorChannel, chnlInfo.mbopsItemList, true, chnlInfo.loginRefresh, chnlInfo.serviceInfo, errorInfo) != CodecReturnCodes.SUCCESS)
-			{
-				if (chnlInfo.reactorChannel.state() != ReactorChannel.State.CLOSED &&
-					chnlInfo.reactorChannel.state() != ReactorChannel.State.DOWN_RECONNECTING)
-				{
-					System.out.println(errorInfo.error().text());
-					uninitialize();
-					System.exit(ReactorReturnCodes.FAILURE);
-				}
-			}
-			chnlInfo.mbopsRequestSent = true;
-		}
-	}
-
-	private void sendMPRequests(ChannelInfo chnlInfo)
-	{
-		if (chnlInfo.marketPriceHandler.sendItemRequests(chnlInfo.reactorChannel, chnlInfo.mpItemList, false, chnlInfo.loginRefresh, chnlInfo.serviceInfo, errorInfo) != CodecReturnCodes.SUCCESS)
-		{
-			if (chnlInfo.reactorChannel.state() != ReactorChannel.State.CLOSED &&
-				chnlInfo.reactorChannel.state() != ReactorChannel.State.DOWN_RECONNECTING)
-			{
-				System.out.println(errorInfo.error().text());
-				uninitialize();
-				System.exit(ReactorReturnCodes.FAILURE);
-			}
-		}
-
-		if (chnlInfo.mppsItemList.size() > 0 && !chnlInfo.mppsRequestSent)
-		{
-			if (chnlInfo.marketPriceHandler.sendItemRequests(chnlInfo.reactorChannel, chnlInfo.mppsItemList, true, chnlInfo.loginRefresh, chnlInfo.serviceInfo, errorInfo) != CodecReturnCodes.SUCCESS)
-			{
-				if (chnlInfo.reactorChannel.state() != ReactorChannel.State.CLOSED &&
-					chnlInfo.reactorChannel.state() != ReactorChannel.State.DOWN_RECONNECTING)
-				{
-					System.out.println(errorInfo.error().text());
-					uninitialize();
-					System.exit(ReactorReturnCodes.FAILURE);
-				}
-			}
-			chnlInfo.mppsRequestSent = true;
-		}
-	}
-
-	private void sendYieldCurveRequests(ChannelInfo chnlInfo)
-	{
-		if (chnlInfo.yieldCurveHandler.sendItemRequests(chnlInfo.reactorChannel, chnlInfo.ycItemList, false, chnlInfo.loginRefresh, chnlInfo.serviceInfo, errorInfo) != CodecReturnCodes.SUCCESS)
-		{
-			if (chnlInfo.reactorChannel.state() != ReactorChannel.State.CLOSED &&
-				chnlInfo.reactorChannel.state() != ReactorChannel.State.DOWN_RECONNECTING)
-			{
-				System.out.println(errorInfo.error().text());
-				uninitialize();
-				System.exit(ReactorReturnCodes.FAILURE);
-			}
-		}
-
-		if (chnlInfo.ycpsItemList.size() > 0 && !chnlInfo.ycpsRequestSent)
-		{
-			if (chnlInfo.yieldCurveHandler.sendItemRequests(chnlInfo.reactorChannel, chnlInfo.ycpsItemList, true, chnlInfo.loginRefresh, chnlInfo.serviceInfo, errorInfo) != CodecReturnCodes.SUCCESS)
-			{
-				if (chnlInfo.reactorChannel.state() != ReactorChannel.State.CLOSED &&
-					chnlInfo.reactorChannel.state() != ReactorChannel.State.DOWN_RECONNECTING)
-				{
-					System.out.println(errorInfo.error().text());
-					uninitialize();
-					System.exit(ReactorReturnCodes.FAILURE);
-				}
-			}
-			chnlInfo.ycpsRequestSent = true;
-		}
-	}
-
-	private void closeItemStreams(ChannelInfo chnlInfo)
-	{
-		// have offstream posting post close status
-		if (chnlInfo.shouldOffStreamPost)
-		{
-			chnlInfo.postHandler.streamId(chnlInfo.loginRefresh.streamId());
-			chnlInfo.postHandler.postItemName().data("OFFPOST");
-			chnlInfo.postHandler.serviceId(chnlInfo.serviceInfo.serviceId());
-			chnlInfo.postHandler.dictionary(chnlInfo.dictionary);
-			chnlInfo.postHandler.closeOffStreamPost(chnlInfo.reactorChannel, errorInfo);
-		}
-
-		// close item streams if opened
-		chnlInfo.marketPriceHandler.closeStreams(chnlInfo.reactorChannel, errorInfo);
-		chnlInfo.marketByOrderHandler.closeStreams(chnlInfo.reactorChannel, errorInfo);
-		chnlInfo.marketByPriceHandler.closeStreams(chnlInfo.reactorChannel, errorInfo);
-		chnlInfo.symbolListHandler.closeStream(chnlInfo.reactorChannel, errorInfo);
-		chnlInfo.yieldCurveHandler.closeStreams(chnlInfo.reactorChannel, errorInfo);
-	}
-
-	/* Uninitializes the Value Add consumer application. */
-	private void uninitialize()
-	{
-		System.out.println("Consumer unitializing and exiting...");
-
-		for (ChannelInfo chnlInfo : chnlInfoList)
-		{
-			// close items streams
-			closeItemStreams(chnlInfo);
-
-			// close tunnel streams
-			if (tunnelStreamHandler != null &&
-				chnlInfo.reactorChannel != null)
-			{
-				if (tunnelStreamHandler.closeStreams(chnlInfo, _finalStatusEvent, errorInfo) != ReactorReturnCodes.SUCCESS)
-				{
-					System.out.println("tunnelStreamHandler.closeStream() failed with errorText: " + errorInfo.error().text());
-				}
-			}
-
-			// close ReactorChannel
-			if (chnlInfo.reactorChannel != null)
-			{
-				chnlInfo.reactorChannel.close(errorInfo);
-			}
-
-			uninitializeCache(chnlInfo.cacheInfo);
-		}
-
-		// shutdown reactor
-		if (reactor != null)
-		{
-			reactor.shutdown(errorInfo);
-		}
-	}
-
-
-	private void handleClose()
-	{
-		System.out.println("Consumer closes streams...");
-
-		for (ChannelInfo chnlInfo : chnlInfoList)
-		{
-			closeItemStreams(chnlInfo);
-
-			// close tunnel streams
-			if (tunnelStreamHandler != null && chnlInfo.reactorChannel != null)
-			{
-				if (tunnelStreamHandler.closeStreams(chnlInfo, _finalStatusEvent, errorInfo) != ReactorReturnCodes.SUCCESS)
-				{
-					System.out.println("tunnelStreamHandler.closeStream() failed with errorText: " + errorInfo.error().text());
-				}
-			}
-		}
-	}
-
-	public static void main(String[] args) throws Exception
-	{
-		Consumer consumer = new Consumer();
-		consumer.init(args);
-		consumer.run();
-		consumer.uninitialize();
-		System.exit(0);
-	}
-}
-=======
-/*|-----------------------------------------------------------------------------
- *|            This source code is provided under the Apache 2.0 license
- *|  and is provided AS IS with no warranty or guarantee of fit for purpose.
- *|                See the project's LICENSE.md for details.
- *|           Copyright (C) 2019-2025 LSEG. All rights reserved.
- *|-----------------------------------------------------------------------------
- */
-
-package com.refinitiv.eta.valueadd.examples.consumer;
-
-import java.io.IOException;
-import java.net.InetAddress;
-import java.net.UnknownHostException;
-import java.nio.ByteBuffer;
-import java.nio.channels.CancelledKeyException;
-import java.nio.channels.ClosedChannelException;
-import java.nio.channels.SelectionKey;
-import java.nio.channels.Selector;
-import java.nio.file.Files;
-import java.nio.file.Paths;
-import java.time.LocalDateTime;
-import java.time.ZoneOffset;
-import java.time.format.DateTimeFormatter;
-import java.util.*;
-
-import com.refinitiv.eta.codec.Buffer;
-import com.refinitiv.eta.codec.Codec;
-import com.refinitiv.eta.codec.CodecFactory;
-import com.refinitiv.eta.codec.CodecReturnCodes;
-import com.refinitiv.eta.codec.DataDictionary;
-import com.refinitiv.eta.codec.DataStates;
-import com.refinitiv.eta.codec.DecodeIterator;
-import com.refinitiv.eta.codec.EncodeIterator;
-import com.refinitiv.eta.codec.MapEntryActions;
-import com.refinitiv.eta.codec.Msg;
-import com.refinitiv.eta.codec.Qos;
-import com.refinitiv.eta.codec.QosRates;
-import com.refinitiv.eta.codec.QosTimeliness;
-import com.refinitiv.eta.codec.StateCodes;
-import com.refinitiv.eta.codec.StreamStates;
-import com.refinitiv.eta.rdm.Dictionary;
-import com.refinitiv.eta.rdm.DomainTypes;
-import com.refinitiv.eta.rdm.Login;
-import com.refinitiv.eta.shared.CommandLine;
-import com.refinitiv.eta.shared.network.ChannelHelper;
-import com.refinitiv.eta.transport.*;
-import com.refinitiv.eta.transport.Error;
-import com.refinitiv.eta.valueadd.cache.CacheFactory;
-import com.refinitiv.eta.valueadd.cache.PayloadEntry;
-import com.refinitiv.eta.valueadd.domainrep.rdm.dictionary.DictionaryMsgType;
-import com.refinitiv.eta.valueadd.domainrep.rdm.dictionary.DictionaryRefresh;
-import com.refinitiv.eta.valueadd.domainrep.rdm.directory.DirectoryMsgType;
-import com.refinitiv.eta.valueadd.domainrep.rdm.directory.DirectoryRefresh;
-import com.refinitiv.eta.valueadd.domainrep.rdm.directory.DirectoryStatus;
-import com.refinitiv.eta.valueadd.domainrep.rdm.directory.DirectoryUpdate;
-import com.refinitiv.eta.valueadd.domainrep.rdm.directory.Service;
-import com.refinitiv.eta.valueadd.domainrep.rdm.login.*;
-import com.refinitiv.eta.valueadd.examples.common.CacheInfo;
-import com.refinitiv.eta.valueadd.examples.common.ConnectionArg;
-import com.refinitiv.eta.valueadd.examples.common.ItemArg;
-import com.refinitiv.eta.valueadd.examples.consumer.StreamIdWatchList.StreamIdKey;
-import com.refinitiv.eta.valueadd.examples.consumer.StreamIdWatchList.WatchListEntry;
-import com.refinitiv.eta.valueadd.reactor.*;
-
-import static java.util.concurrent.TimeUnit.NANOSECONDS;
-
-/**
- * <p>
- * This is a main class to run the ETA Value Add Consumer application.
- * </p>
- * <H2>Summary</H2>
- * <p>
- * The purpose of this application is to demonstrate consuming data from
- * an OMM Provider using Value Add components. It is a single-threaded
- * client application.
- * </p>
- * <p>
- * The consumer application implements callbacks that process information
- * received by the provider. It creates the Reactor, creates the desired
- * connections, then dispatches from the Reactor for events and messages.
- * Once it has received the event indicating that the channel is ready,
- * it will make the desired item requests (snapshot or streaming) to a
- * provider and appropriately processes the responses. The resulting decoded 
- * responses from the provided are displayed on the console.
- * </p>
- * <p>
- * This application supports consuming Level I Market Price, Level II Market By
- * Order, Level II Market By Price and Yield Curve. This application can optionally
- * perform on-stream and off-stream posting for Level I Market Price content. The
- * item name used for an off-stream post is "OFFPOST". For simplicity, the off-stream
- * post item name is not configurable, but users can modify the code if desired.
- * </p>
- * <p>
- * If multiple item requests are specified on the command line for the same domain and
- * the provider supports batch requests, this application will send the item requests
- * as a single Batch request.
- * </p>
- * <p>
- * If supported by the provider and the application requests view use, a dynamic
- * view will be requested with all Level I Market Price requests. For simplicity,
- * this view is not configurable but users can modify the code to change the
- * requested view.  
- * </p>
- * <p>
- * This application supports a symbol list request. The symbol list name is optional.
- * If the user does not provide a symbol list name, the name is taken from the source
- * directory response.
- * </p>
- * <p>
- * This application is intended as a basic usage example. Some of the design choices
- * were made to favor simplicity and readability over performance. This application 
- * is not intended to be used for measuring performance. This application uses
- * Value Add and shows how using Value Add simplifies the writing of ETA
- * applications. Because Value Add is a layer on top of ETA, you may see a
- * slight decrease in performance compared to writing applications directly to
- * the ETA interfaces.
- * </p>
- * <H2>Setup Environment</H2>
- * <p>
- * The RDMFieldDictionary and enumtype.def files could be located in the
- * directory of execution or this application will request dictionary from
- * provider.
- * </p> 
- * <H2>Running the application:</H2>
- * <p>
- * Change directory to the <i>Java</i> directory and issue the following <i>Gradle</i> command.
- * <p>
- * Linux: ./gradlew runVAConsumer -PcommandLineArgs="arguments"<br>
- * Windows: gradlew.bat runVAConsumer -PcommandLineArgs="arguments"<br>
- * <br>
- * Arguments are listed below.
- * </p>
- * <ul>
- * <li>-c specifies a connection to open and a list of items to request:
- * <ul>
- *  <li>hostname:        Hostname of provider to connect to
- *  <li>port:            Port of provider to connect to
- *  <li>service:         Name of service to request items from on this connection
- *  <li>domain:itemName: Domain and name of an item to request
- *       <br>A comma-separated list of these may be specified.
- *       <br>The domain may be any of: mp(MarketPrice), mbo(MarketByOrder), mbp(MarketByPrice), yc(YieldCurve), sl(SymbolList)
- *       <br>The domain may also be any of the private stream domains: mpps(MarketPrice PS), mbops(MarketByOrder PS), mbpps(MarketByPrice PS), ycps(YieldCurve PS)
- *       <br>Example Usage: -c localhost:14002 DIRECT_FEED mp:TRI,mp:GOOG,mpps:FB,mbo:MSFT,mbpps:IBM,sl
- *       <br>&nbsp;&nbsp;(for SymbolList requests, a name can be optionally specified)
- *  <li>-tunnel (optional) enables consumer to open tunnel stream and send basic text messages
- *  <li>-tsServiceName (optional) specifies the service name for tunnel stream messages (if not specified, the service name specified in -c/-tcp is used)"
- *  <li>-tsAuth (optional) specifies that consumer will request authentication when opening the tunnel stream. This applies to basic tunnel streams.
- *  <li>-tsDomain (optional) specifies the domain that consumer will use when opening the tunnel stream. This applies to basic tunnel streams.
- *  </li>
- * </ul>
- * </li>
- * <li>-clientId1 Specifies the client Id for Refinitiv login V2, or specifies a unique ID with login V1 for applications making the request to EDP token service, this is also known as AppKey generated using an AppGenerator.
- *
- * <li>-clientSecret1 Specifies the associated client Secret with a provided clientId for V2 logins.
- *
- * <li>-jwkFile1 Specifies the file containing the JWK encoded private key for V2 JWT logins.
- *
- * <li>-audience1
- *
- * <li>-clientId2 Specifies the client Id for Refinitiv login V2, or specifies a unique ID with login V1 for applications making the request to EDP token service, this is also known as AppKey generated using an AppGenerator.
- *
- * <li>-clientSecret2 Specifies the associated client Secret with a provided clientId for V2 logins.
- *
- * <li>-jwkFile2 Specifies the file containing the JWK encoded private key for V2 JWT logins.
- *
- * <li>-audience2
- *
- * <li>-sessionMgnt enables the session management in the Reactor
- * 
- * <li>-tokenURLV1 Specifies the token URL for V1 token oauthpasswd grant type.
- * 
- * <li>-tokenURLV2 Specifies the token URL for V2 token oauthclientcreds grant type.
- *
- * <li>-view specifies each request using a basic dynamic view
- *
- * <li>-post specifies that the application should attempt to send post messages on the first requested Market Price item
- *
- * <li>-offpost specifies that the application should attempt to send post messages on the login stream (i.e., off-stream)
- *
- * <li>-publisherInfo specifies that the application provides its own user id and address
- *
- * <li>-snapshot specifies each request using non-streaming
- *
- * <li>-x provides an XML trace of messages
- *
- * <li>-runtime adjusts the running time of the application
- *
- * <li>-cache will store all open items in cache and periodically dump contents
- *
- * <li>-cacheInterval number of seconds between displaying cache contents, must greater than 0
- *
- * <li>-statisticInterval number of seconds between displaying reactor channel statistics, must greater than 0
- *
- * <li>-proxy proxyFlag. if provided, the application will attempt
- * to make an http or encrypted connection through a proxy server (if
- * connectionType is set to http or encrypted).
- *
- * <li>-ph Proxy host name.
- *
- * <li>-pp Proxy port number.
- *
- * <li>-plogin User name on proxy server.
- *
- * <li>-ppasswd Password on proxy server. 
- *
- * <li>-pdomain Proxy Domain.
- *
- * <li>-krbfile Proxy KRB file. 
- *
- * <li>-keyfile keystore file for encryption.
- *
- * <li>-keypasswd keystore password for encryption.
- *
- * <li>-at Specifies the Authentication Token. If this is present, the login user name type will be Login.UserIdTypes.AUTHN_TOKEN.
- *
- * <li>-ax Specifies the Authentication Extended information.
- *
- * <li>-aid Specifies the Application ID.
- *
- * <li>-rtt enables rtt support by a consumer. If provider make distribution of RTT messages, consumer will return back them. In another case, consumer will ignore them.
- *
- * <li>Options for Preferred host:
- * <ul>
- *  <li>-enablePH enables Preferred host feature.
- *  <li>-preferredHostIndex specifies the preferred host as the index in the connection list. Default is 0.
- *  <li>-detectionTimeInterval specifies time interval (in seconds) to switch over to a preferred host. 0 indicates that the detection time interval is disabled. Default is 0.
- *  <li>-detectionTimeSchedule specifies Cron time format to switch over to a preferred host. detectionTimeInterval is used instead if this member is set to empty. Default is empty.
- * </ul>
- * </li>
- *
- * <li>Options for IOCtl and Fallback calls:
- * <ul>
- *  <li>-fallBackInterval specifies time interval (in seconds) in application before Ad Hoc Fallback function is invoked. O indicates that function won't be invoked. Default is 0.
- *  <li>-ioctlInterval specifies time interval (in seconds) before IOCtl function is invoked. O indicates that function won't be invoked. Default is 0.
- *  <li>-ioctlEnablePH enables Preferred host feature. Default is a value of enablePH.
- *  <li>-ioctlConnectListIndex specifies the preferred host as the index in the connection list. Default is a value of preferredHostIndex.
- *  <li>-ioctlDetectionTimeInterval specifies time interval (in seconds) to switch over to a preferred host. 0 indicates that the detection time interval is disabled. Default is a value of detectionTimeInterval.
- *  <li>-ioctlDetectionTimeSchedule specifies Cron time format to switch over to a preferred host. Default is a value of detectionTimeSchedule.
- * </ul>
- * </li>
- * </ul>
- */
-public class Consumer implements ConsumerCallback, ReactorAuthTokenEventCallback, ReactorOAuthCredentialEventCallback,
-		ReactorJsonConversionEventCallback, ReactorServiceNameToIdCallback
-{
-	private static final String FIELD_DICTIONARY_FILE_NAME = "RDMFieldDictionary";
-	private static final String ENUM_TABLE_FILE_NAME = "enumtype.def";
-
-	private Reactor reactor;
-	private final ReactorOptions reactorOptions = ReactorFactory.createReactorOptions();
-	private final ReactorErrorInfo errorInfo = ReactorFactory.createReactorErrorInfo();
-	private final ReactorDispatchOptions dispatchOptions = ReactorFactory.createReactorDispatchOptions();
-	private final ReactorOAuthCredential oAuthCredential = ReactorFactory.createReactorOAuthCredential();
-	private final ReactorJsonConverterOptions jsonConverterOptions = ReactorFactory.createReactorJsonConverterOptions();
-	private final ConsumerCmdLineParser consumerCmdLineParser = new ConsumerCmdLineParser();
-	private Selector selector;
-
-	private long runtime;
-
-	ReactorChannelStats reactorChannelStats = ReactorFactory.createReactorChannelStats();
-
-	// default server host name
-	private static final String defaultSrvrHostname = "localhost";
-
-	// default server port number
-	private static final String defaultSrvrPortNo = "14002";
-
-	// default service name
-	private static final String defaultServiceName = "DIRECT_FEED";
-
-	// default item name
-	private static final String defaultItemName = "TRI.N";
-
-	// default item name 2
-	private static final String defaultItemName2 = ".DJI";
-
-	private final Error error;    // error information
-
-	private DataDictionary dictionary;
-
-	private boolean fieldDictionaryLoadedFromFile;
-	private boolean enumTypeDictionaryLoadedFromFile;
-
-	ArrayList<ChannelInfo> chnlInfoList = new ArrayList<>();
-
-	private TunnelStreamHandler tunnelStreamHandler;
-	private String tsServiceName;
-
-	private final DateTimeFormatter formatter;
-	private static final String TIMESTAMP_FORMAT = "yyyy-MM-dd HH:mm:ss.SSS";
-
-	long cacheTime;
-	long cacheInterval;
-	long statisticTime;
-	long statisticInterval;
-	StringBuilder cacheDisplayStr;
-	Buffer cacheEntryBuffer;
-
-	boolean _finalStatusEvent;
-	private final long closetime;
-	private long closeRunTime;
-	boolean closeHandled;
-
-	private long ioctlTime;
-	private long ioctlInterval;
-	private long fallbackTime;
-	private long fallbackInterval;
-
-	private boolean isIOCtlCalled;
-	private boolean isFallbackCalled;
-
-	private final ReactorSubmitOptions submitOptions = ReactorFactory.createReactorSubmitOptions();
-	private final Map<ReactorChannel, Integer> socketFdValueMap = new HashMap<>();
-
-	// Reconnection options
-	private static final int RECONNECTION_ATTEMPT_LIMIT = -1;
-	// Default reconnection minimum delay is 500 milliseconds
-	private static final int RECONNECTION_MIN_DELAY = 500;
-	// Default reconnection maximum delay is 6000 milliseconds
-	private static final int RECONNECTION_MAX_DELAY = 6000;
-
-	private StringBuilder stringBuilder;
-	private final ReactorChannelInfo reactorChannelInfo = ReactorFactory.createReactorChannelInfo();
-	private final ReactorErrorInfo reactorErrorInfo = ReactorFactory.createReactorErrorInfo();
-
-	public Consumer()
-	{
-		dictionary = CodecFactory.createDataDictionary();
-
-		error = TransportFactory.createError();
-		dispatchOptions.maxMessages(1);
-		_finalStatusEvent = true;
-		closetime = 10; // 10 sec
-		formatter = DateTimeFormatter.ofPattern(TIMESTAMP_FORMAT);
-		try
-		{
-			selector = Selector.open();
-		}
-		catch (Exception e)
-		{
-			System.out.println("Selector.open() failed: " + e.getLocalizedMessage());
-			System.exit(ReactorReturnCodes.FAILURE);
-		}
-	}
-
-	/* Initializes the Value Add consumer application. */
-	private void init(String[] args)
-	{
-		// parse command line
-		if (!consumerCmdLineParser.parseArgs(args))
-		{
-			System.err.println("\nError loading command line arguments:\n");
-			consumerCmdLineParser.printUsage();
-			System.exit(CodecReturnCodes.FAILURE);
-		}
-
-		// add default connections to arguments if none specified
-		if (consumerCmdLineParser.connectionList().isEmpty() &&
-			!consumerCmdLineParser.enableSessionMgnt())
-		{
-			// first connection - localhost:14002 DIRECT_FEED mp:TRI.N
-			List<ItemArg> itemList = new ArrayList<>();
-			ItemArg itemArg = new ItemArg(DomainTypes.MARKET_PRICE, defaultItemName, false);
-			itemList.add(itemArg);
-			ConnectionArg connectionArg = new ConnectionArg(ConnectionTypes.SOCKET,
-					defaultServiceName,
-					defaultSrvrHostname,
-					defaultSrvrPortNo,
-					itemList);
-			consumerCmdLineParser.connectionList().add(connectionArg);
-
-			// second connection - localhost:14002 DIRECT_FEED mp:TRI.N mp:.DJI
-			List<ItemArg> itemList2 = new ArrayList<>();
-			ItemArg itemArg2 = new ItemArg(DomainTypes.MARKET_PRICE, defaultItemName2, false);
-			itemList2.add(itemArg);
-			itemList2.add(itemArg2);
-			ConnectionArg connectionArg2 = new ConnectionArg(ConnectionTypes.SOCKET,
-					defaultServiceName,
-					defaultSrvrHostname,
-					defaultSrvrPortNo,
-					itemList2);
-			consumerCmdLineParser.connectionList().add(connectionArg2);
-		}
-
-		// display product version information
-		System.out.println(Codec.queryVersion().toString());
-		System.out.println("Consumer initializing...");
-
-		runtime = System.currentTimeMillis() + consumerCmdLineParser.runtime() * 1000L;
-		closeRunTime = System.currentTimeMillis() + (consumerCmdLineParser.runtime() + closetime) * 1000L;
-
-		// load dictionary
-		loadDictionary();
-
-		// enable Reactor XML tracing if specified
-		if (consumerCmdLineParser.enableXmlTracing())
-		{
-			reactorOptions.enableXmlTracing();
-		}
-
-		ioctlInterval = consumerCmdLineParser.ioctlInterval();
-
-		fallbackInterval = consumerCmdLineParser.fallBackInterval();
-
-		cacheInterval = consumerCmdLineParser.cacheInterval();
-		cacheTime = System.currentTimeMillis() + cacheInterval*1000;
-
-		statisticInterval = consumerCmdLineParser.statisticInterval();
-		statisticTime = System.currentTimeMillis() + statisticInterval*1000;
-
-		// Set reactor statistics to keep track of
-		if(statisticInterval > 0)
-		{
-			reactorOptions.statistics(ReactorOptions.StatisticFlags.READ | ReactorOptions.StatisticFlags.WRITE | ReactorOptions.StatisticFlags.PING);
-		}
-		
-		// Set Token Generator URLs
-		if(consumerCmdLineParser.tokenURLV1() != null && !consumerCmdLineParser.tokenURLV1().isEmpty())
-		{
-			reactorOptions.tokenServiceURL_V1().data(consumerCmdLineParser.tokenURLV1());
-		}
-		
-		if(consumerCmdLineParser.tokenURLV2() != null && !consumerCmdLineParser.tokenURLV2().isEmpty())
-		{
-			reactorOptions.tokenServiceURL_V2().data(consumerCmdLineParser.tokenURLV2());
-		}
-		
-		if(consumerCmdLineParser.restProxyHostName() != null && !consumerCmdLineParser.restProxyHostName().isEmpty())
-		{
-			Buffer hostName = CodecFactory.createBuffer();
-			hostName.data(consumerCmdLineParser.restProxyHostName());
-			reactorOptions.restProxyOptions().proxyHostName(hostName);
-		}
-		
-		if(consumerCmdLineParser.restProxyPort() != null && !consumerCmdLineParser.restProxyPort().isEmpty())
-		{
-			Buffer port = CodecFactory.createBuffer();
-			port.data(consumerCmdLineParser.restProxyPort());
-			reactorOptions.restProxyOptions().proxyPort(port);
-		}
-		
-		if(consumerCmdLineParser.restProxyUserName() != null && !consumerCmdLineParser.restProxyUserName().isEmpty())
-		{
-			Buffer userName = CodecFactory.createBuffer();
-			userName.data(consumerCmdLineParser.restProxyUserName());
-			reactorOptions.restProxyOptions().proxyUserName(userName);
-		}
-		
-		if(consumerCmdLineParser.restProxyPasswd() != null && !consumerCmdLineParser.restProxyPasswd().isEmpty())
-		{
-			Buffer passwd = CodecFactory.createBuffer();
-			passwd.data(consumerCmdLineParser.restProxyPasswd());
-			reactorOptions.restProxyOptions().proxyPassword(passwd);
-		}
-		
-		if(consumerCmdLineParser.restProxyDomain() != null && !consumerCmdLineParser.restProxyDomain().isEmpty())
-		{
-			Buffer domain = CodecFactory.createBuffer();
-			domain.data(consumerCmdLineParser.restProxyDomain());
-			reactorOptions.restProxyOptions().proxyDomain(domain);
-		}
-
-		//APIQA
-		if(consumerCmdLineParser.restProxyLocalHostName() != null && !consumerCmdLineParser.restProxyLocalHostName().isEmpty())
-		{
-			Buffer localHostName = CodecFactory.createBuffer();
-			localHostName.data(consumerCmdLineParser.restProxyLocalHostName());
-			reactorOptions.restProxyOptions().proxyLocalHostName(localHostName);
-		}
-		//END APIQA
-
-		if(consumerCmdLineParser.restProxyKrb5ConfigFile() != null && !consumerCmdLineParser.restProxyKrb5ConfigFile().isEmpty())
-		{
-			Buffer krb5ConfigFile = CodecFactory.createBuffer();
-			krb5ConfigFile.data(consumerCmdLineParser.restProxyKrb5ConfigFile());
-			reactorOptions.restProxyOptions().proxyKrb5ConfigFile(krb5ConfigFile);
-		}
-
-		if (consumerCmdLineParser.serviceDiscoveryURL() != null && !consumerCmdLineParser.serviceDiscoveryURL().isEmpty())
-		{
-			reactorOptions.serviceDiscoveryURL().data(consumerCmdLineParser.serviceDiscoveryURL());
-		}
-
-		// create reactor
-		reactor = ReactorFactory.createReactor(reactorOptions, errorInfo);
-		if (errorInfo.code() != ReactorReturnCodes.SUCCESS)
-		{
-			System.out.println("createReactor() failed: " + errorInfo);
-			System.exit(ReactorReturnCodes.FAILURE);
-		}
-
-		// register selector with reactor's reactorChannel.
-		try
-		{
-			reactor.reactorChannel().selectableChannel().register(selector,
-					SelectionKey.OP_READ,
-					reactor.reactorChannel());
-		}
-		catch (ClosedChannelException e)
-		{
-			System.out.println("selector register failed: " + e.getLocalizedMessage());
-			System.exit(ReactorReturnCodes.FAILURE);
-		}
-
-		/* create channel info, initialize channel info, and connect channels
-		 * for each connection specified */
-
-		// APIQA
-		int index = 0;
-		for (ConnectionArg connectionArg : consumerCmdLineParser.connectionList())
-		{
-			// create channel info
-			ChannelInfo chnlInfo = new ChannelInfo();
-			chnlInfo.connectionArg = connectionArg;
-
-			chnlInfo.consumerRole.initDefaultRDMLoginRequest();
-
-			if (index==0)
-			{
-				// connection1 is for OAuthV2
-				oAuthCredential.clear();
-				if (consumerCmdLineParser.clientId1() != null && !consumerCmdLineParser.clientId1().isEmpty())
-				{
-					oAuthCredential.clientSecret().data(consumerCmdLineParser.clientSecret1());
-					oAuthCredential.clientId().data(consumerCmdLineParser.clientId1());
-					/* Specified the ReactorOAuthCredentialEventCallback to get sensitive information as needed to authorize with the token service. */
-					oAuthCredential.reactorOAuthCredentialEventCallback(this);
-				}
-				if(consumerCmdLineParser.jwkFile1() != null && !consumerCmdLineParser.jwkFile1().isEmpty())
-				{
-					try
-					{
-						// Get the full contents of the JWK file.
-						byte[] jwkFile1 = Files.readAllBytes(Paths.get(consumerCmdLineParser.jwkFile1()));
-						String jwkText1 = new String(jwkFile1);
-
-						oAuthCredential.clientJwk().data(jwkText1);
-
-					}
-					catch(Exception e)
-					{
-						System.err.println("Error loading JWK file: " + e.getMessage());
-						System.err.println();
-						System.err.println(CommandLine.optionHelpString());
-						System.out.println("Consumer exits...");
-						System.exit(CodecReturnCodes.FAILURE);
-					}
-				}
-				if(consumerCmdLineParser.audience1() != null && !consumerCmdLineParser.audience1().isEmpty())
-				{
-					oAuthCredential.audience().data(consumerCmdLineParser.audience1());
-				}
-			}
-			else
-			{
-				// connection2 is for OAuthV2
-				oAuthCredential.clear();
-				if (consumerCmdLineParser.clientId2() != null && !consumerCmdLineParser.clientId2().isEmpty())
-				{
-					oAuthCredential.clientSecret().data(consumerCmdLineParser.clientSecret2());
-					oAuthCredential.clientId().data(consumerCmdLineParser.clientId2());
-					/* Specified the ReactorOAuthCredentialEventCallback to get sensitive information as needed to authorize with the token service. */
-					oAuthCredential.reactorOAuthCredentialEventCallback(this);
-				}
-				if(consumerCmdLineParser.jwkFile2() != null && !consumerCmdLineParser.jwkFile2().isEmpty())
-				{
-					try
-					{
-						// Get the full contents of the JWK file.
-						byte[] jwkFile2 = Files.readAllBytes(Paths.get(consumerCmdLineParser.jwkFile2()));
-						String jwkText2 = new String(jwkFile2);
-
-						oAuthCredential.clientJwk().data(jwkText2);
-
-					}
-					catch(Exception e)
-					{
-						System.err.println("Error loading JWK file: " + e.getMessage());
-						System.err.println();
-						System.err.println(CommandLine.optionHelpString());
-						System.out.println("Consumer exits...");
-						System.exit(CodecReturnCodes.FAILURE);
-					}
-				}
-				if(consumerCmdLineParser.audience2() != null && !consumerCmdLineParser.audience2().isEmpty())
-				{
-					oAuthCredential.audience().data(consumerCmdLineParser.audience2());
-				}
-			}
-			// initialize channel info
-			initChannelInfo(chnlInfo);
-
-			// connect channel
-			int ret;
-			if ((ret = reactor.connect(chnlInfo.connectOptions, chnlInfo.consumerRole, errorInfo)) < ReactorReturnCodes.SUCCESS)
-			{
-				System.out.println("Reactor.connect failed with return code: " + ret + " error = " + errorInfo.error().text());
-				//API QA commented out to let app continue for success channel
-				//System.exit(ReactorReturnCodes.FAILURE);
-			} else {
-				System.out.println("QA reactor.connect SUCCESS for index:" + index);
-			}
-			//APIQA
-			chnlInfo.consumerRole.watchlistOptions().enableWatchlist(true);
-			//END APIQA
-			// add to ChannelInfo list
-			chnlInfoList.add(chnlInfo);
-			index ++;
-		}
-
-		jsonConverterOptions.dataDictionary(dictionary);
-		jsonConverterOptions.serviceNameToIdCallback(this);
-		jsonConverterOptions.jsonConversionEventCallback(this);
-		jsonConverterOptions.sendJsonConvError(consumerCmdLineParser.sendJsonConvError());
-
-		// Initialize the JSON converter
-		if ( reactor.initJsonConverter(jsonConverterOptions, errorInfo) != ReactorReturnCodes.SUCCESS)
-		{
-			System.out.println("Reactor.initJsonConverter() failed: " + errorInfo);
-			System.exit(ReactorReturnCodes.FAILURE);
-		}
-	}
-
-	/* Runs the Value Add consumer application. */
-	private void run()
-	{
-		int selectRetVal, selectTime = 1000;
-		while (true)
-		{
-			Set<SelectionKey> keySet = null;
-			try
-			{
-				selectRetVal = selector.select(selectTime);
-				if (selectRetVal > 0)
-				{
-					keySet = selector.selectedKeys();
-				}
-			}
-			catch (IOException e)
-			{
-				System.out.println("select failed: " + e.getLocalizedMessage());
-				System.exit(ReactorReturnCodes.FAILURE);
-			}
-
-			long currentTime = System.currentTimeMillis();
-			if (currentTime >= cacheTime && cacheInterval > 0)
-			{
-				cacheTime = System.currentTimeMillis() + cacheInterval*1000;
-
-				for (ChannelInfo chnlInfo : chnlInfoList)
-				{
-					if (chnlInfo.cacheInfo.useCache)
-						displayCache(chnlInfo);
-				}
-
-				cacheTime = currentTime + cacheInterval*1000;
-			}
-
-			if (currentTime >= statisticTime && statisticInterval > 0)
-			{
-				statisticTime = System.currentTimeMillis() + statisticInterval*1000;
-
-				ChannelInfo chnlInfo = chnlInfoList.get(0);
-
-				if(reactorOptions.statistics() != 0 && chnlInfo.reactorChannel != null)
-					displayReactorChannelStats(chnlInfo);
-
-				statisticTime = currentTime + statisticInterval*1000;
-			}
-
-			if (isModifyIOCtlReady(currentTime))
-			{
-				if (isPreferredHostOptionsChanged()) {
-					for (ChannelInfo chnlInfo : chnlInfoList)
-					{
-						if (chnlInfo.reactorChannel != null)
-							modifyIOCtl(chnlInfo.reactorChannel);
-					}
-				}
-
-				isIOCtlCalled = true;
-			}
-
-			if (isFallbackPreferredHostReady(currentTime))
-			{
-				for (ChannelInfo chnlInfo : chnlInfoList)
-				{
-					if (chnlInfo.reactorChannel != null)
-						fallbackPreferredHost(chnlInfo.reactorChannel);
-				}
-
-				isFallbackCalled = true;
-			}
-
-			// nothing to read
-			if (keySet != null)
-			{
-				Iterator<SelectionKey> iter = keySet.iterator();
-				int ret;
-				while (iter.hasNext())
-				{
-					SelectionKey key = iter.next();
-					iter.remove();
-					try
-					{
-						if (key.isReadable())
-						{
-							// retrieve associated reactor channel and dispatch on that channel
-							ReactorChannel reactorChnl = (ReactorChannel)key.attachment();
-
-
-							// dispatch until no more messages
-							while ((ret = reactorChnl.dispatch(dispatchOptions, errorInfo)) > 0) {}
-							if (ret == ReactorReturnCodes.FAILURE)
-							{
-								if (reactorChnl.state() != ReactorChannel.State.CLOSED &&
-									reactorChnl.state() != ReactorChannel.State.DOWN_RECONNECTING)
-								{
-									System.out.println("ReactorChannel dispatch failed: " + ret + "(" + errorInfo.error().text() + ")");
-									uninitialize();
-									System.exit(ReactorReturnCodes.FAILURE);
-								}
-							}
-						}
-					}
-					catch (CancelledKeyException e)
-					{
-					} // key can be canceled during shutdown
-				}
-			}
-
-			// Handle run-time
-			if (System.currentTimeMillis() >= runtime && !closeHandled)
-			{
-				System.out.println("Consumer run-time expired, close now...");
-				handleClose();
-				closeHandled = true;
-			}
-			else if (System.currentTimeMillis() >= closeRunTime )
-			{
-				System.out.println("Consumer closetime expired, shutdown reactor.");
-				break;
-			}
-			if (!closeHandled)
-			{
-				if(isAllChannelsClosed()) {
-					break;
-				}
-
-				handlePosting();
-				handleTunnelStream();
-
-				// send login reissue if login reissue time has passed
-				for (ChannelInfo chnlInfo : chnlInfoList)
-				{
-					if (chnlInfo.reactorChannel == null ||
-						(chnlInfo.reactorChannel.state() != ReactorChannel.State.UP &&
-						 chnlInfo.reactorChannel.state() != ReactorChannel.State.READY))
-					{
-						continue;
-					}
-
-					if (chnlInfo.canSendLoginReissue && (!consumerCmdLineParser.enableSessionMgnt()) &&
-						System.currentTimeMillis() >= chnlInfo.loginReissueTime)
-					{
-						LoginRequest loginRequest = chnlInfo.consumerRole.rdmLoginRequest();
-						submitOptions.clear();
-						if (chnlInfo.reactorChannel.submit(loginRequest, submitOptions, errorInfo) !=  CodecReturnCodes.SUCCESS)
-						{
-							System.out.println("Login reissue failed. Error: " + errorInfo.error().text());
-						}
-						else
-						{
-							System.out.println("Login reissue sent");
-						}
-						chnlInfo.canSendLoginReissue = false;
-					}
-				}
-			}
-
-			if(closeHandled && tunnelStreamHandler != null && tunnelStreamHandler._chnlInfo != null &&
-			   !tunnelStreamHandler._chnlInfo.isTunnelStreamUp)
-				break;
-		}
-	}
-
-	private boolean isAllChannelsClosed() {
-		return chnlInfoList.stream().allMatch(channelInfo -> channelInfo.isChannelClosed);
-	}
-
-	private boolean isPreferredHostOptionsChanged() {
-        return consumerCmdLineParser.ioctlEnablePH() != consumerCmdLineParser.enablePH()
-				|| consumerCmdLineParser.ioctlConnectListIndex() != consumerCmdLineParser.preferredHostIndex()
-				|| consumerCmdLineParser.ioctlDetectionTimeInterval() != consumerCmdLineParser.detectionTimeInterval()
-				|| !consumerCmdLineParser.ioctlDetectionTimeSchedule().trim().equals(consumerCmdLineParser.detectionTimeSchedule().trim());
-	}
-
-	private boolean isFallbackPreferredHostReady(long currentTime) {
-		return fallbackInterval > 0 && fallbackTime > 0 && currentTime >= fallbackTime && !isFallbackCalled;
-	}
-
-	private boolean isModifyIOCtlReady(long currentTime) {
-		return ioctlInterval > 0 && ioctlTime > 0 && currentTime >= ioctlTime && !isIOCtlCalled;
-	}
-
-	private void modifyIOCtl(ReactorChannel reactorChannel) {
-		ReactorPreferredHostOptions preferredHostOptions = ReactorFactory.createReactorPreferredHostOptions();
-		preferredHostOptions.isPreferredHostEnabled(consumerCmdLineParser.ioctlEnablePH());
-		preferredHostOptions.detectionTimeInterval(consumerCmdLineParser.ioctlDetectionTimeInterval());
-		if (!consumerCmdLineParser.ioctlDetectionTimeSchedule().trim().isEmpty()) {
-			preferredHostOptions.detectionTimeSchedule(consumerCmdLineParser.ioctlDetectionTimeSchedule());
-		}
-		if (consumerCmdLineParser.ioctlConnectListIndex() < consumerCmdLineParser.connectionList().get(0).consumerHostnames().size()) {
-			preferredHostOptions.connectionListIndex(consumerCmdLineParser.ioctlConnectListIndex());
-		} else {
-			System.out.println("IOCtl preferred host connection list index is out of the bound of connection list!");
-		}
-
-		if (reactorChannel.ioctl(ReactorChannelIOCtlCode.FALLBACK_PREFERRED_HOST_OPTIONS, preferredHostOptions, errorInfo) != ReactorReturnCodes.SUCCESS)
-		{
-			System.out.println("channel.ioctl() was failed: " + errorInfo.error().text());
-		} else {
-			System.out.println("channel.ioctl() was successful");
-		}
-	}
-
-	private void fallbackPreferredHost(ReactorChannel reactorChannel) {
-		if (reactorChannel.fallbackPreferredHost(errorInfo) != ReactorReturnCodes.SUCCESS)
-		{
-			System.out.println("channel.fallbackPreferredHost() was failed: " + errorInfo.error().text());
-		} else {
-			System.out.println("channel.fallbackPreferredHost() was successful");
-		}
-	}
-
-	@Override
-	public int reactorAuthTokenEventCallback(ReactorAuthTokenEvent event)
-	{
-		if (event.errorInfo().code() != ReactorReturnCodes.SUCCESS)
-		{
-			System.out.println("Retrive an access token failed. Text: " + event.errorInfo().toString());
-		}
-		else
-		{
-			ChannelInfo chnlInfo = (ChannelInfo)event.reactorChannel().userSpecObj();
-
-			if (chnlInfo.reactorChannel != null &&
-				(chnlInfo.reactorChannel.state() == ReactorChannel.State.UP ||
-				 chnlInfo.reactorChannel.state() == ReactorChannel.State.READY))
-			{
-				LoginRequest loginRequest = chnlInfo.consumerRole.rdmLoginRequest();
-				loginRequest.userNameType(Login.UserIdTypes.AUTHN_TOKEN);
-				loginRequest.userName().data(event.reactorAuthTokenInfo().accessToken());
-				// Do not send the password
-				loginRequest.flags(loginRequest.flags() & ~LoginRequestFlags.HAS_PASSWORD);
-				loginRequest.applyNoRefresh();
-
-				submitOptions.clear();
-
-				if (chnlInfo.reactorChannel.submit(loginRequest, submitOptions, errorInfo) != CodecReturnCodes.SUCCESS)
-				{
-					System.out.println("Login reissue failed. Error: " + errorInfo.error().text());
-				}
-				else
-				{
-					System.out.println("Login reissue sent");
-				}
-			}
-		}
-		return ReactorCallbackReturnCodes.SUCCESS;
-	}
-
-	@Override
-	public int reactorOAuthCredentialEventCallback(ReactorOAuthCredentialEvent reactorOAuthCredentialEvent)
-	{
-		ReactorOAuthCredentialRenewalOptions renewalOptions = ReactorFactory.createReactorOAuthCredentialRenewalOptions();
-		ReactorOAuthCredentialRenewal oAuthCredentialRenewal = ReactorFactory.createReactorOAuthCredentialRenewal();
-
-		renewalOptions.renewalModes(ReactorOAuthCredentialRenewalOptions.RenewalModes.PASSWORD);
-		if (oAuthCredential.password() != null && oAuthCredential.password().length() != 0)
-			oAuthCredentialRenewal.password().data(oAuthCredential.password().toString());
-		else if (oAuthCredential.clientSecret() != null && oAuthCredential.clientSecret().length() != 0)
-			oAuthCredentialRenewal.clientSecret().data(oAuthCredential.clientSecret().toString());
-		else
-			oAuthCredentialRenewal.clientJWK().data(oAuthCredential.clientJwk().toString());
-		
-		reactorOAuthCredentialEvent.reactor().submitOAuthCredentialRenewal(renewalOptions, oAuthCredentialRenewal, errorInfo);
-
-		return ReactorCallbackReturnCodes.SUCCESS;
-	}
-
-	private void dumpTimestamp()
-	{
-		System.out.println("<!-- " + LocalDateTime.now(ZoneOffset.UTC).format(formatter) + " (UTC) -->");
-	}
-
-	@Override
-	public int reactorChannelEventCallback(ReactorChannelEvent event)
-	{
-		ChannelInfo chnlInfo = (ChannelInfo)event.reactorChannel().userSpecObj();
-
-		dumpTimestamp();
-		switch(event.eventType())
-		{
-			case ReactorChannelEventTypes.CHANNEL_UP:
-			{
-				if (event.reactorChannel().selectableChannel() != null)
-					System.out.println("Channel Up Event: " + event.reactorChannel().selectableChannel());
-				else
-					System.out.println("Channel Up Event");
-
-				//define socket id of consumer's channel
-				//define new socket fd value
-				final int fdSocketId =
-						ChannelHelper.defineFdValueOfSelectableChannel(event.reactorChannel().channel().selectableChannel());
-				socketFdValueMap.put(event.reactorChannel(), fdSocketId);
-
-				// register selector with channel event's reactorChannel
-				try
-				{
-					event.reactorChannel().selectableChannel().register(selector,
-							SelectionKey.OP_READ,
-							event.reactorChannel());
-				}
-				catch (ClosedChannelException e)
-				{
-					System.out.println("selector register failed: " + e.getLocalizedMessage());
-					return ReactorCallbackReturnCodes.SUCCESS;
-				}
-
-				// Initialize timers for ioctl and fallback calls
-				if(ioctlTime == 0)
-					ioctlTime = System.currentTimeMillis() + ioctlInterval*1000;
-				if(fallbackTime == 0)
-					fallbackTime = System.currentTimeMillis() + fallbackInterval*1000;
-
-				break;
-			}
-			case ReactorChannelEventTypes.FD_CHANGE:
-			{
-				System.out.println("Channel Change - Old Channel: "
-								   + event.reactorChannel().oldSelectableChannel() + " New Channel: "
-								   + event.reactorChannel().selectableChannel());
-
-				//define new socket id of consumer's channel
-				final int fdSocketId =
-						ChannelHelper.defineFdValueOfSelectableChannel(event.reactorChannel().channel().selectableChannel());
-				socketFdValueMap.put(event.reactorChannel(), fdSocketId);
-
-				// cancel old reactorChannel select
-				SelectionKey key = event.reactorChannel().oldSelectableChannel().keyFor(selector);
-				if (key != null)
-					key.cancel();
-
-				// register selector with channel event's new reactorChannel
-				try
-				{
-					event.reactorChannel().selectableChannel().register(selector,
-							SelectionKey.OP_READ,
-							event.reactorChannel());
-				}
-				catch (Exception e)
-				{
-					System.out.println("selector register failed: " + e.getLocalizedMessage());
-					return ReactorCallbackReturnCodes.SUCCESS;
-				}
-				break;
-			}
-			case ReactorChannelEventTypes.CHANNEL_READY:
-			{
-				// set ReactorChannel on ChannelInfo
-				chnlInfo.reactorChannel = event.reactorChannel();
-				if (event.reactorChannel().selectableChannel() != null)
-					System.out.println("Channel Ready Event: " + event.reactorChannel().selectableChannel());
-				else
-					System.out.println("Channel Ready Event");
-
-				if (event.reactorChannel().info(reactorChannelInfo, reactorErrorInfo) == ReactorReturnCodes.SUCCESS) {
-					printPreferredHostInfo(reactorChannelInfo.preferredHostInfo());
-				}
-
-				if (isRequestedServiceUp(chnlInfo))
-				{
-					checkAndInitPostingSupport(chnlInfo);
-
-					if ( !chnlInfo.itemWatchList.isEmpty() )
-					{
-						chnlInfo.itemWatchList.clear();
-						if (chnlInfo.cacheInfo.cache != null)
-							chnlInfo.cacheInfo.cache.clear();
-					}
-
-					sendMPRequests(chnlInfo);
-					sendMBORequests(chnlInfo);
-					sendMBPRequests(chnlInfo);
-					sendSymbolListRequests(chnlInfo);
-					sendYieldCurveRequests(chnlInfo);
-					chnlInfo.requestsSent = true;
-				}
-
-				if (isRequestedTunnelStreamServiceUp(chnlInfo))
-				{
-					if (tunnelStreamHandler != null)
-					{
-						if (tunnelStreamHandler.openStream(chnlInfo, errorInfo) != ReactorReturnCodes.SUCCESS)
-						{
-							if (chnlInfo.reactorChannel.state() != ReactorChannel.State.CLOSED &&
-								chnlInfo.reactorChannel.state() != ReactorChannel.State.DOWN_RECONNECTING)
-							{
-								uninitialize();
-								System.exit(ReactorReturnCodes.FAILURE);
-							}
-						}
-					}
-				}
-				break;
-			}
-			case ReactorChannelEventTypes.CHANNEL_DOWN_RECONNECTING:
-			{
-				if (event.reactorChannel().selectableChannel() != null)
-					System.out.println("\nConnection down reconnecting: Channel " + event.reactorChannel().selectableChannel()
-							+ " Host: " + event.reactorChannel().hostname() + ":" + event.reactorChannel().port());
-				else
-					System.out.println("\nConnection down reconnecting");
-
-				if (event.errorInfo() != null && event.errorInfo().error().text() != null)
-					System.out.println("	Error text: " + event.errorInfo().error().text() + "\n");
-
-				if (event.reactorChannel().info(reactorChannelInfo, reactorErrorInfo) == ReactorReturnCodes.SUCCESS)
-				{
-					printPreferredHostInfo(reactorChannelInfo.preferredHostInfo());
-				}
-
-				// allow Reactor to perform connection recovery
-
-				// unregister selectableChannel from Selector
-				if (event.reactorChannel().selectableChannel() != null)
-				{
-					SelectionKey key = event.reactorChannel().selectableChannel().keyFor(selector);
-					if (key != null)
-						key.cancel();
-				}
-
-				// reset dictionary if not loaded from file
-				if (!fieldDictionaryLoadedFromFile && !enumTypeDictionaryLoadedFromFile)
-				{
-					if (chnlInfo.dictionary != null)
-					{
-						chnlInfo.dictionary.clear();
-					}
-				}
-
-				// reset item request(s) sent flag
-				chnlInfo.requestsSent = false;
-
-				// reset hasServiceInfo flag
-				chnlInfo.hasServiceInfo = false;
-				chnlInfo.hasTunnelStreamServiceInfo = false;
-
-				// reset canSendLoginReissue flag
-				chnlInfo.canSendLoginReissue = false;
-
-				setItemState(chnlInfo, StreamStates.CLOSED_RECOVER, DataStates.SUSPECT, StateCodes.NONE );
-
-				break;
-			}
-			case ReactorChannelEventTypes.CHANNEL_DOWN:
-			{
-				if (event.reactorChannel().selectableChannel() != null)
-					System.out.println("\nConnection down: Channel " + event.reactorChannel().selectableChannel());
-				else
-					System.out.println("\nConnection down");
-
-				if (event.errorInfo() != null && event.errorInfo().error().text() != null)
-					System.out.println("    Error text: " + event.errorInfo().error().text() + "\n");
-
-				closeConnection(chnlInfo);
-
-				break;
-			}
-			case ReactorChannelEventTypes.WARNING:
-				System.out.println("Received ReactorChannel WARNING event.");
-				if (event.errorInfo() != null && event.errorInfo().error().text() != null)
-					System.out.println("    Error text: " + event.errorInfo().error().text() + "\n");
-
-				break;
-			case ReactorChannelEventTypes.PREFERRED_HOST_COMPLETE:
-				System.out.println("Received ReactorChannel PREFERRED_HOST_COMPLETE event.");
-				if (event.errorInfo() != null && event.errorInfo().error().text() != null)
-					System.out.println("    Error text: " + event.errorInfo().error().text() + "\n");
-
-				if (event.reactorChannel().info(reactorChannelInfo, reactorErrorInfo) == ReactorReturnCodes.SUCCESS)
-				{
-					printPreferredHostInfo(reactorChannelInfo.preferredHostInfo());
-				}
-
-				break;
-			case ReactorChannelEventTypes.PREFERRED_HOST_STARTING_FALLBACK:
-				System.out.println("Received ReactorChannel PREFERRED_HOST_START_FALLBACK event.");
-				if (event.errorInfo() != null && event.errorInfo().error().text() != null)
-					System.out.println("    Error text: " + event.errorInfo().error().text() + "\n");
-
-				if (event.reactorChannel().info(reactorChannelInfo, reactorErrorInfo) == ReactorReturnCodes.SUCCESS)
-				{
-					printPreferredHostInfo(reactorChannelInfo.preferredHostInfo());
-				}
-
-				break;
-			default:
-			{
-				System.out.println("Unknown channel event!\n");
-				return ReactorCallbackReturnCodes.SUCCESS;
-			}
-		}
-
-		return ReactorCallbackReturnCodes.SUCCESS;
-	}
-
-	private void printPreferredHostInfo(ReactorPreferredHostInfo reactorPreferredHostInfo) {
-		if (!reactorPreferredHostInfo.isPreferredHostEnabled()) {
-			return;
-		}
-
-		if (stringBuilder == null ) {
-			stringBuilder = new StringBuilder(256);
-		} else {
-			stringBuilder.setLength(0);
-		}
-
-		stringBuilder.append("\nPreferredHostInfo:");
-		stringBuilder.append("\n\tPreferredHostEnabled=").append(reactorPreferredHostInfo.isPreferredHostEnabled());
-		stringBuilder.append("\n\tDetectionTimeSchedule='").append(reactorPreferredHostInfo.detectionTimeSchedule()).append('\'');
-		stringBuilder.append("\n\tDetectionTimeInterval=").append(reactorPreferredHostInfo.detectionTimeInterval());
-		stringBuilder.append("\n\tConnectionListIndex=").append(reactorPreferredHostInfo.connectionListIndex());
-		stringBuilder.append("\n\tWSBGroupListIndex=").append(reactorPreferredHostInfo.warmStandbyGroupListIndex());
-		stringBuilder.append("\n\tFallBackWithInWSBGroup=").append(reactorPreferredHostInfo.fallBackWithInWSBGroup());
-		stringBuilder.append("\n\tRemainingDetectionTime=").append(reactorPreferredHostInfo.remainingDetectionTime());
-		stringBuilder.append("\n");
-
-		System.out.println(stringBuilder);
-	}
-
-	@Override
-	public int defaultMsgCallback(ReactorMsgEvent event)
-	{
-		ChannelInfo chnlInfo = (ChannelInfo)event.reactorChannel().userSpecObj();
-		Msg msg = event.msg();
-
-		if (msg == null)
-		{
-			/* The message is not present because an error occurred while decoding it. Print
-			 * the error and close the channel. If desired, the un-decoded message buffer
-			 * is available in event.transportBuffer(). */
-			System.out.printf("defaultMsgCallback: %s(%s)\n", event.errorInfo().error().text(), event.errorInfo().location());
-
-			closeConnection(chnlInfo);
-
-			return ReactorCallbackReturnCodes.SUCCESS;
-		}
-
-		// set response message
-		chnlInfo.responseMsg = msg;
-
-		// set-up decode iterator if message has message body
-		if (msg.encodedDataBody() != null && msg.encodedDataBody().data() != null)
-		{
-			// clear decode iterator
-			chnlInfo.dIter.clear();
-
-			// set buffer and version info
-			chnlInfo.dIter.setBufferAndRWFVersion(msg.encodedDataBody(),
-					event.reactorChannel().majorVersion(),
-					event.reactorChannel().minorVersion());
-		}
-
-		processResponse(chnlInfo);
-
-		return ReactorCallbackReturnCodes.SUCCESS;
-	}
-
-	@Override
-	public int rdmLoginMsgCallback(RDMLoginMsgEvent event)
-	{
-		ChannelInfo chnlInfo = (ChannelInfo)event.reactorChannel().userSpecObj();
-		LoginMsgType msgType = event.rdmLoginMsg().rdmMsgType();
-
-		switch (msgType)
-		{
-			case REFRESH:
-				LoginRefresh loginRefresh = (LoginRefresh)event.rdmLoginMsg();
-				System.out.println("Received Login Refresh for Username: " + loginRefresh.userName());
-				System.out.println(loginRefresh);
-
-				// save loginRefresh
-				loginRefresh.copy(chnlInfo.loginRefresh);
-
-				// set login stream id in MarketPriceHandler and YieldCurveHandler
-				chnlInfo.marketPriceHandler.loginStreamId(loginRefresh.streamId());
-				chnlInfo.yieldCurveHandler.loginStreamId(loginRefresh.streamId());
-
-				// get login reissue time from authenticationTTReissue
-				if (chnlInfo.loginRefresh.checkHasAuthenticationTTReissue())
-				{
-					chnlInfo.loginReissueTime = chnlInfo.loginRefresh.authenticationTTReissue() * 1000;
-					chnlInfo.canSendLoginReissue = true;
-				}
-
-				if (loginRefresh.state().streamState() != StreamStates.OPEN) {
-					System.out.println("Login attempt failed");
-					closeConnection(chnlInfo);
-				}
-				break;
-			case STATUS:
-				LoginStatus loginStatus = (LoginStatus)event.rdmLoginMsg();
-				System.out.println("Received Login StatusMsg");
-				if (loginStatus.checkHasState())
-				{
-					System.out.println("	" + loginStatus.state());
-
-					if (loginStatus.state().streamState() != StreamStates.OPEN) {
-						System.out.println("Login attempt failed");
-						closeConnection(chnlInfo);
-					}
-				}
-				break;
-			case RTT:
-				LoginRTT loginRTT = (LoginRTT) event.rdmLoginMsg();
-				System.out.printf("\nReceived login RTT message from Provider %d.\n", socketFdValueMap.get(event.reactorChannel()));
-				System.out.printf("\tTicks: %du\n", NANOSECONDS.toMicros(loginRTT.ticks()));
-				if (loginRTT.checkHasRTLatency()) {
-					System.out.printf("\tLast Latency: %du\n", NANOSECONDS.toMicros(loginRTT.rtLatency()));
-				}
-				if (loginRTT.checkHasTCPRetrans()) {
-					System.out.printf("\tProvider side TCP Retransmissions: %du\n", loginRTT.tcpRetrans());
-				}
-				System.out.println("RTT Response sent to provider by reactor.\n");
-				break;
-			default:
-				System.out.println("Received Unhandled Login Msg Type: " + msgType);
-				break;
-		}
-
-		return ReactorCallbackReturnCodes.SUCCESS;
-	}
-
-	private void closeConnection(ChannelInfo chnlInfo) {
-		if (chnlInfo.isChannelClosed) return;
-
-		// unregister selectableChannel from Selector
-		if (chnlInfo.reactorChannel.selectableChannel() != null)
-		{
-			SelectionKey key = chnlInfo.reactorChannel.selectableChannel().keyFor(selector);
-			if (key != null)
-				key.cancel();
-		}
-
-		// close ReactorChannel
-		if (chnlInfo.reactorChannel != null)
-		{
-			chnlInfo.reactorChannel.close(errorInfo);
-		}
-
-		chnlInfo.isChannelClosed = true;
-	}
-
-	@Override
-	public int rdmDirectoryMsgCallback(RDMDirectoryMsgEvent event)
-	{
-		ChannelInfo chnlInfo = (ChannelInfo)event.reactorChannel().userSpecObj();
-		DirectoryMsgType msgType = event.rdmDirectoryMsg().rdmMsgType();
-
-		switch (msgType)
-		{
-			case REFRESH:
-				DirectoryRefresh directoryRefresh = (DirectoryRefresh)event.rdmDirectoryMsg();
-				processServiceRefresh(directoryRefresh, chnlInfo);
-				if (chnlInfo.serviceInfo.action() == MapEntryActions.DELETE)
-				{
-					error.text("rdmDirectoryMsgCallback(): DirectoryRefresh Failed: directory service is deleted");
-					return ReactorCallbackReturnCodes.SUCCESS;
-				}
-				break;
-			case UPDATE:
-				DirectoryUpdate directoryUpdate = (DirectoryUpdate)event.rdmDirectoryMsg();
-				processServiceUpdate(directoryUpdate, chnlInfo);
-				if (chnlInfo.serviceInfo.action() == MapEntryActions.DELETE)
-				{
-					error.text("rdmDirectoryMsgCallback(): DirectoryUpdate Failed: directory service is deleted");
-					return ReactorCallbackReturnCodes.SUCCESS;
-				}
-				if (isRequestedServiceUp(chnlInfo) && !chnlInfo.requestsSent)
-				{
-					checkAndInitPostingSupport(chnlInfo);
-
-					if ( !chnlInfo.itemWatchList.isEmpty() )
-					{
-						chnlInfo.itemWatchList.clear();
-						if (chnlInfo.cacheInfo.cache != null)
-							chnlInfo.cacheInfo.cache.clear();
-					}
-
-					sendMPRequests(chnlInfo);
-					sendMBORequests(chnlInfo);
-					sendMBPRequests(chnlInfo);
-					sendSymbolListRequests(chnlInfo);
-					sendYieldCurveRequests(chnlInfo);
-					chnlInfo.requestsSent = true;
-				}
-				if (isRequestedTunnelStreamServiceUp(chnlInfo))
-				{
-					if ((tunnelStreamHandler != null && tunnelStreamHandler._chnlInfo != null && !tunnelStreamHandler._chnlInfo.isTunnelStreamUp) ||
-						(tunnelStreamHandler != null && tunnelStreamHandler._chnlInfo == null))
-					{
-						if (tunnelStreamHandler.openStream(chnlInfo, errorInfo) != ReactorReturnCodes.SUCCESS)
-						{
-							if (chnlInfo.reactorChannel.state() != ReactorChannel.State.CLOSED &&
-								chnlInfo.reactorChannel.state() != ReactorChannel.State.DOWN_RECONNECTING)
-							{
-								System.out.println(errorInfo.error().text());
-								uninitialize();
-								System.exit(ReactorReturnCodes.FAILURE);
-							}
-						}
-					}
-				}
-
-				break;
-			case CLOSE:
-				System.out.println("Received Source Directory Close");
-				break;
-			case STATUS:
-				DirectoryStatus directoryStatus = (DirectoryStatus)event.rdmDirectoryMsg();
-				System.out.println("\nReceived Source Directory StatusMsg");
-				if (directoryStatus.checkHasState())
-				{
-					System.out.println("	" + directoryStatus.state());
-				}
-				break;
-			default:
-				System.out.println("Received Unhandled Source Directory Msg Type: " + msgType);
-				break;
-		}
-
-		return ReactorCallbackReturnCodes.SUCCESS;
-	}
-
-	@Override
-	public int rdmDictionaryMsgCallback(RDMDictionaryMsgEvent event)
-	{
-		ChannelInfo chnlInfo = (ChannelInfo)event.reactorChannel().userSpecObj();
-		DictionaryMsgType msgType = event.rdmDictionaryMsg().rdmMsgType();
-
-		// initialize dictionary
-		if (chnlInfo.dictionary == null)
-		{
-			chnlInfo.dictionary = dictionary;
-		}
-
-		switch (msgType)
-		{
-			case REFRESH:
-				DictionaryRefresh dictionaryRefresh = (DictionaryRefresh)event.rdmDictionaryMsg();
-
-				if (dictionaryRefresh.checkHasInfo())
-				{
-					/* The first part of a dictionary refresh should contain information about its type.
-					 * Save this information and use it as subsequent parts arrive. */
-					switch(dictionaryRefresh.dictionaryType())
-					{
-						case Dictionary.Types.FIELD_DEFINITIONS:
-							chnlInfo.fieldDictionaryStreamId = dictionaryRefresh.streamId();
-							break;
-						case Dictionary.Types.ENUM_TABLES:
-							chnlInfo.enumDictionaryStreamId = dictionaryRefresh.streamId();
-							break;
-						default:
-							System.out.println("Unknown dictionary type " + dictionaryRefresh.dictionaryType() + " from message on stream " + dictionaryRefresh.streamId());
-							closeConnection(chnlInfo);
-							return ReactorCallbackReturnCodes.SUCCESS;
-					}
-				}
-
-				/* decode dictionary response */
-
-				// clear decode iterator
-				chnlInfo.dIter.clear();
-
-				// set buffer and version info
-				chnlInfo.dIter.setBufferAndRWFVersion(dictionaryRefresh.dataBody(),
-						event.reactorChannel().majorVersion(),
-						event.reactorChannel().minorVersion());
-
-				System.out.println("Received Dictionary Response: " + dictionaryRefresh.dictionaryName());
-
-				if (dictionaryRefresh.streamId() == chnlInfo.fieldDictionaryStreamId)
-				{
-					if (chnlInfo.dictionary.decodeFieldDictionary(chnlInfo.dIter, Dictionary.VerbosityValues.VERBOSE, error) == CodecReturnCodes.SUCCESS)
-					{
-						if (dictionaryRefresh.checkRefreshComplete())
-						{
-							if (chnlInfo.cacheInfo.useCache)
-								initializeCacheDictionary(chnlInfo.cacheInfo,chnlInfo.dictionary);
-
-							System.out.println("Field Dictionary complete.");
-						}
-					}
-					else
-					{
-						System.out.println("Decoding Field Dictionary failed: " + error.text());
-						closeConnection(chnlInfo);
-					}
-				}
-				else if (dictionaryRefresh.streamId() == chnlInfo.enumDictionaryStreamId)
-				{
-					if (chnlInfo.dictionary.decodeEnumTypeDictionary(chnlInfo.dIter, Dictionary.VerbosityValues.VERBOSE, error) == CodecReturnCodes.SUCCESS)
-					{
-						if (dictionaryRefresh.checkRefreshComplete())
-						{
-							System.out.println("EnumType Dictionary complete.");
-						}
-					}
-					else
-					{
-						System.out.println("Decoding EnumType Dictionary failed: " + error.text());
-						closeConnection(chnlInfo);
-					}
-				}
-				else
-				{
-					System.out.println("Received unexpected dictionary message on stream " + dictionaryRefresh.streamId());
-				}
-				break;
-			case STATUS:
-				System.out.println("Received Dictionary StatusMsg");
-				break;
-			default:
-				System.out.println("Received Unhandled Dictionary Msg Type: " + msgType);
-				break;
-		}
-
-		return ReactorCallbackReturnCodes.SUCCESS;
-	}
-
-	@Override
-	public int reactorServiceNameToIdCallback(ReactorServiceNameToId serviceNameToId,
-											  ReactorServiceNameToIdEvent serviceNameToIdEvent)
-	{
-		ChannelInfo chnlInfo = (ChannelInfo)serviceNameToIdEvent.reactorChannel().userSpecObj();
-
-		/* Checks whether the service name is used by the channel. */
-		if(chnlInfo.serviceInfo.checkHasInfo() &&
-		   serviceNameToId.serviceName().equals(chnlInfo.serviceInfo.info().serviceName().toString()))
-		{
-			serviceNameToId.serviceId(chnlInfo.serviceInfo.serviceId());
-			return CodecReturnCodes.SUCCESS;
-		}
-		else
-		{
-			return CodecReturnCodes.FAILURE;
-		}
-	}
-
-	@Override
-	public int reactorJsonConversionEventCallback(ReactorJsonConversionEvent jsonConversionEvent)
-	{
-		System.out.println("JSON Conversion error: " + jsonConversionEvent.error().text());
-
-		return ReactorCallbackReturnCodes.SUCCESS;
-	}
-
-	private void processServiceRefresh(DirectoryRefresh directoryRefresh, ChannelInfo chnlInfo)
-	{
-		String serviceName = chnlInfo.connectionArg.service();
-		System.out.println("Received Source Directory Refresh");
-		System.out.println(directoryRefresh.toString());
-		for (Service service : directoryRefresh.serviceList())
-		{
-			if (service.action() == MapEntryActions.DELETE && service.serviceId() == chnlInfo.serviceInfo.serviceId() )
-			{
-				chnlInfo.serviceInfo.action(MapEntryActions.DELETE);
-			}
-
-			if (service.action() == MapEntryActions.DELETE && service.serviceId() == chnlInfo.tsServiceInfo.serviceId() )
-			{
-				chnlInfo.tsServiceInfo.action(MapEntryActions.DELETE);
-			}
-
-			if(service.info().serviceName().toString() != null)
-			{
-				System.out.println("Received serviceName: " + service.info().serviceName() + "\n");
-				// cache service requested by the application
-				if (service.info().serviceName().toString().equals(serviceName))
-				{
-					// save serviceInfo associated with requested service name
-					if (service.copy(chnlInfo.serviceInfo) < CodecReturnCodes.SUCCESS)
-					{
-						System.out.println("Service.copy() failure");
-						uninitialize();
-						System.exit(ReactorReturnCodes.FAILURE);
-					}
-					chnlInfo.hasServiceInfo = true;
-					setItemState(chnlInfo, service.state().status().streamState(), service.state().status().dataState(),
-							service.state().status().code() );
-				}
-				if (service.info().serviceName().toString().equals(tsServiceName))
-				{
-					// save serviceInfo associated with requested service name
-					if (service.copy(chnlInfo.tsServiceInfo) < CodecReturnCodes.SUCCESS)
-					{
-						System.out.println("Service.copy() failure");
-						uninitialize();
-						System.exit(ReactorReturnCodes.FAILURE);
-					}
-
-					chnlInfo.hasTunnelStreamServiceInfo = true;
-				}
-			}
-		}
-	}
-
-	private void processServiceUpdate(DirectoryUpdate directoryUpdate, ChannelInfo chnlInfo)
-	{
-		String serviceName = chnlInfo.connectionArg.service();
-		String tsServiceName = chnlInfo.connectionArg.tsService();
-		System.out.println("Received Source Directory Update");
-		System.out.println(directoryUpdate.toString());
-		for (Service service : directoryUpdate.serviceList())
-		{
-			if (service.action() == MapEntryActions.DELETE && service.serviceId() == chnlInfo.serviceInfo.serviceId() )
-			{
-				chnlInfo.serviceInfo.action(MapEntryActions.DELETE);
-			}
-
-			if (service.action() == MapEntryActions.DELETE && service.serviceId() == chnlInfo.tsServiceInfo.serviceId() )
-			{
-				chnlInfo.tsServiceInfo.action(MapEntryActions.DELETE);
-			}
-
-			boolean updateServiceInfo = false, updateTSServiceInfo = false;
-			if(service.info().serviceName().toString() != null)
-			{
-				System.out.println("Received serviceName: " + service.info().serviceName() + "\n");
-				// update service cache - assume cache is built with previous refresh message
-				if (service.info().serviceName().toString().equals(serviceName) ||
-					service.serviceId() == chnlInfo.serviceInfo.serviceId())
-				{
-					updateServiceInfo = true;
-				}
-				if (service.info().serviceName().toString().equals(tsServiceName) ||
-					service.serviceId() == chnlInfo.tsServiceInfo.serviceId())
-				{
-					updateTSServiceInfo = true;
-				}
-			}
-			else
-			{
-				if (service.serviceId() == chnlInfo.serviceInfo.serviceId())
-				{
-					updateServiceInfo = true;
-				}
-				if (service.serviceId() == chnlInfo.tsServiceInfo.serviceId())
-				{
-					updateTSServiceInfo = true;
-				}
-			}
-
-			if (updateServiceInfo)
-			{
-				// update serviceInfo associated with requested service name
-				if (service.copy(chnlInfo.serviceInfo) < CodecReturnCodes.SUCCESS)
-				{
-					System.out.println("Service.copy() failure");
-					uninitialize();
-					System.exit(ReactorReturnCodes.FAILURE);
-				}
-				chnlInfo.hasServiceInfo = true;
-				setItemState(chnlInfo, service.state().status().streamState(), service.state().status().dataState(),
-						service.state().status().code() );
-			}
-			if (updateTSServiceInfo)
-			{
-				// update serviceInfo associated with requested service name
-				if (service.copy(chnlInfo.tsServiceInfo) < CodecReturnCodes.SUCCESS)
-				{
-					System.out.println("Service.copy() failure");
-					uninitialize();
-					System.exit(ReactorReturnCodes.FAILURE);
-				}
-
-				chnlInfo.hasTunnelStreamServiceInfo = true;
-			}
-		}
-	}
-
-	public boolean isRequestedServiceUp(ChannelInfo chnlInfo)
-	{
-		return  chnlInfo.hasServiceInfo &&
-				chnlInfo.serviceInfo.checkHasState() && (!chnlInfo.serviceInfo.state().checkHasAcceptingRequests() ||
-														 chnlInfo.serviceInfo.state().acceptingRequests() == 1) && chnlInfo.serviceInfo.state().serviceState() == 1;
-	}
-
-	public boolean isRequestedTunnelStreamServiceUp(ChannelInfo chnlInfo)
-	{
-		return  chnlInfo.hasTunnelStreamServiceInfo &&
-				chnlInfo.tsServiceInfo.checkHasState() && (!chnlInfo.tsServiceInfo.state().checkHasAcceptingRequests() ||
-														   chnlInfo.tsServiceInfo.state().acceptingRequests() == 1) && chnlInfo.tsServiceInfo.state().serviceState() == 1;
-	}
-
-	private void checkAndInitPostingSupport(ChannelInfo chnlInfo)
-	{
-		if (!(chnlInfo.shouldOnStreamPost || chnlInfo.shouldOffStreamPost))
-			return;
-
-		// set up posting if its enabled
-
-		// ensure that provider supports posting - if not, disable posting
-		if (!chnlInfo.loginRefresh.checkHasFeatures() ||
-			!chnlInfo.loginRefresh.features().checkHasSupportPost() ||
-			chnlInfo.loginRefresh.features().supportOMMPost() == 0)
-		{
-			// provider does not support posting, disable it
-			chnlInfo.shouldOffStreamPost = false;
-			chnlInfo.shouldOnStreamPost = false;
-			chnlInfo.postHandler.enableOnstreamPost(false);
-			chnlInfo.postHandler.enableOffstreamPost(false);
-			System.out.println("Connected Provider does not support OMM Posting.  Disabling Post functionality.");
-			return;
-		}
-
-		if ( consumerCmdLineParser.publisherId() != null && consumerCmdLineParser.publisherAddress() != null)
-			chnlInfo.postHandler.setPublisherInfo(consumerCmdLineParser.publisherId(), consumerCmdLineParser.publisherAddress());
-
-		// This sets up our basic timing so post messages will be sent
-		// periodically
-		chnlInfo.postHandler.initPostHandler();
-	}
-
-	// on and off stream posting if enabled
-	private void handlePosting()
-	{
-		for (ChannelInfo chnlInfo : chnlInfoList)
-		{
-			if (chnlInfo.loginRefresh == null ||
-				chnlInfo.serviceInfo == null ||
-				chnlInfo.reactorChannel == null ||
-				chnlInfo.reactorChannel.state() != ReactorChannel.State.READY)
-			{
-				continue;
-			}
-
-			if (chnlInfo.postHandler.enableOnstreamPost())
-			{
-				chnlInfo.postItemName.clear();
-				int postStreamId = chnlInfo.marketPriceHandler.getFirstItem(chnlInfo.postItemName);
-				if (postStreamId == 0 || chnlInfo.postItemName.length() == 0)
-				{
-					return;
-				}
-				chnlInfo.postHandler.streamId(postStreamId);
-				chnlInfo.postHandler.serviceId(chnlInfo.serviceInfo.serviceId());
-				chnlInfo.postHandler.dictionary(chnlInfo.dictionary);
-				chnlInfo.postHandler.postItemName().data(chnlInfo.postItemName.data(), chnlInfo.postItemName.position(), chnlInfo.postItemName.length());
-
-				int ret = chnlInfo.postHandler.handlePosts(chnlInfo.reactorChannel, errorInfo);
-				if (ret < CodecReturnCodes.SUCCESS)
-					System.out.println("Error posting onstream: " + error.text());
-			}
-			if (chnlInfo.postHandler.enableOffstreamPost())
-			{
-				chnlInfo.postHandler.streamId(chnlInfo.loginRefresh.streamId());
-				chnlInfo.postHandler.postItemName().data("OFFPOST");
-				chnlInfo.postHandler.serviceId(chnlInfo.serviceInfo.serviceId());
-				chnlInfo.postHandler.dictionary(chnlInfo.dictionary);
-				int ret = chnlInfo.postHandler.handlePosts(chnlInfo.reactorChannel, errorInfo);
-				if (ret < CodecReturnCodes.SUCCESS)
-					System.out.println("Error posting offstream: " + error.text());
-			}
-		}
-	}
-
-	private void handleTunnelStream()
-	{
-		for (ChannelInfo chnlInfo : chnlInfoList)
-		{
-			if (chnlInfo.loginRefresh == null ||
-				chnlInfo.serviceInfo == null ||
-				chnlInfo.reactorChannel == null ||
-				chnlInfo.reactorChannel.state() != ReactorChannel.State.READY)
-			{
-				continue;
-			}
-
-			if (tunnelStreamHandler != null)
-			{
-				tunnelStreamHandler.sendMsg(chnlInfo.reactorChannel);
-			}
-		}
-	}
-
-	private void processResponse(ChannelInfo chnlInfo)
-	{
-		switch (chnlInfo.responseMsg.domainType())
-		{
-			case DomainTypes.MARKET_PRICE:
-				System.out.println("(Channel " + chnlInfo.reactorChannel.selectableChannel() + "):");
-				processMarketPriceResp(chnlInfo);
-				break;
-			case DomainTypes.MARKET_BY_ORDER:
-				System.out.print("(Channel " + chnlInfo.reactorChannel.selectableChannel() + "):");
-				processMarketByOrderResp(chnlInfo);
-				break;
-			case DomainTypes.MARKET_BY_PRICE:
-				System.out.print("(Channel " + chnlInfo.reactorChannel.selectableChannel() + "):");
-				processMarketByPriceResp(chnlInfo);
-				break;
-			case DomainTypes.SYMBOL_LIST:
-				System.out.println("(Channel " + chnlInfo.reactorChannel.selectableChannel() + "):");
-				processSymbolListResp(chnlInfo);
-				break;
-			case DomainTypes.YIELD_CURVE:
-				System.out.println("(Channel " + chnlInfo.reactorChannel.selectableChannel() + "):");
-				processYieldCurveResp(chnlInfo);
-				break;
-			default:
-				System.out.println("Unhandled Domain Type: " + chnlInfo.responseMsg.domainType());
-				break;
-		}
-	}
-
-	private void processSymbolListResp(ChannelInfo chnlInfo)
-	{
-		if (chnlInfo.symbolListHandler.processResponse(chnlInfo.responseMsg,
-				chnlInfo.dIter,
-				chnlInfo.dictionary) != CodecReturnCodes.SUCCESS)
-		{
-			System.out.println(errorInfo.error().text());
-			uninitialize();
-			System.exit(ReactorReturnCodes.FAILURE);
-		}
-	}
-
-	private void processMarketByPriceResp(ChannelInfo chnlInfo)
-	{
-		if (chnlInfo.marketByPriceHandler.processResponse(chnlInfo.responseMsg,
-				chnlInfo.dIter,
-				chnlInfo.dictionary,
-				chnlInfo.cacheInfo,
-				errorInfo) != CodecReturnCodes.SUCCESS)
-		{
-			System.out.println(errorInfo.error().text());
-			uninitialize();
-			System.exit(ReactorReturnCodes.FAILURE);
-		}
-	}
-
-	private void processMarketByOrderResp(ChannelInfo chnlInfo)
-	{
-		if (chnlInfo.marketByOrderHandler.processResponse(chnlInfo.responseMsg,
-				chnlInfo.dIter,
-				chnlInfo.dictionary,
-				chnlInfo.cacheInfo,
-				errorInfo) != CodecReturnCodes.SUCCESS)
-		{
-			System.out.println(errorInfo.error().text());
-			uninitialize();
-			System.exit(ReactorReturnCodes.FAILURE);
-		}
-	}
-
-	private void processMarketPriceResp(ChannelInfo chnlInfo)
-	{
-		if (chnlInfo.marketPriceHandler.processResponse(chnlInfo.responseMsg,
-				chnlInfo.dIter,
-				chnlInfo.dictionary,
-				chnlInfo.cacheInfo,
-				errorInfo) != CodecReturnCodes.SUCCESS)
-		{
-			System.out.println(errorInfo.error().text());
-			uninitialize();
-			System.exit(ReactorReturnCodes.FAILURE);
-		}
-	}
-
-	private void processYieldCurveResp(ChannelInfo chnlInfo)
-	{
-		if (chnlInfo.yieldCurveHandler.processResponse(chnlInfo.responseMsg,
-				chnlInfo.dIter,
-				chnlInfo.dictionary,
-				chnlInfo.cacheInfo,
-				errorInfo) != CodecReturnCodes.SUCCESS)
-		{
-			System.out.println(errorInfo.error().text());
-			uninitialize();
-			System.exit(ReactorReturnCodes.FAILURE);
-		}
-	}
-
-	/* Load dictionary from file. */
-	void loadDictionary()
-	{
-		dictionary.clear();
-		if (dictionary.loadFieldDictionary(FIELD_DICTIONARY_FILE_NAME, error) < 0)
-		{
-			System.out.println("Unable to load field dictionary.  Will attempt to download from provider.\n\tText: "
-							   + error.text());
-		}
-		else
-		{
-			fieldDictionaryLoadedFromFile = true;
-		}
-
-		if (dictionary.loadEnumTypeDictionary(ENUM_TABLE_FILE_NAME, error) < 0)
-		{
-			System.out.println("Unable to load enum dictionary.  Will attempt to download from provider.\n\tText: "
-							   + error.text());
-		}
-		else
-		{
-			enumTypeDictionaryLoadedFromFile = true;
-		}
-	}
-
-	private void initChannelInfo(ChannelInfo chnlInfo)
-	{
-		// set up consumer role
-		chnlInfo.consumerRole.defaultMsgCallback(this);
-		chnlInfo.consumerRole.channelEventCallback(this);
-		chnlInfo.consumerRole.loginMsgCallback(this);
-		chnlInfo.consumerRole.directoryMsgCallback(this);
-		if (!fieldDictionaryLoadedFromFile || !enumTypeDictionaryLoadedFromFile)
-		{
-			chnlInfo.consumerRole.dictionaryMsgCallback(this);
-		}
-
-		// initialize consumer role to default
-		//API QA commented it out
-		//chnlInfo.consumerRole.initDefaultRDMLoginRequest();
-		chnlInfo.consumerRole.initDefaultRDMDirectoryRequest();
-
-		/* API QA commented out
-
-		// use command line login username if specified
-		if (consumerCmdLineParser.userName() != null && !consumerCmdLineParser.userName().isEmpty())
-		{
-			LoginRequest loginRequest = chnlInfo.consumerRole.rdmLoginRequest();
-			loginRequest.userName().data(consumerCmdLineParser.userName());
-		}
-		if (consumerCmdLineParser.passwd() != null)
-		{
-			LoginRequest loginRequest = chnlInfo.consumerRole.rdmLoginRequest();
-			loginRequest.password().data(consumerCmdLineParser.passwd());
-			loginRequest.applyHasPassword();
-
-			oAuthCredential.password().data(consumerCmdLineParser.passwd());
-		}
-		if (consumerCmdLineParser.clientId() != null && !consumerCmdLineParser.clientId().isEmpty())
-		{
-			oAuthCredential.clientId().data(consumerCmdLineParser.clientId());
-			
-			if(consumerCmdLineParser.clientSecret() != null && !consumerCmdLineParser.clientSecret().isEmpty())
-			{
-				oAuthCredential.clientSecret().data(consumerCmdLineParser.clientSecret());
-			}
-			else
-			{
-				oAuthCredential.takeExclusiveSignOnControl(consumerCmdLineParser.takeExclusiveSignOnControl());
-			}
-			
-			/* Specified the ReactorOAuthCredentialEventCallback to get sensitive information as needed to authorize with the token service.
-			oAuthCredential.reactorOAuthCredentialEventCallback(this);
-		}
-		
-		if(consumerCmdLineParser.jwkFile() != null && !consumerCmdLineParser.jwkFile().isEmpty())
-		{
-			try
-			{
-				// Get the full contents of the JWK file.
-				byte[] jwkFile = Files.readAllBytes(Paths.get(consumerCmdLineParser.jwkFile()));
-				String jwkText = new String(jwkFile);
-				
-				oAuthCredential.clientJwk().data(jwkText);
-			}
-			catch(Exception e)
-			{
-				System.err.println("Error loading JWK file: " + e.getMessage());
-				System.err.println();
-				System.err.println(CommandLine.optionHelpString());
-				System.out.println("Consumer exits...");
-				System.exit(CodecReturnCodes.FAILURE);
-			}
-		}
-		
-		if(consumerCmdLineParser.tokenScope() != null && !consumerCmdLineParser.tokenScope().isEmpty())
-		{
-			oAuthCredential.tokenScope().data(consumerCmdLineParser.tokenScope());
-		}
-		
-		if(consumerCmdLineParser.audience() != null && !consumerCmdLineParser.audience().isEmpty())
-		{
-			oAuthCredential.audience().data(consumerCmdLineParser.audience());
-		}
-		End API QA Commented out */
-				
-		oAuthCredential.userSpecObj(oAuthCredential);
-		chnlInfo.consumerRole.reactorOAuthCredential(oAuthCredential);
-
-		// use command line authentication token and extended authentication information if specified
-		if (consumerCmdLineParser.authenticationToken() != null && !consumerCmdLineParser.authenticationToken().isEmpty())
-		{
-			LoginRequest loginRequest = chnlInfo.consumerRole.rdmLoginRequest();
-			loginRequest.userNameType(Login.UserIdTypes.AUTHN_TOKEN);
-			loginRequest.userName().data(consumerCmdLineParser.authenticationToken());
-
-			if (consumerCmdLineParser.authenticationExtended() != null && !consumerCmdLineParser.authenticationExtended().isEmpty())
-			{
-				loginRequest.applyHasAuthenticationExtended();
-				loginRequest.authenticationExtended().data(consumerCmdLineParser.authenticationExtended());
-			}
-		}
-
-		// use command line application id if specified
-		if (consumerCmdLineParser.applicationId() != null && !consumerCmdLineParser.applicationId().isEmpty())
-		{
-			LoginRequest loginRequest = chnlInfo.consumerRole.rdmLoginRequest();
-			loginRequest.attrib().applicationId().data(consumerCmdLineParser.applicationId());
-		}
-
-		if (consumerCmdLineParser.enableRtt()) {
-			chnlInfo.consumerRole.rdmLoginRequest().attrib().applyHasSupportRoundTripLatencyMonitoring();
-		}
-
-		// if unable to load from file, enable consumer to download dictionary
-		if (!fieldDictionaryLoadedFromFile || !enumTypeDictionaryLoadedFromFile)
-		{
-			chnlInfo.consumerRole.dictionaryDownloadMode(DictionaryDownloadModes.FIRST_AVAILABLE);
-			dictionary = CodecFactory.createDataDictionary(); //drop the old dictionary
-		}
-
-		chnlInfo.dictionary = dictionary;
-
-		chnlInfo.shouldOffStreamPost = consumerCmdLineParser.enableOffpost();
-		// this application requires at least one market price item to be
-		// requested for on-stream posting to be performed
-		chnlInfo.shouldOnStreamPost = consumerCmdLineParser.enablePost();
-		if (chnlInfo.shouldOnStreamPost)
-		{
-			boolean mpItemFound = false;
-			if (chnlInfo.connectionArg.itemList() != null)
-			{
-				for (ItemArg itemArg  : chnlInfo.connectionArg.itemList())
-				{
-					if (itemArg.domain() == DomainTypes.MARKET_PRICE)
-					{
-						mpItemFound = true;
-						break;
-					}
-				}
-			}
-			if (!mpItemFound)
-			{
-				System.out.println("\nPosting will not be performed for this channel as no Market Price items were requested");
-				chnlInfo.shouldOnStreamPost = false;
-			}
-		}
-
-
-		chnlInfo.postHandler.enableOnstreamPost(chnlInfo.shouldOnStreamPost);
-		chnlInfo.postHandler.enableOffstreamPost(chnlInfo.shouldOffStreamPost);
-		chnlInfo.marketPriceHandler.snapshotRequest(consumerCmdLineParser.enableSnapshot());
-		chnlInfo.marketByOrderHandler.snapshotRequest(consumerCmdLineParser.enableSnapshot());
-		chnlInfo.marketByPriceHandler.snapshotRequest(consumerCmdLineParser.enableSnapshot());
-		chnlInfo.yieldCurveHandler.snapshotRequest(consumerCmdLineParser.enableSnapshot());
-		chnlInfo.symbolListHandler.snapshotRequest(consumerCmdLineParser.enableSnapshot());
-		chnlInfo.marketPriceHandler.viewRequest(consumerCmdLineParser.enableView());
-		// create item lists from those specified on command line
-		createItemLists(chnlInfo);
-
-		// set up reactor connect options
-		chnlInfo.connectOptions.reconnectAttemptLimit(RECONNECTION_ATTEMPT_LIMIT);
-		chnlInfo.connectOptions.reconnectMinDelay(RECONNECTION_MIN_DELAY);
-		chnlInfo.connectOptions.reconnectMaxDelay(RECONNECTION_MAX_DELAY);
-		
-		// Preferred Host
-		if (consumerCmdLineParser.enablePH()) {
-			int preferredHostIndex = consumerCmdLineParser.preferredHostIndex();
-			if (preferredHostIndex < consumerCmdLineParser.connectionList().get(0).consumerHostnames().size()) {
-				chnlInfo.connectOptions.reactorPreferredHostOptions().isPreferredHostEnabled(true);
-				chnlInfo.connectOptions.reactorPreferredHostOptions().connectionListIndex(preferredHostIndex);
-				chnlInfo.connectOptions.reactorPreferredHostOptions().detectionTimeInterval(consumerCmdLineParser.detectionTimeInterval());
-				chnlInfo.connectOptions.reactorPreferredHostOptions().detectionTimeSchedule(consumerCmdLineParser.detectionTimeSchedule());
-			} else {
-				System.out.println("Preferred host connection list index is out of the bound of connection list!");
-			}
-		}
-
-		chnlInfo.connectOptions.connectionList().get(0).connectOptions().majorVersion(Codec.majorVersion());
-		chnlInfo.connectOptions.connectionList().get(0).connectOptions().minorVersion(Codec.minorVersion());
-		chnlInfo.connectOptions.connectionList().get(0).connectOptions().connectionType(chnlInfo.connectionArg.connectionType());
-
-		if (consumerCmdLineParser.enableSessionMgnt())
-		{
-			chnlInfo.connectOptions.connectionList().get(0).enableSessionManagement(true);
-			// register for authentication callback
-			chnlInfo.connectOptions.connectionList().get(0).reactorAuthTokenEventCallback(this);
-		}
-
-		if (chnlInfo.connectionArg.consumerHostnames() != null && chnlInfo.connectionArg.consumerPorts() != null &&
-                !chnlInfo.connectionArg.consumerHostnames().isEmpty() && !chnlInfo.connectionArg.consumerPorts().isEmpty())
-		{
-			chnlInfo.connectOptions.connectionList().get(0).connectOptions().unifiedNetworkInfo().serviceName(chnlInfo.connectionArg.consumerPorts().get(0));
-			chnlInfo.connectOptions.connectionList().get(0).connectOptions().unifiedNetworkInfo().address(chnlInfo.connectionArg.consumerHostnames().get(0));
-
-		}
-		else
-		{
-			chnlInfo.connectOptions.connectionList().get(0).connectOptions().unifiedNetworkInfo().serviceName(chnlInfo.connectionArg.port());
-			chnlInfo.connectOptions.connectionList().get(0).connectOptions().unifiedNetworkInfo().address(chnlInfo.connectionArg.hostname());
-		}
-		
-		chnlInfo.connectOptions.connectionList().get(0).connectOptions().userSpecObject(chnlInfo);
-		chnlInfo.connectOptions.connectionList().get(0).connectOptions().guaranteedOutputBuffers(1000);
-
-		if (consumerCmdLineParser.serviceDiscoveryLocation() != null && !consumerCmdLineParser.serviceDiscoveryLocation().isEmpty())
-			chnlInfo.connectOptions.connectionList().get(0).location(consumerCmdLineParser.serviceDiscoveryLocation());
-
-		if (chnlInfo.connectionArg.consumerHostnames() != null && chnlInfo.connectionArg.consumerPorts() != null)
-			for (int i = 1; i < chnlInfo.connectionArg.consumerHostnames().size(); i++) {
-				ReactorConnectInfo connectInfo = ReactorFactory.createReactorConnectInfo();
-	
-				if (consumerCmdLineParser.serviceDiscoveryLocation() != null && !consumerCmdLineParser.serviceDiscoveryLocation().isEmpty())
-					connectInfo.location(consumerCmdLineParser.serviceDiscoveryLocation());
-	
-				connectInfo.connectOptions().majorVersion(Codec.majorVersion());
-				connectInfo.connectOptions().minorVersion(Codec.minorVersion());
-				connectInfo.connectOptions().connectionType(chnlInfo.connectionArg.connectionType());
-				connectInfo.connectOptions().unifiedNetworkInfo().serviceName(chnlInfo.connectionArg.consumerPorts().get(i));
-				connectInfo.connectOptions().unifiedNetworkInfo().address(chnlInfo.connectionArg.consumerHostnames().get(i));
-				connectInfo.connectOptions().userSpecObject(chnlInfo);
-				connectInfo.connectOptions().guaranteedOutputBuffers(1000);
-	
-				if (consumerCmdLineParser.enableSessionMgnt())
-				{
-					connectInfo.enableSessionManagement(true);
-					// register for authentication callback
-					connectInfo.reactorAuthTokenEventCallback(this);
-				}
-	
-				chnlInfo.connectOptions.connectionList().add(connectInfo);
-			}
-
-		// handler encrypted or http connection
-		chnlInfo.shouldEnableEncrypted = consumerCmdLineParser.enableEncrypted();
-		chnlInfo.shouldEnableHttp = consumerCmdLineParser.enableHttp();
-		chnlInfo.shouldEnableWebsocket = consumerCmdLineParser.enableWebsocket();
-
-		if (chnlInfo.shouldEnableEncrypted)
-		{
-			for (int i = 0; i < chnlInfo.connectionArg.consumerHostnames().size(); i++) {
-				ConnectOptions cOpt = chnlInfo.connectOptions.connectionList().get(i).connectOptions();
-				cOpt.connectionType(ConnectionTypes.ENCRYPTED);
-				cOpt.encryptionOptions().connectionType(consumerCmdLineParser.encryptedConnectionType());
-
-				if (consumerCmdLineParser.encryptedConnectionType() == ConnectionTypes.WEBSOCKET)
-				{
-					cOpt.wSocketOpts().protocols(consumerCmdLineParser.protocolList());
-				}
-
-				setEncryptedConfiguration(cOpt);
-			}
-		}
-		else if (chnlInfo.shouldEnableWebsocket)
-		{
-			ConnectOptions cOpt = chnlInfo.connectOptions.connectionList().get(0).connectOptions();
-			cOpt.connectionType(ConnectionTypes.WEBSOCKET);
-			cOpt.wSocketOpts().protocols(consumerCmdLineParser.protocolList());
-		}
-		else if (chnlInfo.shouldEnableHttp)
-		{
-			ConnectOptions cOpt = chnlInfo.connectOptions.connectionList().get(0).connectOptions();
-			cOpt.connectionType(ConnectionTypes.HTTP);
-			cOpt.tunnelingInfo().tunnelingType("http");
-			setHTTPConfiguration(cOpt);
-		}
-
-		/* Setup proxy if configured */
-		if (consumerCmdLineParser.enableProxy())
-		{
-			String proxyHostName = consumerCmdLineParser.proxyHostname();
-			if ( proxyHostName == null)
-			{
-				System.err.println("Error: Proxy hostname not provided.");
-				System.exit(CodecReturnCodes.FAILURE);
-			}
-			String proxyPort = consumerCmdLineParser.proxyPort();
-			if ( proxyPort == null)
-			{
-				System.err.println("Error: Proxy port number not provided.");
-				System.exit(CodecReturnCodes.FAILURE);
-			}
-
-
-			chnlInfo.connectOptions.connectionList().get(0).connectOptions().tunnelingInfo().HTTPproxy(true);
-			chnlInfo.connectOptions.connectionList().get(0).connectOptions().tunnelingInfo().HTTPproxyHostName(proxyHostName);
-			try
-			{
-				chnlInfo.connectOptions.connectionList().get(0).connectOptions().tunnelingInfo().HTTPproxyPort(Integer.parseInt(proxyPort));
-			}
-			catch(Exception e)
-			{
-				System.err.println("Error: Proxy port number not provided.");
-				System.exit(CodecReturnCodes.FAILURE);
-			}
-			// credentials
-			if (chnlInfo.connectOptions.connectionList().get(0).connectOptions().tunnelingInfo().HTTPproxy())
-			{
-				setCredentials(chnlInfo.connectOptions.connectionList().get(0).connectOptions());
-			}
-		}
-
-		// handle basic tunnel stream configuration
-		if (chnlInfo.connectionArg.tunnel() && tunnelStreamHandler == null)
-		{
-			tsServiceName = chnlInfo.connectionArg.tsService();
-			tunnelStreamHandler = new TunnelStreamHandler(chnlInfo.connectionArg.tunnelAuth(), chnlInfo.connectionArg.tunnelDomain());
-		}
-
-		if (consumerCmdLineParser.cacheOption())
-		{
-			initializeCache(chnlInfo.cacheInfo);
-			if (chnlInfo.dictionary != null)
-				initializeCacheDictionary(chnlInfo.cacheInfo, chnlInfo.dictionary);
-
-			if (cacheDisplayStr == null)
-			{
-				cacheDisplayStr = new StringBuilder();
-				cacheEntryBuffer = CodecFactory.createBuffer();
-				cacheEntryBuffer.data(ByteBuffer.allocate(6144));
-			}
-		}
-	}
-
-	/*
-	 * initializeCache
-	 */
-	private void initializeCache(CacheInfo cacheInfo)
-	{
-		cacheInfo.useCache = true;
-		cacheInfo.cacheOptions.maxItems(10000);
-		cacheInfo.cacheDictionaryKey.data("cacheDictionary1");
-
-		cacheInfo.cache = CacheFactory.createPayloadCache(cacheInfo.cacheOptions, cacheInfo.cacheError);
-		if (cacheInfo.cache == null)
-		{
-			System.out.println("Error: Failed to create cache. Error (" + cacheInfo.cacheError.errorId() +
-							   ") : " + cacheInfo.cacheError.text());
-			cacheInfo.useCache = false;
-		}
-
-		cacheInfo.cursor = CacheFactory.createPayloadCursor();
-		if (cacheInfo.cursor == null)
-		{
-			System.out.println("Error: Failed to create cache entry cursor.");
-			cacheInfo.useCache = false;
-		}
-	}
-
-	/*
-	 * unintializeCache
-	 */
-	private void uninitializeCache(CacheInfo cacheInfo)
-	{
-		if (cacheInfo.cache != null)
-			cacheInfo.cache.destroy();
-		cacheInfo.cache = null;
-
-		if (cacheInfo.cursor != null)
-			cacheInfo.cursor.destroy();
-		cacheInfo.cursor = null;
-	}
-
-	/*
-	 * initalizeCacheDictionary
-	 */
-	private void initializeCacheDictionary(CacheInfo cacheInfo, DataDictionary dictionary)
-	{
-		if (dictionary != null)
-		{
-			if ( cacheInfo.cache.setDictionary(dictionary,	cacheInfo.cacheDictionaryKey.toString(),
-					cacheInfo.cacheError) != CodecReturnCodes.SUCCESS )
-			{
-				System.out.println("Error: Failed to bind RDM Field dictionary to cache. Error (" + cacheInfo.cacheError.errorId() +
-								   ") : " + cacheInfo.cacheError.text());
-				cacheInfo.useCache = false;
-			}
-		}
-		else
-		{
-			System.out.println("Error: No RDM Field dictionary for cache.\n");
-			cacheInfo.useCache = false;
-		}
-	}
-
-	private void displayCache(ChannelInfo chnlInfo)
-	{
-		System.out.println("\nStarting Cache Display ");
-
-		if (chnlInfo.reactorChannel.channel() != null)
-		{
-			cacheDisplayStr.setLength(0);
-			cacheDisplayStr.append("Channel :");
-			cacheDisplayStr.append(chnlInfo.reactorChannel.channel().selectableChannel());
-			System.out.println(cacheDisplayStr.toString());
-		}
-
-		if (chnlInfo.dictionary == null)
-		{
-			System.out.println("\tDictionary for decoding cache entries is not available\n");
-			return;
-		}
-
-		if (chnlInfo.cacheInfo.cache != null)
-		{
-			cacheDisplayStr.setLength(0);
-			cacheDisplayStr.append("Total Items in Cache: ");
-			cacheDisplayStr.append(chnlInfo.cacheInfo.cache.entryCount());
-			cacheDisplayStr.append("\n");
-			System.out.println(cacheDisplayStr);
-		}
-
-		displayCacheDomain(chnlInfo, DomainTypes.MARKET_PRICE, false);
-		displayCacheDomain(chnlInfo, DomainTypes.MARKET_PRICE, true);
-
-		displayCacheDomain(chnlInfo, DomainTypes.MARKET_BY_ORDER, false);
-		displayCacheDomain(chnlInfo, DomainTypes.MARKET_BY_ORDER, true);
-
-		displayCacheDomain(chnlInfo, DomainTypes.MARKET_BY_PRICE, false);
-		displayCacheDomain(chnlInfo, DomainTypes.MARKET_BY_PRICE, true);
-
-		displayCacheDomain(chnlInfo, DomainTypes.YIELD_CURVE, false);
-		displayCacheDomain(chnlInfo, DomainTypes.YIELD_CURVE, true);
-
-		System.out.println("Cache Display Complete\n");
-	}
-
-	private void displayCacheDomain(ChannelInfo chnlInfo, int domainType, boolean isPrivateStream)
-	{
-		Iterator<Map.Entry<StreamIdKey, WatchListEntry>> iter = chnlInfo.itemWatchList.iterator();
-		while (iter.hasNext())
-		{
-			WatchListEntry entry = iter.next().getValue();
-
-			if (entry.cacheEntry != null && entry.domainType == domainType && entry.isPrivateStream == isPrivateStream)
-			{
-				cacheDisplayStr.setLength(0);
-				cacheDisplayStr.append("ItemName: ");
-				cacheDisplayStr.append(entry.itemName);
-				cacheDisplayStr.append("\n");
-				cacheDisplayStr.append("Domain:\t");
-				cacheDisplayStr.append(DomainTypes.toString(domainType));
-				if (isPrivateStream)
-					cacheDisplayStr.append("\tPrivate Stream");
-				cacheDisplayStr.append("\n");
-
-				cacheDisplayStr.append(entry.itemState.toString());
-				cacheDisplayStr.append("\n");
-				System.out.println(cacheDisplayStr);
-
-				int ret = decodeEntryFromCache(chnlInfo, entry.cacheEntry, domainType);
-				if (ret != CodecReturnCodes.SUCCESS)
-				{
-					cacheDisplayStr.setLength(0);
-					cacheDisplayStr.append("Error decoding cache content: ");
-					cacheDisplayStr.append(ret);
-					System.out.println(cacheDisplayStr);
-				}
-			}
-			else if (entry.domainType == domainType && entry.isPrivateStream == isPrivateStream)
-			{
-				if ( entry.itemState.streamState() == StreamStates.CLOSED )
-					continue;
-
-				cacheDisplayStr.setLength(0);
-				cacheDisplayStr.append(entry.itemName);
-				cacheDisplayStr.append("\tno data in cache\n");
-				System.out.println(cacheDisplayStr);
-			}
-		}
-	}
-
-	private int decodeEntryFromCache(ChannelInfo chnlInfo, PayloadEntry cacheEntry, int domainType)
-	{
-		int ret;
-		EncodeIterator eIter = CodecFactory.createEncodeIterator();
-		DecodeIterator dIter = CodecFactory.createDecodeIterator();
-		int majorVersion;
-		int minorVersion;
-
-		cacheEntryBuffer.data().clear();
-		if (chnlInfo.reactorChannel != null)
-		{
-			majorVersion = chnlInfo.reactorChannel.majorVersion();
-			minorVersion = chnlInfo.reactorChannel.minorVersion();
-		}
-		else
-		{
-			majorVersion =  chnlInfo.connectOptions.connectionList().get(0).connectOptions().majorVersion();
-			minorVersion =  chnlInfo.connectOptions.connectionList().get(0).connectOptions().minorVersion();
-		}
-
-		eIter.clear();
-		eIter.setBufferAndRWFVersion(cacheEntryBuffer, majorVersion, minorVersion);
-
-		chnlInfo.cacheInfo.cursor.clear();
-		if ( (ret = cacheEntry.retrieve(eIter, chnlInfo.cacheInfo.cursor, chnlInfo.cacheInfo.cacheError)) != CodecReturnCodes.SUCCESS)
-		{
-			cacheDisplayStr.setLength(0);
-			cacheDisplayStr.append("Failed retrieving cache entry.\n\tError ");
-			cacheDisplayStr.append(chnlInfo.cacheInfo.cacheError.errorId());
-			cacheDisplayStr.append(" : ");
-			cacheDisplayStr.append(chnlInfo.cacheInfo.cacheError.text());
-			System.out.println(cacheDisplayStr.toString());
-			return ret;
-		}
-		else
-		{
-			dIter.clear();
-			dIter.setBufferAndRWFVersion(cacheEntryBuffer, majorVersion, minorVersion);
-			cacheDisplayStr.setLength(0);
-
-			switch (domainType)
-			{
-				case DomainTypes.MARKET_PRICE:
-					ret = chnlInfo.marketPriceHandler.decodePayload(dIter, chnlInfo.dictionary, cacheDisplayStr);
-					break;
-
-				case DomainTypes.MARKET_BY_ORDER:
-					ret = chnlInfo.marketByOrderHandler.decodePayload(dIter, chnlInfo.dictionary, cacheDisplayStr);
-					break;
-
-				case DomainTypes.MARKET_BY_PRICE:
-					ret = chnlInfo.marketByPriceHandler.decodePayload(dIter, chnlInfo.dictionary, cacheDisplayStr);
-					break;
-
-				case DomainTypes.YIELD_CURVE:
-					ret = chnlInfo.yieldCurveHandler.decodePayload(dIter, chnlInfo.dictionary);
-					break;
-
-				default:
-					break;
-			}
-			if (ret > CodecReturnCodes.SUCCESS)
-				ret = CodecReturnCodes.SUCCESS;
-		}
-
-		return ret;
-	}
-
-	private void displayReactorChannelStats(ChannelInfo chnlInfo)
-	{
-		ReactorChannelStats stats = ReactorFactory.createReactorChannelStats();
-		chnlInfo.reactorChannel.getReactorChannelStats(stats);
-
-		reactorChannelStats.bytesRead(overflowSafeAggregate(reactorChannelStats.bytesRead(), stats.bytesRead()));
-		reactorChannelStats.uncompressedBytesRead(overflowSafeAggregate(reactorChannelStats.uncompressedBytesRead(), stats.uncompressedBytesRead()));
-		reactorChannelStats.bytesWritten(overflowSafeAggregate(reactorChannelStats.bytesWritten(), stats.bytesWritten()));
-		reactorChannelStats.uncompressedBytesWritten(overflowSafeAggregate(reactorChannelStats.uncompressedBytesWritten(), stats.uncompressedBytesWritten()));
-		reactorChannelStats.pingsReceived(overflowSafeAggregate(reactorChannelStats.pingsReceived(), stats.pingsReceived()));
-		reactorChannelStats.pingsSent(overflowSafeAggregate(reactorChannelStats.pingsSent(), stats.pingsSent()));
-
-		System.out.println("Message Details:");
-		System.out.printf("Bytes read=%d\n", reactorChannelStats.bytesRead());
-		System.out.printf("Uncompressed bytes read=%d\n\n", reactorChannelStats.uncompressedBytesRead());
-		System.out.printf("Bytes written=%d\n", reactorChannelStats.bytesWritten());
-		System.out.printf("Uncompressed bytes written=%d\n\n", reactorChannelStats.uncompressedBytesWritten());
-		System.out.printf("Pings sent=%d\n", reactorChannelStats.pingsSent());
-		System.out.printf("Pings received=%d\n\n", reactorChannelStats.pingsReceived());
-	}
-
-	int overflowSafeAggregate(int a, int b)
-	{
-		long sum = (long)a + (long)b;
-		if (sum < Integer.MAX_VALUE)
-			return (int)sum;
-		else
-			return Integer.MAX_VALUE;
-	}
-
-	private void setItemState(ChannelInfo chnlInfo, int streamState, int dataState, int stateCode )
-	{
-		Iterator<Map.Entry<StreamIdKey, WatchListEntry>> iter = chnlInfo.itemWatchList.iterator();
-		while (iter.hasNext())
-		{
-			WatchListEntry entry = iter.next().getValue();
-			entry.itemState.streamState(streamState);
-			entry.itemState.dataState(dataState);
-			entry.itemState.code(stateCode);
-		}
-	}
-
-	private void setEncryptedConfiguration(ConnectOptions options)
-	{
-		setHTTPConfiguration(options);
-
-		String keyFile = consumerCmdLineParser.keyStoreFile();
-		String keyPasswd = consumerCmdLineParser.keystorePassword();
-		String securityProvider = consumerCmdLineParser.securityProvider();
-
-		if (keyFile != null && !keyFile.isEmpty() )
-		{
-			options.encryptionOptions().KeystoreFile(keyFile);
-		}
-		if (keyPasswd != null && !keyPasswd.isEmpty())
-		{
-			options.encryptionOptions().KeystorePasswd(keyPasswd);
-		}
-		if (securityProvider != null && !securityProvider.isEmpty())
-		{
-			options.encryptionOptions().SecurityProvider(securityProvider);
-		}
-
-		options.encryptionOptions().SecurityProtocol(consumerCmdLineParser.securityProtocol());
-		if (consumerCmdLineParser.securityProtocolVersions() != null &&
-                !consumerCmdLineParser.securityProtocolVersions().isEmpty())
-		{
-			options.encryptionOptions().SecurityProtocolVersions(consumerCmdLineParser.securityProtocolVersions().split(","));
-		}
-	}
-
-
-	private void setHTTPConfiguration(ConnectOptions options)
-	{
-		options.tunnelingInfo().objectName("");
-	}
-
-	/*
-	 * For BASIC authentication we need: HTTPproxyUsername, HTTPproxyPasswd For
-	 * NTLM authentication we need: HTTPproxyUsername, HTTPproxyPasswd,
-	 * HTTPproxyDomain, HTTPproxyLocalHostname For Negotiate/Kerberos we need:
-	 * HTTPproxyUsername, HTTPproxyPasswd, HTTPproxyDomain,
-	 * HTTPproxyKRB5configFile
-	 */
-	private void setCredentials(ConnectOptions options)
-	{
-		String localIPaddress = null;
-		String localHostName;
-
-		String proxyUsername = consumerCmdLineParser.proxyUsername();
-		if ( proxyUsername == null)
-		{
-			System.err.println("Error: Proxy username not provided.");
-			System.exit(CodecReturnCodes.FAILURE);
-		}
-
-		String proxyPasswd = consumerCmdLineParser.proxyPassword();
-		if ( proxyPasswd == null)
-		{
-			System.err.println("Error: Proxy password not provided.");
-			System.exit(CodecReturnCodes.FAILURE);
-		}
-		String proxyDomain = consumerCmdLineParser.proxyDomain();
-		if ( proxyDomain == null)
-		{
-			System.err.println("Error: Proxy domain not provided.");
-			System.exit(CodecReturnCodes.FAILURE);
-		}
-
-		options.credentialsInfo().HTTPproxyUsername(proxyUsername);
-		options.credentialsInfo().HTTPproxyPasswd(proxyPasswd);
-		options.credentialsInfo().HTTPproxyDomain(proxyDomain);
-
-		try
-		{
-			localIPaddress = InetAddress.getLocalHost().getHostAddress();
-			localHostName = InetAddress.getLocalHost().getHostName();
-		}
-		catch (UnknownHostException e)
-		{
-			localHostName = localIPaddress;
-		}
-		options.credentialsInfo().HTTPproxyLocalHostname(localHostName);
-
-		String proxyKrbfile = consumerCmdLineParser.krbFile();
-		if (proxyKrbfile == null)
-		{
-			System.err.println("Error: Proxy krbfile not provided.");
-			System.exit(CodecReturnCodes.FAILURE);
-		}
-		options.credentialsInfo().HTTPproxyKRB5configFile(proxyKrbfile);
-
-	}
-
-
-	private void createItemLists(ChannelInfo chnlInfo)
-	{
-		// add specified items to item watch list
-		if (chnlInfo.connectionArg.itemList() != null)
-		{
-			for (ItemArg itemArg : chnlInfo.connectionArg.itemList())
-			{
-				switch (itemArg.domain())
-				{
-					case DomainTypes.MARKET_PRICE:
-						if (!itemArg.enablePrivateStream())
-						{
-							chnlInfo.mpItemList.add(itemArg.itemName());
-						}
-						else
-						{
-							chnlInfo.mppsItemList.add(itemArg.itemName());
-						}
-						break;
-					case DomainTypes.MARKET_BY_ORDER:
-						if (!itemArg.enablePrivateStream())
-						{
-							chnlInfo.mboItemList.add(itemArg.itemName());
-						}
-						else
-						{
-							chnlInfo.mbopsItemList.add(itemArg.itemName());
-						}
-						break;
-					case DomainTypes.MARKET_BY_PRICE:
-						if (!itemArg.enablePrivateStream())
-						{
-							chnlInfo.mbpItemList.add(itemArg.itemName());
-						}
-						else
-						{
-							chnlInfo.mbppsItemList.add(itemArg.itemName());
-						}
-						break;
-					case DomainTypes.YIELD_CURVE:
-						if (!itemArg.enablePrivateStream())
-						{
-							chnlInfo.ycItemList.add(itemArg.itemName());
-						}
-						else
-						{
-							chnlInfo.ycpsItemList.add(itemArg.itemName());
-						}
-						break;
-					case DomainTypes.SYMBOL_LIST:
-						chnlInfo.slItemList.add(itemArg.itemName());
-						break;
-					default:
-						break;
-				}
-			}
-		}
-	}
-
-	private void sendSymbolListRequests(ChannelInfo chnlInfo)
-	{
-		if (chnlInfo.slItemList.isEmpty())
-			return;
-
-		if (!chnlInfo.serviceInfo.checkHasInfo())
-		{
-			uninitialize();
-			System.exit(ReactorReturnCodes.FAILURE);
-		}
-
-		Service.ServiceInfo info = chnlInfo.serviceInfo.info();
-		if (!info.qosList().isEmpty())
-		{
-			Qos qos = info.qosList().get(0);
-			chnlInfo.symbolListHandler.qos().dynamic(qos.isDynamic());
-			chnlInfo.symbolListHandler.qos().rate(qos.rate());
-			chnlInfo.symbolListHandler.qos().timeliness(qos.timeliness());
-		}
-		else
-		{
-			chnlInfo.symbolListHandler.qos().dynamic(false);
-			chnlInfo.symbolListHandler.qos().rate(QosRates.TICK_BY_TICK);
-			chnlInfo.symbolListHandler.qos().timeliness(QosTimeliness.REALTIME);
-		}
-		chnlInfo.symbolListHandler.capabilities().addAll(info.capabilitiesList());
-		chnlInfo.symbolListHandler.serviceId(chnlInfo.serviceInfo.serviceId());
-		String cmdSLName = chnlInfo.slItemList.get(0);
-		if (cmdSLName == null)
-		{
-			chnlInfo.symbolListHandler.symbolListName().data(info.itemList().data(), info.itemList().position(), info.itemList().length());
-		}
-		else
-		{
-			chnlInfo.symbolListHandler.symbolListName().data(cmdSLName);
-		}
-		if (chnlInfo.symbolListHandler.sendRequest(chnlInfo.reactorChannel, errorInfo) != CodecReturnCodes.SUCCESS)
-		{
-			if (chnlInfo.reactorChannel.state() != ReactorChannel.State.CLOSED &&
-				chnlInfo.reactorChannel.state() != ReactorChannel.State.DOWN_RECONNECTING)
-			{
-				System.out.println(errorInfo.error().text());
-				uninitialize();
-				System.exit(ReactorReturnCodes.FAILURE);
-			}
-		}
-	}
-
-	private void sendMBPRequests(ChannelInfo chnlInfo)
-	{
-		if (chnlInfo.marketByPriceHandler.sendItemRequests(chnlInfo.reactorChannel, chnlInfo.mbpItemList, false, chnlInfo.loginRefresh, chnlInfo.serviceInfo, errorInfo) != CodecReturnCodes.SUCCESS)
-		{
-			if (chnlInfo.reactorChannel.state() != ReactorChannel.State.CLOSED &&
-				chnlInfo.reactorChannel.state() != ReactorChannel.State.DOWN_RECONNECTING)
-			{
-				System.out.println(errorInfo.error().text());
-				uninitialize();
-				System.exit(ReactorReturnCodes.FAILURE);
-			}
-		}
-
-		if (!chnlInfo.mbppsItemList.isEmpty() && !chnlInfo.mbppsRequestSent)
-		{
-			if (chnlInfo.marketByPriceHandler.sendItemRequests(chnlInfo.reactorChannel, chnlInfo.mbppsItemList, true, chnlInfo.loginRefresh, chnlInfo.serviceInfo, errorInfo) != CodecReturnCodes.SUCCESS)
-			{
-				if (chnlInfo.reactorChannel.state() != ReactorChannel.State.CLOSED &&
-					chnlInfo.reactorChannel.state() != ReactorChannel.State.DOWN_RECONNECTING)
-				{
-					System.out.println(errorInfo.error().text());
-					uninitialize();
-					System.exit(ReactorReturnCodes.FAILURE);
-				}
-			}
-			chnlInfo.mbppsRequestSent = true;
-		}
-	}
-
-	private void sendMBORequests(ChannelInfo chnlInfo)
-	{
-		if (chnlInfo.marketByOrderHandler.sendItemRequests(chnlInfo.reactorChannel, chnlInfo.mboItemList, false, chnlInfo.loginRefresh, chnlInfo.serviceInfo, errorInfo) != CodecReturnCodes.SUCCESS)
-		{
-			if (chnlInfo.reactorChannel.state() != ReactorChannel.State.CLOSED &&
-				chnlInfo.reactorChannel.state() != ReactorChannel.State.DOWN_RECONNECTING)
-			{
-				System.out.println(errorInfo.error().text());
-				uninitialize();
-				System.exit(ReactorReturnCodes.FAILURE);
-			}
-		}
-
-		if (!chnlInfo.mbopsItemList.isEmpty() && !chnlInfo.mbopsRequestSent)
-		{
-			if (chnlInfo.marketByOrderHandler.sendItemRequests(chnlInfo.reactorChannel, chnlInfo.mbopsItemList, true, chnlInfo.loginRefresh, chnlInfo.serviceInfo, errorInfo) != CodecReturnCodes.SUCCESS)
-			{
-				if (chnlInfo.reactorChannel.state() != ReactorChannel.State.CLOSED &&
-					chnlInfo.reactorChannel.state() != ReactorChannel.State.DOWN_RECONNECTING)
-				{
-					System.out.println(errorInfo.error().text());
-					uninitialize();
-					System.exit(ReactorReturnCodes.FAILURE);
-				}
-			}
-			chnlInfo.mbopsRequestSent = true;
-		}
-	}
-
-	private void sendMPRequests(ChannelInfo chnlInfo)
-	{
-		if (chnlInfo.marketPriceHandler.sendItemRequests(chnlInfo.reactorChannel, chnlInfo.mpItemList, false, chnlInfo.loginRefresh, chnlInfo.serviceInfo, errorInfo) != CodecReturnCodes.SUCCESS)
-		{
-			if (chnlInfo.reactorChannel.state() != ReactorChannel.State.CLOSED &&
-				chnlInfo.reactorChannel.state() != ReactorChannel.State.DOWN_RECONNECTING)
-			{
-				System.out.println(errorInfo.error().text());
-				uninitialize();
-				System.exit(ReactorReturnCodes.FAILURE);
-			}
-		}
-
-		if (!chnlInfo.mppsItemList.isEmpty() && !chnlInfo.mppsRequestSent)
-		{
-			if (chnlInfo.marketPriceHandler.sendItemRequests(chnlInfo.reactorChannel, chnlInfo.mppsItemList, true, chnlInfo.loginRefresh, chnlInfo.serviceInfo, errorInfo) != CodecReturnCodes.SUCCESS)
-			{
-				if (chnlInfo.reactorChannel.state() != ReactorChannel.State.CLOSED &&
-					chnlInfo.reactorChannel.state() != ReactorChannel.State.DOWN_RECONNECTING)
-				{
-					System.out.println(errorInfo.error().text());
-					uninitialize();
-					System.exit(ReactorReturnCodes.FAILURE);
-				}
-			}
-			chnlInfo.mppsRequestSent = true;
-		}
-	}
-
-	private void sendYieldCurveRequests(ChannelInfo chnlInfo)
-	{
-		if (chnlInfo.yieldCurveHandler.sendItemRequests(chnlInfo.reactorChannel, chnlInfo.ycItemList, false, chnlInfo.loginRefresh, chnlInfo.serviceInfo, errorInfo) != CodecReturnCodes.SUCCESS)
-		{
-			if (chnlInfo.reactorChannel.state() != ReactorChannel.State.CLOSED &&
-				chnlInfo.reactorChannel.state() != ReactorChannel.State.DOWN_RECONNECTING)
-			{
-				System.out.println(errorInfo.error().text());
-				uninitialize();
-				System.exit(ReactorReturnCodes.FAILURE);
-			}
-		}
-
-		if (!chnlInfo.ycpsItemList.isEmpty() && !chnlInfo.ycpsRequestSent)
-		{
-			if (chnlInfo.yieldCurveHandler.sendItemRequests(chnlInfo.reactorChannel, chnlInfo.ycpsItemList, true, chnlInfo.loginRefresh, chnlInfo.serviceInfo, errorInfo) != CodecReturnCodes.SUCCESS)
-			{
-				if (chnlInfo.reactorChannel.state() != ReactorChannel.State.CLOSED &&
-					chnlInfo.reactorChannel.state() != ReactorChannel.State.DOWN_RECONNECTING)
-				{
-					System.out.println(errorInfo.error().text());
-					uninitialize();
-					System.exit(ReactorReturnCodes.FAILURE);
-				}
-			}
-			chnlInfo.ycpsRequestSent = true;
-		}
-	}
-
-	private void closeItemStreams(ChannelInfo chnlInfo)
-	{
-		// have offstream posting post close status
-		if (chnlInfo.shouldOffStreamPost)
-		{
-			chnlInfo.postHandler.streamId(chnlInfo.loginRefresh.streamId());
-			chnlInfo.postHandler.postItemName().data("OFFPOST");
-			chnlInfo.postHandler.serviceId(chnlInfo.serviceInfo.serviceId());
-			chnlInfo.postHandler.dictionary(chnlInfo.dictionary);
-			chnlInfo.postHandler.closeOffStreamPost(chnlInfo.reactorChannel, errorInfo);
-		}
-
-		// close item streams if opened
-		chnlInfo.marketPriceHandler.closeStreams(chnlInfo.reactorChannel, errorInfo);
-		chnlInfo.marketByOrderHandler.closeStreams(chnlInfo.reactorChannel, errorInfo);
-		chnlInfo.marketByPriceHandler.closeStreams(chnlInfo.reactorChannel, errorInfo);
-		chnlInfo.symbolListHandler.closeStream(chnlInfo.reactorChannel, errorInfo);
-		chnlInfo.yieldCurveHandler.closeStreams(chnlInfo.reactorChannel, errorInfo);
-	}
-
-	/* Uninitializes the Value Add consumer application. */
-	private void uninitialize()
-	{
-		System.out.println("Consumer unitializing and exiting...");
-
-		for (ChannelInfo chnlInfo : chnlInfoList)
-		{
-			// close items streams
-			closeItemStreams(chnlInfo);
-
-			// close tunnel streams
-			if (tunnelStreamHandler != null &&
-				chnlInfo.reactorChannel != null)
-			{
-				if (tunnelStreamHandler.closeStreams(chnlInfo, _finalStatusEvent, errorInfo) != ReactorReturnCodes.SUCCESS)
-				{
-					System.out.println("tunnelStreamHandler.closeStream() failed with errorText: " + errorInfo.error().text());
-				}
-			}
-
-			// close ReactorChannel
-			if (chnlInfo.reactorChannel != null)
-			{
-				chnlInfo.reactorChannel.close(errorInfo);
-			}
-
-			uninitializeCache(chnlInfo.cacheInfo);
-		}
-
-		// shutdown reactor
-		if (reactor != null)
-		{
-			reactor.shutdown(errorInfo);
-		}
-	}
-
-
-	private void handleClose()
-	{
-		System.out.println("Consumer closes streams...");
-
-		for (ChannelInfo chnlInfo : chnlInfoList)
-		{
-			closeItemStreams(chnlInfo);
-
-			// close tunnel streams
-			if (tunnelStreamHandler != null && chnlInfo.reactorChannel != null)
-			{
-				if (tunnelStreamHandler.closeStreams(chnlInfo, _finalStatusEvent, errorInfo) != ReactorReturnCodes.SUCCESS)
-				{
-					System.out.println("tunnelStreamHandler.closeStream() failed with errorText: " + errorInfo.error().text());
-				}
-			}
-		}
-	}
-
-	public static void main(String[] args) throws Exception
-	{
-		Consumer consumer = new Consumer();
-		consumer.init(args);
-		consumer.run();
-		consumer.uninitialize();
-		System.exit(0);
-	}
-}
->>>>>>> b159fcb4
+/*|-----------------------------------------------------------------------------
+ *|            This source code is provided under the Apache 2.0 license
+ *|  and is provided AS IS with no warranty or guarantee of fit for purpose.
+ *|                See the project's LICENSE.md for details.
+ *|           Copyright (C) 2019-2025 LSEG. All rights reserved.
+ *|-----------------------------------------------------------------------------
+ */
+
+package com.refinitiv.eta.valueadd.examples.consumer;
+
+import java.io.IOException;
+import java.net.InetAddress;
+import java.net.UnknownHostException;
+import java.nio.ByteBuffer;
+import java.nio.channels.CancelledKeyException;
+import java.nio.channels.ClosedChannelException;
+import java.nio.channels.SelectionKey;
+import java.nio.channels.Selector;
+import java.nio.file.Files;
+import java.nio.file.Paths;
+import java.time.LocalDateTime;
+import java.time.ZoneOffset;
+import java.time.format.DateTimeFormatter;
+import java.util.*;
+
+import com.refinitiv.eta.codec.Buffer;
+import com.refinitiv.eta.codec.Codec;
+import com.refinitiv.eta.codec.CodecFactory;
+import com.refinitiv.eta.codec.CodecReturnCodes;
+import com.refinitiv.eta.codec.DataDictionary;
+import com.refinitiv.eta.codec.DataStates;
+import com.refinitiv.eta.codec.DecodeIterator;
+import com.refinitiv.eta.codec.EncodeIterator;
+import com.refinitiv.eta.codec.MapEntryActions;
+import com.refinitiv.eta.codec.Msg;
+import com.refinitiv.eta.codec.Qos;
+import com.refinitiv.eta.codec.QosRates;
+import com.refinitiv.eta.codec.QosTimeliness;
+import com.refinitiv.eta.codec.StateCodes;
+import com.refinitiv.eta.codec.StreamStates;
+import com.refinitiv.eta.rdm.Dictionary;
+import com.refinitiv.eta.rdm.DomainTypes;
+import com.refinitiv.eta.rdm.Login;
+import com.refinitiv.eta.shared.CommandLine;
+import com.refinitiv.eta.shared.network.ChannelHelper;
+import com.refinitiv.eta.transport.*;
+import com.refinitiv.eta.transport.Error;
+import com.refinitiv.eta.valueadd.cache.CacheFactory;
+import com.refinitiv.eta.valueadd.cache.PayloadEntry;
+import com.refinitiv.eta.valueadd.domainrep.rdm.dictionary.DictionaryMsgType;
+import com.refinitiv.eta.valueadd.domainrep.rdm.dictionary.DictionaryRefresh;
+import com.refinitiv.eta.valueadd.domainrep.rdm.directory.DirectoryMsgType;
+import com.refinitiv.eta.valueadd.domainrep.rdm.directory.DirectoryRefresh;
+import com.refinitiv.eta.valueadd.domainrep.rdm.directory.DirectoryStatus;
+import com.refinitiv.eta.valueadd.domainrep.rdm.directory.DirectoryUpdate;
+import com.refinitiv.eta.valueadd.domainrep.rdm.directory.Service;
+import com.refinitiv.eta.valueadd.domainrep.rdm.login.*;
+import com.refinitiv.eta.valueadd.examples.common.CacheInfo;
+import com.refinitiv.eta.valueadd.examples.common.ConnectionArg;
+import com.refinitiv.eta.valueadd.examples.common.ItemArg;
+import com.refinitiv.eta.valueadd.examples.consumer.StreamIdWatchList.StreamIdKey;
+import com.refinitiv.eta.valueadd.examples.consumer.StreamIdWatchList.WatchListEntry;
+import com.refinitiv.eta.valueadd.reactor.*;
+
+import static java.util.concurrent.TimeUnit.NANOSECONDS;
+
+/**
+ * <p>
+ * This is a main class to run the ETA Value Add Consumer application.
+ * </p>
+ * <H2>Summary</H2>
+ * <p>
+ * The purpose of this application is to demonstrate consuming data from
+ * an OMM Provider using Value Add components. It is a single-threaded
+ * client application.
+ * </p>
+ * <p>
+ * The consumer application implements callbacks that process information
+ * received by the provider. It creates the Reactor, creates the desired
+ * connections, then dispatches from the Reactor for events and messages.
+ * Once it has received the event indicating that the channel is ready,
+ * it will make the desired item requests (snapshot or streaming) to a
+ * provider and appropriately processes the responses. The resulting decoded 
+ * responses from the provided are displayed on the console.
+ * </p>
+ * <p>
+ * This application supports consuming Level I Market Price, Level II Market By
+ * Order, Level II Market By Price and Yield Curve. This application can optionally
+ * perform on-stream and off-stream posting for Level I Market Price content. The
+ * item name used for an off-stream post is "OFFPOST". For simplicity, the off-stream
+ * post item name is not configurable, but users can modify the code if desired.
+ * </p>
+ * <p>
+ * If multiple item requests are specified on the command line for the same domain and
+ * the provider supports batch requests, this application will send the item requests
+ * as a single Batch request.
+ * </p>
+ * <p>
+ * If supported by the provider and the application requests view use, a dynamic
+ * view will be requested with all Level I Market Price requests. For simplicity,
+ * this view is not configurable but users can modify the code to change the
+ * requested view.  
+ * </p>
+ * <p>
+ * This application supports a symbol list request. The symbol list name is optional.
+ * If the user does not provide a symbol list name, the name is taken from the source
+ * directory response.
+ * </p>
+ * <p>
+ * This application is intended as a basic usage example. Some of the design choices
+ * were made to favor simplicity and readability over performance. This application 
+ * is not intended to be used for measuring performance. This application uses
+ * Value Add and shows how using Value Add simplifies the writing of ETA
+ * applications. Because Value Add is a layer on top of ETA, you may see a
+ * slight decrease in performance compared to writing applications directly to
+ * the ETA interfaces.
+ * </p>
+ * <H2>Setup Environment</H2>
+ * <p>
+ * The RDMFieldDictionary and enumtype.def files could be located in the
+ * directory of execution or this application will request dictionary from
+ * provider.
+ * </p> 
+ * <H2>Running the application:</H2>
+ * <p>
+ * Change directory to the <i>Java</i> directory and issue the following <i>Gradle</i> command.
+ * <p>
+ * Linux: ./gradlew runVAConsumer -PcommandLineArgs="arguments"<br>
+ * Windows: gradlew.bat runVAConsumer -PcommandLineArgs="arguments"<br>
+ * <br>
+ * Arguments are listed below.
+ * </p>
+ * <ul>
+ * <li>-c specifies a connection to open and a list of items to request:
+ * <ul>
+ *  <li>hostname:        Hostname of provider to connect to
+ *  <li>port:            Port of provider to connect to
+ *  <li>service:         Name of service to request items from on this connection
+ *  <li>domain:itemName: Domain and name of an item to request
+ *       <br>A comma-separated list of these may be specified.
+ *       <br>The domain may be any of: mp(MarketPrice), mbo(MarketByOrder), mbp(MarketByPrice), yc(YieldCurve), sl(SymbolList)
+ *       <br>The domain may also be any of the private stream domains: mpps(MarketPrice PS), mbops(MarketByOrder PS), mbpps(MarketByPrice PS), ycps(YieldCurve PS)
+ *       <br>Example Usage: -c localhost:14002 DIRECT_FEED mp:TRI,mp:GOOG,mpps:FB,mbo:MSFT,mbpps:IBM,sl
+ *       <br>&nbsp;&nbsp;(for SymbolList requests, a name can be optionally specified)
+ *  <li>-tunnel (optional) enables consumer to open tunnel stream and send basic text messages
+ *  <li>-tsServiceName (optional) specifies the service name for tunnel stream messages (if not specified, the service name specified in -c/-tcp is used)"
+ *  <li>-tsAuth (optional) specifies that consumer will request authentication when opening the tunnel stream. This applies to basic tunnel streams.
+ *  <li>-tsDomain (optional) specifies the domain that consumer will use when opening the tunnel stream. This applies to basic tunnel streams.
+ *  </li>
+ * </ul>
+ * </li>
+ * <li>-clientId1 Specifies the client Id for Refinitiv login V2, or specifies a unique ID with login V1 for applications making the request to EDP token service, this is also known as AppKey generated using an AppGenerator.
+ *
+ * <li>-clientSecret1 Specifies the associated client Secret with a provided clientId for V2 logins.
+ *
+ * <li>-jwkFile1 Specifies the file containing the JWK encoded private key for V2 JWT logins.
+ *
+ * <li>-audience1
+ *
+ * <li>-clientId2 Specifies the client Id for Refinitiv login V2, or specifies a unique ID with login V1 for applications making the request to EDP token service, this is also known as AppKey generated using an AppGenerator.
+ *
+ * <li>-clientSecret2 Specifies the associated client Secret with a provided clientId for V2 logins.
+ *
+ * <li>-jwkFile2 Specifies the file containing the JWK encoded private key for V2 JWT logins.
+ *
+ * <li>-audience2
+ *
+ * <li>-sessionMgnt enables the session management in the Reactor
+ * 
+ * <li>-tokenURLV1 Specifies the token URL for V1 token oauthpasswd grant type.
+ * 
+ * <li>-tokenURLV2 Specifies the token URL for V2 token oauthclientcreds grant type.
+ *
+ * <li>-view specifies each request using a basic dynamic view
+ *
+ * <li>-post specifies that the application should attempt to send post messages on the first requested Market Price item
+ *
+ * <li>-offpost specifies that the application should attempt to send post messages on the login stream (i.e., off-stream)
+ *
+ * <li>-publisherInfo specifies that the application provides its own user id and address
+ *
+ * <li>-snapshot specifies each request using non-streaming
+ *
+ * <li>-x provides an XML trace of messages
+ *
+ * <li>-runtime adjusts the running time of the application
+ *
+ * <li>-cache will store all open items in cache and periodically dump contents
+ *
+ * <li>-cacheInterval number of seconds between displaying cache contents, must greater than 0
+ *
+ * <li>-statisticInterval number of seconds between displaying reactor channel statistics, must greater than 0
+ *
+ * <li>-proxy proxyFlag. if provided, the application will attempt
+ * to make an http or encrypted connection through a proxy server (if
+ * connectionType is set to http or encrypted).
+ *
+ * <li>-ph Proxy host name.
+ *
+ * <li>-pp Proxy port number.
+ *
+ * <li>-plogin User name on proxy server.
+ *
+ * <li>-ppasswd Password on proxy server. 
+ *
+ * <li>-pdomain Proxy Domain.
+ *
+ * <li>-krbfile Proxy KRB file. 
+ *
+ * <li>-keyfile keystore file for encryption.
+ *
+ * <li>-keypasswd keystore password for encryption.
+ *
+ * <li>-at Specifies the Authentication Token. If this is present, the login user name type will be Login.UserIdTypes.AUTHN_TOKEN.
+ *
+ * <li>-ax Specifies the Authentication Extended information.
+ *
+ * <li>-aid Specifies the Application ID.
+ *
+ * <li>-rtt enables rtt support by a consumer. If provider make distribution of RTT messages, consumer will return back them. In another case, consumer will ignore them.
+ *
+ * <li>Options for Preferred host:
+ * <ul>
+ *  <li>-enablePH enables Preferred host feature.
+ *  <li>-preferredHostIndex specifies the preferred host as the index in the connection list. Default is 0.
+ *  <li>-detectionTimeInterval specifies time interval (in seconds) to switch over to a preferred host. 0 indicates that the detection time interval is disabled. Default is 0.
+ *  <li>-detectionTimeSchedule specifies Cron time format to switch over to a preferred host. detectionTimeInterval is used instead if this member is set to empty. Default is empty.
+ * </ul>
+ * </li>
+ *
+ * <li>Options for IOCtl and Fallback calls:
+ * <ul>
+ *  <li>-fallBackInterval specifies time interval (in seconds) in application before Ad Hoc Fallback function is invoked. O indicates that function won't be invoked. Default is 0.
+ *  <li>-ioctlInterval specifies time interval (in seconds) before IOCtl function is invoked. O indicates that function won't be invoked. Default is 0.
+ *  <li>-ioctlEnablePH enables Preferred host feature. Default is a value of enablePH.
+ *  <li>-ioctlConnectListIndex specifies the preferred host as the index in the connection list. Default is a value of preferredHostIndex.
+ *  <li>-ioctlDetectionTimeInterval specifies time interval (in seconds) to switch over to a preferred host. 0 indicates that the detection time interval is disabled. Default is a value of detectionTimeInterval.
+ *  <li>-ioctlDetectionTimeSchedule specifies Cron time format to switch over to a preferred host. Default is a value of detectionTimeSchedule.
+ * </ul>
+ * </li>
+ * </ul>
+ */
+public class Consumer implements ConsumerCallback, ReactorAuthTokenEventCallback, ReactorOAuthCredentialEventCallback,
+		ReactorJsonConversionEventCallback, ReactorServiceNameToIdCallback
+{
+	private static final String FIELD_DICTIONARY_FILE_NAME = "RDMFieldDictionary";
+	private static final String ENUM_TABLE_FILE_NAME = "enumtype.def";
+
+	private Reactor reactor;
+	private final ReactorOptions reactorOptions = ReactorFactory.createReactorOptions();
+	private final ReactorErrorInfo errorInfo = ReactorFactory.createReactorErrorInfo();
+	private final ReactorDispatchOptions dispatchOptions = ReactorFactory.createReactorDispatchOptions();
+	private final ReactorOAuthCredential oAuthCredential = ReactorFactory.createReactorOAuthCredential();
+	private final ReactorJsonConverterOptions jsonConverterOptions = ReactorFactory.createReactorJsonConverterOptions();
+	private final ConsumerCmdLineParser consumerCmdLineParser = new ConsumerCmdLineParser();
+	private Selector selector;
+
+	private long runtime;
+
+	ReactorChannelStats reactorChannelStats = ReactorFactory.createReactorChannelStats();
+
+	// default server host name
+	private static final String defaultSrvrHostname = "localhost";
+
+	// default server port number
+	private static final String defaultSrvrPortNo = "14002";
+
+	// default service name
+	private static final String defaultServiceName = "DIRECT_FEED";
+
+	// default item name
+	private static final String defaultItemName = "TRI.N";
+
+	// default item name 2
+	private static final String defaultItemName2 = ".DJI";
+
+	private final Error error;    // error information
+
+	private DataDictionary dictionary;
+
+	private boolean fieldDictionaryLoadedFromFile;
+	private boolean enumTypeDictionaryLoadedFromFile;
+
+	ArrayList<ChannelInfo> chnlInfoList = new ArrayList<>();
+
+	private TunnelStreamHandler tunnelStreamHandler;
+	private String tsServiceName;
+
+	private final DateTimeFormatter formatter;
+	private static final String TIMESTAMP_FORMAT = "yyyy-MM-dd HH:mm:ss.SSS";
+
+	long cacheTime;
+	long cacheInterval;
+	long statisticTime;
+	long statisticInterval;
+	StringBuilder cacheDisplayStr;
+	Buffer cacheEntryBuffer;
+
+	boolean _finalStatusEvent;
+	private final long closetime;
+	private long closeRunTime;
+	boolean closeHandled;
+
+	private long ioctlTime;
+	private long ioctlInterval;
+	private long fallbackTime;
+	private long fallbackInterval;
+
+	private boolean isIOCtlCalled;
+	private boolean isFallbackCalled;
+
+	private final ReactorSubmitOptions submitOptions = ReactorFactory.createReactorSubmitOptions();
+	private final Map<ReactorChannel, Integer> socketFdValueMap = new HashMap<>();
+
+	// Reconnection options
+	private static final int RECONNECTION_ATTEMPT_LIMIT = -1;
+	// Default reconnection minimum delay is 500 milliseconds
+	private static final int RECONNECTION_MIN_DELAY = 500;
+	// Default reconnection maximum delay is 6000 milliseconds
+	private static final int RECONNECTION_MAX_DELAY = 6000;
+
+	private StringBuilder stringBuilder;
+	private final ReactorChannelInfo reactorChannelInfo = ReactorFactory.createReactorChannelInfo();
+	private final ReactorErrorInfo reactorErrorInfo = ReactorFactory.createReactorErrorInfo();
+
+	public Consumer()
+	{
+		dictionary = CodecFactory.createDataDictionary();
+
+		error = TransportFactory.createError();
+		dispatchOptions.maxMessages(1);
+		_finalStatusEvent = true;
+		closetime = 10; // 10 sec
+		formatter = DateTimeFormatter.ofPattern(TIMESTAMP_FORMAT);
+		try
+		{
+			selector = Selector.open();
+		}
+		catch (Exception e)
+		{
+			System.out.println("Selector.open() failed: " + e.getLocalizedMessage());
+			System.exit(ReactorReturnCodes.FAILURE);
+		}
+	}
+
+	/* Initializes the Value Add consumer application. */
+	private void init(String[] args)
+	{
+		// parse command line
+		if (!consumerCmdLineParser.parseArgs(args))
+		{
+			System.err.println("\nError loading command line arguments:\n");
+			consumerCmdLineParser.printUsage();
+			System.exit(CodecReturnCodes.FAILURE);
+		}
+
+		// add default connections to arguments if none specified
+		if (consumerCmdLineParser.connectionList().isEmpty() &&
+			!consumerCmdLineParser.enableSessionMgnt())
+		{
+			// first connection - localhost:14002 DIRECT_FEED mp:TRI.N
+			List<ItemArg> itemList = new ArrayList<>();
+			ItemArg itemArg = new ItemArg(DomainTypes.MARKET_PRICE, defaultItemName, false);
+			itemList.add(itemArg);
+			ConnectionArg connectionArg = new ConnectionArg(ConnectionTypes.SOCKET,
+					defaultServiceName,
+					defaultSrvrHostname,
+					defaultSrvrPortNo,
+					itemList);
+			consumerCmdLineParser.connectionList().add(connectionArg);
+
+			// second connection - localhost:14002 DIRECT_FEED mp:TRI.N mp:.DJI
+			List<ItemArg> itemList2 = new ArrayList<>();
+			ItemArg itemArg2 = new ItemArg(DomainTypes.MARKET_PRICE, defaultItemName2, false);
+			itemList2.add(itemArg);
+			itemList2.add(itemArg2);
+			ConnectionArg connectionArg2 = new ConnectionArg(ConnectionTypes.SOCKET,
+					defaultServiceName,
+					defaultSrvrHostname,
+					defaultSrvrPortNo,
+					itemList2);
+			consumerCmdLineParser.connectionList().add(connectionArg2);
+		}
+
+		// display product version information
+		System.out.println(Codec.queryVersion().toString());
+		System.out.println("Consumer initializing...");
+
+		runtime = System.currentTimeMillis() + consumerCmdLineParser.runtime() * 1000L;
+		closeRunTime = System.currentTimeMillis() + (consumerCmdLineParser.runtime() + closetime) * 1000L;
+
+		// load dictionary
+		loadDictionary();
+
+		// enable Reactor XML tracing if specified
+		if (consumerCmdLineParser.enableXmlTracing())
+		{
+			reactorOptions.enableXmlTracing();
+		}
+
+		ioctlInterval = consumerCmdLineParser.ioctlInterval();
+
+		fallbackInterval = consumerCmdLineParser.fallBackInterval();
+
+		cacheInterval = consumerCmdLineParser.cacheInterval();
+		cacheTime = System.currentTimeMillis() + cacheInterval*1000;
+
+		statisticInterval = consumerCmdLineParser.statisticInterval();
+		statisticTime = System.currentTimeMillis() + statisticInterval*1000;
+
+		// Set reactor statistics to keep track of
+		if(statisticInterval > 0)
+		{
+			reactorOptions.statistics(ReactorOptions.StatisticFlags.READ | ReactorOptions.StatisticFlags.WRITE | ReactorOptions.StatisticFlags.PING);
+		}
+		
+		// Set Token Generator URLs
+		if(consumerCmdLineParser.tokenURLV1() != null && !consumerCmdLineParser.tokenURLV1().isEmpty())
+		{
+			reactorOptions.tokenServiceURL_V1().data(consumerCmdLineParser.tokenURLV1());
+		}
+		
+		if(consumerCmdLineParser.tokenURLV2() != null && !consumerCmdLineParser.tokenURLV2().isEmpty())
+		{
+			reactorOptions.tokenServiceURL_V2().data(consumerCmdLineParser.tokenURLV2());
+		}
+		
+		if(consumerCmdLineParser.restProxyHostName() != null && !consumerCmdLineParser.restProxyHostName().isEmpty())
+		{
+			Buffer hostName = CodecFactory.createBuffer();
+			hostName.data(consumerCmdLineParser.restProxyHostName());
+			reactorOptions.restProxyOptions().proxyHostName(hostName);
+		}
+		
+		if(consumerCmdLineParser.restProxyPort() != null && !consumerCmdLineParser.restProxyPort().isEmpty())
+		{
+			Buffer port = CodecFactory.createBuffer();
+			port.data(consumerCmdLineParser.restProxyPort());
+			reactorOptions.restProxyOptions().proxyPort(port);
+		}
+		
+		if(consumerCmdLineParser.restProxyUserName() != null && !consumerCmdLineParser.restProxyUserName().isEmpty())
+		{
+			Buffer userName = CodecFactory.createBuffer();
+			userName.data(consumerCmdLineParser.restProxyUserName());
+			reactorOptions.restProxyOptions().proxyUserName(userName);
+		}
+		
+		if(consumerCmdLineParser.restProxyPasswd() != null && !consumerCmdLineParser.restProxyPasswd().isEmpty())
+		{
+			Buffer passwd = CodecFactory.createBuffer();
+			passwd.data(consumerCmdLineParser.restProxyPasswd());
+			reactorOptions.restProxyOptions().proxyPassword(passwd);
+		}
+		
+		if(consumerCmdLineParser.restProxyDomain() != null && !consumerCmdLineParser.restProxyDomain().isEmpty())
+		{
+			Buffer domain = CodecFactory.createBuffer();
+			domain.data(consumerCmdLineParser.restProxyDomain());
+			reactorOptions.restProxyOptions().proxyDomain(domain);
+		}
+
+		//APIQA
+		if(consumerCmdLineParser.restProxyLocalHostName() != null && !consumerCmdLineParser.restProxyLocalHostName().isEmpty())
+		{
+			Buffer localHostName = CodecFactory.createBuffer();
+			localHostName.data(consumerCmdLineParser.restProxyLocalHostName());
+			reactorOptions.restProxyOptions().proxyLocalHostName(localHostName);
+		}
+		//END APIQA
+
+		if(consumerCmdLineParser.restProxyKrb5ConfigFile() != null && !consumerCmdLineParser.restProxyKrb5ConfigFile().isEmpty())
+		{
+			Buffer krb5ConfigFile = CodecFactory.createBuffer();
+			krb5ConfigFile.data(consumerCmdLineParser.restProxyKrb5ConfigFile());
+			reactorOptions.restProxyOptions().proxyKrb5ConfigFile(krb5ConfigFile);
+		}
+
+		if (consumerCmdLineParser.serviceDiscoveryURL() != null && !consumerCmdLineParser.serviceDiscoveryURL().isEmpty())
+		{
+			reactorOptions.serviceDiscoveryURL().data(consumerCmdLineParser.serviceDiscoveryURL());
+		}
+
+		// create reactor
+		reactor = ReactorFactory.createReactor(reactorOptions, errorInfo);
+		if (errorInfo.code() != ReactorReturnCodes.SUCCESS)
+		{
+			System.out.println("createReactor() failed: " + errorInfo);
+			System.exit(ReactorReturnCodes.FAILURE);
+		}
+
+		// register selector with reactor's reactorChannel.
+		try
+		{
+			reactor.reactorChannel().selectableChannel().register(selector,
+					SelectionKey.OP_READ,
+					reactor.reactorChannel());
+		}
+		catch (ClosedChannelException e)
+		{
+			System.out.println("selector register failed: " + e.getLocalizedMessage());
+			System.exit(ReactorReturnCodes.FAILURE);
+		}
+
+		/* create channel info, initialize channel info, and connect channels
+		 * for each connection specified */
+
+		// APIQA
+		int index = 0;
+		for (ConnectionArg connectionArg : consumerCmdLineParser.connectionList())
+		{
+			// create channel info
+			ChannelInfo chnlInfo = new ChannelInfo();
+			chnlInfo.connectionArg = connectionArg;
+
+			chnlInfo.consumerRole.initDefaultRDMLoginRequest();
+
+			if (index==0)
+			{
+				// connection1 is for OAuthV2
+				oAuthCredential.clear();
+				if (consumerCmdLineParser.clientId1() != null && !consumerCmdLineParser.clientId1().isEmpty())
+				{
+					oAuthCredential.clientSecret().data(consumerCmdLineParser.clientSecret1());
+					oAuthCredential.clientId().data(consumerCmdLineParser.clientId1());
+					/* Specified the ReactorOAuthCredentialEventCallback to get sensitive information as needed to authorize with the token service. */
+					oAuthCredential.reactorOAuthCredentialEventCallback(this);
+				}
+				if(consumerCmdLineParser.jwkFile1() != null && !consumerCmdLineParser.jwkFile1().isEmpty())
+				{
+					try
+					{
+						// Get the full contents of the JWK file.
+						byte[] jwkFile1 = Files.readAllBytes(Paths.get(consumerCmdLineParser.jwkFile1()));
+						String jwkText1 = new String(jwkFile1);
+
+						oAuthCredential.clientJwk().data(jwkText1);
+
+					}
+					catch(Exception e)
+					{
+						System.err.println("Error loading JWK file: " + e.getMessage());
+						System.err.println();
+						System.err.println(CommandLine.optionHelpString());
+						System.out.println("Consumer exits...");
+						System.exit(CodecReturnCodes.FAILURE);
+					}
+				}
+				if(consumerCmdLineParser.audience1() != null && !consumerCmdLineParser.audience1().isEmpty())
+				{
+					oAuthCredential.audience().data(consumerCmdLineParser.audience1());
+				}
+			}
+			else
+			{
+				// connection2 is for OAuthV2
+				oAuthCredential.clear();
+				if (consumerCmdLineParser.clientId2() != null && !consumerCmdLineParser.clientId2().isEmpty())
+				{
+					oAuthCredential.clientSecret().data(consumerCmdLineParser.clientSecret2());
+					oAuthCredential.clientId().data(consumerCmdLineParser.clientId2());
+					/* Specified the ReactorOAuthCredentialEventCallback to get sensitive information as needed to authorize with the token service. */
+					oAuthCredential.reactorOAuthCredentialEventCallback(this);
+				}
+				if(consumerCmdLineParser.jwkFile2() != null && !consumerCmdLineParser.jwkFile2().isEmpty())
+				{
+					try
+					{
+						// Get the full contents of the JWK file.
+						byte[] jwkFile2 = Files.readAllBytes(Paths.get(consumerCmdLineParser.jwkFile2()));
+						String jwkText2 = new String(jwkFile2);
+
+						oAuthCredential.clientJwk().data(jwkText2);
+
+					}
+					catch(Exception e)
+					{
+						System.err.println("Error loading JWK file: " + e.getMessage());
+						System.err.println();
+						System.err.println(CommandLine.optionHelpString());
+						System.out.println("Consumer exits...");
+						System.exit(CodecReturnCodes.FAILURE);
+					}
+				}
+				if(consumerCmdLineParser.audience2() != null && !consumerCmdLineParser.audience2().isEmpty())
+				{
+					oAuthCredential.audience().data(consumerCmdLineParser.audience2());
+				}
+			}
+			// initialize channel info
+			initChannelInfo(chnlInfo);
+
+			// connect channel
+			int ret;
+			if ((ret = reactor.connect(chnlInfo.connectOptions, chnlInfo.consumerRole, errorInfo)) < ReactorReturnCodes.SUCCESS)
+			{
+				System.out.println("Reactor.connect failed with return code: " + ret + " error = " + errorInfo.error().text());
+				//API QA commented out to let app continue for success channel
+				//System.exit(ReactorReturnCodes.FAILURE);
+			} else {
+				System.out.println("QA reactor.connect SUCCESS for index:" + index);
+			}
+			//APIQA
+			chnlInfo.consumerRole.watchlistOptions().enableWatchlist(true);
+			//END APIQA
+			// add to ChannelInfo list
+			chnlInfoList.add(chnlInfo);
+			index ++;
+		}
+
+		jsonConverterOptions.dataDictionary(dictionary);
+		jsonConverterOptions.serviceNameToIdCallback(this);
+		jsonConverterOptions.jsonConversionEventCallback(this);
+		jsonConverterOptions.sendJsonConvError(consumerCmdLineParser.sendJsonConvError());
+
+		// Initialize the JSON converter
+		if ( reactor.initJsonConverter(jsonConverterOptions, errorInfo) != ReactorReturnCodes.SUCCESS)
+		{
+			System.out.println("Reactor.initJsonConverter() failed: " + errorInfo);
+			System.exit(ReactorReturnCodes.FAILURE);
+		}
+	}
+
+	/* Runs the Value Add consumer application. */
+	private void run()
+	{
+		int selectRetVal, selectTime = 1000;
+		while (true)
+		{
+			Set<SelectionKey> keySet = null;
+			try
+			{
+				selectRetVal = selector.select(selectTime);
+				if (selectRetVal > 0)
+				{
+					keySet = selector.selectedKeys();
+				}
+			}
+			catch (IOException e)
+			{
+				System.out.println("select failed: " + e.getLocalizedMessage());
+				System.exit(ReactorReturnCodes.FAILURE);
+			}
+
+			long currentTime = System.currentTimeMillis();
+			if (currentTime >= cacheTime && cacheInterval > 0)
+			{
+				cacheTime = System.currentTimeMillis() + cacheInterval*1000;
+
+				for (ChannelInfo chnlInfo : chnlInfoList)
+				{
+					if (chnlInfo.cacheInfo.useCache)
+						displayCache(chnlInfo);
+				}
+
+				cacheTime = currentTime + cacheInterval*1000;
+			}
+
+			if (currentTime >= statisticTime && statisticInterval > 0)
+			{
+				statisticTime = System.currentTimeMillis() + statisticInterval*1000;
+
+				ChannelInfo chnlInfo = chnlInfoList.get(0);
+
+				if(reactorOptions.statistics() != 0 && chnlInfo.reactorChannel != null)
+					displayReactorChannelStats(chnlInfo);
+
+				statisticTime = currentTime + statisticInterval*1000;
+			}
+
+			if (isModifyIOCtlReady(currentTime))
+			{
+				if (isPreferredHostOptionsChanged()) {
+					for (ChannelInfo chnlInfo : chnlInfoList)
+					{
+						if (chnlInfo.reactorChannel != null)
+							modifyIOCtl(chnlInfo.reactorChannel);
+					}
+				}
+
+				isIOCtlCalled = true;
+			}
+
+			if (isFallbackPreferredHostReady(currentTime))
+			{
+				for (ChannelInfo chnlInfo : chnlInfoList)
+				{
+					if (chnlInfo.reactorChannel != null)
+						fallbackPreferredHost(chnlInfo.reactorChannel);
+				}
+
+				isFallbackCalled = true;
+			}
+
+			// nothing to read
+			if (keySet != null)
+			{
+				Iterator<SelectionKey> iter = keySet.iterator();
+				int ret;
+				while (iter.hasNext())
+				{
+					SelectionKey key = iter.next();
+					iter.remove();
+					try
+					{
+						if (key.isReadable())
+						{
+							// retrieve associated reactor channel and dispatch on that channel
+							ReactorChannel reactorChnl = (ReactorChannel)key.attachment();
+
+
+							// dispatch until no more messages
+							while ((ret = reactorChnl.dispatch(dispatchOptions, errorInfo)) > 0) {}
+							if (ret == ReactorReturnCodes.FAILURE)
+							{
+								if (reactorChnl.state() != ReactorChannel.State.CLOSED &&
+									reactorChnl.state() != ReactorChannel.State.DOWN_RECONNECTING)
+								{
+									System.out.println("ReactorChannel dispatch failed: " + ret + "(" + errorInfo.error().text() + ")");
+									uninitialize();
+									System.exit(ReactorReturnCodes.FAILURE);
+								}
+							}
+						}
+					}
+					catch (CancelledKeyException e)
+					{
+					} // key can be canceled during shutdown
+				}
+			}
+
+			// Handle run-time
+			if (System.currentTimeMillis() >= runtime && !closeHandled)
+			{
+				System.out.println("Consumer run-time expired, close now...");
+				handleClose();
+				closeHandled = true;
+			}
+			else if (System.currentTimeMillis() >= closeRunTime )
+			{
+				System.out.println("Consumer closetime expired, shutdown reactor.");
+				break;
+			}
+			if (!closeHandled)
+			{
+				if(isAllChannelsClosed()) {
+					break;
+				}
+
+				handlePosting();
+				handleTunnelStream();
+
+				// send login reissue if login reissue time has passed
+				for (ChannelInfo chnlInfo : chnlInfoList)
+				{
+					if (chnlInfo.reactorChannel == null ||
+						(chnlInfo.reactorChannel.state() != ReactorChannel.State.UP &&
+						 chnlInfo.reactorChannel.state() != ReactorChannel.State.READY))
+					{
+						continue;
+					}
+
+					if (chnlInfo.canSendLoginReissue && (!consumerCmdLineParser.enableSessionMgnt()) &&
+						System.currentTimeMillis() >= chnlInfo.loginReissueTime)
+					{
+						LoginRequest loginRequest = chnlInfo.consumerRole.rdmLoginRequest();
+						submitOptions.clear();
+						if (chnlInfo.reactorChannel.submit(loginRequest, submitOptions, errorInfo) !=  CodecReturnCodes.SUCCESS)
+						{
+							System.out.println("Login reissue failed. Error: " + errorInfo.error().text());
+						}
+						else
+						{
+							System.out.println("Login reissue sent");
+						}
+						chnlInfo.canSendLoginReissue = false;
+					}
+				}
+			}
+
+			if(closeHandled && tunnelStreamHandler != null && tunnelStreamHandler._chnlInfo != null &&
+			   !tunnelStreamHandler._chnlInfo.isTunnelStreamUp)
+				break;
+		}
+	}
+
+	private boolean isAllChannelsClosed() {
+		return chnlInfoList.stream().allMatch(channelInfo -> channelInfo.isChannelClosed);
+	}
+
+	private boolean isPreferredHostOptionsChanged() {
+        return consumerCmdLineParser.ioctlEnablePH() != consumerCmdLineParser.enablePH()
+				|| consumerCmdLineParser.ioctlConnectListIndex() != consumerCmdLineParser.preferredHostIndex()
+				|| consumerCmdLineParser.ioctlDetectionTimeInterval() != consumerCmdLineParser.detectionTimeInterval()
+				|| !consumerCmdLineParser.ioctlDetectionTimeSchedule().trim().equals(consumerCmdLineParser.detectionTimeSchedule().trim());
+	}
+
+	private boolean isFallbackPreferredHostReady(long currentTime) {
+		return fallbackInterval > 0 && fallbackTime > 0 && currentTime >= fallbackTime && !isFallbackCalled;
+	}
+
+	private boolean isModifyIOCtlReady(long currentTime) {
+		return ioctlInterval > 0 && ioctlTime > 0 && currentTime >= ioctlTime && !isIOCtlCalled;
+	}
+
+	private void modifyIOCtl(ReactorChannel reactorChannel) {
+		ReactorPreferredHostOptions preferredHostOptions = ReactorFactory.createReactorPreferredHostOptions();
+		preferredHostOptions.isPreferredHostEnabled(consumerCmdLineParser.ioctlEnablePH());
+		preferredHostOptions.detectionTimeInterval(consumerCmdLineParser.ioctlDetectionTimeInterval());
+		if (!consumerCmdLineParser.ioctlDetectionTimeSchedule().trim().isEmpty()) {
+			preferredHostOptions.detectionTimeSchedule(consumerCmdLineParser.ioctlDetectionTimeSchedule());
+		}
+		if (consumerCmdLineParser.ioctlConnectListIndex() < consumerCmdLineParser.connectionList().get(0).consumerHostnames().size()) {
+			preferredHostOptions.connectionListIndex(consumerCmdLineParser.ioctlConnectListIndex());
+		} else {
+			System.out.println("IOCtl preferred host connection list index is out of the bound of connection list!");
+		}
+
+		if (reactorChannel.ioctl(ReactorChannelIOCtlCode.FALLBACK_PREFERRED_HOST_OPTIONS, preferredHostOptions, errorInfo) != ReactorReturnCodes.SUCCESS)
+		{
+			System.out.println("channel.ioctl() was failed: " + errorInfo.error().text());
+		} else {
+			System.out.println("channel.ioctl() was successful");
+		}
+	}
+
+	private void fallbackPreferredHost(ReactorChannel reactorChannel) {
+		if (reactorChannel.fallbackPreferredHost(errorInfo) != ReactorReturnCodes.SUCCESS)
+		{
+			System.out.println("channel.fallbackPreferredHost() was failed: " + errorInfo.error().text());
+		} else {
+			System.out.println("channel.fallbackPreferredHost() was successful");
+		}
+	}
+
+	@Override
+	public int reactorAuthTokenEventCallback(ReactorAuthTokenEvent event)
+	{
+		if (event.errorInfo().code() != ReactorReturnCodes.SUCCESS)
+		{
+			System.out.println("Retrive an access token failed. Text: " + event.errorInfo().toString());
+		}
+		else
+		{
+			ChannelInfo chnlInfo = (ChannelInfo)event.reactorChannel().userSpecObj();
+
+			if (chnlInfo.reactorChannel != null &&
+				(chnlInfo.reactorChannel.state() == ReactorChannel.State.UP ||
+				 chnlInfo.reactorChannel.state() == ReactorChannel.State.READY))
+			{
+				LoginRequest loginRequest = chnlInfo.consumerRole.rdmLoginRequest();
+				loginRequest.userNameType(Login.UserIdTypes.AUTHN_TOKEN);
+				loginRequest.userName().data(event.reactorAuthTokenInfo().accessToken());
+				// Do not send the password
+				loginRequest.flags(loginRequest.flags() & ~LoginRequestFlags.HAS_PASSWORD);
+				loginRequest.applyNoRefresh();
+
+				submitOptions.clear();
+
+				if (chnlInfo.reactorChannel.submit(loginRequest, submitOptions, errorInfo) != CodecReturnCodes.SUCCESS)
+				{
+					System.out.println("Login reissue failed. Error: " + errorInfo.error().text());
+				}
+				else
+				{
+					System.out.println("Login reissue sent");
+				}
+			}
+		}
+		return ReactorCallbackReturnCodes.SUCCESS;
+	}
+
+	@Override
+	public int reactorOAuthCredentialEventCallback(ReactorOAuthCredentialEvent reactorOAuthCredentialEvent)
+	{
+		ReactorOAuthCredentialRenewalOptions renewalOptions = ReactorFactory.createReactorOAuthCredentialRenewalOptions();
+		ReactorOAuthCredentialRenewal oAuthCredentialRenewal = ReactorFactory.createReactorOAuthCredentialRenewal();
+
+		renewalOptions.renewalModes(ReactorOAuthCredentialRenewalOptions.RenewalModes.PASSWORD);
+		if (oAuthCredential.password() != null && oAuthCredential.password().length() != 0)
+			oAuthCredentialRenewal.password().data(oAuthCredential.password().toString());
+		else if (oAuthCredential.clientSecret() != null && oAuthCredential.clientSecret().length() != 0)
+			oAuthCredentialRenewal.clientSecret().data(oAuthCredential.clientSecret().toString());
+		else
+			oAuthCredentialRenewal.clientJWK().data(oAuthCredential.clientJwk().toString());
+		
+		reactorOAuthCredentialEvent.reactor().submitOAuthCredentialRenewal(renewalOptions, oAuthCredentialRenewal, errorInfo);
+
+		return ReactorCallbackReturnCodes.SUCCESS;
+	}
+
+	private void dumpTimestamp()
+	{
+		System.out.println("<!-- " + LocalDateTime.now(ZoneOffset.UTC).format(formatter) + " (UTC) -->");
+	}
+
+	@Override
+	public int reactorChannelEventCallback(ReactorChannelEvent event)
+	{
+		ChannelInfo chnlInfo = (ChannelInfo)event.reactorChannel().userSpecObj();
+
+		dumpTimestamp();
+		switch(event.eventType())
+		{
+			case ReactorChannelEventTypes.CHANNEL_UP:
+			{
+				if (event.reactorChannel().selectableChannel() != null)
+					System.out.println("Channel Up Event: " + event.reactorChannel().selectableChannel());
+				else
+					System.out.println("Channel Up Event");
+
+				//define socket id of consumer's channel
+				//define new socket fd value
+				final int fdSocketId =
+						ChannelHelper.defineFdValueOfSelectableChannel(event.reactorChannel().channel().selectableChannel());
+				socketFdValueMap.put(event.reactorChannel(), fdSocketId);
+
+				// register selector with channel event's reactorChannel
+				try
+				{
+					event.reactorChannel().selectableChannel().register(selector,
+							SelectionKey.OP_READ,
+							event.reactorChannel());
+				}
+				catch (ClosedChannelException e)
+				{
+					System.out.println("selector register failed: " + e.getLocalizedMessage());
+					return ReactorCallbackReturnCodes.SUCCESS;
+				}
+
+				// Initialize timers for ioctl and fallback calls
+				if(ioctlTime == 0)
+					ioctlTime = System.currentTimeMillis() + ioctlInterval*1000;
+				if(fallbackTime == 0)
+					fallbackTime = System.currentTimeMillis() + fallbackInterval*1000;
+
+				break;
+			}
+			case ReactorChannelEventTypes.FD_CHANGE:
+			{
+				System.out.println("Channel Change - Old Channel: "
+								   + event.reactorChannel().oldSelectableChannel() + " New Channel: "
+								   + event.reactorChannel().selectableChannel());
+
+				//define new socket id of consumer's channel
+				final int fdSocketId =
+						ChannelHelper.defineFdValueOfSelectableChannel(event.reactorChannel().channel().selectableChannel());
+				socketFdValueMap.put(event.reactorChannel(), fdSocketId);
+
+				// cancel old reactorChannel select
+				SelectionKey key = event.reactorChannel().oldSelectableChannel().keyFor(selector);
+				if (key != null)
+					key.cancel();
+
+				// register selector with channel event's new reactorChannel
+				try
+				{
+					event.reactorChannel().selectableChannel().register(selector,
+							SelectionKey.OP_READ,
+							event.reactorChannel());
+				}
+				catch (Exception e)
+				{
+					System.out.println("selector register failed: " + e.getLocalizedMessage());
+					return ReactorCallbackReturnCodes.SUCCESS;
+				}
+				break;
+			}
+			case ReactorChannelEventTypes.CHANNEL_READY:
+			{
+				// set ReactorChannel on ChannelInfo
+				chnlInfo.reactorChannel = event.reactorChannel();
+				if (event.reactorChannel().selectableChannel() != null)
+					System.out.println("Channel Ready Event: " + event.reactorChannel().selectableChannel());
+				else
+					System.out.println("Channel Ready Event");
+
+				if (event.reactorChannel().info(reactorChannelInfo, reactorErrorInfo) == ReactorReturnCodes.SUCCESS) {
+					printPreferredHostInfo(reactorChannelInfo.preferredHostInfo());
+				}
+
+				if (isRequestedServiceUp(chnlInfo))
+				{
+					checkAndInitPostingSupport(chnlInfo);
+
+					if ( !chnlInfo.itemWatchList.isEmpty() )
+					{
+						chnlInfo.itemWatchList.clear();
+						if (chnlInfo.cacheInfo.cache != null)
+							chnlInfo.cacheInfo.cache.clear();
+					}
+
+					sendMPRequests(chnlInfo);
+					sendMBORequests(chnlInfo);
+					sendMBPRequests(chnlInfo);
+					sendSymbolListRequests(chnlInfo);
+					sendYieldCurveRequests(chnlInfo);
+					chnlInfo.requestsSent = true;
+				}
+
+				if (isRequestedTunnelStreamServiceUp(chnlInfo))
+				{
+					if (tunnelStreamHandler != null)
+					{
+						if (tunnelStreamHandler.openStream(chnlInfo, errorInfo) != ReactorReturnCodes.SUCCESS)
+						{
+							if (chnlInfo.reactorChannel.state() != ReactorChannel.State.CLOSED &&
+								chnlInfo.reactorChannel.state() != ReactorChannel.State.DOWN_RECONNECTING)
+							{
+								uninitialize();
+								System.exit(ReactorReturnCodes.FAILURE);
+							}
+						}
+					}
+				}
+				break;
+			}
+			case ReactorChannelEventTypes.CHANNEL_DOWN_RECONNECTING:
+			{
+				if (event.reactorChannel().selectableChannel() != null)
+					System.out.println("\nConnection down reconnecting: Channel " + event.reactorChannel().selectableChannel()
+							+ " Host: " + event.reactorChannel().hostname() + ":" + event.reactorChannel().port());
+				else
+					System.out.println("\nConnection down reconnecting");
+
+				if (event.errorInfo() != null && event.errorInfo().error().text() != null)
+					System.out.println("	Error text: " + event.errorInfo().error().text() + "\n");
+
+				if (event.reactorChannel().info(reactorChannelInfo, reactorErrorInfo) == ReactorReturnCodes.SUCCESS)
+				{
+					printPreferredHostInfo(reactorChannelInfo.preferredHostInfo());
+				}
+
+				// allow Reactor to perform connection recovery
+
+				// unregister selectableChannel from Selector
+				if (event.reactorChannel().selectableChannel() != null)
+				{
+					SelectionKey key = event.reactorChannel().selectableChannel().keyFor(selector);
+					if (key != null)
+						key.cancel();
+				}
+
+				// reset dictionary if not loaded from file
+				if (!fieldDictionaryLoadedFromFile && !enumTypeDictionaryLoadedFromFile)
+				{
+					if (chnlInfo.dictionary != null)
+					{
+						chnlInfo.dictionary.clear();
+					}
+				}
+
+				// reset item request(s) sent flag
+				chnlInfo.requestsSent = false;
+
+				// reset hasServiceInfo flag
+				chnlInfo.hasServiceInfo = false;
+				chnlInfo.hasTunnelStreamServiceInfo = false;
+
+				// reset canSendLoginReissue flag
+				chnlInfo.canSendLoginReissue = false;
+
+				setItemState(chnlInfo, StreamStates.CLOSED_RECOVER, DataStates.SUSPECT, StateCodes.NONE );
+
+				break;
+			}
+			case ReactorChannelEventTypes.CHANNEL_DOWN:
+			{
+				if (event.reactorChannel().selectableChannel() != null)
+					System.out.println("\nConnection down: Channel " + event.reactorChannel().selectableChannel());
+				else
+					System.out.println("\nConnection down");
+
+				if (event.errorInfo() != null && event.errorInfo().error().text() != null)
+					System.out.println("    Error text: " + event.errorInfo().error().text() + "\n");
+
+				closeConnection(chnlInfo);
+
+				break;
+			}
+			case ReactorChannelEventTypes.WARNING:
+				System.out.println("Received ReactorChannel WARNING event.");
+				if (event.errorInfo() != null && event.errorInfo().error().text() != null)
+					System.out.println("    Error text: " + event.errorInfo().error().text() + "\n");
+
+				break;
+			case ReactorChannelEventTypes.PREFERRED_HOST_COMPLETE:
+				System.out.println("Received ReactorChannel PREFERRED_HOST_COMPLETE event.");
+				if (event.errorInfo() != null && event.errorInfo().error().text() != null)
+					System.out.println("    Error text: " + event.errorInfo().error().text() + "\n");
+
+				if (event.reactorChannel().info(reactorChannelInfo, reactorErrorInfo) == ReactorReturnCodes.SUCCESS)
+				{
+					printPreferredHostInfo(reactorChannelInfo.preferredHostInfo());
+				}
+
+				break;
+			case ReactorChannelEventTypes.PREFERRED_HOST_STARTING_FALLBACK:
+				System.out.println("Received ReactorChannel PREFERRED_HOST_START_FALLBACK event.");
+				if (event.errorInfo() != null && event.errorInfo().error().text() != null)
+					System.out.println("    Error text: " + event.errorInfo().error().text() + "\n");
+
+				if (event.reactorChannel().info(reactorChannelInfo, reactorErrorInfo) == ReactorReturnCodes.SUCCESS)
+				{
+					printPreferredHostInfo(reactorChannelInfo.preferredHostInfo());
+				}
+
+				break;
+			default:
+			{
+				System.out.println("Unknown channel event!\n");
+				return ReactorCallbackReturnCodes.SUCCESS;
+			}
+		}
+
+		return ReactorCallbackReturnCodes.SUCCESS;
+	}
+
+	private void printPreferredHostInfo(ReactorPreferredHostInfo reactorPreferredHostInfo) {
+		if (!reactorPreferredHostInfo.isPreferredHostEnabled()) {
+			return;
+		}
+
+		if (stringBuilder == null ) {
+			stringBuilder = new StringBuilder(256);
+		} else {
+			stringBuilder.setLength(0);
+		}
+
+		stringBuilder.append("\nPreferredHostInfo:");
+		stringBuilder.append("\n\tPreferredHostEnabled=").append(reactorPreferredHostInfo.isPreferredHostEnabled());
+		stringBuilder.append("\n\tDetectionTimeSchedule='").append(reactorPreferredHostInfo.detectionTimeSchedule()).append('\'');
+		stringBuilder.append("\n\tDetectionTimeInterval=").append(reactorPreferredHostInfo.detectionTimeInterval());
+		stringBuilder.append("\n\tConnectionListIndex=").append(reactorPreferredHostInfo.connectionListIndex());
+		stringBuilder.append("\n\tWSBGroupListIndex=").append(reactorPreferredHostInfo.warmStandbyGroupListIndex());
+		stringBuilder.append("\n\tFallBackWithInWSBGroup=").append(reactorPreferredHostInfo.fallBackWithInWSBGroup());
+		stringBuilder.append("\n\tRemainingDetectionTime=").append(reactorPreferredHostInfo.remainingDetectionTime());
+		stringBuilder.append("\n");
+
+		System.out.println(stringBuilder);
+	}
+
+	@Override
+	public int defaultMsgCallback(ReactorMsgEvent event)
+	{
+		ChannelInfo chnlInfo = (ChannelInfo)event.reactorChannel().userSpecObj();
+		Msg msg = event.msg();
+
+		if (msg == null)
+		{
+			/* The message is not present because an error occurred while decoding it. Print
+			 * the error and close the channel. If desired, the un-decoded message buffer
+			 * is available in event.transportBuffer(). */
+			System.out.printf("defaultMsgCallback: %s(%s)\n", event.errorInfo().error().text(), event.errorInfo().location());
+
+			closeConnection(chnlInfo);
+
+			return ReactorCallbackReturnCodes.SUCCESS;
+		}
+
+		// set response message
+		chnlInfo.responseMsg = msg;
+
+		// set-up decode iterator if message has message body
+		if (msg.encodedDataBody() != null && msg.encodedDataBody().data() != null)
+		{
+			// clear decode iterator
+			chnlInfo.dIter.clear();
+
+			// set buffer and version info
+			chnlInfo.dIter.setBufferAndRWFVersion(msg.encodedDataBody(),
+					event.reactorChannel().majorVersion(),
+					event.reactorChannel().minorVersion());
+		}
+
+		processResponse(chnlInfo);
+
+		return ReactorCallbackReturnCodes.SUCCESS;
+	}
+
+	@Override
+	public int rdmLoginMsgCallback(RDMLoginMsgEvent event)
+	{
+		ChannelInfo chnlInfo = (ChannelInfo)event.reactorChannel().userSpecObj();
+		LoginMsgType msgType = event.rdmLoginMsg().rdmMsgType();
+
+		switch (msgType)
+		{
+			case REFRESH:
+				LoginRefresh loginRefresh = (LoginRefresh)event.rdmLoginMsg();
+				System.out.println("Received Login Refresh for Username: " + loginRefresh.userName());
+				System.out.println(loginRefresh);
+
+				// save loginRefresh
+				loginRefresh.copy(chnlInfo.loginRefresh);
+
+				// set login stream id in MarketPriceHandler and YieldCurveHandler
+				chnlInfo.marketPriceHandler.loginStreamId(loginRefresh.streamId());
+				chnlInfo.yieldCurveHandler.loginStreamId(loginRefresh.streamId());
+
+				// get login reissue time from authenticationTTReissue
+				if (chnlInfo.loginRefresh.checkHasAuthenticationTTReissue())
+				{
+					chnlInfo.loginReissueTime = chnlInfo.loginRefresh.authenticationTTReissue() * 1000;
+					chnlInfo.canSendLoginReissue = true;
+				}
+
+				if (loginRefresh.state().streamState() != StreamStates.OPEN) {
+					System.out.println("Login attempt failed");
+					closeConnection(chnlInfo);
+				}
+				break;
+			case STATUS:
+				LoginStatus loginStatus = (LoginStatus)event.rdmLoginMsg();
+				System.out.println("Received Login StatusMsg");
+				if (loginStatus.checkHasState())
+				{
+					System.out.println("	" + loginStatus.state());
+
+					if (loginStatus.state().streamState() != StreamStates.OPEN) {
+						System.out.println("Login attempt failed");
+						closeConnection(chnlInfo);
+					}
+				}
+				break;
+			case RTT:
+				LoginRTT loginRTT = (LoginRTT) event.rdmLoginMsg();
+				System.out.printf("\nReceived login RTT message from Provider %d.\n", socketFdValueMap.get(event.reactorChannel()));
+				System.out.printf("\tTicks: %du\n", NANOSECONDS.toMicros(loginRTT.ticks()));
+				if (loginRTT.checkHasRTLatency()) {
+					System.out.printf("\tLast Latency: %du\n", NANOSECONDS.toMicros(loginRTT.rtLatency()));
+				}
+				if (loginRTT.checkHasTCPRetrans()) {
+					System.out.printf("\tProvider side TCP Retransmissions: %du\n", loginRTT.tcpRetrans());
+				}
+				System.out.println("RTT Response sent to provider by reactor.\n");
+				break;
+			default:
+				System.out.println("Received Unhandled Login Msg Type: " + msgType);
+				break;
+		}
+
+		return ReactorCallbackReturnCodes.SUCCESS;
+	}
+
+	private void closeConnection(ChannelInfo chnlInfo) {
+		if (chnlInfo.isChannelClosed) return;
+
+		// unregister selectableChannel from Selector
+		if (chnlInfo.reactorChannel.selectableChannel() != null)
+		{
+			SelectionKey key = chnlInfo.reactorChannel.selectableChannel().keyFor(selector);
+			if (key != null)
+				key.cancel();
+		}
+
+		// close ReactorChannel
+		if (chnlInfo.reactorChannel != null)
+		{
+			chnlInfo.reactorChannel.close(errorInfo);
+		}
+
+		chnlInfo.isChannelClosed = true;
+	}
+
+	@Override
+	public int rdmDirectoryMsgCallback(RDMDirectoryMsgEvent event)
+	{
+		ChannelInfo chnlInfo = (ChannelInfo)event.reactorChannel().userSpecObj();
+		DirectoryMsgType msgType = event.rdmDirectoryMsg().rdmMsgType();
+
+		switch (msgType)
+		{
+			case REFRESH:
+				DirectoryRefresh directoryRefresh = (DirectoryRefresh)event.rdmDirectoryMsg();
+				processServiceRefresh(directoryRefresh, chnlInfo);
+				if (chnlInfo.serviceInfo.action() == MapEntryActions.DELETE)
+				{
+					error.text("rdmDirectoryMsgCallback(): DirectoryRefresh Failed: directory service is deleted");
+					return ReactorCallbackReturnCodes.SUCCESS;
+				}
+				break;
+			case UPDATE:
+				DirectoryUpdate directoryUpdate = (DirectoryUpdate)event.rdmDirectoryMsg();
+				processServiceUpdate(directoryUpdate, chnlInfo);
+				if (chnlInfo.serviceInfo.action() == MapEntryActions.DELETE)
+				{
+					error.text("rdmDirectoryMsgCallback(): DirectoryUpdate Failed: directory service is deleted");
+					return ReactorCallbackReturnCodes.SUCCESS;
+				}
+				if (isRequestedServiceUp(chnlInfo) && !chnlInfo.requestsSent)
+				{
+					checkAndInitPostingSupport(chnlInfo);
+
+					if ( !chnlInfo.itemWatchList.isEmpty() )
+					{
+						chnlInfo.itemWatchList.clear();
+						if (chnlInfo.cacheInfo.cache != null)
+							chnlInfo.cacheInfo.cache.clear();
+					}
+
+					sendMPRequests(chnlInfo);
+					sendMBORequests(chnlInfo);
+					sendMBPRequests(chnlInfo);
+					sendSymbolListRequests(chnlInfo);
+					sendYieldCurveRequests(chnlInfo);
+					chnlInfo.requestsSent = true;
+				}
+				if (isRequestedTunnelStreamServiceUp(chnlInfo))
+				{
+					if ((tunnelStreamHandler != null && tunnelStreamHandler._chnlInfo != null && !tunnelStreamHandler._chnlInfo.isTunnelStreamUp) ||
+						(tunnelStreamHandler != null && tunnelStreamHandler._chnlInfo == null))
+					{
+						if (tunnelStreamHandler.openStream(chnlInfo, errorInfo) != ReactorReturnCodes.SUCCESS)
+						{
+							if (chnlInfo.reactorChannel.state() != ReactorChannel.State.CLOSED &&
+								chnlInfo.reactorChannel.state() != ReactorChannel.State.DOWN_RECONNECTING)
+							{
+								System.out.println(errorInfo.error().text());
+								uninitialize();
+								System.exit(ReactorReturnCodes.FAILURE);
+							}
+						}
+					}
+				}
+
+				break;
+			case CLOSE:
+				System.out.println("Received Source Directory Close");
+				break;
+			case STATUS:
+				DirectoryStatus directoryStatus = (DirectoryStatus)event.rdmDirectoryMsg();
+				System.out.println("\nReceived Source Directory StatusMsg");
+				if (directoryStatus.checkHasState())
+				{
+					System.out.println("	" + directoryStatus.state());
+				}
+				break;
+			default:
+				System.out.println("Received Unhandled Source Directory Msg Type: " + msgType);
+				break;
+		}
+
+		return ReactorCallbackReturnCodes.SUCCESS;
+	}
+
+	@Override
+	public int rdmDictionaryMsgCallback(RDMDictionaryMsgEvent event)
+	{
+		ChannelInfo chnlInfo = (ChannelInfo)event.reactorChannel().userSpecObj();
+		DictionaryMsgType msgType = event.rdmDictionaryMsg().rdmMsgType();
+
+		// initialize dictionary
+		if (chnlInfo.dictionary == null)
+		{
+			chnlInfo.dictionary = dictionary;
+		}
+
+		switch (msgType)
+		{
+			case REFRESH:
+				DictionaryRefresh dictionaryRefresh = (DictionaryRefresh)event.rdmDictionaryMsg();
+
+				if (dictionaryRefresh.checkHasInfo())
+				{
+					/* The first part of a dictionary refresh should contain information about its type.
+					 * Save this information and use it as subsequent parts arrive. */
+					switch(dictionaryRefresh.dictionaryType())
+					{
+						case Dictionary.Types.FIELD_DEFINITIONS:
+							chnlInfo.fieldDictionaryStreamId = dictionaryRefresh.streamId();
+							break;
+						case Dictionary.Types.ENUM_TABLES:
+							chnlInfo.enumDictionaryStreamId = dictionaryRefresh.streamId();
+							break;
+						default:
+							System.out.println("Unknown dictionary type " + dictionaryRefresh.dictionaryType() + " from message on stream " + dictionaryRefresh.streamId());
+							closeConnection(chnlInfo);
+							return ReactorCallbackReturnCodes.SUCCESS;
+					}
+				}
+
+				/* decode dictionary response */
+
+				// clear decode iterator
+				chnlInfo.dIter.clear();
+
+				// set buffer and version info
+				chnlInfo.dIter.setBufferAndRWFVersion(dictionaryRefresh.dataBody(),
+						event.reactorChannel().majorVersion(),
+						event.reactorChannel().minorVersion());
+
+				System.out.println("Received Dictionary Response: " + dictionaryRefresh.dictionaryName());
+
+				if (dictionaryRefresh.streamId() == chnlInfo.fieldDictionaryStreamId)
+				{
+					if (chnlInfo.dictionary.decodeFieldDictionary(chnlInfo.dIter, Dictionary.VerbosityValues.VERBOSE, error) == CodecReturnCodes.SUCCESS)
+					{
+						if (dictionaryRefresh.checkRefreshComplete())
+						{
+							if (chnlInfo.cacheInfo.useCache)
+								initializeCacheDictionary(chnlInfo.cacheInfo,chnlInfo.dictionary);
+
+							System.out.println("Field Dictionary complete.");
+						}
+					}
+					else
+					{
+						System.out.println("Decoding Field Dictionary failed: " + error.text());
+						closeConnection(chnlInfo);
+					}
+				}
+				else if (dictionaryRefresh.streamId() == chnlInfo.enumDictionaryStreamId)
+				{
+					if (chnlInfo.dictionary.decodeEnumTypeDictionary(chnlInfo.dIter, Dictionary.VerbosityValues.VERBOSE, error) == CodecReturnCodes.SUCCESS)
+					{
+						if (dictionaryRefresh.checkRefreshComplete())
+						{
+							System.out.println("EnumType Dictionary complete.");
+						}
+					}
+					else
+					{
+						System.out.println("Decoding EnumType Dictionary failed: " + error.text());
+						closeConnection(chnlInfo);
+					}
+				}
+				else
+				{
+					System.out.println("Received unexpected dictionary message on stream " + dictionaryRefresh.streamId());
+				}
+				break;
+			case STATUS:
+				System.out.println("Received Dictionary StatusMsg");
+				break;
+			default:
+				System.out.println("Received Unhandled Dictionary Msg Type: " + msgType);
+				break;
+		}
+
+		return ReactorCallbackReturnCodes.SUCCESS;
+	}
+
+	@Override
+	public int reactorServiceNameToIdCallback(ReactorServiceNameToId serviceNameToId,
+											  ReactorServiceNameToIdEvent serviceNameToIdEvent)
+	{
+		ChannelInfo chnlInfo = (ChannelInfo)serviceNameToIdEvent.reactorChannel().userSpecObj();
+
+		/* Checks whether the service name is used by the channel. */
+		if(chnlInfo.serviceInfo.checkHasInfo() &&
+		   serviceNameToId.serviceName().equals(chnlInfo.serviceInfo.info().serviceName().toString()))
+		{
+			serviceNameToId.serviceId(chnlInfo.serviceInfo.serviceId());
+			return CodecReturnCodes.SUCCESS;
+		}
+		else
+		{
+			return CodecReturnCodes.FAILURE;
+		}
+	}
+
+	@Override
+	public int reactorJsonConversionEventCallback(ReactorJsonConversionEvent jsonConversionEvent)
+	{
+		System.out.println("JSON Conversion error: " + jsonConversionEvent.error().text());
+
+		return ReactorCallbackReturnCodes.SUCCESS;
+	}
+
+	private void processServiceRefresh(DirectoryRefresh directoryRefresh, ChannelInfo chnlInfo)
+	{
+		String serviceName = chnlInfo.connectionArg.service();
+		System.out.println("Received Source Directory Refresh");
+		System.out.println(directoryRefresh.toString());
+		for (Service service : directoryRefresh.serviceList())
+		{
+			if (service.action() == MapEntryActions.DELETE && service.serviceId() == chnlInfo.serviceInfo.serviceId() )
+			{
+				chnlInfo.serviceInfo.action(MapEntryActions.DELETE);
+			}
+
+			if (service.action() == MapEntryActions.DELETE && service.serviceId() == chnlInfo.tsServiceInfo.serviceId() )
+			{
+				chnlInfo.tsServiceInfo.action(MapEntryActions.DELETE);
+			}
+
+			if(service.info().serviceName().toString() != null)
+			{
+				System.out.println("Received serviceName: " + service.info().serviceName() + "\n");
+				// cache service requested by the application
+				if (service.info().serviceName().toString().equals(serviceName))
+				{
+					// save serviceInfo associated with requested service name
+					if (service.copy(chnlInfo.serviceInfo) < CodecReturnCodes.SUCCESS)
+					{
+						System.out.println("Service.copy() failure");
+						uninitialize();
+						System.exit(ReactorReturnCodes.FAILURE);
+					}
+					chnlInfo.hasServiceInfo = true;
+					setItemState(chnlInfo, service.state().status().streamState(), service.state().status().dataState(),
+							service.state().status().code() );
+				}
+				if (service.info().serviceName().toString().equals(tsServiceName))
+				{
+					// save serviceInfo associated with requested service name
+					if (service.copy(chnlInfo.tsServiceInfo) < CodecReturnCodes.SUCCESS)
+					{
+						System.out.println("Service.copy() failure");
+						uninitialize();
+						System.exit(ReactorReturnCodes.FAILURE);
+					}
+
+					chnlInfo.hasTunnelStreamServiceInfo = true;
+				}
+			}
+		}
+	}
+
+	private void processServiceUpdate(DirectoryUpdate directoryUpdate, ChannelInfo chnlInfo)
+	{
+		String serviceName = chnlInfo.connectionArg.service();
+		String tsServiceName = chnlInfo.connectionArg.tsService();
+		System.out.println("Received Source Directory Update");
+		System.out.println(directoryUpdate.toString());
+		for (Service service : directoryUpdate.serviceList())
+		{
+			if (service.action() == MapEntryActions.DELETE && service.serviceId() == chnlInfo.serviceInfo.serviceId() )
+			{
+				chnlInfo.serviceInfo.action(MapEntryActions.DELETE);
+			}
+
+			if (service.action() == MapEntryActions.DELETE && service.serviceId() == chnlInfo.tsServiceInfo.serviceId() )
+			{
+				chnlInfo.tsServiceInfo.action(MapEntryActions.DELETE);
+			}
+
+			boolean updateServiceInfo = false, updateTSServiceInfo = false;
+			if(service.info().serviceName().toString() != null)
+			{
+				System.out.println("Received serviceName: " + service.info().serviceName() + "\n");
+				// update service cache - assume cache is built with previous refresh message
+				if (service.info().serviceName().toString().equals(serviceName) ||
+					service.serviceId() == chnlInfo.serviceInfo.serviceId())
+				{
+					updateServiceInfo = true;
+				}
+				if (service.info().serviceName().toString().equals(tsServiceName) ||
+					service.serviceId() == chnlInfo.tsServiceInfo.serviceId())
+				{
+					updateTSServiceInfo = true;
+				}
+			}
+			else
+			{
+				if (service.serviceId() == chnlInfo.serviceInfo.serviceId())
+				{
+					updateServiceInfo = true;
+				}
+				if (service.serviceId() == chnlInfo.tsServiceInfo.serviceId())
+				{
+					updateTSServiceInfo = true;
+				}
+			}
+
+			if (updateServiceInfo)
+			{
+				// update serviceInfo associated with requested service name
+				if (service.copy(chnlInfo.serviceInfo) < CodecReturnCodes.SUCCESS)
+				{
+					System.out.println("Service.copy() failure");
+					uninitialize();
+					System.exit(ReactorReturnCodes.FAILURE);
+				}
+				chnlInfo.hasServiceInfo = true;
+				setItemState(chnlInfo, service.state().status().streamState(), service.state().status().dataState(),
+						service.state().status().code() );
+			}
+			if (updateTSServiceInfo)
+			{
+				// update serviceInfo associated with requested service name
+				if (service.copy(chnlInfo.tsServiceInfo) < CodecReturnCodes.SUCCESS)
+				{
+					System.out.println("Service.copy() failure");
+					uninitialize();
+					System.exit(ReactorReturnCodes.FAILURE);
+				}
+
+				chnlInfo.hasTunnelStreamServiceInfo = true;
+			}
+		}
+	}
+
+	public boolean isRequestedServiceUp(ChannelInfo chnlInfo)
+	{
+		return  chnlInfo.hasServiceInfo &&
+				chnlInfo.serviceInfo.checkHasState() && (!chnlInfo.serviceInfo.state().checkHasAcceptingRequests() ||
+														 chnlInfo.serviceInfo.state().acceptingRequests() == 1) && chnlInfo.serviceInfo.state().serviceState() == 1;
+	}
+
+	public boolean isRequestedTunnelStreamServiceUp(ChannelInfo chnlInfo)
+	{
+		return  chnlInfo.hasTunnelStreamServiceInfo &&
+				chnlInfo.tsServiceInfo.checkHasState() && (!chnlInfo.tsServiceInfo.state().checkHasAcceptingRequests() ||
+														   chnlInfo.tsServiceInfo.state().acceptingRequests() == 1) && chnlInfo.tsServiceInfo.state().serviceState() == 1;
+	}
+
+	private void checkAndInitPostingSupport(ChannelInfo chnlInfo)
+	{
+		if (!(chnlInfo.shouldOnStreamPost || chnlInfo.shouldOffStreamPost))
+			return;
+
+		// set up posting if its enabled
+
+		// ensure that provider supports posting - if not, disable posting
+		if (!chnlInfo.loginRefresh.checkHasFeatures() ||
+			!chnlInfo.loginRefresh.features().checkHasSupportPost() ||
+			chnlInfo.loginRefresh.features().supportOMMPost() == 0)
+		{
+			// provider does not support posting, disable it
+			chnlInfo.shouldOffStreamPost = false;
+			chnlInfo.shouldOnStreamPost = false;
+			chnlInfo.postHandler.enableOnstreamPost(false);
+			chnlInfo.postHandler.enableOffstreamPost(false);
+			System.out.println("Connected Provider does not support OMM Posting.  Disabling Post functionality.");
+			return;
+		}
+
+		if ( consumerCmdLineParser.publisherId() != null && consumerCmdLineParser.publisherAddress() != null)
+			chnlInfo.postHandler.setPublisherInfo(consumerCmdLineParser.publisherId(), consumerCmdLineParser.publisherAddress());
+
+		// This sets up our basic timing so post messages will be sent
+		// periodically
+		chnlInfo.postHandler.initPostHandler();
+	}
+
+	// on and off stream posting if enabled
+	private void handlePosting()
+	{
+		for (ChannelInfo chnlInfo : chnlInfoList)
+		{
+			if (chnlInfo.loginRefresh == null ||
+				chnlInfo.serviceInfo == null ||
+				chnlInfo.reactorChannel == null ||
+				chnlInfo.reactorChannel.state() != ReactorChannel.State.READY)
+			{
+				continue;
+			}
+
+			if (chnlInfo.postHandler.enableOnstreamPost())
+			{
+				chnlInfo.postItemName.clear();
+				int postStreamId = chnlInfo.marketPriceHandler.getFirstItem(chnlInfo.postItemName);
+				if (postStreamId == 0 || chnlInfo.postItemName.length() == 0)
+				{
+					return;
+				}
+				chnlInfo.postHandler.streamId(postStreamId);
+				chnlInfo.postHandler.serviceId(chnlInfo.serviceInfo.serviceId());
+				chnlInfo.postHandler.dictionary(chnlInfo.dictionary);
+				chnlInfo.postHandler.postItemName().data(chnlInfo.postItemName.data(), chnlInfo.postItemName.position(), chnlInfo.postItemName.length());
+
+				int ret = chnlInfo.postHandler.handlePosts(chnlInfo.reactorChannel, errorInfo);
+				if (ret < CodecReturnCodes.SUCCESS)
+					System.out.println("Error posting onstream: " + error.text());
+			}
+			if (chnlInfo.postHandler.enableOffstreamPost())
+			{
+				chnlInfo.postHandler.streamId(chnlInfo.loginRefresh.streamId());
+				chnlInfo.postHandler.postItemName().data("OFFPOST");
+				chnlInfo.postHandler.serviceId(chnlInfo.serviceInfo.serviceId());
+				chnlInfo.postHandler.dictionary(chnlInfo.dictionary);
+				int ret = chnlInfo.postHandler.handlePosts(chnlInfo.reactorChannel, errorInfo);
+				if (ret < CodecReturnCodes.SUCCESS)
+					System.out.println("Error posting offstream: " + error.text());
+			}
+		}
+	}
+
+	private void handleTunnelStream()
+	{
+		for (ChannelInfo chnlInfo : chnlInfoList)
+		{
+			if (chnlInfo.loginRefresh == null ||
+				chnlInfo.serviceInfo == null ||
+				chnlInfo.reactorChannel == null ||
+				chnlInfo.reactorChannel.state() != ReactorChannel.State.READY)
+			{
+				continue;
+			}
+
+			if (tunnelStreamHandler != null)
+			{
+				tunnelStreamHandler.sendMsg(chnlInfo.reactorChannel);
+			}
+		}
+	}
+
+	private void processResponse(ChannelInfo chnlInfo)
+	{
+		switch (chnlInfo.responseMsg.domainType())
+		{
+			case DomainTypes.MARKET_PRICE:
+				System.out.println("(Channel " + chnlInfo.reactorChannel.selectableChannel() + "):");
+				processMarketPriceResp(chnlInfo);
+				break;
+			case DomainTypes.MARKET_BY_ORDER:
+				System.out.print("(Channel " + chnlInfo.reactorChannel.selectableChannel() + "):");
+				processMarketByOrderResp(chnlInfo);
+				break;
+			case DomainTypes.MARKET_BY_PRICE:
+				System.out.print("(Channel " + chnlInfo.reactorChannel.selectableChannel() + "):");
+				processMarketByPriceResp(chnlInfo);
+				break;
+			case DomainTypes.SYMBOL_LIST:
+				System.out.println("(Channel " + chnlInfo.reactorChannel.selectableChannel() + "):");
+				processSymbolListResp(chnlInfo);
+				break;
+			case DomainTypes.YIELD_CURVE:
+				System.out.println("(Channel " + chnlInfo.reactorChannel.selectableChannel() + "):");
+				processYieldCurveResp(chnlInfo);
+				break;
+			default:
+				System.out.println("Unhandled Domain Type: " + chnlInfo.responseMsg.domainType());
+				break;
+		}
+	}
+
+	private void processSymbolListResp(ChannelInfo chnlInfo)
+	{
+		if (chnlInfo.symbolListHandler.processResponse(chnlInfo.responseMsg,
+				chnlInfo.dIter,
+				chnlInfo.dictionary) != CodecReturnCodes.SUCCESS)
+		{
+			System.out.println(errorInfo.error().text());
+			uninitialize();
+			System.exit(ReactorReturnCodes.FAILURE);
+		}
+	}
+
+	private void processMarketByPriceResp(ChannelInfo chnlInfo)
+	{
+		if (chnlInfo.marketByPriceHandler.processResponse(chnlInfo.responseMsg,
+				chnlInfo.dIter,
+				chnlInfo.dictionary,
+				chnlInfo.cacheInfo,
+				errorInfo) != CodecReturnCodes.SUCCESS)
+		{
+			System.out.println(errorInfo.error().text());
+			uninitialize();
+			System.exit(ReactorReturnCodes.FAILURE);
+		}
+	}
+
+	private void processMarketByOrderResp(ChannelInfo chnlInfo)
+	{
+		if (chnlInfo.marketByOrderHandler.processResponse(chnlInfo.responseMsg,
+				chnlInfo.dIter,
+				chnlInfo.dictionary,
+				chnlInfo.cacheInfo,
+				errorInfo) != CodecReturnCodes.SUCCESS)
+		{
+			System.out.println(errorInfo.error().text());
+			uninitialize();
+			System.exit(ReactorReturnCodes.FAILURE);
+		}
+	}
+
+	private void processMarketPriceResp(ChannelInfo chnlInfo)
+	{
+		if (chnlInfo.marketPriceHandler.processResponse(chnlInfo.responseMsg,
+				chnlInfo.dIter,
+				chnlInfo.dictionary,
+				chnlInfo.cacheInfo,
+				errorInfo) != CodecReturnCodes.SUCCESS)
+		{
+			System.out.println(errorInfo.error().text());
+			uninitialize();
+			System.exit(ReactorReturnCodes.FAILURE);
+		}
+	}
+
+	private void processYieldCurveResp(ChannelInfo chnlInfo)
+	{
+		if (chnlInfo.yieldCurveHandler.processResponse(chnlInfo.responseMsg,
+				chnlInfo.dIter,
+				chnlInfo.dictionary,
+				chnlInfo.cacheInfo,
+				errorInfo) != CodecReturnCodes.SUCCESS)
+		{
+			System.out.println(errorInfo.error().text());
+			uninitialize();
+			System.exit(ReactorReturnCodes.FAILURE);
+		}
+	}
+
+	/* Load dictionary from file. */
+	void loadDictionary()
+	{
+		dictionary.clear();
+		if (dictionary.loadFieldDictionary(FIELD_DICTIONARY_FILE_NAME, error) < 0)
+		{
+			System.out.println("Unable to load field dictionary.  Will attempt to download from provider.\n\tText: "
+							   + error.text());
+		}
+		else
+		{
+			fieldDictionaryLoadedFromFile = true;
+		}
+
+		if (dictionary.loadEnumTypeDictionary(ENUM_TABLE_FILE_NAME, error) < 0)
+		{
+			System.out.println("Unable to load enum dictionary.  Will attempt to download from provider.\n\tText: "
+							   + error.text());
+		}
+		else
+		{
+			enumTypeDictionaryLoadedFromFile = true;
+		}
+	}
+
+	private void initChannelInfo(ChannelInfo chnlInfo)
+	{
+		// set up consumer role
+		chnlInfo.consumerRole.defaultMsgCallback(this);
+		chnlInfo.consumerRole.channelEventCallback(this);
+		chnlInfo.consumerRole.loginMsgCallback(this);
+		chnlInfo.consumerRole.directoryMsgCallback(this);
+		if (!fieldDictionaryLoadedFromFile || !enumTypeDictionaryLoadedFromFile)
+		{
+			chnlInfo.consumerRole.dictionaryMsgCallback(this);
+		}
+
+		// initialize consumer role to default
+		//API QA commented it out
+		//chnlInfo.consumerRole.initDefaultRDMLoginRequest();
+		chnlInfo.consumerRole.initDefaultRDMDirectoryRequest();
+
+		/* API QA commented out
+
+		// use command line login username if specified
+		if (consumerCmdLineParser.userName() != null && !consumerCmdLineParser.userName().isEmpty())
+		{
+			LoginRequest loginRequest = chnlInfo.consumerRole.rdmLoginRequest();
+			loginRequest.userName().data(consumerCmdLineParser.userName());
+		}
+		if (consumerCmdLineParser.passwd() != null)
+		{
+			LoginRequest loginRequest = chnlInfo.consumerRole.rdmLoginRequest();
+			loginRequest.password().data(consumerCmdLineParser.passwd());
+			loginRequest.applyHasPassword();
+
+			oAuthCredential.password().data(consumerCmdLineParser.passwd());
+		}
+		if (consumerCmdLineParser.clientId() != null && !consumerCmdLineParser.clientId().isEmpty())
+		{
+			oAuthCredential.clientId().data(consumerCmdLineParser.clientId());
+			
+			if(consumerCmdLineParser.clientSecret() != null && !consumerCmdLineParser.clientSecret().isEmpty())
+			{
+				oAuthCredential.clientSecret().data(consumerCmdLineParser.clientSecret());
+			}
+			else
+			{
+				oAuthCredential.takeExclusiveSignOnControl(consumerCmdLineParser.takeExclusiveSignOnControl());
+			}
+			
+			/* Specified the ReactorOAuthCredentialEventCallback to get sensitive information as needed to authorize with the token service.
+			oAuthCredential.reactorOAuthCredentialEventCallback(this);
+		}
+		
+		if(consumerCmdLineParser.jwkFile() != null && !consumerCmdLineParser.jwkFile().isEmpty())
+		{
+			try
+			{
+				// Get the full contents of the JWK file.
+				byte[] jwkFile = Files.readAllBytes(Paths.get(consumerCmdLineParser.jwkFile()));
+				String jwkText = new String(jwkFile);
+				
+				oAuthCredential.clientJwk().data(jwkText);
+			}
+			catch(Exception e)
+			{
+				System.err.println("Error loading JWK file: " + e.getMessage());
+				System.err.println();
+				System.err.println(CommandLine.optionHelpString());
+				System.out.println("Consumer exits...");
+				System.exit(CodecReturnCodes.FAILURE);
+			}
+		}
+		
+		if(consumerCmdLineParser.tokenScope() != null && !consumerCmdLineParser.tokenScope().isEmpty())
+		{
+			oAuthCredential.tokenScope().data(consumerCmdLineParser.tokenScope());
+		}
+		
+		if(consumerCmdLineParser.audience() != null && !consumerCmdLineParser.audience().isEmpty())
+		{
+			oAuthCredential.audience().data(consumerCmdLineParser.audience());
+		}
+		End API QA Commented out */
+				
+		oAuthCredential.userSpecObj(oAuthCredential);
+		chnlInfo.consumerRole.reactorOAuthCredential(oAuthCredential);
+
+		// use command line authentication token and extended authentication information if specified
+		if (consumerCmdLineParser.authenticationToken() != null && !consumerCmdLineParser.authenticationToken().isEmpty())
+		{
+			LoginRequest loginRequest = chnlInfo.consumerRole.rdmLoginRequest();
+			loginRequest.userNameType(Login.UserIdTypes.AUTHN_TOKEN);
+			loginRequest.userName().data(consumerCmdLineParser.authenticationToken());
+
+			if (consumerCmdLineParser.authenticationExtended() != null && !consumerCmdLineParser.authenticationExtended().isEmpty())
+			{
+				loginRequest.applyHasAuthenticationExtended();
+				loginRequest.authenticationExtended().data(consumerCmdLineParser.authenticationExtended());
+			}
+		}
+
+		// use command line application id if specified
+		if (consumerCmdLineParser.applicationId() != null && !consumerCmdLineParser.applicationId().isEmpty())
+		{
+			LoginRequest loginRequest = chnlInfo.consumerRole.rdmLoginRequest();
+			loginRequest.attrib().applicationId().data(consumerCmdLineParser.applicationId());
+		}
+
+		if (consumerCmdLineParser.enableRtt()) {
+			chnlInfo.consumerRole.rdmLoginRequest().attrib().applyHasSupportRoundTripLatencyMonitoring();
+		}
+
+		// if unable to load from file, enable consumer to download dictionary
+		if (!fieldDictionaryLoadedFromFile || !enumTypeDictionaryLoadedFromFile)
+		{
+			chnlInfo.consumerRole.dictionaryDownloadMode(DictionaryDownloadModes.FIRST_AVAILABLE);
+			dictionary = CodecFactory.createDataDictionary(); //drop the old dictionary
+		}
+
+		chnlInfo.dictionary = dictionary;
+
+		chnlInfo.shouldOffStreamPost = consumerCmdLineParser.enableOffpost();
+		// this application requires at least one market price item to be
+		// requested for on-stream posting to be performed
+		chnlInfo.shouldOnStreamPost = consumerCmdLineParser.enablePost();
+		if (chnlInfo.shouldOnStreamPost)
+		{
+			boolean mpItemFound = false;
+			if (chnlInfo.connectionArg.itemList() != null)
+			{
+				for (ItemArg itemArg  : chnlInfo.connectionArg.itemList())
+				{
+					if (itemArg.domain() == DomainTypes.MARKET_PRICE)
+					{
+						mpItemFound = true;
+						break;
+					}
+				}
+			}
+			if (!mpItemFound)
+			{
+				System.out.println("\nPosting will not be performed for this channel as no Market Price items were requested");
+				chnlInfo.shouldOnStreamPost = false;
+			}
+		}
+
+
+		chnlInfo.postHandler.enableOnstreamPost(chnlInfo.shouldOnStreamPost);
+		chnlInfo.postHandler.enableOffstreamPost(chnlInfo.shouldOffStreamPost);
+		chnlInfo.marketPriceHandler.snapshotRequest(consumerCmdLineParser.enableSnapshot());
+		chnlInfo.marketByOrderHandler.snapshotRequest(consumerCmdLineParser.enableSnapshot());
+		chnlInfo.marketByPriceHandler.snapshotRequest(consumerCmdLineParser.enableSnapshot());
+		chnlInfo.yieldCurveHandler.snapshotRequest(consumerCmdLineParser.enableSnapshot());
+		chnlInfo.symbolListHandler.snapshotRequest(consumerCmdLineParser.enableSnapshot());
+		chnlInfo.marketPriceHandler.viewRequest(consumerCmdLineParser.enableView());
+		// create item lists from those specified on command line
+		createItemLists(chnlInfo);
+
+		// set up reactor connect options
+		chnlInfo.connectOptions.reconnectAttemptLimit(RECONNECTION_ATTEMPT_LIMIT);
+		chnlInfo.connectOptions.reconnectMinDelay(RECONNECTION_MIN_DELAY);
+		chnlInfo.connectOptions.reconnectMaxDelay(RECONNECTION_MAX_DELAY);
+		
+		// Preferred Host
+		if (consumerCmdLineParser.enablePH()) {
+			int preferredHostIndex = consumerCmdLineParser.preferredHostIndex();
+			if (preferredHostIndex < consumerCmdLineParser.connectionList().get(0).consumerHostnames().size()) {
+				chnlInfo.connectOptions.reactorPreferredHostOptions().isPreferredHostEnabled(true);
+				chnlInfo.connectOptions.reactorPreferredHostOptions().connectionListIndex(preferredHostIndex);
+				chnlInfo.connectOptions.reactorPreferredHostOptions().detectionTimeInterval(consumerCmdLineParser.detectionTimeInterval());
+				chnlInfo.connectOptions.reactorPreferredHostOptions().detectionTimeSchedule(consumerCmdLineParser.detectionTimeSchedule());
+			} else {
+				System.out.println("Preferred host connection list index is out of the bound of connection list!");
+			}
+		}
+
+		chnlInfo.connectOptions.connectionList().get(0).connectOptions().majorVersion(Codec.majorVersion());
+		chnlInfo.connectOptions.connectionList().get(0).connectOptions().minorVersion(Codec.minorVersion());
+		chnlInfo.connectOptions.connectionList().get(0).connectOptions().connectionType(chnlInfo.connectionArg.connectionType());
+
+		if (consumerCmdLineParser.enableSessionMgnt())
+		{
+			chnlInfo.connectOptions.connectionList().get(0).enableSessionManagement(true);
+			// register for authentication callback
+			chnlInfo.connectOptions.connectionList().get(0).reactorAuthTokenEventCallback(this);
+		}
+
+		if (chnlInfo.connectionArg.consumerHostnames() != null && chnlInfo.connectionArg.consumerPorts() != null &&
+                !chnlInfo.connectionArg.consumerHostnames().isEmpty() && !chnlInfo.connectionArg.consumerPorts().isEmpty())
+		{
+			chnlInfo.connectOptions.connectionList().get(0).connectOptions().unifiedNetworkInfo().serviceName(chnlInfo.connectionArg.consumerPorts().get(0));
+			chnlInfo.connectOptions.connectionList().get(0).connectOptions().unifiedNetworkInfo().address(chnlInfo.connectionArg.consumerHostnames().get(0));
+
+		}
+		else
+		{
+			chnlInfo.connectOptions.connectionList().get(0).connectOptions().unifiedNetworkInfo().serviceName(chnlInfo.connectionArg.port());
+			chnlInfo.connectOptions.connectionList().get(0).connectOptions().unifiedNetworkInfo().address(chnlInfo.connectionArg.hostname());
+		}
+		
+		chnlInfo.connectOptions.connectionList().get(0).connectOptions().userSpecObject(chnlInfo);
+		chnlInfo.connectOptions.connectionList().get(0).connectOptions().guaranteedOutputBuffers(1000);
+
+		if (consumerCmdLineParser.serviceDiscoveryLocation() != null && !consumerCmdLineParser.serviceDiscoveryLocation().isEmpty())
+			chnlInfo.connectOptions.connectionList().get(0).location(consumerCmdLineParser.serviceDiscoveryLocation());
+
+		if (chnlInfo.connectionArg.consumerHostnames() != null && chnlInfo.connectionArg.consumerPorts() != null)
+			for (int i = 1; i < chnlInfo.connectionArg.consumerHostnames().size(); i++) {
+				ReactorConnectInfo connectInfo = ReactorFactory.createReactorConnectInfo();
+	
+				if (consumerCmdLineParser.serviceDiscoveryLocation() != null && !consumerCmdLineParser.serviceDiscoveryLocation().isEmpty())
+					connectInfo.location(consumerCmdLineParser.serviceDiscoveryLocation());
+	
+				connectInfo.connectOptions().majorVersion(Codec.majorVersion());
+				connectInfo.connectOptions().minorVersion(Codec.minorVersion());
+				connectInfo.connectOptions().connectionType(chnlInfo.connectionArg.connectionType());
+				connectInfo.connectOptions().unifiedNetworkInfo().serviceName(chnlInfo.connectionArg.consumerPorts().get(i));
+				connectInfo.connectOptions().unifiedNetworkInfo().address(chnlInfo.connectionArg.consumerHostnames().get(i));
+				connectInfo.connectOptions().userSpecObject(chnlInfo);
+				connectInfo.connectOptions().guaranteedOutputBuffers(1000);
+	
+				if (consumerCmdLineParser.enableSessionMgnt())
+				{
+					connectInfo.enableSessionManagement(true);
+					// register for authentication callback
+					connectInfo.reactorAuthTokenEventCallback(this);
+				}
+	
+				chnlInfo.connectOptions.connectionList().add(connectInfo);
+			}
+
+		// handler encrypted or http connection
+		chnlInfo.shouldEnableEncrypted = consumerCmdLineParser.enableEncrypted();
+		chnlInfo.shouldEnableHttp = consumerCmdLineParser.enableHttp();
+		chnlInfo.shouldEnableWebsocket = consumerCmdLineParser.enableWebsocket();
+
+		if (chnlInfo.shouldEnableEncrypted)
+		{
+			for (int i = 0; i < chnlInfo.connectionArg.consumerHostnames().size(); i++) {
+				ConnectOptions cOpt = chnlInfo.connectOptions.connectionList().get(i).connectOptions();
+				cOpt.connectionType(ConnectionTypes.ENCRYPTED);
+				cOpt.encryptionOptions().connectionType(consumerCmdLineParser.encryptedConnectionType());
+
+				if (consumerCmdLineParser.encryptedConnectionType() == ConnectionTypes.WEBSOCKET)
+				{
+					cOpt.wSocketOpts().protocols(consumerCmdLineParser.protocolList());
+				}
+
+				setEncryptedConfiguration(cOpt);
+			}
+		}
+		else if (chnlInfo.shouldEnableWebsocket)
+		{
+			ConnectOptions cOpt = chnlInfo.connectOptions.connectionList().get(0).connectOptions();
+			cOpt.connectionType(ConnectionTypes.WEBSOCKET);
+			cOpt.wSocketOpts().protocols(consumerCmdLineParser.protocolList());
+		}
+		else if (chnlInfo.shouldEnableHttp)
+		{
+			ConnectOptions cOpt = chnlInfo.connectOptions.connectionList().get(0).connectOptions();
+			cOpt.connectionType(ConnectionTypes.HTTP);
+			cOpt.tunnelingInfo().tunnelingType("http");
+			setHTTPConfiguration(cOpt);
+		}
+
+		/* Setup proxy if configured */
+		if (consumerCmdLineParser.enableProxy())
+		{
+			String proxyHostName = consumerCmdLineParser.proxyHostname();
+			if ( proxyHostName == null)
+			{
+				System.err.println("Error: Proxy hostname not provided.");
+				System.exit(CodecReturnCodes.FAILURE);
+			}
+			String proxyPort = consumerCmdLineParser.proxyPort();
+			if ( proxyPort == null)
+			{
+				System.err.println("Error: Proxy port number not provided.");
+				System.exit(CodecReturnCodes.FAILURE);
+			}
+
+
+			chnlInfo.connectOptions.connectionList().get(0).connectOptions().tunnelingInfo().HTTPproxy(true);
+			chnlInfo.connectOptions.connectionList().get(0).connectOptions().tunnelingInfo().HTTPproxyHostName(proxyHostName);
+			try
+			{
+				chnlInfo.connectOptions.connectionList().get(0).connectOptions().tunnelingInfo().HTTPproxyPort(Integer.parseInt(proxyPort));
+			}
+			catch(Exception e)
+			{
+				System.err.println("Error: Proxy port number not provided.");
+				System.exit(CodecReturnCodes.FAILURE);
+			}
+			// credentials
+			if (chnlInfo.connectOptions.connectionList().get(0).connectOptions().tunnelingInfo().HTTPproxy())
+			{
+				setCredentials(chnlInfo.connectOptions.connectionList().get(0).connectOptions());
+			}
+		}
+
+		// handle basic tunnel stream configuration
+		if (chnlInfo.connectionArg.tunnel() && tunnelStreamHandler == null)
+		{
+			tsServiceName = chnlInfo.connectionArg.tsService();
+			tunnelStreamHandler = new TunnelStreamHandler(chnlInfo.connectionArg.tunnelAuth(), chnlInfo.connectionArg.tunnelDomain());
+		}
+
+		if (consumerCmdLineParser.cacheOption())
+		{
+			initializeCache(chnlInfo.cacheInfo);
+			if (chnlInfo.dictionary != null)
+				initializeCacheDictionary(chnlInfo.cacheInfo, chnlInfo.dictionary);
+
+			if (cacheDisplayStr == null)
+			{
+				cacheDisplayStr = new StringBuilder();
+				cacheEntryBuffer = CodecFactory.createBuffer();
+				cacheEntryBuffer.data(ByteBuffer.allocate(6144));
+			}
+		}
+	}
+
+	/*
+	 * initializeCache
+	 */
+	private void initializeCache(CacheInfo cacheInfo)
+	{
+		cacheInfo.useCache = true;
+		cacheInfo.cacheOptions.maxItems(10000);
+		cacheInfo.cacheDictionaryKey.data("cacheDictionary1");
+
+		cacheInfo.cache = CacheFactory.createPayloadCache(cacheInfo.cacheOptions, cacheInfo.cacheError);
+		if (cacheInfo.cache == null)
+		{
+			System.out.println("Error: Failed to create cache. Error (" + cacheInfo.cacheError.errorId() +
+							   ") : " + cacheInfo.cacheError.text());
+			cacheInfo.useCache = false;
+		}
+
+		cacheInfo.cursor = CacheFactory.createPayloadCursor();
+		if (cacheInfo.cursor == null)
+		{
+			System.out.println("Error: Failed to create cache entry cursor.");
+			cacheInfo.useCache = false;
+		}
+	}
+
+	/*
+	 * unintializeCache
+	 */
+	private void uninitializeCache(CacheInfo cacheInfo)
+	{
+		if (cacheInfo.cache != null)
+			cacheInfo.cache.destroy();
+		cacheInfo.cache = null;
+
+		if (cacheInfo.cursor != null)
+			cacheInfo.cursor.destroy();
+		cacheInfo.cursor = null;
+	}
+
+	/*
+	 * initalizeCacheDictionary
+	 */
+	private void initializeCacheDictionary(CacheInfo cacheInfo, DataDictionary dictionary)
+	{
+		if (dictionary != null)
+		{
+			if ( cacheInfo.cache.setDictionary(dictionary,	cacheInfo.cacheDictionaryKey.toString(),
+					cacheInfo.cacheError) != CodecReturnCodes.SUCCESS )
+			{
+				System.out.println("Error: Failed to bind RDM Field dictionary to cache. Error (" + cacheInfo.cacheError.errorId() +
+								   ") : " + cacheInfo.cacheError.text());
+				cacheInfo.useCache = false;
+			}
+		}
+		else
+		{
+			System.out.println("Error: No RDM Field dictionary for cache.\n");
+			cacheInfo.useCache = false;
+		}
+	}
+
+	private void displayCache(ChannelInfo chnlInfo)
+	{
+		System.out.println("\nStarting Cache Display ");
+
+		if (chnlInfo.reactorChannel.channel() != null)
+		{
+			cacheDisplayStr.setLength(0);
+			cacheDisplayStr.append("Channel :");
+			cacheDisplayStr.append(chnlInfo.reactorChannel.channel().selectableChannel());
+			System.out.println(cacheDisplayStr.toString());
+		}
+
+		if (chnlInfo.dictionary == null)
+		{
+			System.out.println("\tDictionary for decoding cache entries is not available\n");
+			return;
+		}
+
+		if (chnlInfo.cacheInfo.cache != null)
+		{
+			cacheDisplayStr.setLength(0);
+			cacheDisplayStr.append("Total Items in Cache: ");
+			cacheDisplayStr.append(chnlInfo.cacheInfo.cache.entryCount());
+			cacheDisplayStr.append("\n");
+			System.out.println(cacheDisplayStr);
+		}
+
+		displayCacheDomain(chnlInfo, DomainTypes.MARKET_PRICE, false);
+		displayCacheDomain(chnlInfo, DomainTypes.MARKET_PRICE, true);
+
+		displayCacheDomain(chnlInfo, DomainTypes.MARKET_BY_ORDER, false);
+		displayCacheDomain(chnlInfo, DomainTypes.MARKET_BY_ORDER, true);
+
+		displayCacheDomain(chnlInfo, DomainTypes.MARKET_BY_PRICE, false);
+		displayCacheDomain(chnlInfo, DomainTypes.MARKET_BY_PRICE, true);
+
+		displayCacheDomain(chnlInfo, DomainTypes.YIELD_CURVE, false);
+		displayCacheDomain(chnlInfo, DomainTypes.YIELD_CURVE, true);
+
+		System.out.println("Cache Display Complete\n");
+	}
+
+	private void displayCacheDomain(ChannelInfo chnlInfo, int domainType, boolean isPrivateStream)
+	{
+		Iterator<Map.Entry<StreamIdKey, WatchListEntry>> iter = chnlInfo.itemWatchList.iterator();
+		while (iter.hasNext())
+		{
+			WatchListEntry entry = iter.next().getValue();
+
+			if (entry.cacheEntry != null && entry.domainType == domainType && entry.isPrivateStream == isPrivateStream)
+			{
+				cacheDisplayStr.setLength(0);
+				cacheDisplayStr.append("ItemName: ");
+				cacheDisplayStr.append(entry.itemName);
+				cacheDisplayStr.append("\n");
+				cacheDisplayStr.append("Domain:\t");
+				cacheDisplayStr.append(DomainTypes.toString(domainType));
+				if (isPrivateStream)
+					cacheDisplayStr.append("\tPrivate Stream");
+				cacheDisplayStr.append("\n");
+
+				cacheDisplayStr.append(entry.itemState.toString());
+				cacheDisplayStr.append("\n");
+				System.out.println(cacheDisplayStr);
+
+				int ret = decodeEntryFromCache(chnlInfo, entry.cacheEntry, domainType);
+				if (ret != CodecReturnCodes.SUCCESS)
+				{
+					cacheDisplayStr.setLength(0);
+					cacheDisplayStr.append("Error decoding cache content: ");
+					cacheDisplayStr.append(ret);
+					System.out.println(cacheDisplayStr);
+				}
+			}
+			else if (entry.domainType == domainType && entry.isPrivateStream == isPrivateStream)
+			{
+				if ( entry.itemState.streamState() == StreamStates.CLOSED )
+					continue;
+
+				cacheDisplayStr.setLength(0);
+				cacheDisplayStr.append(entry.itemName);
+				cacheDisplayStr.append("\tno data in cache\n");
+				System.out.println(cacheDisplayStr);
+			}
+		}
+	}
+
+	private int decodeEntryFromCache(ChannelInfo chnlInfo, PayloadEntry cacheEntry, int domainType)
+	{
+		int ret;
+		EncodeIterator eIter = CodecFactory.createEncodeIterator();
+		DecodeIterator dIter = CodecFactory.createDecodeIterator();
+		int majorVersion;
+		int minorVersion;
+
+		cacheEntryBuffer.data().clear();
+		if (chnlInfo.reactorChannel != null)
+		{
+			majorVersion = chnlInfo.reactorChannel.majorVersion();
+			minorVersion = chnlInfo.reactorChannel.minorVersion();
+		}
+		else
+		{
+			majorVersion =  chnlInfo.connectOptions.connectionList().get(0).connectOptions().majorVersion();
+			minorVersion =  chnlInfo.connectOptions.connectionList().get(0).connectOptions().minorVersion();
+		}
+
+		eIter.clear();
+		eIter.setBufferAndRWFVersion(cacheEntryBuffer, majorVersion, minorVersion);
+
+		chnlInfo.cacheInfo.cursor.clear();
+		if ( (ret = cacheEntry.retrieve(eIter, chnlInfo.cacheInfo.cursor, chnlInfo.cacheInfo.cacheError)) != CodecReturnCodes.SUCCESS)
+		{
+			cacheDisplayStr.setLength(0);
+			cacheDisplayStr.append("Failed retrieving cache entry.\n\tError ");
+			cacheDisplayStr.append(chnlInfo.cacheInfo.cacheError.errorId());
+			cacheDisplayStr.append(" : ");
+			cacheDisplayStr.append(chnlInfo.cacheInfo.cacheError.text());
+			System.out.println(cacheDisplayStr.toString());
+			return ret;
+		}
+		else
+		{
+			dIter.clear();
+			dIter.setBufferAndRWFVersion(cacheEntryBuffer, majorVersion, minorVersion);
+			cacheDisplayStr.setLength(0);
+
+			switch (domainType)
+			{
+				case DomainTypes.MARKET_PRICE:
+					ret = chnlInfo.marketPriceHandler.decodePayload(dIter, chnlInfo.dictionary, cacheDisplayStr);
+					break;
+
+				case DomainTypes.MARKET_BY_ORDER:
+					ret = chnlInfo.marketByOrderHandler.decodePayload(dIter, chnlInfo.dictionary, cacheDisplayStr);
+					break;
+
+				case DomainTypes.MARKET_BY_PRICE:
+					ret = chnlInfo.marketByPriceHandler.decodePayload(dIter, chnlInfo.dictionary, cacheDisplayStr);
+					break;
+
+				case DomainTypes.YIELD_CURVE:
+					ret = chnlInfo.yieldCurveHandler.decodePayload(dIter, chnlInfo.dictionary);
+					break;
+
+				default:
+					break;
+			}
+			if (ret > CodecReturnCodes.SUCCESS)
+				ret = CodecReturnCodes.SUCCESS;
+		}
+
+		return ret;
+	}
+
+	private void displayReactorChannelStats(ChannelInfo chnlInfo)
+	{
+		ReactorChannelStats stats = ReactorFactory.createReactorChannelStats();
+		chnlInfo.reactorChannel.getReactorChannelStats(stats);
+
+		reactorChannelStats.bytesRead(overflowSafeAggregate(reactorChannelStats.bytesRead(), stats.bytesRead()));
+		reactorChannelStats.uncompressedBytesRead(overflowSafeAggregate(reactorChannelStats.uncompressedBytesRead(), stats.uncompressedBytesRead()));
+		reactorChannelStats.bytesWritten(overflowSafeAggregate(reactorChannelStats.bytesWritten(), stats.bytesWritten()));
+		reactorChannelStats.uncompressedBytesWritten(overflowSafeAggregate(reactorChannelStats.uncompressedBytesWritten(), stats.uncompressedBytesWritten()));
+		reactorChannelStats.pingsReceived(overflowSafeAggregate(reactorChannelStats.pingsReceived(), stats.pingsReceived()));
+		reactorChannelStats.pingsSent(overflowSafeAggregate(reactorChannelStats.pingsSent(), stats.pingsSent()));
+
+		System.out.println("Message Details:");
+		System.out.printf("Bytes read=%d\n", reactorChannelStats.bytesRead());
+		System.out.printf("Uncompressed bytes read=%d\n\n", reactorChannelStats.uncompressedBytesRead());
+		System.out.printf("Bytes written=%d\n", reactorChannelStats.bytesWritten());
+		System.out.printf("Uncompressed bytes written=%d\n\n", reactorChannelStats.uncompressedBytesWritten());
+		System.out.printf("Pings sent=%d\n", reactorChannelStats.pingsSent());
+		System.out.printf("Pings received=%d\n\n", reactorChannelStats.pingsReceived());
+	}
+
+	int overflowSafeAggregate(int a, int b)
+	{
+		long sum = (long)a + (long)b;
+		if (sum < Integer.MAX_VALUE)
+			return (int)sum;
+		else
+			return Integer.MAX_VALUE;
+	}
+
+	private void setItemState(ChannelInfo chnlInfo, int streamState, int dataState, int stateCode )
+	{
+		Iterator<Map.Entry<StreamIdKey, WatchListEntry>> iter = chnlInfo.itemWatchList.iterator();
+		while (iter.hasNext())
+		{
+			WatchListEntry entry = iter.next().getValue();
+			entry.itemState.streamState(streamState);
+			entry.itemState.dataState(dataState);
+			entry.itemState.code(stateCode);
+		}
+	}
+
+	private void setEncryptedConfiguration(ConnectOptions options)
+	{
+		setHTTPConfiguration(options);
+
+		String keyFile = consumerCmdLineParser.keyStoreFile();
+		String keyPasswd = consumerCmdLineParser.keystorePassword();
+		String securityProvider = consumerCmdLineParser.securityProvider();
+
+		if (keyFile != null && !keyFile.isEmpty() )
+		{
+			options.encryptionOptions().KeystoreFile(keyFile);
+		}
+		if (keyPasswd != null && !keyPasswd.isEmpty())
+		{
+			options.encryptionOptions().KeystorePasswd(keyPasswd);
+		}
+		if (securityProvider != null && !securityProvider.isEmpty())
+		{
+			options.encryptionOptions().SecurityProvider(securityProvider);
+		}
+
+		options.encryptionOptions().SecurityProtocol(consumerCmdLineParser.securityProtocol());
+		if (consumerCmdLineParser.securityProtocolVersions() != null &&
+                !consumerCmdLineParser.securityProtocolVersions().isEmpty())
+		{
+			options.encryptionOptions().SecurityProtocolVersions(consumerCmdLineParser.securityProtocolVersions().split(","));
+		}
+	}
+
+
+	private void setHTTPConfiguration(ConnectOptions options)
+	{
+		options.tunnelingInfo().objectName("");
+	}
+
+	/*
+	 * For BASIC authentication we need: HTTPproxyUsername, HTTPproxyPasswd For
+	 * NTLM authentication we need: HTTPproxyUsername, HTTPproxyPasswd,
+	 * HTTPproxyDomain, HTTPproxyLocalHostname For Negotiate/Kerberos we need:
+	 * HTTPproxyUsername, HTTPproxyPasswd, HTTPproxyDomain,
+	 * HTTPproxyKRB5configFile
+	 */
+	private void setCredentials(ConnectOptions options)
+	{
+		String localIPaddress = null;
+		String localHostName;
+
+		String proxyUsername = consumerCmdLineParser.proxyUsername();
+		if ( proxyUsername == null)
+		{
+			System.err.println("Error: Proxy username not provided.");
+			System.exit(CodecReturnCodes.FAILURE);
+		}
+
+		String proxyPasswd = consumerCmdLineParser.proxyPassword();
+		if ( proxyPasswd == null)
+		{
+			System.err.println("Error: Proxy password not provided.");
+			System.exit(CodecReturnCodes.FAILURE);
+		}
+		String proxyDomain = consumerCmdLineParser.proxyDomain();
+		if ( proxyDomain == null)
+		{
+			System.err.println("Error: Proxy domain not provided.");
+			System.exit(CodecReturnCodes.FAILURE);
+		}
+
+		options.credentialsInfo().HTTPproxyUsername(proxyUsername);
+		options.credentialsInfo().HTTPproxyPasswd(proxyPasswd);
+		options.credentialsInfo().HTTPproxyDomain(proxyDomain);
+
+		try
+		{
+			localIPaddress = InetAddress.getLocalHost().getHostAddress();
+			localHostName = InetAddress.getLocalHost().getHostName();
+		}
+		catch (UnknownHostException e)
+		{
+			localHostName = localIPaddress;
+		}
+		options.credentialsInfo().HTTPproxyLocalHostname(localHostName);
+
+		String proxyKrbfile = consumerCmdLineParser.krbFile();
+		if (proxyKrbfile == null)
+		{
+			System.err.println("Error: Proxy krbfile not provided.");
+			System.exit(CodecReturnCodes.FAILURE);
+		}
+		options.credentialsInfo().HTTPproxyKRB5configFile(proxyKrbfile);
+
+	}
+
+
+	private void createItemLists(ChannelInfo chnlInfo)
+	{
+		// add specified items to item watch list
+		if (chnlInfo.connectionArg.itemList() != null)
+		{
+			for (ItemArg itemArg : chnlInfo.connectionArg.itemList())
+			{
+				switch (itemArg.domain())
+				{
+					case DomainTypes.MARKET_PRICE:
+						if (!itemArg.enablePrivateStream())
+						{
+							chnlInfo.mpItemList.add(itemArg.itemName());
+						}
+						else
+						{
+							chnlInfo.mppsItemList.add(itemArg.itemName());
+						}
+						break;
+					case DomainTypes.MARKET_BY_ORDER:
+						if (!itemArg.enablePrivateStream())
+						{
+							chnlInfo.mboItemList.add(itemArg.itemName());
+						}
+						else
+						{
+							chnlInfo.mbopsItemList.add(itemArg.itemName());
+						}
+						break;
+					case DomainTypes.MARKET_BY_PRICE:
+						if (!itemArg.enablePrivateStream())
+						{
+							chnlInfo.mbpItemList.add(itemArg.itemName());
+						}
+						else
+						{
+							chnlInfo.mbppsItemList.add(itemArg.itemName());
+						}
+						break;
+					case DomainTypes.YIELD_CURVE:
+						if (!itemArg.enablePrivateStream())
+						{
+							chnlInfo.ycItemList.add(itemArg.itemName());
+						}
+						else
+						{
+							chnlInfo.ycpsItemList.add(itemArg.itemName());
+						}
+						break;
+					case DomainTypes.SYMBOL_LIST:
+						chnlInfo.slItemList.add(itemArg.itemName());
+						break;
+					default:
+						break;
+				}
+			}
+		}
+	}
+
+	private void sendSymbolListRequests(ChannelInfo chnlInfo)
+	{
+		if (chnlInfo.slItemList.isEmpty())
+			return;
+
+		if (!chnlInfo.serviceInfo.checkHasInfo())
+		{
+			uninitialize();
+			System.exit(ReactorReturnCodes.FAILURE);
+		}
+
+		Service.ServiceInfo info = chnlInfo.serviceInfo.info();
+		if (!info.qosList().isEmpty())
+		{
+			Qos qos = info.qosList().get(0);
+			chnlInfo.symbolListHandler.qos().dynamic(qos.isDynamic());
+			chnlInfo.symbolListHandler.qos().rate(qos.rate());
+			chnlInfo.symbolListHandler.qos().timeliness(qos.timeliness());
+		}
+		else
+		{
+			chnlInfo.symbolListHandler.qos().dynamic(false);
+			chnlInfo.symbolListHandler.qos().rate(QosRates.TICK_BY_TICK);
+			chnlInfo.symbolListHandler.qos().timeliness(QosTimeliness.REALTIME);
+		}
+		chnlInfo.symbolListHandler.capabilities().addAll(info.capabilitiesList());
+		chnlInfo.symbolListHandler.serviceId(chnlInfo.serviceInfo.serviceId());
+		String cmdSLName = chnlInfo.slItemList.get(0);
+		if (cmdSLName == null)
+		{
+			chnlInfo.symbolListHandler.symbolListName().data(info.itemList().data(), info.itemList().position(), info.itemList().length());
+		}
+		else
+		{
+			chnlInfo.symbolListHandler.symbolListName().data(cmdSLName);
+		}
+		if (chnlInfo.symbolListHandler.sendRequest(chnlInfo.reactorChannel, errorInfo) != CodecReturnCodes.SUCCESS)
+		{
+			if (chnlInfo.reactorChannel.state() != ReactorChannel.State.CLOSED &&
+				chnlInfo.reactorChannel.state() != ReactorChannel.State.DOWN_RECONNECTING)
+			{
+				System.out.println(errorInfo.error().text());
+				uninitialize();
+				System.exit(ReactorReturnCodes.FAILURE);
+			}
+		}
+	}
+
+	private void sendMBPRequests(ChannelInfo chnlInfo)
+	{
+		if (chnlInfo.marketByPriceHandler.sendItemRequests(chnlInfo.reactorChannel, chnlInfo.mbpItemList, false, chnlInfo.loginRefresh, chnlInfo.serviceInfo, errorInfo) != CodecReturnCodes.SUCCESS)
+		{
+			if (chnlInfo.reactorChannel.state() != ReactorChannel.State.CLOSED &&
+				chnlInfo.reactorChannel.state() != ReactorChannel.State.DOWN_RECONNECTING)
+			{
+				System.out.println(errorInfo.error().text());
+				uninitialize();
+				System.exit(ReactorReturnCodes.FAILURE);
+			}
+		}
+
+		if (!chnlInfo.mbppsItemList.isEmpty() && !chnlInfo.mbppsRequestSent)
+		{
+			if (chnlInfo.marketByPriceHandler.sendItemRequests(chnlInfo.reactorChannel, chnlInfo.mbppsItemList, true, chnlInfo.loginRefresh, chnlInfo.serviceInfo, errorInfo) != CodecReturnCodes.SUCCESS)
+			{
+				if (chnlInfo.reactorChannel.state() != ReactorChannel.State.CLOSED &&
+					chnlInfo.reactorChannel.state() != ReactorChannel.State.DOWN_RECONNECTING)
+				{
+					System.out.println(errorInfo.error().text());
+					uninitialize();
+					System.exit(ReactorReturnCodes.FAILURE);
+				}
+			}
+			chnlInfo.mbppsRequestSent = true;
+		}
+	}
+
+	private void sendMBORequests(ChannelInfo chnlInfo)
+	{
+		if (chnlInfo.marketByOrderHandler.sendItemRequests(chnlInfo.reactorChannel, chnlInfo.mboItemList, false, chnlInfo.loginRefresh, chnlInfo.serviceInfo, errorInfo) != CodecReturnCodes.SUCCESS)
+		{
+			if (chnlInfo.reactorChannel.state() != ReactorChannel.State.CLOSED &&
+				chnlInfo.reactorChannel.state() != ReactorChannel.State.DOWN_RECONNECTING)
+			{
+				System.out.println(errorInfo.error().text());
+				uninitialize();
+				System.exit(ReactorReturnCodes.FAILURE);
+			}
+		}
+
+		if (!chnlInfo.mbopsItemList.isEmpty() && !chnlInfo.mbopsRequestSent)
+		{
+			if (chnlInfo.marketByOrderHandler.sendItemRequests(chnlInfo.reactorChannel, chnlInfo.mbopsItemList, true, chnlInfo.loginRefresh, chnlInfo.serviceInfo, errorInfo) != CodecReturnCodes.SUCCESS)
+			{
+				if (chnlInfo.reactorChannel.state() != ReactorChannel.State.CLOSED &&
+					chnlInfo.reactorChannel.state() != ReactorChannel.State.DOWN_RECONNECTING)
+				{
+					System.out.println(errorInfo.error().text());
+					uninitialize();
+					System.exit(ReactorReturnCodes.FAILURE);
+				}
+			}
+			chnlInfo.mbopsRequestSent = true;
+		}
+	}
+
+	private void sendMPRequests(ChannelInfo chnlInfo)
+	{
+		if (chnlInfo.marketPriceHandler.sendItemRequests(chnlInfo.reactorChannel, chnlInfo.mpItemList, false, chnlInfo.loginRefresh, chnlInfo.serviceInfo, errorInfo) != CodecReturnCodes.SUCCESS)
+		{
+			if (chnlInfo.reactorChannel.state() != ReactorChannel.State.CLOSED &&
+				chnlInfo.reactorChannel.state() != ReactorChannel.State.DOWN_RECONNECTING)
+			{
+				System.out.println(errorInfo.error().text());
+				uninitialize();
+				System.exit(ReactorReturnCodes.FAILURE);
+			}
+		}
+
+		if (!chnlInfo.mppsItemList.isEmpty() && !chnlInfo.mppsRequestSent)
+		{
+			if (chnlInfo.marketPriceHandler.sendItemRequests(chnlInfo.reactorChannel, chnlInfo.mppsItemList, true, chnlInfo.loginRefresh, chnlInfo.serviceInfo, errorInfo) != CodecReturnCodes.SUCCESS)
+			{
+				if (chnlInfo.reactorChannel.state() != ReactorChannel.State.CLOSED &&
+					chnlInfo.reactorChannel.state() != ReactorChannel.State.DOWN_RECONNECTING)
+				{
+					System.out.println(errorInfo.error().text());
+					uninitialize();
+					System.exit(ReactorReturnCodes.FAILURE);
+				}
+			}
+			chnlInfo.mppsRequestSent = true;
+		}
+	}
+
+	private void sendYieldCurveRequests(ChannelInfo chnlInfo)
+	{
+		if (chnlInfo.yieldCurveHandler.sendItemRequests(chnlInfo.reactorChannel, chnlInfo.ycItemList, false, chnlInfo.loginRefresh, chnlInfo.serviceInfo, errorInfo) != CodecReturnCodes.SUCCESS)
+		{
+			if (chnlInfo.reactorChannel.state() != ReactorChannel.State.CLOSED &&
+				chnlInfo.reactorChannel.state() != ReactorChannel.State.DOWN_RECONNECTING)
+			{
+				System.out.println(errorInfo.error().text());
+				uninitialize();
+				System.exit(ReactorReturnCodes.FAILURE);
+			}
+		}
+
+		if (!chnlInfo.ycpsItemList.isEmpty() && !chnlInfo.ycpsRequestSent)
+		{
+			if (chnlInfo.yieldCurveHandler.sendItemRequests(chnlInfo.reactorChannel, chnlInfo.ycpsItemList, true, chnlInfo.loginRefresh, chnlInfo.serviceInfo, errorInfo) != CodecReturnCodes.SUCCESS)
+			{
+				if (chnlInfo.reactorChannel.state() != ReactorChannel.State.CLOSED &&
+					chnlInfo.reactorChannel.state() != ReactorChannel.State.DOWN_RECONNECTING)
+				{
+					System.out.println(errorInfo.error().text());
+					uninitialize();
+					System.exit(ReactorReturnCodes.FAILURE);
+				}
+			}
+			chnlInfo.ycpsRequestSent = true;
+		}
+	}
+
+	private void closeItemStreams(ChannelInfo chnlInfo)
+	{
+		// have offstream posting post close status
+		if (chnlInfo.shouldOffStreamPost)
+		{
+			chnlInfo.postHandler.streamId(chnlInfo.loginRefresh.streamId());
+			chnlInfo.postHandler.postItemName().data("OFFPOST");
+			chnlInfo.postHandler.serviceId(chnlInfo.serviceInfo.serviceId());
+			chnlInfo.postHandler.dictionary(chnlInfo.dictionary);
+			chnlInfo.postHandler.closeOffStreamPost(chnlInfo.reactorChannel, errorInfo);
+		}
+
+		// close item streams if opened
+		chnlInfo.marketPriceHandler.closeStreams(chnlInfo.reactorChannel, errorInfo);
+		chnlInfo.marketByOrderHandler.closeStreams(chnlInfo.reactorChannel, errorInfo);
+		chnlInfo.marketByPriceHandler.closeStreams(chnlInfo.reactorChannel, errorInfo);
+		chnlInfo.symbolListHandler.closeStream(chnlInfo.reactorChannel, errorInfo);
+		chnlInfo.yieldCurveHandler.closeStreams(chnlInfo.reactorChannel, errorInfo);
+	}
+
+	/* Uninitializes the Value Add consumer application. */
+	private void uninitialize()
+	{
+		System.out.println("Consumer unitializing and exiting...");
+
+		for (ChannelInfo chnlInfo : chnlInfoList)
+		{
+			// close items streams
+			closeItemStreams(chnlInfo);
+
+			// close tunnel streams
+			if (tunnelStreamHandler != null &&
+				chnlInfo.reactorChannel != null)
+			{
+				if (tunnelStreamHandler.closeStreams(chnlInfo, _finalStatusEvent, errorInfo) != ReactorReturnCodes.SUCCESS)
+				{
+					System.out.println("tunnelStreamHandler.closeStream() failed with errorText: " + errorInfo.error().text());
+				}
+			}
+
+			// close ReactorChannel
+			if (chnlInfo.reactorChannel != null)
+			{
+				chnlInfo.reactorChannel.close(errorInfo);
+			}
+
+			uninitializeCache(chnlInfo.cacheInfo);
+		}
+
+		// shutdown reactor
+		if (reactor != null)
+		{
+			reactor.shutdown(errorInfo);
+		}
+	}
+
+
+	private void handleClose()
+	{
+		System.out.println("Consumer closes streams...");
+
+		for (ChannelInfo chnlInfo : chnlInfoList)
+		{
+			closeItemStreams(chnlInfo);
+
+			// close tunnel streams
+			if (tunnelStreamHandler != null && chnlInfo.reactorChannel != null)
+			{
+				if (tunnelStreamHandler.closeStreams(chnlInfo, _finalStatusEvent, errorInfo) != ReactorReturnCodes.SUCCESS)
+				{
+					System.out.println("tunnelStreamHandler.closeStream() failed with errorText: " + errorInfo.error().text());
+				}
+			}
+		}
+	}
+
+	public static void main(String[] args) throws Exception
+	{
+		Consumer consumer = new Consumer();
+		consumer.init(args);
+		consumer.run();
+		consumer.uninitialize();
+		System.exit(0);
+	}
+}