--- conflicted
+++ resolved
@@ -1,1577 +1,1573 @@
-/*|-----------------------------------------------------------------------------
- *|            This source code is provided under the Apache 2.0 license
- *|  and is provided AS IS with no warranty or guarantee of fit for purpose.
- *|                See the project's LICENSE.md for details.
-<<<<<<< HEAD
- *|           Copyright (C) 2017-2018,2020,2025 LSEG. All rights reserved.
-=======
- *|           Copyright (C) 2019-2022,2025 LSEG. All rights reserved.
->>>>>>> b159fcb4
- *|-----------------------------------------------------------------------------
- */
-
-package com.refinitiv.eta.valueadd.examples.watchlistconsumer;
-
-import java.util.ArrayList;
-import java.util.List;
-import java.util.Objects;
-
-import com.refinitiv.eta.codec.CodecFactory;
-import com.refinitiv.eta.codec.CodecReturnCodes;
-import com.refinitiv.eta.codec.MsgKey;
-import com.refinitiv.eta.codec.MsgKeyFlags;
-import com.refinitiv.eta.codec.State;
-import com.refinitiv.eta.shared.CommandLine;
-import com.refinitiv.eta.rdm.DomainTypes;
-import com.refinitiv.eta.transport.ConnectionTypes;
-import com.refinitiv.eta.valueadd.examples.common.ConnectionArg;
-import com.refinitiv.eta.valueadd.examples.common.ItemArg;
-
-public class WatchlistConsumerConfig
-{
-	private String publisherId;
-	private String publisherAddress;
-	private boolean enableEncrypted;
-	private boolean enableHttp;
-	private boolean cacheOption;
-	private int cacheInterval;
-	// APIQA:
-	// eventCounters keeps track of all information from any -e1/e2/e3 etc arguments
-	private ArrayList<EventCounter> eventCounters = new ArrayList<EventCounter>();
-	private static final int defaultSingleOpen = 1;
-	private static final int defaultAllowSuspect = 1;
-	// breakpoint is an indicator of the split in the list of -mp items in which
-	// those before the breakpoint are all requested initially,
-	// and those after breakpoint are requested after some number of events has
-	// occurred (which should be specified by the -e1, -e2, or -e3 arguments)
-	private int breakpoint;
-	// maxInitialStreamId is the stream Id of the last item reuqested intially
-	private int maxInitialStreamId;
-	// delayIntialRequest, if specified, will delay all initial requests until after Src Dir Refresh
-	private boolean delayInitialRequest;
-	private boolean isElementView;
-	// END APIQA
-
-	List<ConnectionArg> connectionList = new ArrayList<ConnectionArg>();
-
-	// default server host name
-	private static final String defaultSrvrHostname = "localhost";
-
-	// default server port number
-	private static final String defaultSrvrPortNo = "14002";
-
-	// default service name
-	private static final String defaultServiceName = "DIRECT_FEED";
-
-	// default item name
-	private static final String defaultItemName = "TRI.N";
-
-
-	private String protocolList = "tr_json2";
-
-	private static final int defaultRuntime = 600;
-
-	private int MAX_ITEMS = 128;
-	private int ITEMS_MIN_STREAM_ID = 5;
-
-	private ArrayList<ItemInfo> itemList = new ArrayList<ItemInfo>();
-	private ArrayList<ItemInfo> providedItemList = new ArrayList<ItemInfo>();
-	
-	private String startingHostName;
-	private String startingPort;
-	private String standbyHostName;
-	private String standbyPort;
-	private String warmStandbyMode;
-	private boolean enableWarmStandby;
-	
-	private String securityProtocol;
-	private String securityProtocolVersions;
-
-	// APIQA: allMPItems is a list of all mp item arguments, whereas itemList
-	// only contains those that are requested intially, and as new items are
-	// requested via requestNewItem the item information from allMPItems is used
-	// to make a new ItemInfo object which is then added to itemList
-	private ArrayList<ItemArg> allMPItems = new ArrayList<ItemArg>();
-
-
-	// APIQA: EventCounter class created to keep track of -e1/e2/e3 etc
-	// arguments; a EventCounter object is created for each -e1/e2/e3 command
-	// line argument
-	class EventCounter
-	{
-		// delay is how many instances of the specific event are to pass until
-		// specified items are requested
-		int delay;
-
-		// eventType specified which type of reques, ex. e2 is eventType 2 which
-		// means update messages
-		int eventType;
-
-		// reissueType and reissueViewId are applicable only to reissue even "-e4", the reissue types are:
-		// 1 View
-		//  2 Pause
-		//  3 Resume
-		// (For example the command line argument: -e4 6::1:1,V3
-		// the reissue type is View internally stored as 1, and the reissueViewId is 3.)
-		// For event types other than -e4, the value is 0 for reissueType.
-		int reissueType;
-		int reissueViewId;
-
-		// startIdx and endIdx specify which indexes in list of mp arguments are
-		// to be requested
-		int startIdx;
-		int endIdx;
-
-		public EventCounter(int eventType, int delay, int startIdx, int endIdx, int reissueType, int reissueViewId)
-		{
-			this.eventType = eventType;
-			this.delay = delay;
-			this.startIdx = startIdx;
-			this.endIdx = endIdx;
-			this.reissueType = reissueType;
-			this.reissueViewId = reissueViewId;
-		}
-
-		public int delay()
-		{
-			return delay;
-		}
-
-		public int startIdx()
-		{
-			return startIdx;
-		}
-
-		public int endIdx()
-		{
-			return endIdx;
-		}
-
-		public int eventType()
-		{
-			return eventType;
-		}
-		public int reissueType()
-		{
-			return reissueType;
-		}
-		public int reissueViewId()
-		{
-			return reissueViewId;
-		}
-
-		public String printEventCounter()
-		{
-			return "eventtype " + eventType + "  dalay " + delay + "   sIdx " + startIdx + "    eIdx " + endIdx + "    reissueType " + reissueType;
-		}
-	}
-	// END APIQA
-
-	class ItemInfo
-	{
-		int	domain;
-		String name;
-		int	streamId;
-		boolean	symbolListData;
-		boolean isPrivateStream;
-		boolean isBatchStream;
-		State state = CodecFactory.createState();
-
-		// APIQA:individual items can be set to be snapshot, private stream,
-		// and/or specific view
-		boolean isView = false;
-		boolean isSnapshot = false;
-		boolean isMsgKeyInUpdates = false;
-		int viewId = 0;
-		// END APIQA
-
-		public int domain()
-		{
-			return domain;
-		}
-		public void domain(int domainType)
-		{
-			this.domain = domainType;
-		}
-		public String name()
-		{
-			return name;
-		}
-		public void name(String name)
-		{
-			this.name = name;
-		}
-		public int streamId()
-		{
-			return streamId;
-		}
-		public void streamId(int streamId)
-		{
-			this.streamId = streamId;
-		}
-		public boolean symbolListData()
-		{
-			return symbolListData;
-		}
-		public void symbolListData(boolean symbolListData)
-		{
-			this.symbolListData = symbolListData;
-		}
-		public boolean isPrivateStream()
-		{
-			return isPrivateStream;
-		}
-		public void privateStream(boolean isPrivateStream)
-		{
-			this.isPrivateStream = isPrivateStream;
-		}
-
-		// APIQA: adding isView isSnapshot and viewId
-		public boolean isView()
-		{
-			return isView;
-		}
-
-		public void viewStream(boolean isView)
-		{
-			// System.out.println
-			// ("-------APIQA: In WatchlistConsumerConfig.java:  Setting is view to"
-			// + isView);
-			this.isView = isView;
-		}
-
-		public boolean isSnapshot()
-		{
-			return isSnapshot;
-		}
-
-		public void snapshotStream(boolean isSnapshot)
-		{
-			// System.out.println
-			// ("-------APIQA: In WatchlistConsumerConfig.java:  Setting is Snapshot to "
-			// + isSnapshot);
-			this.isSnapshot = isSnapshot;
-		}
-		public boolean isMsgKeyInUpdates()
-		{
-			return isMsgKeyInUpdates;
-		}
-
-		public void msgKeyInUpdatesStream(boolean isMsgKeyInUpdates)
-		{
-			// System.out.println
-			// ("-------APIQA: In WatchlistConsumerConfig.java:  Setting is MsgKeyInUpdates to "
-			// + isMsgKeyInUpdates);
-			this.isMsgKeyInUpdates = isMsgKeyInUpdates;
-		}
-
-		public int viewId()
-		{
-			return viewId;
-		}
-
-		public void viewId(int viewId)
-		{
-			// System.out.println
-			// ("-------APIQA: In WatchlistConsumerConfig.java:  Setting view id to: "
-			// + viewId);
-			this.viewId = viewId;
-		}
-		// END APIQA:
-
-		public boolean isBatchStream()
-		{
-			return isBatchStream;
-		}
-		public void batchStream(boolean isBatchStream)
-		{
-			this.isBatchStream = isBatchStream;
-		}
-		public State state()
-		{
-			return state;
-		}
-		public void state(State state)
-		{
-			this.state = state;
-		}
-	}
-
-	public boolean init(String[]args)
-	{
-		boolean ret;
-
-
-		if ((ret = parseArgs(args)) == false )
-		{
-			return ret;
-		}
-
-		List<ConnectionArg> connectionList = connectionList();
-		ConnectionArg conn = connectionList.get(0);
-		for ( ItemArg itemArg : conn.itemList())
-		{
-			// APIQA: interface of addItem changed
-			addItem(itemArg.itemName(), itemArg.domain(), itemArg.symbolListData(), itemArg.enablePrivateStream(), itemArg.enableView(), itemArg.viewId(), itemArg.enableSnapshot(), itemArg.enableMsgKeyInUpdates());
-			// END APIQA
-		}
-		return true;
-	}
-
-	// APIQA
-	public ItemInfo createItemInfo()
-	{
-		return new ItemInfo();
-	}
-	// END APIQA
-
-	// APIQA: interface of addItem changed
-	public void addItem(String itemName, int domainType, boolean isSymbolList, boolean isPrivate, boolean isView, int viewId, boolean isSnapshot, boolean isMsgKeyInUpdates)
-	{
-		ItemInfo itemInfo = new ItemInfo();
-		itemInfo.domain(domainType);
-		itemInfo.name(itemName);
-		itemInfo.symbolListData(isSymbolList);
-		itemInfo.privateStream(isPrivate);
-		// APIQA:
-		itemInfo.viewStream(isView);
-		itemInfo.snapshotStream(isSnapshot);
-		itemInfo.msgKeyInUpdatesStream(isMsgKeyInUpdates);
-		itemInfo.viewId(viewId);
-		// END APIQA
-		itemInfo.streamId(ITEMS_MIN_STREAM_ID + itemList.size());
-		// APIQA:
-		System.out.println("------------APIQA: " + itemInfo.name() + ": StreamID = " + itemInfo.streamId() + ", PrivateFlag = " + itemInfo.isPrivateStream() + ", SnapShotFlag= "
-				+ itemInfo.isSnapshot() + ", ViewFlag= " + itemInfo.isView() + ", ViewId= " + itemInfo.viewId()+ ", MsgKeyInUpdatesFlag= " + itemInfo.isMsgKeyInUpdates());
-		// END APIQA
-
-		itemList.add(itemInfo);
-
-		if (itemList.size() >= MAX_ITEMS)
-		{
-			System.out.println("Config Error: Example only supports up to %d items " + MAX_ITEMS);
-			System.exit(-1);
-		}
-	}
-
-	public ItemInfo getItemInfo(int streamId)
-	{
-		if (streamId > 0)
-		{
-			if (streamId >= ITEMS_MIN_STREAM_ID && streamId < itemList.size() + ITEMS_MIN_STREAM_ID)
-				return itemList.get(streamId - ITEMS_MIN_STREAM_ID);
-			else
-				return null;
-		}
-		else if (streamId < 0)
-		{
-			for(int i = 0; i < providedItemList.size(); ++i)
-			{
-				if (providedItemList.get(i).streamId() == streamId)
-					return providedItemList.get(i);
-			}
-			return null;
-		}
-		else
-			return null;
-	}
-
-	public ItemInfo addProvidedItemInfo(int streamId, MsgKey msgKey, int domainType)
-	{
-		ItemInfo item = null;
-
-		/* Check if item is already present. */
-		for(int i = 0; i < providedItemList.size(); ++i)
-		{
-			if (providedItemList.get(i).streamId == streamId)
-			{
-				item = providedItemList.get(i);
-				break;
-			}
-		}
-
-		/* Add new item. */
-		if (item == null)
-		{
-			if (providedItemList.size() == MAX_ITEMS)
-			{
-				System.out.println("Too many provided items.\n");
-				return null;
-			}
-			item = new ItemInfo();
-			providedItemList.add(item);
-		}
-
-		if ((msgKey.flags() & MsgKeyFlags.HAS_NAME)> 0)
-		{
-			item.name = msgKey.name().toString();
-		}
-		else
-		{
-			item.name = null;
-		}
-
-		item.streamId(streamId);
-		item.domain(domainType);
-
-		return item;
-	}
-
-	public void removeProvidedItemInfo(ItemInfo item)
-	{
-		int i = 0;
-		boolean found = false;
-		for(i = 0; i < providedItemList.size(); ++i)
-		{
-			if (providedItemList.get(i).streamId == item.streamId)
-			{
-				found = true;
-				break;
-			}
-		}
-		if ( found )
-		{
-			providedItemList.remove(i);
-		}
-		return;
-	}
-
-	public boolean parseArgs(String[] args)
-	{
-		for (int i = 0; i < args.length; i++)
-		{
-			if (args[i].contains("runtime"))
-			{
-				args[i] = args[i].replace("runtime", "runTime");
-			}
-			if (args[i].contains("uname"))
-			{
-				args[i] = args[i].replace("uname", "u");
-			}
-			if (args[i].contains("connectionType"))
-			{
-				args[i] = args[i].replace("connectionType", "c");
-			}
-		}
-
-		addCommandLineArgs();
-		try
-		{
-			CommandLine.parseArgs(args);
-
-			ConnectionArg connectionArg = new ConnectionArg();
-
-			String connectionType = CommandLine.value("c");
-			if (connectionType.equals("socket"))
-			{
-				connectionArg.connectionType(ConnectionTypes.SOCKET);
-			}
-			else if (connectionType.equals("encrypted"))
-			{
-				connectionArg.connectionType(ConnectionTypes.ENCRYPTED);
-				enableEncrypted = true;
-			}
-			else if (connectionType.equals("http"))
-			{
-				connectionArg.connectionType(ConnectionTypes.HTTP);
-				enableHttp = true;
-			}
-			else if (connectionType.equals("websocket"))
-			{
-				connectionArg.connectionType(ConnectionTypes.WEBSOCKET);
-			}
-			
-			if (CommandLine.hasArg("startingHostName") && (CommandLine.hasArg("startingPort") && CommandLine.hasArg("standbyHostName")
-					&& CommandLine.hasArg("standbyPort") && CommandLine.hasArg("warmStandbyMode")))
-			{
-				startingHostName = CommandLine.value("startingHostName");
-				startingPort = CommandLine.value("startingPort");
-				standbyHostName = CommandLine.value("standbyHostName");
-				standbyPort = CommandLine.value("standbyPort");
-				warmStandbyMode = CommandLine.value("warmStandbyMode");
-				enableWarmStandby = true;
-			}
-			else
-				enableWarmStandby = false;
-
-			if(CommandLine.hasArg("encryptedConnectionType"))
-			{
-				String encryptedConnectionType = CommandLine.value("encryptedConnectionType");
-				if (encryptedConnectionType.equals("socket"))
-				{
-					connectionArg.encryptedConnectionType(ConnectionTypes.SOCKET);
-				}
-				else if (encryptedConnectionType.equals("http"))
-				{
-					connectionArg.encryptedConnectionType(ConnectionTypes.HTTP);
-				}
-				else if (encryptedConnectionType.equals("websocket"))
-				{
-					connectionArg.encryptedConnectionType(ConnectionTypes.WEBSOCKET);
-				}
-			}
-			else
-			{
-				if(connectionArg.connectionType() == ConnectionTypes.ENCRYPTED)
-				{
-					connectionArg.encryptedConnectionType(ConnectionTypes.HTTP);
-				}
-			}
-			
-			if (CommandLine.hasArg("spTLSv1.2") && CommandLine.hasArg("spTLSv1.3"))
-			{
-				// Enable both TLS 1.2 and 1.3
-				securityProtocol = "TLS";
-				securityProtocolVersions = "1.2,1.3";
-			}
-			else if (CommandLine.hasArg("spTLSv1.2"))
-			{
-				// Enable TLS 1.2
-				securityProtocol = "TLS";
-				securityProtocolVersions = "1.2";
-			}
-			else if (CommandLine.hasArg("spTLSv1.3"))
-			{
-				// Enable TLS 1.3
-				securityProtocol = "TLS";
-				securityProtocolVersions = "1.3";
-			}
-			else
-			{
-				// Default always sets both TLS versions 1.2 and 1.3.
-				securityProtocol = "TLS";
-				securityProtocolVersions = "1.2,1.3";
-			}
-
-			connectionArg.service(serviceName());
-
-
-			if(CommandLine.value("h") == null)
-			{
-				if(enableSessionManagement() == false)
-				{
-					connectionArg.hostname(defaultSrvrHostname);
-				}
-			}
-			else
-			{
-				connectionArg.hostname(CommandLine.value("h"));
-			}
-
-			if(CommandLine.value("p") == null)
-			{
-				if(enableSessionManagement() == false)
-				{
-					connectionArg.port(defaultSrvrPortNo);
-				}
-			}
-			else
-			{
-				connectionArg.port(CommandLine.value("p"));
-			}
-
-			connectionArg.interfaceName(CommandLine.value("if"));
-
-			if (CommandLine.hasArg("tsServiceName"))
-			{
-				connectionArg.tsService(CommandLine.value("tsServiceName"));
-			}
-
-			if (CommandLine.hasArg("tunnel"))
-			{
-				connectionArg.tunnel(CommandLine.booleanValue("tunnel"));
-			}
-
-			if (CommandLine.hasArg("tsAuth"))
-				connectionArg.tunnelAuth(CommandLine.booleanValue("tsAuth"));
-			if (CommandLine.hasArg("tsDomain"))
-				connectionArg.tunnelDomain(CommandLine.intValue("tsDomain"));
-
-
-			// APIQA
-			if (CommandLine.hasArg("delayInitialRequest"))
-			{
-				delayInitialRequest = true;
-			}
-			// END APIQA
-
-			// APIQA
-			if (CommandLine.hasArg("eView"))
-			{
-				isElementView = true;
-			}
-			// END APIQA
-
-			List<ItemArg> itemList = new ArrayList<ItemArg>();
-
-			List<String> itemNames = CommandLine.values("mp");
-			// APIQA
-			if (itemNames != null)
-			{
-				int numMPItems = itemNames.size();
-
-				// APIQA:an EventCounter object is made to represent every
-				// 'event' (e1, e2, e3, e4, e5) argument
-				itemNames = CommandLine.values("e1");
-				if (itemNames != null && itemNames.size() > 0)
-				{
-					for (String item : itemNames)
-					{
-						addEventCounter("e1", item, numMPItems);
-					}
-				}
-
-				itemNames = CommandLine.values("e2");
-				if (itemNames != null && itemNames.size() > 0)
-				{
-					for (String item : itemNames)
-					{
-						addEventCounter("e2", item, numMPItems);
-					}
-				}
-
-				itemNames = CommandLine.values("e3");
-				if (itemNames != null && itemNames.size() > 0)
-				{
-					for (String item : itemNames)
-					{
-						addEventCounter("e3", item, numMPItems);
-					}
-				}
-				itemNames = CommandLine.values("e4");
-				if (itemNames != null && itemNames.size() > 0)
-				{
-					for (String item : itemNames)
-					{
-						addEventCounter("e4", item, numMPItems);
-					}
-				}
-				itemNames = CommandLine.values("e5");
-				if (itemNames != null && itemNames.size() > 0)
-				{
-					for (String item : itemNames)
-					{
-						addEventCounter("e5", item, numMPItems);
-					}
-				}
-				itemNames = CommandLine.values("mp");
-
-				// breakpoint is an index in the list of mp arguments sepcified
-				// all items before the breakpoint will be requested intially,
-				// and ones after are assumed to be requested after some numebr
-				// of events specified by an -e1/e2/e3 argument
-				int bPoint = determineBreakpoint(itemNames);
-
-				/*APIQA: all market price items are added to itemNames
-				 *handleMarketPriceArgs handles adding the correct items (those that will be requested intitially) to itemList
-				 *and puts all mp items in a different List called allMPItems, which is indexed in the same order that the
-				 *items appeared in command line arguments
-				 */
-				handleMarketPriceArgs(itemNames, bPoint, itemList);
-			}
-			// END APIQA
-
-			// APIQA
-			itemNames = CommandLine.values("mbo");
-			if (itemNames != null && itemNames.size() > 0)
-				parseItems(itemNames, DomainTypes.MARKET_BY_ORDER, false, false, false, false, 0, false, itemList);
-
-			itemNames = CommandLine.values("mbp");
-			if (itemNames != null && itemNames.size() > 0)
-				parseItems(itemNames, DomainTypes.MARKET_BY_PRICE, false, false, false, false, 0, false, itemList);
-
-			itemNames = CommandLine.values("yc");
-			if (itemNames != null && itemNames.size() > 0)
-				parseItems(itemNames, DomainTypes.YIELD_CURVE, false, false, false, false, 0, false, itemList);
-
-			itemNames = CommandLine.values("sl");
-			if (itemNames != null && itemNames.size() > 0)
-				parseItems(itemNames, DomainTypes.SYMBOL_LIST, false, false, false, false, 0, false, itemList);
-
-			itemNames = CommandLine.values("sld");
-			if (itemNames != null && itemNames.size() > 0)
-				parseItems(itemNames, DomainTypes.SYMBOL_LIST, false, true, false, false, 0, false, itemList);
-			// END APIQA
-
-			if (itemList.size() == 0 && !CommandLine.hasArg("tunnel"))
-			{
-				ItemArg itemArg = new ItemArg(DomainTypes.MARKET_PRICE, defaultItemName, false);
-				itemList.add(itemArg);
-			}
-
-			if ( tsServiceName() == null || tsServiceName().equals(""))
-				connectionArg.tsService(connectionArg.service());
-
-			connectionArg.itemList(itemList);
-			connectionList.add(connectionArg);
-
-			// APIQA
-			maxInitialStreamId = ITEMS_MIN_STREAM_ID + itemList.size();
-			// END APIQA
-
-			String value = CommandLine.value("publisherInfo");
-			if (value!= null)
-			{
-				String [] pieces = value.split(",");
-
-				if( pieces.length > 1 )
-				{
-					publisherId = pieces[0];
-
-					try
-					{
-						Integer.parseInt(publisherId);
-					}
-					catch(Exception e)
-					{
-						System.err.println("Error loading command line arguments:\t");
-						System.out.println("publisherId within publisherinfo should be an integer number");
-						System.out.println("Consumer exits...");
-						System.exit(CodecReturnCodes.FAILURE);
-					}
-					publisherAddress = pieces[1];
-				}
-			}
-		}
-		catch (IllegalArgumentException ile)
-		{
-			System.err.println("Error loading command line arguments:\t");
-			System.err.println(ile.getMessage());
-			System.err.println();
-			System.err.println(CommandLine.optionHelpString());
-			System.out.println("Consumer exits...");
-			System.exit(CodecReturnCodes.FAILURE);
-		}
-
-		return true;
-	}
-
-	String serviceName()
-	{
-		return CommandLine.value("s");
-	}
-
-	String tsServiceName()
-	{
-		return CommandLine.value("tsServiceName");
-	}
-
-	List<ConnectionArg> connectionList()
-	{
-		return connectionList;
-	}
-
-	String userName()
-	{
-		return CommandLine.value("u");
-	}
-
-	String password()
-	{
-		return CommandLine.value("passwd");
-	}
-
-	boolean enableView()
-	{
-		return CommandLine.booleanValue("view");
-	}
-
-	boolean enablePost()
-	{
-		return CommandLine.booleanValue("post");
-	}
-
-	boolean enableOffpost()
-	{
-		return CommandLine.booleanValue("offpost");
-	}
-
-	// APIQA
-	boolean enablePostMultipart()
-	{
-		return CommandLine.booleanValue("postmultipart");
-	}
-
-	boolean testOnlyLoginClose()
-	{
-		return CommandLine.booleanValue("testOnlyLoginClose");
-	}
-
-	boolean reqItemBeforeLogin()
-	{
-		return CommandLine.booleanValue("reqItemBeforeLogin");
-	}
-
-	boolean loginCloseAfterLoginStatus()
-	{
-		return CommandLine.booleanValue("loginCloseAfterLoginStatus");
-	}
-
-	boolean loginPauseAndResume()
-	{
-		return CommandLine.booleanValue("loginPauseAndResume");
-	}
-
-	boolean reissueDirEvery5Updates()
-	{
-		return CommandLine.booleanValue("reissueDirEvery5Updates");
-	}
-
-	int reissueDirWithSID()
-	{
-		return CommandLine.intValue("reissueDirWithSID");
-	}
-
-	int reqDirWithSID()
-	{
-		return CommandLine.intValue("reqDirWithSID");
-	}
-
-	boolean hasReqQos()
-	{
-		return CommandLine.booleanValue("hasReqQos");
-	}
-
-	boolean qosDynamic()
-	{
-		return CommandLine.booleanValue("qosDynamic");
-	}
-
-	int qosRate()
-	{
-		return CommandLine.intValue("qosRate");
-	}
-
-	int qosRateInfo()
-	{
-		return CommandLine.intValue("qosRateInfo");
-	}
-
-	int qosTimeliness()
-	{
-		return CommandLine.intValue("qosTimeliness");
-	}
-
-	int qosTimeInfo()
-	{
-		return CommandLine.intValue("qosTimeInfo");
-	}
-
-	int worstQosRate()
-	{
-		return CommandLine.intValue("worstQosRate");
-	}
-
-	int worstQosRateInfo()
-	{
-		return CommandLine.intValue("worstQosRateInfo");
-	}
-
-	int worstQosTimeliness()
-	{
-		return CommandLine.intValue("worstQosTimeliness");
-	}
-
-	int worstQosTimeInfo()
-	{
-		return CommandLine.intValue("worstQosTimeInfo");
-	}
-	// End APIQA
-
-	String publisherId()
-	{
-		return publisherId;
-	}
-
-	String publisherAddress()
-	{
-		return publisherAddress;
-	}
-
-	boolean enableSnapshot()
-	{
-		return CommandLine.booleanValue("snapshot");
-	}
-
-	int runtime()
-	{
-		return CommandLine.intValue("runTime");
-	}
-
-	boolean enableXmlTracing()
-	{
-		return CommandLine.booleanValue("x");
-	}
-
-	boolean enableSessionManagement()
-	{
-		return CommandLine.booleanValue("sessionMgnt");
-	}
-
-	boolean enableEncrypted()
-	{
-		return enableEncrypted;
-	}
-
-	String clientId()
-	{
-		return CommandLine.value("clientId");
-	}
-	
-	String clientSecret()
-	{
-		return CommandLine.value("clientSecret");
-	}
-	
-	String jwkFile()
-	{
-		return CommandLine.value("jwkFile");
-	}
-	
-	String tokenUrlV1()
-	{
-		return CommandLine.value("tokenURLV1");
-	}
-	
-	String tokenUrlV2()
-	{
-		return CommandLine.value("tokenURLV2");
-	}
-	
-	String tokenScope()
-	{
-		return CommandLine.value("tokenScope");
-	}
-	
-	String audience()
-	{
-		return CommandLine.value("audience");
-	}
-	
-	String serviceDiscoveryURL()
-	{
-		return CommandLine.value("serviceDiscoveryURL");
-	}
-
-	boolean takeExclusiveSignOnControl()
-	{
-		return CommandLine.booleanValue("takeExclusiveSignOnControl");
-	}
-
-	String location()
-	{
-		return CommandLine.value("l");
-	}
-
-	boolean queryEndpoint()
-	{
-		return CommandLine.booleanValue("query");
-	}
-
-	boolean enableHttp()
-	{
-		return enableHttp;
-	}
-
-	boolean enableProxy()
-	{
-		return CommandLine.booleanValue("proxy");
-	}
-
-	String proxyHostname()
-	{
-		return CommandLine.value("ph");
-	}
-
-	String proxyPort()
-	{
-		return CommandLine.value("pp");
-	}
-
-	String proxyUsername()
-	{
-		return CommandLine.value("plogin");
-	}
-
-	String proxyPassword()
-	{
-		return CommandLine.value("ppasswd");
-	}
-
-	String proxyDomain()
-	{
-		return CommandLine.value("pdomain");
-	}
-
-	String restProxyHost() {
-		return CommandLine.value("restProxyHost");
-	}
-	
-	String restProxyPort() {
-		return CommandLine.value("restProxyPort");
-	}
-	
-	String restProxyUserName() {
-		return CommandLine.value("restProxyUserName");
-	}
-	
-	String restProxyPasswd() {
-		return CommandLine.value("restProxyPasswd");
-	}
-	
-	String restProxyDomain() {
-		return CommandLine.value("restProxyDomain");
-	}
-	
-	String restProxyKrb5ConfigFile() {
-		return CommandLine.value("restProxyKrb5ConfigFile");
-	}
-
-	String krbFile()
-	{
-		return CommandLine.value("krbfile");
-	}
-
-	String keyStoreFile()
-	{
-		return CommandLine.value("keyfile");
-	}
-
-	String keystorePassword()
-	{
-		return CommandLine.value("keypasswd");
-	}
-	String securityProvider()
-	{
-		return CommandLine.value("securityProvider");
-	}
-	boolean cacheOption()
-	{
-		return cacheOption;
-	}
-
-	int cacheInterval()
-	{
-		return cacheInterval;
-	}
-
-	String authenticationToken()
-	{
-		return CommandLine.value("at");
-	}
-
-	String authenticationExtended()
-	{
-		return CommandLine.value("ax");
-	}
-
-	String applicationId()
-	{
-		return CommandLine.value("aid");
-	}
-
-	boolean enableRTT() {
-		return CommandLine.booleanValue("rtt");
-	}
-
-	String protocolList()
-	{
-		return Objects.nonNull(CommandLine.value("pl")) ? CommandLine.value("pl") : protocolList;
-	}
-
-	int itemCount()
-	{
-		return itemList.size();
-	}
-
-	public List<ItemInfo> itemList()
-	{
-		return itemList;
-	}
-	
-	String startingHostName()
-	{
-		return startingHostName;
-	}
-	
-	String startingPort()
-	{
-		return startingPort;
-	}
-	
-	String standbyHostName()
-	{
-		return standbyHostName;
-	}
-	
-	String standbyPort()
-	{
-		return standbyPort;
-	}
-	
-	String warmStandbyMode()
-	{
-		return warmStandbyMode;
-	}
-	
-	boolean enableWarmStandby()
-	{
-		return enableWarmStandby;
-	}
-	
-	String securityProtocol()
-	{
-		return securityProtocol;
-	}
-	
-	String securityProtocolVersions()
-	{
-		return securityProtocolVersions;
-	}
-
-	//APIQA:
-	public boolean delayInitialRequest()
-	{
-		return delayInitialRequest;
-	}
-	public boolean isElementView()
-	{
-		return isElementView;
-	}
-	public ArrayList<EventCounter> eventCounters()
-	{
-		return eventCounters;
-	}
-
-	int isSingleOpen()
-	{
-		return CommandLine.intValue("singleOpen");
-	}
-
-	int allowSuspectData()
-	{
-		return CommandLine.intValue("allowSuspect");
-	}
-
-	int numEventCounters()
-	{
-		return eventCounters.size();
-	}
-
-	//addEventCounter parses -e1/e2/e3 argument eg. -e2 5::2:6
-	//the '5' in the above example is the amount of occurance of event 1 you want to happen until requesting specified items
-	//'2' is the index of the first mp item in list of mp items to request once 5 event1's have occured
-	//'6' is the index of the last mp item in list of mp items to request once 5 event 1's have occured
-	//doing -e1 7::2 (not specifying an end index) will result in only item indexed 2 to be requested, not a range
-	// NOTE: On -e4 event 4, Please read the following on how the event 4 is used:
-	// Example arguments: -h 48.22.4.1 -p 14002 -s ELEKTRON_DD  -mp GOOG.O -mp TRI.N  -e2 5::1 -e4 10::1:1,P -x
-	//  Notes: Make sure that -e2 event is prior to using -e4 because the way the counter works is unless an -e2
-	//         event opens up a new item the re-issue will not work.
-	// In the above example "-e4 10::1:1,P" would mean after -e2 opened the item "TRI.N" the "-e4 10::1:1,P" means:
-	//      -e4 -Reissue event
-	//      10::1:1,P send reissue after 10 updates on item indexed 1 which is 'TRI.N' in the above example. (because end index is also 1 '1:1'.
-	//      ',' after comma the reissue action V3 -View change V3, P pause, R resume. In the above example reissue action is P i.e pause
-	private void addEventCounter(String varName, String value, int numMPItems)
-	{
-		int eType=9;
-		String eTypeString=varName.split("e")[1];
-		try{
-			eType=Integer.parseInt(eTypeString);
-		}
-		catch(Exception e)
-		{
-			System.err.println("Error loading command line arguments:\t");
-			System.out.println("Invalid event input");
-			System.exit(CodecReturnCodes.FAILURE);
-		}
-
-		int delayNum=0;
-		String[] partsOfValue= value.split("::");
-		try
-		{
-			delayNum=Integer.parseInt(partsOfValue[0]);
-		}
-		catch(Exception e)
-		{
-			System.err.println("Error loading command line arguments:\t");
-			System.out.println("Invalid delay input");
-			System.exit(CodecReturnCodes.FAILURE);
-		}
-
-		int sIdx=0;int eIdx=numMPItems;
-		String reissueTypeStr = "";
-		int reissueType = 0;
-		int reissueViewId = 0;
-
-		if(partsOfValue[1].contains(":"))
-		{
-			try
-			{
-				sIdx=Integer.parseInt(partsOfValue[1].split(":")[0]);
-			}
-			catch(Exception e)
-			{
-				System.err.println("Error loading command line arguments:\t");
-				System.out.println("Invalid startIdx input");
-				System.exit(CodecReturnCodes.FAILURE);
-			}
-			try
-			{
-				if(partsOfValue[1].contains(",") == false)
-					eIdx=(Integer.parseInt(partsOfValue[1].split(":")[1]) )+1;
-				else
-				{
-					eIdx=(Integer.parseInt(partsOfValue[1].split(":")[1].split(",")[0]));
-				}
-			}
-			catch(Exception e)
-			{
-				System.err.println("Error loading command line arguments:\t");
-				System.out.println("Invalid endIdx input");
-				System.exit(CodecReturnCodes.FAILURE);
-			}
-			if(eIdx>numMPItems)
-			{
-				System.out.println("Invalid end index to event range entered. Default will set to last item.");
-				eIdx=numMPItems;
-			}
-		}
-		else
-		{
-			try
-			{
-				sIdx=Integer.parseInt(partsOfValue[1]);
-			}
-			catch(Exception e)
-			{
-				System.err.println("Error loading command line arguments:\t");
-				System.out.println("Invalid startIdx input");
-				System.exit(CodecReturnCodes.FAILURE);
-			}
-			eIdx=sIdx+1;
-		}
-		if(partsOfValue[1].contains(","))
-		{
-			if(sIdx == eIdx)
-				eIdx =sIdx+1;
-			try
-			{
-				reissueTypeStr=partsOfValue[1].split(",")[1];
-				if(reissueTypeStr.contains("V"))
-				{
-					reissueType = 1; // View
-					reissueViewId = Integer.parseInt(reissueTypeStr.split("V")[1]);
-				}
-				else if(reissueTypeStr.contains("P"))
-				{
-					reissueType = 2; // Pause
-				}
-				else if(reissueTypeStr.contains("R"))
-				{
-					reissueType = 3; // Resume
-				}
-			}
-			catch(Exception e)
-			{
-				System.err.println("Error loading command line arguments:\t");
-				System.out.println("Invalid startIdx input");
-				System.exit(CodecReturnCodes.FAILURE);
-			}
-		}
-
-
-
-		EventCounter e = new EventCounter(eType, delayNum, sIdx, eIdx, reissueType, reissueViewId);
-		eventCounters.add(e);
-	}
-
-	public ArrayList<EventCounter> getEventCounters(int eventType)
-	{
-		ArrayList<EventCounter> eCounters = new ArrayList<EventCounter>();
-		for(EventCounter eCounter : eventCounters)
-		{
-			if(eCounter.eventType() == eventType)
-			{
-				eCounters.add(eCounter);
-			}
-		}
-		return eCounters;
-	}
-
-	public ArrayList<EventCounter> getEventCounters()
-	{
-		return eventCounters;
-	}
-
-	/*APIQA:Looks through all 'event' (e1, e2, e3) arguments and determines the breakpoint.
-	 *Brekapoint represent the the first index of market price items that should not be initially requested
-	 *ASSUMES that all market price items after that one are going to be requested after a delay as well
-	 *Therefore, all market price items that are to be requested intitally have to be listed before all delayed items
-	 */
-	private int determineBreakpoint(List<String> itemNames)
-	{
-		int bpoint=itemNames.size();
-		if(eventCounters.size()>0)
-		{
-			for(int eventCounterIndex=0; eventCounterIndex < eventCounters.size() ; ++eventCounterIndex)
-			{
-				if(eventCounters.get(eventCounterIndex).startIdx() < bpoint)
-				{
-					bpoint= eventCounters.get(eventCounterIndex).startIdx();
-				}
-			}
-		}
-		breakpoint=bpoint;
-		return bpoint;
-	}
-
-	//APIQA:returns current breakpoint, can be used externally
-	public int breakpoint()
-	{
-		return breakpoint;
-	}
-
-	//APIQA:returns last streamId used initially
-	public int lastInitialStreamId()
-	{
-		return maxInitialStreamId;
-	}
-
-	//APIQA:returns requested attribute about the ItemArg at index i in allMPItems
-	public boolean getMPItemInfo(int i, String attrib)
-	{
-		if(i >= allMPItems.size())
-		{
-			System.out.println("Invalid index input for getMPItem, default returning false");
-			return false;
-		}
-		if(attrib.equals("isSnapshot"))
-		{
-			return allMPItems.get(i).enableSnapshot();
-		}
-		else if(attrib.equals("isView"))
-		{
-			return allMPItems.get(i).enableView();
-		}
-		else if(attrib.equals("isPrivate"))
-		{
-			return allMPItems.get(i).enablePrivateStream();
-		}
-		if(attrib.equals("isMsgKeyInUpdates"))
-		{
-			return allMPItems.get(i).enableMsgKeyInUpdates();
-		}
-		System.out.println("Invalid attribute requested. Default returning False");
-		return false;
-	}
-
-	public int getViewId(int i)
-	{
-		return allMPItems.get(i).viewId();
-	}
-
-	public String getNameOfItem(int i)
-	{
-		return allMPItems.get(i).itemName();
-	}
-
-	//APIQA:itemNames contains all the values of -mp inputs (example  TRI:PSV2 which is requesting a private stream snapshot view 2 for TRI)
-	//all the items get added to allMPItems but only those that will be requested initially (AKA the items are are before the 'breakpoint') will be added to itemList
-	//the items are aren't added to itemList will be added when they are first requested via the requestNewItem method in WatchlistConsumer.java
-	void handleMarketPriceArgs(List<String> itemNames, int breakpoint, List<ItemArg> list)
-	{
-		for(int index=0; index < itemNames.size(); ++index)
-		{
-			String itemName= itemNames.get(index);
-			boolean isPrivateStream = false;
-			boolean isView = false;
-			boolean isSnapshot = false;
-			boolean isMsgKeyInUpdates = false;
-			int viewId= 0;
-			String name = itemName;
-			//APIQA: parse for S, P, V, K
-			if(itemName.contains(":"))
-			{
-				String[] splitName = itemName.split(":");
-				name=splitName[0];
-				if(splitName[1].contains("P"))
-					isPrivateStream = true;
-				if(splitName[1].contains("S"))
-					isSnapshot = true;
-				if(splitName[1].contains("K"))
-					isMsgKeyInUpdates = true;
-				if(splitName[1].contains("V"))
-				{
-					isView = true;
-					try
-					{
-						viewId=Integer.parseInt(splitName[1].split("V")[1]);
-					}
-					catch(Exception e)
-					{
-						System.err.println("Error loading command line arguments:\t");
-						System.out.println("Invalid view argument");
-						System.exit(CodecReturnCodes.FAILURE);
-					}
-				}
-			}
-			ItemArg itemArg = new ItemArg();
-			itemArg.domain( DomainTypes.MARKET_PRICE );
-			itemArg.enablePrivateStream(isPrivateStream);
-			itemArg.enableSnapshot(isSnapshot);
-			itemArg.enableMsgKeyInUpdates(isMsgKeyInUpdates);
-			itemArg.enableView(isView);
-			itemArg.viewId(viewId);
-			itemArg.itemName(name);
-			allMPItems.add(itemArg);
-			if(index < breakpoint)
-			{
-				list.add(itemArg);
-			}
-		}
-	}
-	//END APIQA
-
-	// APIQA: Added more parameters
-	private void parseItems(List<String> itemNames, int domain, boolean isPrivateStream, boolean isSymbollistData, boolean isView, boolean isSnapshot, int viewId, boolean isMsgKeyInUpdates, List<ItemArg> itemList)
-	{
-		for (String itemName : itemNames)
-		{
-			ItemArg itemArg = new ItemArg();
-			itemArg.domain(domain);
-
-			if (isPrivateStream)
-				itemArg.enablePrivateStream(true);
-			else
-				itemArg.enablePrivateStream(false);
-
-			// APIQA:
-			itemArg.enablePrivateStream(isPrivateStream);
-			itemArg.enableSnapshot(isSnapshot);
-			itemArg.enableView(isView);
-			itemArg.viewId(viewId);
-			itemArg.enableMsgKeyInUpdates(isMsgKeyInUpdates);
-			// END APIQA
-
-			if (isSymbollistData)
-				itemArg.symbolListData(true);
-
-			itemArg.itemName(itemName);
-			itemList.add(itemArg);
-
-		}
-	}
-
-	void addCommandLineArgs()
-	{
-		CommandLine.programName("WatchlistConsumer");
-		CommandLine.addOption("mp", "For each occurrence, requests item using Market Price domain.");
-		CommandLine.addOption("mbo", "For each occurrence, requests item using Market By Order domain. Default is no market by order requests.");
-		CommandLine.addOption("mbp", "For each occurrence, requests item using Market By Price domain. Default is no market by price requests.");
-		CommandLine.addOption("yc", "For each occurrence, requests item using Yield Curve domain. Default is no yield curve requests.");
-		CommandLine.addOption("view", "Specifies each request using a basic dynamic view. Default is false.");
-		CommandLine.addOption("post", "Specifies that the application should attempt to send post messages on the first requested Market Price item (i.e., on-stream). Default is false.");
-		CommandLine.addOption("offpost", "Specifies that the application should attempt to send post messages on the login stream (i.e., off-stream).");
-		//APIQA
-		CommandLine.addOption("postmultipart", "Specifies that the application should attempt to send post multi part messages, default is false.");
-		CommandLine.addOption("singleOpen", defaultSingleOpen, "SingleOpen default set to 1, can be specified to 0 or 1");
-		CommandLine.addOption("allowSuspect", defaultAllowSuspect, "Allow suspect data default set to 1, can be set to 0 or 1");
-		CommandLine.addOption("testOnlyLoginClose", "Only close login stream when runtime expires");
-		CommandLine.addOption("reqItemBeforeLogin", "Test request item befor login stream establishes");
-		CommandLine.addOption("loginCloseAfterLoginStatus", "Send login close message from rdmLoginMsgCallback after getting a login status message");
-		CommandLine.addOption("loginPauseAndResume", "Send login pause after 3 item updates and login resume after 3 src dir updates");
-		CommandLine.addOption("reissueDirEvery5Updates", "Send dorectory reissue every 5 updates received upto 30 updates.");
-		CommandLine.addOption("reissueDirWithSID", "Send dorectory reissue with specify serviceId.");
-		CommandLine.addOption("reqDirWithSID", "Send Directory request at the initial with specify serviceId.");
-		CommandLine.addOption("hasReqQos", "Enable hasQos on the request.");
-		CommandLine.addOption("qosDynamic", "dynamic or static qos.");
-		CommandLine.addOption("qosRate", "qosRate.");
-		CommandLine.addOption("qosTimeliness", "qosTimeliness.");
-		CommandLine.addOption("qosTimeInfo", "qosTimeInfo.");
-		CommandLine.addOption("qosRateInfo", "qosRateInfo.");
-		CommandLine.addOption("worstQosRate", "worstQosRate.");
-		CommandLine.addOption("worstQosTimeliness", "worstQosTimeliness.");
-		CommandLine.addOption("worstQosTimeInfo", "worstQosTimeInfo.");
-		CommandLine.addOption("worstQosRateInfo", "worstQosRateInfo.");
-		// END APIQA
-
-		CommandLine.addOption("publisherInfo", "Specifies that the application should add user provided publisher Id and publisher ipaddress when posting");
-		CommandLine.addOption("snapshot", "Specifies each request using non-streaming. Default is false(i.e. streaming requests.)");
-		CommandLine.addOption("sl", "Requests symbol list using Symbol List domain. (symbol list name optional). Default is no symbol list requests.");
-		CommandLine.addOption("sld", "Requests item on the Symbol List domain and data streams for items on that list.  Default is no symbol list requests.");
-		CommandLine.addOption("h", "Server host name");
-		CommandLine.addOption("p", "Server port number");
-		CommandLine.addOption("if", (String)null, "Interface name");
-		CommandLine.addOption("s", defaultServiceName, "Service name");
-		CommandLine.addOption("u", "Login user name. Default is system user name.");
-		CommandLine.addOption("passwd", "Password for the user name.");
-		CommandLine.addOption("pl", "protocol list (defaults to rssl.rwf, tr_json2, rssl.json.v2)");
-		CommandLine.addOption("c", "Socket", "Specifies the connection type that the connection should use. Possible values are: 'socket', 'http', 'websocket', 'encrypted'");
-		CommandLine.addOption("encryptedConnectionType", "", "Specifies the encrypted connection type that will be used by the consumer, if the 'encrypted' type is selected.  Possible values are 'socket', 'websocket' or 'http'");
-
-		CommandLine.addOption("runTime", defaultRuntime, "Program runtime in seconds");
-		CommandLine.addOption("x", "Provides XML tracing of messages.");
-
-		CommandLine.addOption("proxy", "Specifies that the application will make a tunneling connection (http or encrypted) through a proxy server, default is false");
-		CommandLine.addOption("ph", "", "Proxy server host name");
-		CommandLine.addOption("pp", "", "Proxy port number");
-		CommandLine.addOption("plogin", "", "User Name on proxy server");
-		CommandLine.addOption("ppasswd", "", "Password on proxy server");
-		CommandLine.addOption("pdomain", "", "Proxy server domain");
-		CommandLine.addOption("krbfile", "", "KRB File location and name");
-		CommandLine.addOption("keyfile", "", "Keystore file location and name");
-		CommandLine.addOption("keypasswd", "", "Keystore password");
-		CommandLine.addOption("securityProvider", "", "Specifies security provider, default is SunJSSE, also supports Conscrypt");
-
-		CommandLine.addOption("tunnel", "", "(optional) enables consumer to open tunnel stream and send basic text messages");
-		CommandLine.addOption("tsServiceName", "", "(optional) specifies the service name for tunnel stream messages (if not specified, the service name specified in -c/-tcp is used");
-		CommandLine.addOption("tsAuth", "", "(optional) causes consumer to request authentication when opening a tunnel stream. This applies to basic tunnel streams");
-		CommandLine.addOption("tsDomain", "", "(optional) specifes the domain a consumer uses when opening a tunnel stream. This applies to basic tunnel streams");
-
-		CommandLine.addOption("at", "", "Specifies the Authentication Token. If this is present, the login user name type will be Login.UserIdTypes.AUTHN_TOKEN.");
-		CommandLine.addOption("ax", "", "Specifies the Authentication Extended information.");
-		CommandLine.addOption("aid", "", "Specifies the Application ID.");
-
-		CommandLine.addOption("sessionMgnt", "(optional) Enable Session Management in the reactor.");
-		CommandLine.addOption("l", "(optional) Specifies a location to get an endpoint from service endpoint information. Defaults to us-east-1.");
-		CommandLine.addOption("query", "", "(optional) Queries Delivery Platform service discovery to get an endpoint according to a specified connection type and location.");
-		CommandLine.addOption("clientId", "Specifies the client Id for V2 authentication OR specifies a unique ID, also known as AppKey generated by an AppGenerator, for V1 authentication usedwhen connecting to Real-Time Optimized.");
-		CommandLine.addOption("clientSecret", "Specifies the associated client Secret with a provided clientId for V2 logins.");
-		CommandLine.addOption("jwkFile", "Specifies the file location containing the JWK encoded private key for V2 logins.");
-		CommandLine.addOption("tokenURLV1", "Specifies the token URL for V1 token oauthpasswd grant type.");
-		CommandLine.addOption("tokenURLV2", "Specifies the token URL for V2 token oauthclientcreds grant type.");
-		CommandLine.addOption("tokenScope", "", "Specifies the token scope.");
-		CommandLine.addOption("audience", "", "Optionally specifies the audience used with V2 JWT logins");
-		CommandLine.addOption("serviceDiscoveryURL", "Specifies the service discovery URL.");
-
-		CommandLine.addOption("rtt", false, "(optional) Enable RTT support in the WatchList");
-		CommandLine.addOption("takeExclusiveSignOnControl", "true", "Specifies the exclusive sign on control to force sign-out for the same credentials., default is true");
-	
-		CommandLine.addOption("startingHostName", "", "Specifies the hostname of the starting server in a Warm Standby environment.");
-		CommandLine.addOption("startingPort", "", "Specifies the port of the starting server in a Warm Standby environment.");
-		CommandLine.addOption("standbyHostName", "", "Specifies the hostname of the standby server in a Warm Standby environment.");
-		CommandLine.addOption("standbyPort", "", "Specifies the port of the standby server in a Warm Standby environment.");
-		CommandLine.addOption("warmStandbyMode", "", "Specifies the Warm Standby Connection Mode, set either to Login or Service.");
-		
-		CommandLine.addOption("restProxyHost", "", "Specifies the hostname of the proxy server for rest protocol connections.");
-		CommandLine.addOption("restProxyPort", "", "Specifies the port of the proxy server for rest protocol connections.");
-		CommandLine.addOption("restProxyUserName", "", "Specifies the user name for the proxy server during rest protocol connections.");
-		CommandLine.addOption("restProxyPasswd", "", "Specifies the password for the proxy server during rest protocol connections.");
-		CommandLine.addOption("restProxyDomain", "", "Specifies the domain of the proxy server for rest protocol connections.");
-		CommandLine.addOption("restProxyKrb5ConfigFile", "", "Specifies the kerberos5 config file used for the proxy server for rest protocol connections.");
-		CommandLine.addOption("spTLSv1.2", "Specifies for an encrypted connection to be able to use TLS 1.2. Default enables both TLS version 1.2 and 1.3.");
-		CommandLine.addOption("spTLSv1.3", "Specifies for an encrypted connection to be able to use TLS 1.3. Default enables both TLS version 1.2 qnd 1.3.");
-
-		// APIQA
-		CommandLine.addOption("e1", "Request new view item(s) after specified number of Src Directory UPDATES");
-		CommandLine.addOption("e2", "Request new view item(s) after specified number of defaultMsg UPDATES");
-		CommandLine.addOption("e3", "Request new view item(s) after specified number of Channel_down_reconnecting events");
-		CommandLine.addOption("e4", "Reissue on item(s) after item is established and streaming");
-		CommandLine.addOption("e5", "Request new view item(s) after specified number of defaultMsg REFRESHES");
-		CommandLine.addOption("delayInitialRequest", "Delay sending initial request for items until after source directory refresh");
-		CommandLine.addOption("eView", "Specifies each view request using a elementlist view. Default is false.");
-		// END APIQA
-
-	}
-}
-
+/*|-----------------------------------------------------------------------------
+ *|            This source code is provided under the Apache 2.0 license
+ *|  and is provided AS IS with no warranty or guarantee of fit for purpose.
+ *|                See the project's LICENSE.md for details.
+ *|           Copyright (C) 2019-2022,2025 LSEG. All rights reserved.
+ *|-----------------------------------------------------------------------------
+ */
+
+package com.refinitiv.eta.valueadd.examples.watchlistconsumer;
+
+import java.util.ArrayList;
+import java.util.List;
+import java.util.Objects;
+
+import com.refinitiv.eta.codec.CodecFactory;
+import com.refinitiv.eta.codec.CodecReturnCodes;
+import com.refinitiv.eta.codec.MsgKey;
+import com.refinitiv.eta.codec.MsgKeyFlags;
+import com.refinitiv.eta.codec.State;
+import com.refinitiv.eta.shared.CommandLine;
+import com.refinitiv.eta.rdm.DomainTypes;
+import com.refinitiv.eta.transport.ConnectionTypes;
+import com.refinitiv.eta.valueadd.examples.common.ConnectionArg;
+import com.refinitiv.eta.valueadd.examples.common.ItemArg;
+
+public class WatchlistConsumerConfig
+{
+	private String publisherId;
+	private String publisherAddress;
+	private boolean enableEncrypted;
+	private boolean enableHttp;
+	private boolean cacheOption;
+	private int cacheInterval;
+	// APIQA:
+	// eventCounters keeps track of all information from any -e1/e2/e3 etc arguments
+	private ArrayList<EventCounter> eventCounters = new ArrayList<EventCounter>();
+	private static final int defaultSingleOpen = 1;
+	private static final int defaultAllowSuspect = 1;
+	// breakpoint is an indicator of the split in the list of -mp items in which
+	// those before the breakpoint are all requested initially,
+	// and those after breakpoint are requested after some number of events has
+	// occurred (which should be specified by the -e1, -e2, or -e3 arguments)
+	private int breakpoint;
+	// maxInitialStreamId is the stream Id of the last item reuqested intially
+	private int maxInitialStreamId;
+	// delayIntialRequest, if specified, will delay all initial requests until after Src Dir Refresh
+	private boolean delayInitialRequest;
+	private boolean isElementView;
+	// END APIQA
+
+	List<ConnectionArg> connectionList = new ArrayList<ConnectionArg>();
+
+	// default server host name
+	private static final String defaultSrvrHostname = "localhost";
+
+	// default server port number
+	private static final String defaultSrvrPortNo = "14002";
+
+	// default service name
+	private static final String defaultServiceName = "DIRECT_FEED";
+
+	// default item name
+	private static final String defaultItemName = "TRI.N";
+
+
+	private String protocolList = "tr_json2";
+
+	private static final int defaultRuntime = 600;
+
+	private int MAX_ITEMS = 128;
+	private int ITEMS_MIN_STREAM_ID = 5;
+
+	private ArrayList<ItemInfo> itemList = new ArrayList<ItemInfo>();
+	private ArrayList<ItemInfo> providedItemList = new ArrayList<ItemInfo>();
+	
+	private String startingHostName;
+	private String startingPort;
+	private String standbyHostName;
+	private String standbyPort;
+	private String warmStandbyMode;
+	private boolean enableWarmStandby;
+	
+	private String securityProtocol;
+	private String securityProtocolVersions;
+
+	// APIQA: allMPItems is a list of all mp item arguments, whereas itemList
+	// only contains those that are requested intially, and as new items are
+	// requested via requestNewItem the item information from allMPItems is used
+	// to make a new ItemInfo object which is then added to itemList
+	private ArrayList<ItemArg> allMPItems = new ArrayList<ItemArg>();
+
+
+	// APIQA: EventCounter class created to keep track of -e1/e2/e3 etc
+	// arguments; a EventCounter object is created for each -e1/e2/e3 command
+	// line argument
+	class EventCounter
+	{
+		// delay is how many instances of the specific event are to pass until
+		// specified items are requested
+		int delay;
+
+		// eventType specified which type of reques, ex. e2 is eventType 2 which
+		// means update messages
+		int eventType;
+
+		// reissueType and reissueViewId are applicable only to reissue even "-e4", the reissue types are:
+		// 1 View
+		//  2 Pause
+		//  3 Resume
+		// (For example the command line argument: -e4 6::1:1,V3
+		// the reissue type is View internally stored as 1, and the reissueViewId is 3.)
+		// For event types other than -e4, the value is 0 for reissueType.
+		int reissueType;
+		int reissueViewId;
+
+		// startIdx and endIdx specify which indexes in list of mp arguments are
+		// to be requested
+		int startIdx;
+		int endIdx;
+
+		public EventCounter(int eventType, int delay, int startIdx, int endIdx, int reissueType, int reissueViewId)
+		{
+			this.eventType = eventType;
+			this.delay = delay;
+			this.startIdx = startIdx;
+			this.endIdx = endIdx;
+			this.reissueType = reissueType;
+			this.reissueViewId = reissueViewId;
+		}
+
+		public int delay()
+		{
+			return delay;
+		}
+
+		public int startIdx()
+		{
+			return startIdx;
+		}
+
+		public int endIdx()
+		{
+			return endIdx;
+		}
+
+		public int eventType()
+		{
+			return eventType;
+		}
+		public int reissueType()
+		{
+			return reissueType;
+		}
+		public int reissueViewId()
+		{
+			return reissueViewId;
+		}
+
+		public String printEventCounter()
+		{
+			return "eventtype " + eventType + "  dalay " + delay + "   sIdx " + startIdx + "    eIdx " + endIdx + "    reissueType " + reissueType;
+		}
+	}
+	// END APIQA
+
+	class ItemInfo
+	{
+		int	domain;
+		String name;
+		int	streamId;
+		boolean	symbolListData;
+		boolean isPrivateStream;
+		boolean isBatchStream;
+		State state = CodecFactory.createState();
+
+		// APIQA:individual items can be set to be snapshot, private stream,
+		// and/or specific view
+		boolean isView = false;
+		boolean isSnapshot = false;
+		boolean isMsgKeyInUpdates = false;
+		int viewId = 0;
+		// END APIQA
+
+		public int domain()
+		{
+			return domain;
+		}
+		public void domain(int domainType)
+		{
+			this.domain = domainType;
+		}
+		public String name()
+		{
+			return name;
+		}
+		public void name(String name)
+		{
+			this.name = name;
+		}
+		public int streamId()
+		{
+			return streamId;
+		}
+		public void streamId(int streamId)
+		{
+			this.streamId = streamId;
+		}
+		public boolean symbolListData()
+		{
+			return symbolListData;
+		}
+		public void symbolListData(boolean symbolListData)
+		{
+			this.symbolListData = symbolListData;
+		}
+		public boolean isPrivateStream()
+		{
+			return isPrivateStream;
+		}
+		public void privateStream(boolean isPrivateStream)
+		{
+			this.isPrivateStream = isPrivateStream;
+		}
+
+		// APIQA: adding isView isSnapshot and viewId
+		public boolean isView()
+		{
+			return isView;
+		}
+
+		public void viewStream(boolean isView)
+		{
+			// System.out.println
+			// ("-------APIQA: In WatchlistConsumerConfig.java:  Setting is view to"
+			// + isView);
+			this.isView = isView;
+		}
+
+		public boolean isSnapshot()
+		{
+			return isSnapshot;
+		}
+
+		public void snapshotStream(boolean isSnapshot)
+		{
+			// System.out.println
+			// ("-------APIQA: In WatchlistConsumerConfig.java:  Setting is Snapshot to "
+			// + isSnapshot);
+			this.isSnapshot = isSnapshot;
+		}
+		public boolean isMsgKeyInUpdates()
+		{
+			return isMsgKeyInUpdates;
+		}
+
+		public void msgKeyInUpdatesStream(boolean isMsgKeyInUpdates)
+		{
+			// System.out.println
+			// ("-------APIQA: In WatchlistConsumerConfig.java:  Setting is MsgKeyInUpdates to "
+			// + isMsgKeyInUpdates);
+			this.isMsgKeyInUpdates = isMsgKeyInUpdates;
+		}
+
+		public int viewId()
+		{
+			return viewId;
+		}
+
+		public void viewId(int viewId)
+		{
+			// System.out.println
+			// ("-------APIQA: In WatchlistConsumerConfig.java:  Setting view id to: "
+			// + viewId);
+			this.viewId = viewId;
+		}
+		// END APIQA:
+
+		public boolean isBatchStream()
+		{
+			return isBatchStream;
+		}
+		public void batchStream(boolean isBatchStream)
+		{
+			this.isBatchStream = isBatchStream;
+		}
+		public State state()
+		{
+			return state;
+		}
+		public void state(State state)
+		{
+			this.state = state;
+		}
+	}
+
+	public boolean init(String[]args)
+	{
+		boolean ret;
+
+
+		if ((ret = parseArgs(args)) == false )
+		{
+			return ret;
+		}
+
+		List<ConnectionArg> connectionList = connectionList();
+		ConnectionArg conn = connectionList.get(0);
+		for ( ItemArg itemArg : conn.itemList())
+		{
+			// APIQA: interface of addItem changed
+			addItem(itemArg.itemName(), itemArg.domain(), itemArg.symbolListData(), itemArg.enablePrivateStream(), itemArg.enableView(), itemArg.viewId(), itemArg.enableSnapshot(), itemArg.enableMsgKeyInUpdates());
+			// END APIQA
+		}
+		return true;
+	}
+
+	// APIQA
+	public ItemInfo createItemInfo()
+	{
+		return new ItemInfo();
+	}
+	// END APIQA
+
+	// APIQA: interface of addItem changed
+	public void addItem(String itemName, int domainType, boolean isSymbolList, boolean isPrivate, boolean isView, int viewId, boolean isSnapshot, boolean isMsgKeyInUpdates)
+	{
+		ItemInfo itemInfo = new ItemInfo();
+		itemInfo.domain(domainType);
+		itemInfo.name(itemName);
+		itemInfo.symbolListData(isSymbolList);
+		itemInfo.privateStream(isPrivate);
+		// APIQA:
+		itemInfo.viewStream(isView);
+		itemInfo.snapshotStream(isSnapshot);
+		itemInfo.msgKeyInUpdatesStream(isMsgKeyInUpdates);
+		itemInfo.viewId(viewId);
+		// END APIQA
+		itemInfo.streamId(ITEMS_MIN_STREAM_ID + itemList.size());
+		// APIQA:
+		System.out.println("------------APIQA: " + itemInfo.name() + ": StreamID = " + itemInfo.streamId() + ", PrivateFlag = " + itemInfo.isPrivateStream() + ", SnapShotFlag= "
+				+ itemInfo.isSnapshot() + ", ViewFlag= " + itemInfo.isView() + ", ViewId= " + itemInfo.viewId()+ ", MsgKeyInUpdatesFlag= " + itemInfo.isMsgKeyInUpdates());
+		// END APIQA
+
+		itemList.add(itemInfo);
+
+		if (itemList.size() >= MAX_ITEMS)
+		{
+			System.out.println("Config Error: Example only supports up to %d items " + MAX_ITEMS);
+			System.exit(-1);
+		}
+	}
+
+	public ItemInfo getItemInfo(int streamId)
+	{
+		if (streamId > 0)
+		{
+			if (streamId >= ITEMS_MIN_STREAM_ID && streamId < itemList.size() + ITEMS_MIN_STREAM_ID)
+				return itemList.get(streamId - ITEMS_MIN_STREAM_ID);
+			else
+				return null;
+		}
+		else if (streamId < 0)
+		{
+			for(int i = 0; i < providedItemList.size(); ++i)
+			{
+				if (providedItemList.get(i).streamId() == streamId)
+					return providedItemList.get(i);
+			}
+			return null;
+		}
+		else
+			return null;
+	}
+
+	public ItemInfo addProvidedItemInfo(int streamId, MsgKey msgKey, int domainType)
+	{
+		ItemInfo item = null;
+
+		/* Check if item is already present. */
+		for(int i = 0; i < providedItemList.size(); ++i)
+		{
+			if (providedItemList.get(i).streamId == streamId)
+			{
+				item = providedItemList.get(i);
+				break;
+			}
+		}
+
+		/* Add new item. */
+		if (item == null)
+		{
+			if (providedItemList.size() == MAX_ITEMS)
+			{
+				System.out.println("Too many provided items.\n");
+				return null;
+			}
+			item = new ItemInfo();
+			providedItemList.add(item);
+		}
+
+		if ((msgKey.flags() & MsgKeyFlags.HAS_NAME)> 0)
+		{
+			item.name = msgKey.name().toString();
+		}
+		else
+		{
+			item.name = null;
+		}
+
+		item.streamId(streamId);
+		item.domain(domainType);
+
+		return item;
+	}
+
+	public void removeProvidedItemInfo(ItemInfo item)
+	{
+		int i = 0;
+		boolean found = false;
+		for(i = 0; i < providedItemList.size(); ++i)
+		{
+			if (providedItemList.get(i).streamId == item.streamId)
+			{
+				found = true;
+				break;
+			}
+		}
+		if ( found )
+		{
+			providedItemList.remove(i);
+		}
+		return;
+	}
+
+	public boolean parseArgs(String[] args)
+	{
+		for (int i = 0; i < args.length; i++)
+		{
+			if (args[i].contains("runtime"))
+			{
+				args[i] = args[i].replace("runtime", "runTime");
+			}
+			if (args[i].contains("uname"))
+			{
+				args[i] = args[i].replace("uname", "u");
+			}
+			if (args[i].contains("connectionType"))
+			{
+				args[i] = args[i].replace("connectionType", "c");
+			}
+		}
+
+		addCommandLineArgs();
+		try
+		{
+			CommandLine.parseArgs(args);
+
+			ConnectionArg connectionArg = new ConnectionArg();
+
+			String connectionType = CommandLine.value("c");
+			if (connectionType.equals("socket"))
+			{
+				connectionArg.connectionType(ConnectionTypes.SOCKET);
+			}
+			else if (connectionType.equals("encrypted"))
+			{
+				connectionArg.connectionType(ConnectionTypes.ENCRYPTED);
+				enableEncrypted = true;
+			}
+			else if (connectionType.equals("http"))
+			{
+				connectionArg.connectionType(ConnectionTypes.HTTP);
+				enableHttp = true;
+			}
+			else if (connectionType.equals("websocket"))
+			{
+				connectionArg.connectionType(ConnectionTypes.WEBSOCKET);
+			}
+			
+			if (CommandLine.hasArg("startingHostName") && (CommandLine.hasArg("startingPort") && CommandLine.hasArg("standbyHostName")
+					&& CommandLine.hasArg("standbyPort") && CommandLine.hasArg("warmStandbyMode")))
+			{
+				startingHostName = CommandLine.value("startingHostName");
+				startingPort = CommandLine.value("startingPort");
+				standbyHostName = CommandLine.value("standbyHostName");
+				standbyPort = CommandLine.value("standbyPort");
+				warmStandbyMode = CommandLine.value("warmStandbyMode");
+				enableWarmStandby = true;
+			}
+			else
+				enableWarmStandby = false;
+
+			if(CommandLine.hasArg("encryptedConnectionType"))
+			{
+				String encryptedConnectionType = CommandLine.value("encryptedConnectionType");
+				if (encryptedConnectionType.equals("socket"))
+				{
+					connectionArg.encryptedConnectionType(ConnectionTypes.SOCKET);
+				}
+				else if (encryptedConnectionType.equals("http"))
+				{
+					connectionArg.encryptedConnectionType(ConnectionTypes.HTTP);
+				}
+				else if (encryptedConnectionType.equals("websocket"))
+				{
+					connectionArg.encryptedConnectionType(ConnectionTypes.WEBSOCKET);
+				}
+			}
+			else
+			{
+				if(connectionArg.connectionType() == ConnectionTypes.ENCRYPTED)
+				{
+					connectionArg.encryptedConnectionType(ConnectionTypes.HTTP);
+				}
+			}
+			
+			if (CommandLine.hasArg("spTLSv1.2") && CommandLine.hasArg("spTLSv1.3"))
+			{
+				// Enable both TLS 1.2 and 1.3
+				securityProtocol = "TLS";
+				securityProtocolVersions = "1.2,1.3";
+			}
+			else if (CommandLine.hasArg("spTLSv1.2"))
+			{
+				// Enable TLS 1.2
+				securityProtocol = "TLS";
+				securityProtocolVersions = "1.2";
+			}
+			else if (CommandLine.hasArg("spTLSv1.3"))
+			{
+				// Enable TLS 1.3
+				securityProtocol = "TLS";
+				securityProtocolVersions = "1.3";
+			}
+			else
+			{
+				// Default always sets both TLS versions 1.2 and 1.3.
+				securityProtocol = "TLS";
+				securityProtocolVersions = "1.2,1.3";
+			}
+
+			connectionArg.service(serviceName());
+
+
+			if(CommandLine.value("h") == null)
+			{
+				if(enableSessionManagement() == false)
+				{
+					connectionArg.hostname(defaultSrvrHostname);
+				}
+			}
+			else
+			{
+				connectionArg.hostname(CommandLine.value("h"));
+			}
+
+			if(CommandLine.value("p") == null)
+			{
+				if(enableSessionManagement() == false)
+				{
+					connectionArg.port(defaultSrvrPortNo);
+				}
+			}
+			else
+			{
+				connectionArg.port(CommandLine.value("p"));
+			}
+
+			connectionArg.interfaceName(CommandLine.value("if"));
+
+			if (CommandLine.hasArg("tsServiceName"))
+			{
+				connectionArg.tsService(CommandLine.value("tsServiceName"));
+			}
+
+			if (CommandLine.hasArg("tunnel"))
+			{
+				connectionArg.tunnel(CommandLine.booleanValue("tunnel"));
+			}
+
+			if (CommandLine.hasArg("tsAuth"))
+				connectionArg.tunnelAuth(CommandLine.booleanValue("tsAuth"));
+			if (CommandLine.hasArg("tsDomain"))
+				connectionArg.tunnelDomain(CommandLine.intValue("tsDomain"));
+
+
+			// APIQA
+			if (CommandLine.hasArg("delayInitialRequest"))
+			{
+				delayInitialRequest = true;
+			}
+			// END APIQA
+
+			// APIQA
+			if (CommandLine.hasArg("eView"))
+			{
+				isElementView = true;
+			}
+			// END APIQA
+
+			List<ItemArg> itemList = new ArrayList<ItemArg>();
+
+			List<String> itemNames = CommandLine.values("mp");
+			// APIQA
+			if (itemNames != null)
+			{
+				int numMPItems = itemNames.size();
+
+				// APIQA:an EventCounter object is made to represent every
+				// 'event' (e1, e2, e3, e4, e5) argument
+				itemNames = CommandLine.values("e1");
+				if (itemNames != null && itemNames.size() > 0)
+				{
+					for (String item : itemNames)
+					{
+						addEventCounter("e1", item, numMPItems);
+					}
+				}
+
+				itemNames = CommandLine.values("e2");
+				if (itemNames != null && itemNames.size() > 0)
+				{
+					for (String item : itemNames)
+					{
+						addEventCounter("e2", item, numMPItems);
+					}
+				}
+
+				itemNames = CommandLine.values("e3");
+				if (itemNames != null && itemNames.size() > 0)
+				{
+					for (String item : itemNames)
+					{
+						addEventCounter("e3", item, numMPItems);
+					}
+				}
+				itemNames = CommandLine.values("e4");
+				if (itemNames != null && itemNames.size() > 0)
+				{
+					for (String item : itemNames)
+					{
+						addEventCounter("e4", item, numMPItems);
+					}
+				}
+				itemNames = CommandLine.values("e5");
+				if (itemNames != null && itemNames.size() > 0)
+				{
+					for (String item : itemNames)
+					{
+						addEventCounter("e5", item, numMPItems);
+					}
+				}
+				itemNames = CommandLine.values("mp");
+
+				// breakpoint is an index in the list of mp arguments sepcified
+				// all items before the breakpoint will be requested intially,
+				// and ones after are assumed to be requested after some numebr
+				// of events specified by an -e1/e2/e3 argument
+				int bPoint = determineBreakpoint(itemNames);
+
+				/*APIQA: all market price items are added to itemNames
+				 *handleMarketPriceArgs handles adding the correct items (those that will be requested intitially) to itemList
+				 *and puts all mp items in a different List called allMPItems, which is indexed in the same order that the
+				 *items appeared in command line arguments
+				 */
+				handleMarketPriceArgs(itemNames, bPoint, itemList);
+			}
+			// END APIQA
+
+			// APIQA
+			itemNames = CommandLine.values("mbo");
+			if (itemNames != null && itemNames.size() > 0)
+				parseItems(itemNames, DomainTypes.MARKET_BY_ORDER, false, false, false, false, 0, false, itemList);
+
+			itemNames = CommandLine.values("mbp");
+			if (itemNames != null && itemNames.size() > 0)
+				parseItems(itemNames, DomainTypes.MARKET_BY_PRICE, false, false, false, false, 0, false, itemList);
+
+			itemNames = CommandLine.values("yc");
+			if (itemNames != null && itemNames.size() > 0)
+				parseItems(itemNames, DomainTypes.YIELD_CURVE, false, false, false, false, 0, false, itemList);
+
+			itemNames = CommandLine.values("sl");
+			if (itemNames != null && itemNames.size() > 0)
+				parseItems(itemNames, DomainTypes.SYMBOL_LIST, false, false, false, false, 0, false, itemList);
+
+			itemNames = CommandLine.values("sld");
+			if (itemNames != null && itemNames.size() > 0)
+				parseItems(itemNames, DomainTypes.SYMBOL_LIST, false, true, false, false, 0, false, itemList);
+			// END APIQA
+
+			if (itemList.size() == 0 && !CommandLine.hasArg("tunnel"))
+			{
+				ItemArg itemArg = new ItemArg(DomainTypes.MARKET_PRICE, defaultItemName, false);
+				itemList.add(itemArg);
+			}
+
+			if ( tsServiceName() == null || tsServiceName().equals(""))
+				connectionArg.tsService(connectionArg.service());
+
+			connectionArg.itemList(itemList);
+			connectionList.add(connectionArg);
+
+			// APIQA
+			maxInitialStreamId = ITEMS_MIN_STREAM_ID + itemList.size();
+			// END APIQA
+
+			String value = CommandLine.value("publisherInfo");
+			if (value!= null)
+			{
+				String [] pieces = value.split(",");
+
+				if( pieces.length > 1 )
+				{
+					publisherId = pieces[0];
+
+					try
+					{
+						Integer.parseInt(publisherId);
+					}
+					catch(Exception e)
+					{
+						System.err.println("Error loading command line arguments:\t");
+						System.out.println("publisherId within publisherinfo should be an integer number");
+						System.out.println("Consumer exits...");
+						System.exit(CodecReturnCodes.FAILURE);
+					}
+					publisherAddress = pieces[1];
+				}
+			}
+		}
+		catch (IllegalArgumentException ile)
+		{
+			System.err.println("Error loading command line arguments:\t");
+			System.err.println(ile.getMessage());
+			System.err.println();
+			System.err.println(CommandLine.optionHelpString());
+			System.out.println("Consumer exits...");
+			System.exit(CodecReturnCodes.FAILURE);
+		}
+
+		return true;
+	}
+
+	String serviceName()
+	{
+		return CommandLine.value("s");
+	}
+
+	String tsServiceName()
+	{
+		return CommandLine.value("tsServiceName");
+	}
+
+	List<ConnectionArg> connectionList()
+	{
+		return connectionList;
+	}
+
+	String userName()
+	{
+		return CommandLine.value("u");
+	}
+
+	String password()
+	{
+		return CommandLine.value("passwd");
+	}
+
+	boolean enableView()
+	{
+		return CommandLine.booleanValue("view");
+	}
+
+	boolean enablePost()
+	{
+		return CommandLine.booleanValue("post");
+	}
+
+	boolean enableOffpost()
+	{
+		return CommandLine.booleanValue("offpost");
+	}
+
+	// APIQA
+	boolean enablePostMultipart()
+	{
+		return CommandLine.booleanValue("postmultipart");
+	}
+
+	boolean testOnlyLoginClose()
+	{
+		return CommandLine.booleanValue("testOnlyLoginClose");
+	}
+
+	boolean reqItemBeforeLogin()
+	{
+		return CommandLine.booleanValue("reqItemBeforeLogin");
+	}
+
+	boolean loginCloseAfterLoginStatus()
+	{
+		return CommandLine.booleanValue("loginCloseAfterLoginStatus");
+	}
+
+	boolean loginPauseAndResume()
+	{
+		return CommandLine.booleanValue("loginPauseAndResume");
+	}
+
+	boolean reissueDirEvery5Updates()
+	{
+		return CommandLine.booleanValue("reissueDirEvery5Updates");
+	}
+
+	int reissueDirWithSID()
+	{
+		return CommandLine.intValue("reissueDirWithSID");
+	}
+
+	int reqDirWithSID()
+	{
+		return CommandLine.intValue("reqDirWithSID");
+	}
+
+	boolean hasReqQos()
+	{
+		return CommandLine.booleanValue("hasReqQos");
+	}
+
+	boolean qosDynamic()
+	{
+		return CommandLine.booleanValue("qosDynamic");
+	}
+
+	int qosRate()
+	{
+		return CommandLine.intValue("qosRate");
+	}
+
+	int qosRateInfo()
+	{
+		return CommandLine.intValue("qosRateInfo");
+	}
+
+	int qosTimeliness()
+	{
+		return CommandLine.intValue("qosTimeliness");
+	}
+
+	int qosTimeInfo()
+	{
+		return CommandLine.intValue("qosTimeInfo");
+	}
+
+	int worstQosRate()
+	{
+		return CommandLine.intValue("worstQosRate");
+	}
+
+	int worstQosRateInfo()
+	{
+		return CommandLine.intValue("worstQosRateInfo");
+	}
+
+	int worstQosTimeliness()
+	{
+		return CommandLine.intValue("worstQosTimeliness");
+	}
+
+	int worstQosTimeInfo()
+	{
+		return CommandLine.intValue("worstQosTimeInfo");
+	}
+	// End APIQA
+
+	String publisherId()
+	{
+		return publisherId;
+	}
+
+	String publisherAddress()
+	{
+		return publisherAddress;
+	}
+
+	boolean enableSnapshot()
+	{
+		return CommandLine.booleanValue("snapshot");
+	}
+
+	int runtime()
+	{
+		return CommandLine.intValue("runTime");
+	}
+
+	boolean enableXmlTracing()
+	{
+		return CommandLine.booleanValue("x");
+	}
+
+	boolean enableSessionManagement()
+	{
+		return CommandLine.booleanValue("sessionMgnt");
+	}
+
+	boolean enableEncrypted()
+	{
+		return enableEncrypted;
+	}
+
+	String clientId()
+	{
+		return CommandLine.value("clientId");
+	}
+	
+	String clientSecret()
+	{
+		return CommandLine.value("clientSecret");
+	}
+	
+	String jwkFile()
+	{
+		return CommandLine.value("jwkFile");
+	}
+	
+	String tokenUrlV1()
+	{
+		return CommandLine.value("tokenURLV1");
+	}
+	
+	String tokenUrlV2()
+	{
+		return CommandLine.value("tokenURLV2");
+	}
+	
+	String tokenScope()
+	{
+		return CommandLine.value("tokenScope");
+	}
+	
+	String audience()
+	{
+		return CommandLine.value("audience");
+	}
+	
+	String serviceDiscoveryURL()
+	{
+		return CommandLine.value("serviceDiscoveryURL");
+	}
+
+	boolean takeExclusiveSignOnControl()
+	{
+		return CommandLine.booleanValue("takeExclusiveSignOnControl");
+	}
+
+	String location()
+	{
+		return CommandLine.value("l");
+	}
+
+	boolean queryEndpoint()
+	{
+		return CommandLine.booleanValue("query");
+	}
+
+	boolean enableHttp()
+	{
+		return enableHttp;
+	}
+
+	boolean enableProxy()
+	{
+		return CommandLine.booleanValue("proxy");
+	}
+
+	String proxyHostname()
+	{
+		return CommandLine.value("ph");
+	}
+
+	String proxyPort()
+	{
+		return CommandLine.value("pp");
+	}
+
+	String proxyUsername()
+	{
+		return CommandLine.value("plogin");
+	}
+
+	String proxyPassword()
+	{
+		return CommandLine.value("ppasswd");
+	}
+
+	String proxyDomain()
+	{
+		return CommandLine.value("pdomain");
+	}
+
+	String restProxyHost() {
+		return CommandLine.value("restProxyHost");
+	}
+	
+	String restProxyPort() {
+		return CommandLine.value("restProxyPort");
+	}
+	
+	String restProxyUserName() {
+		return CommandLine.value("restProxyUserName");
+	}
+	
+	String restProxyPasswd() {
+		return CommandLine.value("restProxyPasswd");
+	}
+	
+	String restProxyDomain() {
+		return CommandLine.value("restProxyDomain");
+	}
+	
+	String restProxyKrb5ConfigFile() {
+		return CommandLine.value("restProxyKrb5ConfigFile");
+	}
+
+	String krbFile()
+	{
+		return CommandLine.value("krbfile");
+	}
+
+	String keyStoreFile()
+	{
+		return CommandLine.value("keyfile");
+	}
+
+	String keystorePassword()
+	{
+		return CommandLine.value("keypasswd");
+	}
+	String securityProvider()
+	{
+		return CommandLine.value("securityProvider");
+	}
+	boolean cacheOption()
+	{
+		return cacheOption;
+	}
+
+	int cacheInterval()
+	{
+		return cacheInterval;
+	}
+
+	String authenticationToken()
+	{
+		return CommandLine.value("at");
+	}
+
+	String authenticationExtended()
+	{
+		return CommandLine.value("ax");
+	}
+
+	String applicationId()
+	{
+		return CommandLine.value("aid");
+	}
+
+	boolean enableRTT() {
+		return CommandLine.booleanValue("rtt");
+	}
+
+	String protocolList()
+	{
+		return Objects.nonNull(CommandLine.value("pl")) ? CommandLine.value("pl") : protocolList;
+	}
+
+	int itemCount()
+	{
+		return itemList.size();
+	}
+
+	public List<ItemInfo> itemList()
+	{
+		return itemList;
+	}
+	
+	String startingHostName()
+	{
+		return startingHostName;
+	}
+	
+	String startingPort()
+	{
+		return startingPort;
+	}
+	
+	String standbyHostName()
+	{
+		return standbyHostName;
+	}
+	
+	String standbyPort()
+	{
+		return standbyPort;
+	}
+	
+	String warmStandbyMode()
+	{
+		return warmStandbyMode;
+	}
+	
+	boolean enableWarmStandby()
+	{
+		return enableWarmStandby;
+	}
+	
+	String securityProtocol()
+	{
+		return securityProtocol;
+	}
+	
+	String securityProtocolVersions()
+	{
+		return securityProtocolVersions;
+	}
+
+	//APIQA:
+	public boolean delayInitialRequest()
+	{
+		return delayInitialRequest;
+	}
+	public boolean isElementView()
+	{
+		return isElementView;
+	}
+	public ArrayList<EventCounter> eventCounters()
+	{
+		return eventCounters;
+	}
+
+	int isSingleOpen()
+	{
+		return CommandLine.intValue("singleOpen");
+	}
+
+	int allowSuspectData()
+	{
+		return CommandLine.intValue("allowSuspect");
+	}
+
+	int numEventCounters()
+	{
+		return eventCounters.size();
+	}
+
+	//addEventCounter parses -e1/e2/e3 argument eg. -e2 5::2:6
+	//the '5' in the above example is the amount of occurance of event 1 you want to happen until requesting specified items
+	//'2' is the index of the first mp item in list of mp items to request once 5 event1's have occured
+	//'6' is the index of the last mp item in list of mp items to request once 5 event 1's have occured
+	//doing -e1 7::2 (not specifying an end index) will result in only item indexed 2 to be requested, not a range
+	// NOTE: On -e4 event 4, Please read the following on how the event 4 is used:
+	// Example arguments: -h 48.22.4.1 -p 14002 -s ELEKTRON_DD  -mp GOOG.O -mp TRI.N  -e2 5::1 -e4 10::1:1,P -x
+	//  Notes: Make sure that -e2 event is prior to using -e4 because the way the counter works is unless an -e2
+	//         event opens up a new item the re-issue will not work.
+	// In the above example "-e4 10::1:1,P" would mean after -e2 opened the item "TRI.N" the "-e4 10::1:1,P" means:
+	//      -e4 -Reissue event
+	//      10::1:1,P send reissue after 10 updates on item indexed 1 which is 'TRI.N' in the above example. (because end index is also 1 '1:1'.
+	//      ',' after comma the reissue action V3 -View change V3, P pause, R resume. In the above example reissue action is P i.e pause
+	private void addEventCounter(String varName, String value, int numMPItems)
+	{
+		int eType=9;
+		String eTypeString=varName.split("e")[1];
+		try{
+			eType=Integer.parseInt(eTypeString);
+		}
+		catch(Exception e)
+		{
+			System.err.println("Error loading command line arguments:\t");
+			System.out.println("Invalid event input");
+			System.exit(CodecReturnCodes.FAILURE);
+		}
+
+		int delayNum=0;
+		String[] partsOfValue= value.split("::");
+		try
+		{
+			delayNum=Integer.parseInt(partsOfValue[0]);
+		}
+		catch(Exception e)
+		{
+			System.err.println("Error loading command line arguments:\t");
+			System.out.println("Invalid delay input");
+			System.exit(CodecReturnCodes.FAILURE);
+		}
+
+		int sIdx=0;int eIdx=numMPItems;
+		String reissueTypeStr = "";
+		int reissueType = 0;
+		int reissueViewId = 0;
+
+		if(partsOfValue[1].contains(":"))
+		{
+			try
+			{
+				sIdx=Integer.parseInt(partsOfValue[1].split(":")[0]);
+			}
+			catch(Exception e)
+			{
+				System.err.println("Error loading command line arguments:\t");
+				System.out.println("Invalid startIdx input");
+				System.exit(CodecReturnCodes.FAILURE);
+			}
+			try
+			{
+				if(partsOfValue[1].contains(",") == false)
+					eIdx=(Integer.parseInt(partsOfValue[1].split(":")[1]) )+1;
+				else
+				{
+					eIdx=(Integer.parseInt(partsOfValue[1].split(":")[1].split(",")[0]));
+				}
+			}
+			catch(Exception e)
+			{
+				System.err.println("Error loading command line arguments:\t");
+				System.out.println("Invalid endIdx input");
+				System.exit(CodecReturnCodes.FAILURE);
+			}
+			if(eIdx>numMPItems)
+			{
+				System.out.println("Invalid end index to event range entered. Default will set to last item.");
+				eIdx=numMPItems;
+			}
+		}
+		else
+		{
+			try
+			{
+				sIdx=Integer.parseInt(partsOfValue[1]);
+			}
+			catch(Exception e)
+			{
+				System.err.println("Error loading command line arguments:\t");
+				System.out.println("Invalid startIdx input");
+				System.exit(CodecReturnCodes.FAILURE);
+			}
+			eIdx=sIdx+1;
+		}
+		if(partsOfValue[1].contains(","))
+		{
+			if(sIdx == eIdx)
+				eIdx =sIdx+1;
+			try
+			{
+				reissueTypeStr=partsOfValue[1].split(",")[1];
+				if(reissueTypeStr.contains("V"))
+				{
+					reissueType = 1; // View
+					reissueViewId = Integer.parseInt(reissueTypeStr.split("V")[1]);
+				}
+				else if(reissueTypeStr.contains("P"))
+				{
+					reissueType = 2; // Pause
+				}
+				else if(reissueTypeStr.contains("R"))
+				{
+					reissueType = 3; // Resume
+				}
+			}
+			catch(Exception e)
+			{
+				System.err.println("Error loading command line arguments:\t");
+				System.out.println("Invalid startIdx input");
+				System.exit(CodecReturnCodes.FAILURE);
+			}
+		}
+
+
+
+		EventCounter e = new EventCounter(eType, delayNum, sIdx, eIdx, reissueType, reissueViewId);
+		eventCounters.add(e);
+	}
+
+	public ArrayList<EventCounter> getEventCounters(int eventType)
+	{
+		ArrayList<EventCounter> eCounters = new ArrayList<EventCounter>();
+		for(EventCounter eCounter : eventCounters)
+		{
+			if(eCounter.eventType() == eventType)
+			{
+				eCounters.add(eCounter);
+			}
+		}
+		return eCounters;
+	}
+
+	public ArrayList<EventCounter> getEventCounters()
+	{
+		return eventCounters;
+	}
+
+	/*APIQA:Looks through all 'event' (e1, e2, e3) arguments and determines the breakpoint.
+	 *Brekapoint represent the the first index of market price items that should not be initially requested
+	 *ASSUMES that all market price items after that one are going to be requested after a delay as well
+	 *Therefore, all market price items that are to be requested intitally have to be listed before all delayed items
+	 */
+	private int determineBreakpoint(List<String> itemNames)
+	{
+		int bpoint=itemNames.size();
+		if(eventCounters.size()>0)
+		{
+			for(int eventCounterIndex=0; eventCounterIndex < eventCounters.size() ; ++eventCounterIndex)
+			{
+				if(eventCounters.get(eventCounterIndex).startIdx() < bpoint)
+				{
+					bpoint= eventCounters.get(eventCounterIndex).startIdx();
+				}
+			}
+		}
+		breakpoint=bpoint;
+		return bpoint;
+	}
+
+	//APIQA:returns current breakpoint, can be used externally
+	public int breakpoint()
+	{
+		return breakpoint;
+	}
+
+	//APIQA:returns last streamId used initially
+	public int lastInitialStreamId()
+	{
+		return maxInitialStreamId;
+	}
+
+	//APIQA:returns requested attribute about the ItemArg at index i in allMPItems
+	public boolean getMPItemInfo(int i, String attrib)
+	{
+		if(i >= allMPItems.size())
+		{
+			System.out.println("Invalid index input for getMPItem, default returning false");
+			return false;
+		}
+		if(attrib.equals("isSnapshot"))
+		{
+			return allMPItems.get(i).enableSnapshot();
+		}
+		else if(attrib.equals("isView"))
+		{
+			return allMPItems.get(i).enableView();
+		}
+		else if(attrib.equals("isPrivate"))
+		{
+			return allMPItems.get(i).enablePrivateStream();
+		}
+		if(attrib.equals("isMsgKeyInUpdates"))
+		{
+			return allMPItems.get(i).enableMsgKeyInUpdates();
+		}
+		System.out.println("Invalid attribute requested. Default returning False");
+		return false;
+	}
+
+	public int getViewId(int i)
+	{
+		return allMPItems.get(i).viewId();
+	}
+
+	public String getNameOfItem(int i)
+	{
+		return allMPItems.get(i).itemName();
+	}
+
+	//APIQA:itemNames contains all the values of -mp inputs (example  TRI:PSV2 which is requesting a private stream snapshot view 2 for TRI)
+	//all the items get added to allMPItems but only those that will be requested initially (AKA the items are are before the 'breakpoint') will be added to itemList
+	//the items are aren't added to itemList will be added when they are first requested via the requestNewItem method in WatchlistConsumer.java
+	void handleMarketPriceArgs(List<String> itemNames, int breakpoint, List<ItemArg> list)
+	{
+		for(int index=0; index < itemNames.size(); ++index)
+		{
+			String itemName= itemNames.get(index);
+			boolean isPrivateStream = false;
+			boolean isView = false;
+			boolean isSnapshot = false;
+			boolean isMsgKeyInUpdates = false;
+			int viewId= 0;
+			String name = itemName;
+			//APIQA: parse for S, P, V, K
+			if(itemName.contains(":"))
+			{
+				String[] splitName = itemName.split(":");
+				name=splitName[0];
+				if(splitName[1].contains("P"))
+					isPrivateStream = true;
+				if(splitName[1].contains("S"))
+					isSnapshot = true;
+				if(splitName[1].contains("K"))
+					isMsgKeyInUpdates = true;
+				if(splitName[1].contains("V"))
+				{
+					isView = true;
+					try
+					{
+						viewId=Integer.parseInt(splitName[1].split("V")[1]);
+					}
+					catch(Exception e)
+					{
+						System.err.println("Error loading command line arguments:\t");
+						System.out.println("Invalid view argument");
+						System.exit(CodecReturnCodes.FAILURE);
+					}
+				}
+			}
+			ItemArg itemArg = new ItemArg();
+			itemArg.domain( DomainTypes.MARKET_PRICE );
+			itemArg.enablePrivateStream(isPrivateStream);
+			itemArg.enableSnapshot(isSnapshot);
+			itemArg.enableMsgKeyInUpdates(isMsgKeyInUpdates);
+			itemArg.enableView(isView);
+			itemArg.viewId(viewId);
+			itemArg.itemName(name);
+			allMPItems.add(itemArg);
+			if(index < breakpoint)
+			{
+				list.add(itemArg);
+			}
+		}
+	}
+	//END APIQA
+
+	// APIQA: Added more parameters
+	private void parseItems(List<String> itemNames, int domain, boolean isPrivateStream, boolean isSymbollistData, boolean isView, boolean isSnapshot, int viewId, boolean isMsgKeyInUpdates, List<ItemArg> itemList)
+	{
+		for (String itemName : itemNames)
+		{
+			ItemArg itemArg = new ItemArg();
+			itemArg.domain(domain);
+
+			if (isPrivateStream)
+				itemArg.enablePrivateStream(true);
+			else
+				itemArg.enablePrivateStream(false);
+
+			// APIQA:
+			itemArg.enablePrivateStream(isPrivateStream);
+			itemArg.enableSnapshot(isSnapshot);
+			itemArg.enableView(isView);
+			itemArg.viewId(viewId);
+			itemArg.enableMsgKeyInUpdates(isMsgKeyInUpdates);
+			// END APIQA
+
+			if (isSymbollistData)
+				itemArg.symbolListData(true);
+
+			itemArg.itemName(itemName);
+			itemList.add(itemArg);
+
+		}
+	}
+
+	void addCommandLineArgs()
+	{
+		CommandLine.programName("WatchlistConsumer");
+		CommandLine.addOption("mp", "For each occurrence, requests item using Market Price domain.");
+		CommandLine.addOption("mbo", "For each occurrence, requests item using Market By Order domain. Default is no market by order requests.");
+		CommandLine.addOption("mbp", "For each occurrence, requests item using Market By Price domain. Default is no market by price requests.");
+		CommandLine.addOption("yc", "For each occurrence, requests item using Yield Curve domain. Default is no yield curve requests.");
+		CommandLine.addOption("view", "Specifies each request using a basic dynamic view. Default is false.");
+		CommandLine.addOption("post", "Specifies that the application should attempt to send post messages on the first requested Market Price item (i.e., on-stream). Default is false.");
+		CommandLine.addOption("offpost", "Specifies that the application should attempt to send post messages on the login stream (i.e., off-stream).");
+		//APIQA
+		CommandLine.addOption("postmultipart", "Specifies that the application should attempt to send post multi part messages, default is false.");
+		CommandLine.addOption("singleOpen", defaultSingleOpen, "SingleOpen default set to 1, can be specified to 0 or 1");
+		CommandLine.addOption("allowSuspect", defaultAllowSuspect, "Allow suspect data default set to 1, can be set to 0 or 1");
+		CommandLine.addOption("testOnlyLoginClose", "Only close login stream when runtime expires");
+		CommandLine.addOption("reqItemBeforeLogin", "Test request item befor login stream establishes");
+		CommandLine.addOption("loginCloseAfterLoginStatus", "Send login close message from rdmLoginMsgCallback after getting a login status message");
+		CommandLine.addOption("loginPauseAndResume", "Send login pause after 3 item updates and login resume after 3 src dir updates");
+		CommandLine.addOption("reissueDirEvery5Updates", "Send dorectory reissue every 5 updates received upto 30 updates.");
+		CommandLine.addOption("reissueDirWithSID", "Send dorectory reissue with specify serviceId.");
+		CommandLine.addOption("reqDirWithSID", "Send Directory request at the initial with specify serviceId.");
+		CommandLine.addOption("hasReqQos", "Enable hasQos on the request.");
+		CommandLine.addOption("qosDynamic", "dynamic or static qos.");
+		CommandLine.addOption("qosRate", "qosRate.");
+		CommandLine.addOption("qosTimeliness", "qosTimeliness.");
+		CommandLine.addOption("qosTimeInfo", "qosTimeInfo.");
+		CommandLine.addOption("qosRateInfo", "qosRateInfo.");
+		CommandLine.addOption("worstQosRate", "worstQosRate.");
+		CommandLine.addOption("worstQosTimeliness", "worstQosTimeliness.");
+		CommandLine.addOption("worstQosTimeInfo", "worstQosTimeInfo.");
+		CommandLine.addOption("worstQosRateInfo", "worstQosRateInfo.");
+		// END APIQA
+
+		CommandLine.addOption("publisherInfo", "Specifies that the application should add user provided publisher Id and publisher ipaddress when posting");
+		CommandLine.addOption("snapshot", "Specifies each request using non-streaming. Default is false(i.e. streaming requests.)");
+		CommandLine.addOption("sl", "Requests symbol list using Symbol List domain. (symbol list name optional). Default is no symbol list requests.");
+		CommandLine.addOption("sld", "Requests item on the Symbol List domain and data streams for items on that list.  Default is no symbol list requests.");
+		CommandLine.addOption("h", "Server host name");
+		CommandLine.addOption("p", "Server port number");
+		CommandLine.addOption("if", (String)null, "Interface name");
+		CommandLine.addOption("s", defaultServiceName, "Service name");
+		CommandLine.addOption("u", "Login user name. Default is system user name.");
+		CommandLine.addOption("passwd", "Password for the user name.");
+		CommandLine.addOption("pl", "protocol list (defaults to rssl.rwf, tr_json2, rssl.json.v2)");
+		CommandLine.addOption("c", "Socket", "Specifies the connection type that the connection should use. Possible values are: 'socket', 'http', 'websocket', 'encrypted'");
+		CommandLine.addOption("encryptedConnectionType", "", "Specifies the encrypted connection type that will be used by the consumer, if the 'encrypted' type is selected.  Possible values are 'socket', 'websocket' or 'http'");
+
+		CommandLine.addOption("runTime", defaultRuntime, "Program runtime in seconds");
+		CommandLine.addOption("x", "Provides XML tracing of messages.");
+
+		CommandLine.addOption("proxy", "Specifies that the application will make a tunneling connection (http or encrypted) through a proxy server, default is false");
+		CommandLine.addOption("ph", "", "Proxy server host name");
+		CommandLine.addOption("pp", "", "Proxy port number");
+		CommandLine.addOption("plogin", "", "User Name on proxy server");
+		CommandLine.addOption("ppasswd", "", "Password on proxy server");
+		CommandLine.addOption("pdomain", "", "Proxy server domain");
+		CommandLine.addOption("krbfile", "", "KRB File location and name");
+		CommandLine.addOption("keyfile", "", "Keystore file location and name");
+		CommandLine.addOption("keypasswd", "", "Keystore password");
+		CommandLine.addOption("securityProvider", "", "Specifies security provider, default is SunJSSE, also supports Conscrypt");
+
+		CommandLine.addOption("tunnel", "", "(optional) enables consumer to open tunnel stream and send basic text messages");
+		CommandLine.addOption("tsServiceName", "", "(optional) specifies the service name for tunnel stream messages (if not specified, the service name specified in -c/-tcp is used");
+		CommandLine.addOption("tsAuth", "", "(optional) causes consumer to request authentication when opening a tunnel stream. This applies to basic tunnel streams");
+		CommandLine.addOption("tsDomain", "", "(optional) specifes the domain a consumer uses when opening a tunnel stream. This applies to basic tunnel streams");
+
+		CommandLine.addOption("at", "", "Specifies the Authentication Token. If this is present, the login user name type will be Login.UserIdTypes.AUTHN_TOKEN.");
+		CommandLine.addOption("ax", "", "Specifies the Authentication Extended information.");
+		CommandLine.addOption("aid", "", "Specifies the Application ID.");
+
+		CommandLine.addOption("sessionMgnt", "(optional) Enable Session Management in the reactor.");
+		CommandLine.addOption("l", "(optional) Specifies a location to get an endpoint from service endpoint information. Defaults to us-east-1.");
+		CommandLine.addOption("query", "", "(optional) Queries Delivery Platform service discovery to get an endpoint according to a specified connection type and location.");
+		CommandLine.addOption("clientId", "Specifies the client Id for V2 authentication OR specifies a unique ID, also known as AppKey generated by an AppGenerator, for V1 authentication usedwhen connecting to Real-Time Optimized.");
+		CommandLine.addOption("clientSecret", "Specifies the associated client Secret with a provided clientId for V2 logins.");
+		CommandLine.addOption("jwkFile", "Specifies the file location containing the JWK encoded private key for V2 logins.");
+		CommandLine.addOption("tokenURLV1", "Specifies the token URL for V1 token oauthpasswd grant type.");
+		CommandLine.addOption("tokenURLV2", "Specifies the token URL for V2 token oauthclientcreds grant type.");
+		CommandLine.addOption("tokenScope", "", "Specifies the token scope.");
+		CommandLine.addOption("audience", "", "Optionally specifies the audience used with V2 JWT logins");
+		CommandLine.addOption("serviceDiscoveryURL", "Specifies the service discovery URL.");
+
+		CommandLine.addOption("rtt", false, "(optional) Enable RTT support in the WatchList");
+		CommandLine.addOption("takeExclusiveSignOnControl", "true", "Specifies the exclusive sign on control to force sign-out for the same credentials., default is true");
+	
+		CommandLine.addOption("startingHostName", "", "Specifies the hostname of the starting server in a Warm Standby environment.");
+		CommandLine.addOption("startingPort", "", "Specifies the port of the starting server in a Warm Standby environment.");
+		CommandLine.addOption("standbyHostName", "", "Specifies the hostname of the standby server in a Warm Standby environment.");
+		CommandLine.addOption("standbyPort", "", "Specifies the port of the standby server in a Warm Standby environment.");
+		CommandLine.addOption("warmStandbyMode", "", "Specifies the Warm Standby Connection Mode, set either to Login or Service.");
+		
+		CommandLine.addOption("restProxyHost", "", "Specifies the hostname of the proxy server for rest protocol connections.");
+		CommandLine.addOption("restProxyPort", "", "Specifies the port of the proxy server for rest protocol connections.");
+		CommandLine.addOption("restProxyUserName", "", "Specifies the user name for the proxy server during rest protocol connections.");
+		CommandLine.addOption("restProxyPasswd", "", "Specifies the password for the proxy server during rest protocol connections.");
+		CommandLine.addOption("restProxyDomain", "", "Specifies the domain of the proxy server for rest protocol connections.");
+		CommandLine.addOption("restProxyKrb5ConfigFile", "", "Specifies the kerberos5 config file used for the proxy server for rest protocol connections.");
+		CommandLine.addOption("spTLSv1.2", "Specifies for an encrypted connection to be able to use TLS 1.2. Default enables both TLS version 1.2 and 1.3.");
+		CommandLine.addOption("spTLSv1.3", "Specifies for an encrypted connection to be able to use TLS 1.3. Default enables both TLS version 1.2 qnd 1.3.");
+
+		// APIQA
+		CommandLine.addOption("e1", "Request new view item(s) after specified number of Src Directory UPDATES");
+		CommandLine.addOption("e2", "Request new view item(s) after specified number of defaultMsg UPDATES");
+		CommandLine.addOption("e3", "Request new view item(s) after specified number of Channel_down_reconnecting events");
+		CommandLine.addOption("e4", "Reissue on item(s) after item is established and streaming");
+		CommandLine.addOption("e5", "Request new view item(s) after specified number of defaultMsg REFRESHES");
+		CommandLine.addOption("delayInitialRequest", "Delay sending initial request for items until after source directory refresh");
+		CommandLine.addOption("eView", "Specifies each view request using a elementlist view. Default is false.");
+		// END APIQA
+
+	}
+}
+