/*|-----------------------------------------------------------------------------
 *|            This source code is provided under the Apache 2.0 license
 *|  and is provided AS IS with no warranty or guarantee of fit for purpose.
 *|                See the project's LICENSE.md for details.
<<<<<<< HEAD
 *|           Copyright (C) 2022,2025 LSEG. All rights reserved.
=======
 *|           Copyright (C) 2019-2025 LSEG. All rights reserved.
>>>>>>> b159fcb4
 *|-----------------------------------------------------------------------------
 */

package com.refinitiv.eta.valueadd.examples.consumer;

import java.io.IOException;
import java.net.InetAddress;
import java.net.UnknownHostException;
import java.nio.ByteBuffer;
import java.nio.channels.CancelledKeyException;
import java.nio.channels.ClosedChannelException;
import java.nio.channels.SelectionKey;
import java.nio.channels.Selector;
import java.nio.file.Files;
import java.nio.file.Paths;
import java.time.LocalDateTime;
import java.time.ZoneOffset;
import java.time.format.DateTimeFormatter;
import java.util.*;

import com.refinitiv.eta.codec.Buffer;
import com.refinitiv.eta.codec.Codec;
import com.refinitiv.eta.codec.CodecFactory;
import com.refinitiv.eta.codec.CodecReturnCodes;
import com.refinitiv.eta.codec.DataDictionary;
import com.refinitiv.eta.codec.DataStates;
import com.refinitiv.eta.codec.DecodeIterator;
import com.refinitiv.eta.codec.EncodeIterator;
import com.refinitiv.eta.codec.MapEntryActions;
import com.refinitiv.eta.codec.Msg;
import com.refinitiv.eta.codec.Qos;
import com.refinitiv.eta.codec.QosRates;
import com.refinitiv.eta.codec.QosTimeliness;
import com.refinitiv.eta.codec.StateCodes;
import com.refinitiv.eta.codec.StreamStates;
import com.refinitiv.eta.rdm.Dictionary;
import com.refinitiv.eta.rdm.DomainTypes;
import com.refinitiv.eta.rdm.Login;
import com.refinitiv.eta.shared.CommandLine;
import com.refinitiv.eta.shared.network.ChannelHelper;
import com.refinitiv.eta.transport.*;
import com.refinitiv.eta.transport.Error;
import com.refinitiv.eta.valueadd.cache.CacheFactory;
import com.refinitiv.eta.valueadd.cache.PayloadEntry;
import com.refinitiv.eta.valueadd.domainrep.rdm.dictionary.DictionaryMsgType;
import com.refinitiv.eta.valueadd.domainrep.rdm.dictionary.DictionaryRefresh;
import com.refinitiv.eta.valueadd.domainrep.rdm.directory.DirectoryMsgType;
import com.refinitiv.eta.valueadd.domainrep.rdm.directory.DirectoryRefresh;
import com.refinitiv.eta.valueadd.domainrep.rdm.directory.DirectoryStatus;
import com.refinitiv.eta.valueadd.domainrep.rdm.directory.DirectoryUpdate;
import com.refinitiv.eta.valueadd.domainrep.rdm.directory.Service;
import com.refinitiv.eta.valueadd.domainrep.rdm.login.*;
import com.refinitiv.eta.valueadd.examples.common.CacheInfo;
import com.refinitiv.eta.valueadd.examples.common.ConnectionArg;
import com.refinitiv.eta.valueadd.examples.common.ItemArg;
import com.refinitiv.eta.valueadd.examples.consumer.StreamIdWatchList.StreamIdKey;
import com.refinitiv.eta.valueadd.examples.consumer.StreamIdWatchList.WatchListEntry;
import com.refinitiv.eta.valueadd.reactor.*;

import static java.util.concurrent.TimeUnit.NANOSECONDS;

/**
 * <p>
 * This is a main class to run the ETA Value Add Consumer application.
 * </p>
 * <H2>Summary</H2>
 * <p>
 * The purpose of this application is to demonstrate consuming data from
 * an OMM Provider using Value Add components. It is a single-threaded
 * client application.
 * </p>
 * <p>
 * The consumer application implements callbacks that process information
 * received by the provider. It creates the Reactor, creates the desired
 * connections, then dispatches from the Reactor for events and messages.
 * Once it has received the event indicating that the channel is ready,
 * it will make the desired item requests (snapshot or streaming) to a
 * provider and appropriately processes the responses. The resulting decoded 
 * responses from the provided are displayed on the console.
 * </p>
 * <p>
 * This application supports consuming Level I Market Price, Level II Market By
 * Order, Level II Market By Price and Yield Curve. This application can optionally
 * perform on-stream and off-stream posting for Level I Market Price content. The
 * item name used for an off-stream post is "OFFPOST". For simplicity, the off-stream
 * post item name is not configurable, but users can modify the code if desired.
 * </p>
 * <p>
 * If multiple item requests are specified on the command line for the same domain and
 * the provider supports batch requests, this application will send the item requests
 * as a single Batch request.
 * </p>
 * <p>
 * If supported by the provider and the application requests view use, a dynamic
 * view will be requested with all Level I Market Price requests. For simplicity,
 * this view is not configurable but users can modify the code to change the
 * requested view.  
 * </p>
 * <p>
 * This application supports a symbol list request. The symbol list name is optional.
 * If the user does not provide a symbol list name, the name is taken from the source
 * directory response.
 * </p>
 * <p>
 * This application is intended as a basic usage example. Some of the design choices
 * were made to favor simplicity and readability over performance. This application 
 * is not intended to be used for measuring performance. This application uses
 * Value Add and shows how using Value Add simplifies the writing of ETA
 * applications. Because Value Add is a layer on top of ETA, you may see a
 * slight decrease in performance compared to writing applications directly to
 * the ETA interfaces.
 * </p>
 * <H2>Setup Environment</H2>
 * <p>
 * The RDMFieldDictionary and enumtype.def files could be located in the
 * directory of execution or this application will request dictionary from
 * provider.
 * </p> 
 * <H2>Running the application:</H2>
 * <p>
 * Change directory to the <i>Java</i> directory and issue the following <i>Gradle</i> command.
 * <p>
 * Linux: ./gradlew runVAConsumer -PcommandLineArgs="arguments"<br>
 * Windows: gradlew.bat runVAConsumer -PcommandLineArgs="arguments"<br>
 * <br>
 * Arguments are listed below.
 * </p>
 * <ul>
 * <li>-c specifies a connection to open and a list of items to request:
 * <ul>
 *  <li>hostname:        Hostname of provider to connect to
 *  <li>port:            Port of provider to connect to
 *  <li>service:         Name of service to request items from on this connection
 *  <li>domain:itemName: Domain and name of an item to request
 *       <br>A comma-separated list of these may be specified.
 *       <br>The domain may be any of: mp(MarketPrice), mbo(MarketByOrder), mbp(MarketByPrice), yc(YieldCurve), sl(SymbolList)
 *       <br>The domain may also be any of the private stream domains: mpps(MarketPrice PS), mbops(MarketByOrder PS), mbpps(MarketByPrice PS), ycps(YieldCurve PS)
 *       <br>Example Usage: -c localhost:14002 DIRECT_FEED mp:TRI,mp:GOOG,mpps:FB,mbo:MSFT,mbpps:IBM,sl
 *       <br>&nbsp;&nbsp;(for SymbolList requests, a name can be optionally specified)
 *  <li>-tunnel (optional) enables consumer to open tunnel stream and send basic text messages
 *  <li>-tsServiceName (optional) specifies the service name for tunnel stream messages (if not specified, the service name specified in -c/-tcp is used)"
 *  <li>-tsAuth (optional) specifies that consumer will request authentication when opening the tunnel stream. This applies to basic tunnel streams.
 *  <li>-tsDomain (optional) specifies the domain that consumer will use when opening the tunnel stream. This applies to basic tunnel streams.
 *  </li>
 * </ul>
 * </li>
 * <li>-uname1 changes the username used when logging into the provider
 *
 * <li>-passwd1 changes the password used when logging into the provider
 *
 * <li>-clientId1_1 specifies clientID for a V1.
 *
 * <li>-uname2 changes the username used when logging into the provider
 *
 * <li>-passwd2 changes the password used when logging into the provider
 *
 * <li>-clientId1_2 specifies clientID for a V1.
 *
 * <li>-uname3 changes the username used when logging into the provider
 *
 * <li>-passwd3 changes the password used when logging into the provider
 *
<<<<<<< HEAD
 * <li>-clientId specifies a unique ID for application making the request to LDP token service, also known as AppKey generated using an AppGenerator
=======
 * <li>-clientId1_3 specifies clientID for a V1.
 *
 * <li>-clientSecret1 associated client secret for the client ID with the v2 login.
 *
 * <li>-clientId2_1 specifies the Client ID login v2.
 *
 * <li>-clientSecret2 associated client secret for the client ID with the v2 login.
 *
 * <li>-clientId2_2 specifies the Client ID login v2.
 *
 * <li>-clientSecret3 associated client secret for the client ID with the v2 login.
 *
 * <li>-clientId2_3 specifies the Client ID login v2.
 * 
 * <li>-jwkFile Specifies the file containing the JWK encoded private key for V2 JWT logins.
>>>>>>> b159fcb4
 *
 * <li>-sessionMgnt enables the session management in the Reactor
 * 
 * <li>-tokenURLV1 Specifies the token URL for V1 token oauthpasswd grant type.
 * 
 * <li>-tokenURLV2 Specifies the token URL for V2 token oauthclientcreds grant type.
 *
 * <li>-view specifies each request using a basic dynamic view
 *
 * <li>-post specifies that the application should attempt to send post messages on the first requested Market Price item
 *
 * <li>-offpost specifies that the application should attempt to send post messages on the login stream (i.e., off-stream)
 *
 * <li>-publisherInfo specifies that the application provides its own user id and address
 *
 * <li>-snapshot specifies each request using non-streaming
 *
 * <li>-x provides an XML trace of messages
 *
 * <li>-runtime adjusts the running time of the application
 *
 * <li>-cache will store all open items in cache and periodically dump contents
 *
 * <li>-cacheInterval number of seconds between displaying cache contents, must greater than 0
 *
 * <li>-statisticInterval number of seconds between displaying reactor channel statistics, must greater than 0
 *
 * <li>-proxy proxyFlag. if provided, the application will attempt
 * to make an http or encrypted connection through a proxy server (if
 * connectionType is set to http or encrypted).
 *
 * <li>-ph Proxy host name.
 *
 * <li>-pp Proxy port number.
 *
 * <li>-plogin User name on proxy server.
 *
 * <li>-ppasswd Password on proxy server. 
 *
 * <li>-pdomain Proxy Domain.
 *
 * <li>-krbfile Proxy KRB file. 
 *
 * <li>-keyfile keystore file for encryption.
 *
 * <li>-keypasswd keystore password for encryption.
 *
 * <li>-at Specifies the Authentication Token. If this is present, the login user name type will be Login.UserIdTypes.AUTHN_TOKEN.
 *
 * <li>-ax Specifies the Authentication Extended information.
 *
 * <li>-aid Specifies the Application ID.
 *
 * <li>-rtt enables rtt support by a consumer. If provider make distribution of RTT messages, consumer will return back them. In another case, consumer will ignore them.
 *
 * <li>Options for Preferred host:
 * <ul>
 *  <li>-enablePH enables Preferred host feature.
 *  <li>-preferredHostIndex specifies the preferred host as the index in the connection list. Default is 0.
 *  <li>-detectionTimeInterval specifies time interval (in seconds) to switch over to a preferred host. 0 indicates that the detection time interval is disabled. Default is 0.
 *  <li>-detectionTimeSchedule specifies Cron time format to switch over to a preferred host. detectionTimeInterval is used instead if this member is set to empty. Default is empty.
 * </ul>
 * </li>
 *
 * <li>Options for IOCtl and Fallback calls:
 * <ul>
 *  <li>-fallBackInterval specifies time interval (in seconds) in application before Ad Hoc Fallback function is invoked. O indicates that function won't be invoked. Default is 0.
 *  <li>-ioctlInterval specifies time interval (in seconds) before IOCtl function is invoked. O indicates that function won't be invoked. Default is 0.
 *  <li>-ioctlEnablePH enables Preferred host feature. Default is a value of enablePH.
 *  <li>-ioctlConnectListIndex specifies the preferred host as the index in the connection list. Default is a value of preferredHostIndex.
 *  <li>-ioctlDetectionTimeInterval specifies time interval (in seconds) to switch over to a preferred host. 0 indicates that the detection time interval is disabled. Default is a value of detectionTimeInterval.
 *  <li>-ioctlDetectionTimeSchedule specifies Cron time format to switch over to a preferred host. Default is a value of detectionTimeSchedule.
 * </ul>
 * </li>
 * </ul>
 */
public class Consumer implements ConsumerCallback, ReactorAuthTokenEventCallback, ReactorOAuthCredentialEventCallback,
		ReactorJsonConversionEventCallback, ReactorServiceNameToIdCallback
{
	private static final String FIELD_DICTIONARY_FILE_NAME = "RDMFieldDictionary";
	private static final String ENUM_TABLE_FILE_NAME = "enumtype.def";

	private Reactor reactor;
	private final ReactorOptions reactorOptions = ReactorFactory.createReactorOptions();
	private final ReactorErrorInfo errorInfo = ReactorFactory.createReactorErrorInfo();
	private final ReactorDispatchOptions dispatchOptions = ReactorFactory.createReactorDispatchOptions();
	private final ReactorOAuthCredential oAuthCredential = ReactorFactory.createReactorOAuthCredential();
	private final ReactorJsonConverterOptions jsonConverterOptions = ReactorFactory.createReactorJsonConverterOptions();
	private final ConsumerCmdLineParser consumerCmdLineParser = new ConsumerCmdLineParser();
	private Selector selector;

	private long runtime;

	ReactorChannelStats reactorChannelStats = ReactorFactory.createReactorChannelStats();

	// default server host name
	private static final String defaultSrvrHostname = "localhost";

	// default server port number
	private static final String defaultSrvrPortNo = "14002";

	// default service name
	private static final String defaultServiceName = "DIRECT_FEED";

	// default item name
	private static final String defaultItemName = "TRI.N";

	// default item name 2
	private static final String defaultItemName2 = ".DJI";

	private final Error error;    // error information

	private DataDictionary dictionary;

	private boolean fieldDictionaryLoadedFromFile;
	private boolean enumTypeDictionaryLoadedFromFile;

	ArrayList<ChannelInfo> chnlInfoList = new ArrayList<>();

	private TunnelStreamHandler tunnelStreamHandler;
	private String tsServiceName;

	private final DateTimeFormatter formatter;
	private static final String TIMESTAMP_FORMAT = "yyyy-MM-dd HH:mm:ss.SSS";

	long cacheTime;
	long cacheInterval;
	long statisticTime;
	long statisticInterval;
	StringBuilder cacheDisplayStr;
	Buffer cacheEntryBuffer;

	boolean _finalStatusEvent;
	private final long closetime;
	private long closeRunTime;
	boolean closeHandled;

	private long ioctlTime;
	private long ioctlInterval;
	private long fallbackTime;
	private long fallbackInterval;

	private boolean isIOCtlCalled;
	private boolean isFallbackCalled;

	private final ReactorSubmitOptions submitOptions = ReactorFactory.createReactorSubmitOptions();
	private final Map<ReactorChannel, Integer> socketFdValueMap = new HashMap<>();

	// Reconnection options
	private static final int RECONNECTION_ATTEMPT_LIMIT = -1;
	// Default reconnection minimum delay is 500 milliseconds
	private static final int RECONNECTION_MIN_DELAY = 500;
	// Default reconnection maximum delay is 6000 milliseconds
	private static final int RECONNECTION_MAX_DELAY = 6000;

	private StringBuilder stringBuilder;
	private final ReactorChannelInfo reactorChannelInfo = ReactorFactory.createReactorChannelInfo();
	private final ReactorErrorInfo reactorErrorInfo = ReactorFactory.createReactorErrorInfo();

	public Consumer()
	{
		dictionary = CodecFactory.createDataDictionary();

		error = TransportFactory.createError();
		dispatchOptions.maxMessages(1);
		_finalStatusEvent = true;
		closetime = 10; // 10 sec
		formatter = DateTimeFormatter.ofPattern(TIMESTAMP_FORMAT);
		try
		{
			selector = Selector.open();
		}
		catch (Exception e)
		{
			System.out.println("Selector.open() failed: " + e.getLocalizedMessage());
			System.exit(ReactorReturnCodes.FAILURE);
		}
	}

	/* Initializes the Value Add consumer application. */
	private void init(String[] args)
	{
		// parse command line
		if (!consumerCmdLineParser.parseArgs(args))
		{
			System.err.println("\nError loading command line arguments:\n");
			consumerCmdLineParser.printUsage();
			System.exit(CodecReturnCodes.FAILURE);
		}

		// add default connections to arguments if none specified
		if (consumerCmdLineParser.connectionList().isEmpty() &&
			!consumerCmdLineParser.enableSessionMgnt())
		{
			// first connection - localhost:14002 DIRECT_FEED mp:TRI.N
			List<ItemArg> itemList = new ArrayList<>();
			ItemArg itemArg = new ItemArg(DomainTypes.MARKET_PRICE, defaultItemName, false);
			itemList.add(itemArg);
			ConnectionArg connectionArg = new ConnectionArg(ConnectionTypes.SOCKET,
					defaultServiceName,
					defaultSrvrHostname,
					defaultSrvrPortNo,
					itemList);
			consumerCmdLineParser.connectionList().add(connectionArg);

			// second connection - localhost:14002 DIRECT_FEED mp:TRI.N mp:.DJI
			List<ItemArg> itemList2 = new ArrayList<>();
			ItemArg itemArg2 = new ItemArg(DomainTypes.MARKET_PRICE, defaultItemName2, false);
			itemList2.add(itemArg);
			itemList2.add(itemArg2);
			ConnectionArg connectionArg2 = new ConnectionArg(ConnectionTypes.SOCKET,
					defaultServiceName,
					defaultSrvrHostname,
					defaultSrvrPortNo,
					itemList2);
			consumerCmdLineParser.connectionList().add(connectionArg2);
		}

		// display product version information
		System.out.println(Codec.queryVersion().toString());
		System.out.println("Consumer initializing...");

		runtime = System.currentTimeMillis() + consumerCmdLineParser.runtime() * 1000L;
		closeRunTime = System.currentTimeMillis() + (consumerCmdLineParser.runtime() + closetime) * 1000L;

		// load dictionary
		loadDictionary();

		// enable Reactor XML tracing if specified
		if (consumerCmdLineParser.enableXmlTracing())
		{
			reactorOptions.enableXmlTracing();
		}

		ioctlInterval = consumerCmdLineParser.ioctlInterval();

		fallbackInterval = consumerCmdLineParser.fallBackInterval();

		cacheInterval = consumerCmdLineParser.cacheInterval();
		cacheTime = System.currentTimeMillis() + cacheInterval*1000;

		statisticInterval = consumerCmdLineParser.statisticInterval();
		statisticTime = System.currentTimeMillis() + statisticInterval*1000;

		// Set reactor statistics to keep track of
		if(statisticInterval > 0)
		{
			reactorOptions.statistics(ReactorOptions.StatisticFlags.READ | ReactorOptions.StatisticFlags.WRITE | ReactorOptions.StatisticFlags.PING);
		}
		
		// Set Token Generator URLs
		if(consumerCmdLineParser.tokenURLV1() != null && !consumerCmdLineParser.tokenURLV1().isEmpty())
		{
			reactorOptions.tokenServiceURL_V1().data(consumerCmdLineParser.tokenURLV1());
		}
		
		if(consumerCmdLineParser.tokenURLV2() != null && !consumerCmdLineParser.tokenURLV2().isEmpty())
		{
			reactorOptions.tokenServiceURL_V2().data(consumerCmdLineParser.tokenURLV2());
		}
		
		if(consumerCmdLineParser.restProxyHostName() != null && !consumerCmdLineParser.restProxyHostName().isEmpty())
		{
			Buffer hostName = CodecFactory.createBuffer();
			hostName.data(consumerCmdLineParser.restProxyHostName());
			reactorOptions.restProxyOptions().proxyHostName(hostName);
		}
		
		if(consumerCmdLineParser.restProxyPort() != null && !consumerCmdLineParser.restProxyPort().isEmpty())
		{
			Buffer port = CodecFactory.createBuffer();
			port.data(consumerCmdLineParser.restProxyPort());
			reactorOptions.restProxyOptions().proxyPort(port);
		}
		
		if(consumerCmdLineParser.restProxyUserName() != null && !consumerCmdLineParser.restProxyUserName().isEmpty())
		{
			Buffer userName = CodecFactory.createBuffer();
			userName.data(consumerCmdLineParser.restProxyUserName());
			reactorOptions.restProxyOptions().proxyUserName(userName);
		}
		
		if(consumerCmdLineParser.restProxyPasswd() != null && !consumerCmdLineParser.restProxyPasswd().isEmpty())
		{
			Buffer passwd = CodecFactory.createBuffer();
			passwd.data(consumerCmdLineParser.restProxyPasswd());
			reactorOptions.restProxyOptions().proxyPassword(passwd);
		}
		
		if(consumerCmdLineParser.restProxyDomain() != null && !consumerCmdLineParser.restProxyDomain().isEmpty())
		{
			Buffer domain = CodecFactory.createBuffer();
			domain.data(consumerCmdLineParser.restProxyDomain());
			reactorOptions.restProxyOptions().proxyDomain(domain);
		}
		
		if(consumerCmdLineParser.restProxyKrb5ConfigFile() != null && !consumerCmdLineParser.restProxyKrb5ConfigFile().isEmpty())
		{
			Buffer krb5ConfigFile = CodecFactory.createBuffer();
			krb5ConfigFile.data(consumerCmdLineParser.restProxyKrb5ConfigFile());
			reactorOptions.restProxyOptions().proxyKrb5ConfigFile(krb5ConfigFile);
		}

		if (consumerCmdLineParser.serviceDiscoveryURL() != null && !consumerCmdLineParser.serviceDiscoveryURL().isEmpty())
		{
			reactorOptions.serviceDiscoveryURL().data(consumerCmdLineParser.serviceDiscoveryURL());
		}

		// create reactor
		reactor = ReactorFactory.createReactor(reactorOptions, errorInfo);
		if (errorInfo.code() != ReactorReturnCodes.SUCCESS)
		{
			System.out.println("createReactor() failed: " + errorInfo);
			System.exit(ReactorReturnCodes.FAILURE);
		}

		// register selector with reactor's reactorChannel.
		try
		{
			reactor.reactorChannel().selectableChannel().register(selector,
					SelectionKey.OP_READ,
					reactor.reactorChannel());
		}
		catch (ClosedChannelException e)
		{
			System.out.println("selector register failed: " + e.getLocalizedMessage());
			System.exit(ReactorReturnCodes.FAILURE);
		}

		/* create channel info, initialize channel info, and connect channels
		 * for each connection specified */

		int index = 0;
		for (ConnectionArg connectionArg : consumerCmdLineParser.connectionList())
		{
			// create channel info
			ChannelInfo chnlInfo = new ChannelInfo();
			chnlInfo.connectionArg = connectionArg;

			//APIQA
			chnlInfo.consumerRole.initDefaultRDMLoginRequest();

			if (index==0)
			{
				// connection1 is for STS
				oAuthCredential.clear();
				if (consumerCmdLineParser.userName1() != null && !consumerCmdLineParser.userName1().isEmpty())
				{
					LoginRequest loginRequest = chnlInfo.consumerRole.rdmLoginRequest();
					loginRequest.userName().data(consumerCmdLineParser.userName1());
				}
				if (consumerCmdLineParser.passwd1() != null)
				{
					LoginRequest loginRequest = chnlInfo.consumerRole.rdmLoginRequest();
					loginRequest.password().data(consumerCmdLineParser.passwd1());
					loginRequest.applyHasPassword();
					oAuthCredential.password().data(consumerCmdLineParser.passwd1());
					/* Specified the ReactorOAuthCredentialEventCallback to get sensitive information as needed to authorize with the token service. */
					oAuthCredential.reactorOAuthCredentialEventCallback(this);
				}
				if (consumerCmdLineParser.clientId1_1() != null && !consumerCmdLineParser.clientId1_1().isEmpty())
				{
					oAuthCredential.clientId().data(consumerCmdLineParser.clientId1_1());
					oAuthCredential.takeExclusiveSignOnControl(consumerCmdLineParser.takeExclusiveSignOnControl());
				}
			}
			else if (index==1)
			{
				// connection2 is for STS
				oAuthCredential.clear();
				if (consumerCmdLineParser.userName2() != null && !consumerCmdLineParser.userName2().isEmpty())
				{
					LoginRequest loginRequest = chnlInfo.consumerRole.rdmLoginRequest();
					loginRequest.userName().data(consumerCmdLineParser.userName2());
				}
				if (consumerCmdLineParser.passwd2() != null)
				{
					LoginRequest loginRequest = chnlInfo.consumerRole.rdmLoginRequest();
					loginRequest.password().data(consumerCmdLineParser.passwd2());
					loginRequest.applyHasPassword();
					oAuthCredential.password().data(consumerCmdLineParser.passwd2());
					/* Specified the ReactorOAuthCredentialEventCallback to get sensitive information as needed to authorize with the token service. */
					oAuthCredential.reactorOAuthCredentialEventCallback(this);
				}
				if (consumerCmdLineParser.clientId1_2() != null && !consumerCmdLineParser.clientId1_2().isEmpty())
				{
					oAuthCredential.clientId().data(consumerCmdLineParser.clientId1_2());
					oAuthCredential.takeExclusiveSignOnControl(consumerCmdLineParser.takeExclusiveSignOnControl());
				}
			}
			else if (index==2)
			{
				// connection3 is for STS
				oAuthCredential.clear();
				if (consumerCmdLineParser.userName3() != null && !consumerCmdLineParser.userName3().isEmpty())
				{
					LoginRequest loginRequest = chnlInfo.consumerRole.rdmLoginRequest();
					loginRequest.userName().data(consumerCmdLineParser.userName3());
				}
				if (consumerCmdLineParser.passwd3() != null)
				{
					LoginRequest loginRequest = chnlInfo.consumerRole.rdmLoginRequest();
					loginRequest.password().data(consumerCmdLineParser.passwd3());
					loginRequest.applyHasPassword();
					oAuthCredential.password().data(consumerCmdLineParser.passwd3());
					/* Specified the ReactorOAuthCredentialEventCallback to get sensitive information as needed to authorize with the token service. */
					oAuthCredential.reactorOAuthCredentialEventCallback(this);
				}
				if (consumerCmdLineParser.clientId1_3() != null && !consumerCmdLineParser.clientId1_3().isEmpty())
				{
					oAuthCredential.clientId().data(consumerCmdLineParser.clientId1_3());
					oAuthCredential.takeExclusiveSignOnControl(consumerCmdLineParser.takeExclusiveSignOnControl());
				}
			}
			else if (index==3)
			{
				// connection4 is for OAuthV2
				oAuthCredential.clear();
				if (consumerCmdLineParser.clientId2_1() != null && !consumerCmdLineParser.clientId2_1().isEmpty())
				{
					oAuthCredential.clientSecret().data(consumerCmdLineParser.clientSecret1());
					oAuthCredential.clientId().data(consumerCmdLineParser.clientId2_1());
					/* Specified the ReactorOAuthCredentialEventCallback to get sensitive information as needed to authorize with the token service. */
					oAuthCredential.reactorOAuthCredentialEventCallback(this);
				}
			}
			else if (index==4)
			{
				// connection5 is for OAuthV2
				oAuthCredential.clear();
				if (consumerCmdLineParser.clientId2_2() != null && !consumerCmdLineParser.clientId2_2().isEmpty())
				{
					oAuthCredential.clientSecret().data(consumerCmdLineParser.clientSecret2());
					oAuthCredential.clientId().data(consumerCmdLineParser.clientId2_2());
					/* Specified the ReactorOAuthCredentialEventCallback to get sensitive information as needed to authorize with the token service. */
					oAuthCredential.reactorOAuthCredentialEventCallback(this);
				}
			}
			else
			{
				// connection6 is for OAuthV2
				oAuthCredential.clear();
				if (consumerCmdLineParser.clientId2_3() != null && !consumerCmdLineParser.clientId2_3().isEmpty())
				{
					oAuthCredential.clientSecret().data(consumerCmdLineParser.clientSecret3());
					oAuthCredential.clientId().data(consumerCmdLineParser.clientId2_3());
					/* Specified the ReactorOAuthCredentialEventCallback to get sensitive information as needed to authorize with the token service. */
					oAuthCredential.reactorOAuthCredentialEventCallback(this);
				}
			}
			// initialize channel info
			initChannelInfo(chnlInfo);

			// connect channel
			int ret;
			if ((ret = reactor.connect(chnlInfo.connectOptions, chnlInfo.consumerRole, errorInfo)) < ReactorReturnCodes.SUCCESS)
			{
				System.out.println("Reactor.connect failed with return code: " + ret + " error = " + errorInfo.error().text());
				//API QA commented out to let app continue for success channel
				//System.exit(ReactorReturnCodes.FAILURE);
			} else {
				System.out.println("QA reactor.connect SUCCESS for index:" + index);
			}
			//APIQA
			chnlInfo.consumerRole.watchlistOptions().enableWatchlist(true);
			//END APIQA
			// add to ChannelInfo list
			chnlInfoList.add(chnlInfo);
			index ++;
		}

		jsonConverterOptions.dataDictionary(dictionary);
		jsonConverterOptions.serviceNameToIdCallback(this);
		jsonConverterOptions.jsonConversionEventCallback(this);
		jsonConverterOptions.sendJsonConvError(consumerCmdLineParser.sendJsonConvError());

		// Initialize the JSON converter
		if ( reactor.initJsonConverter(jsonConverterOptions, errorInfo) != ReactorReturnCodes.SUCCESS)
		{
			System.out.println("Reactor.initJsonConverter() failed: " + errorInfo);
			System.exit(ReactorReturnCodes.FAILURE);
		}
	}

	/* Runs the Value Add consumer application. */
	private void run()
	{
		int selectRetVal, selectTime = 1000;
		while (true)
		{
			Set<SelectionKey> keySet = null;
			try
			{
				selectRetVal = selector.select(selectTime);
				if (selectRetVal > 0)
				{
					keySet = selector.selectedKeys();
				}
			}
			catch (IOException e)
			{
				System.out.println("select failed: " + e.getLocalizedMessage());
				System.exit(ReactorReturnCodes.FAILURE);
			}

			long currentTime = System.currentTimeMillis();
			if (currentTime >= cacheTime && cacheInterval > 0)
			{
				cacheTime = System.currentTimeMillis() + cacheInterval*1000;

				for (ChannelInfo chnlInfo : chnlInfoList)
				{
					if (chnlInfo.cacheInfo.useCache)
						displayCache(chnlInfo);
				}

				cacheTime = currentTime + cacheInterval*1000;
			}

			if (currentTime >= statisticTime && statisticInterval > 0)
			{
				statisticTime = System.currentTimeMillis() + statisticInterval*1000;

				ChannelInfo chnlInfo = chnlInfoList.get(0);

				if(reactorOptions.statistics() != 0 && chnlInfo.reactorChannel != null)
					displayReactorChannelStats(chnlInfo);

				statisticTime = currentTime + statisticInterval*1000;
			}

			if (isModifyIOCtlReady(currentTime))
			{
				if (isPreferredHostOptionsChanged()) {
					for (ChannelInfo chnlInfo : chnlInfoList)
					{
						if (chnlInfo.reactorChannel != null)
							modifyIOCtl(chnlInfo.reactorChannel);
					}
				}

				isIOCtlCalled = true;
			}

			if (isFallbackPreferredHostReady(currentTime))
			{
				for (ChannelInfo chnlInfo : chnlInfoList)
				{
					if (chnlInfo.reactorChannel != null)
						fallbackPreferredHost(chnlInfo.reactorChannel);
				}

				isFallbackCalled = true;
			}

			// nothing to read
			if (keySet != null)
			{
				Iterator<SelectionKey> iter = keySet.iterator();
				int ret;
				while (iter.hasNext())
				{
					SelectionKey key = iter.next();
					iter.remove();
					try
					{
						if (key.isReadable())
						{
							// retrieve associated reactor channel and dispatch on that channel
							ReactorChannel reactorChnl = (ReactorChannel)key.attachment();


							// dispatch until no more messages
							while ((ret = reactorChnl.dispatch(dispatchOptions, errorInfo)) > 0) {}
							if (ret == ReactorReturnCodes.FAILURE)
							{
								if (reactorChnl.state() != ReactorChannel.State.CLOSED &&
									reactorChnl.state() != ReactorChannel.State.DOWN_RECONNECTING)
								{
									System.out.println("ReactorChannel dispatch failed: " + ret + "(" + errorInfo.error().text() + ")");
									uninitialize();
									System.exit(ReactorReturnCodes.FAILURE);
								}
							}
						}
					}
					catch (CancelledKeyException e)
					{
					} // key can be canceled during shutdown
				}
			}

			// Handle run-time
			if (System.currentTimeMillis() >= runtime && !closeHandled)
			{
				System.out.println("Consumer run-time expired, close now...");
				handleClose();
				closeHandled = true;
			}
			else if (System.currentTimeMillis() >= closeRunTime )
			{
				System.out.println("Consumer closetime expired, shutdown reactor.");
				break;
			}
			if (!closeHandled)
			{
				if(isAllChannelsClosed()) {
					break;
				}

				handlePosting();
				handleTunnelStream();

				// send login reissue if login reissue time has passed
				for (ChannelInfo chnlInfo : chnlInfoList)
				{
					if (chnlInfo.reactorChannel == null ||
						(chnlInfo.reactorChannel.state() != ReactorChannel.State.UP &&
						 chnlInfo.reactorChannel.state() != ReactorChannel.State.READY))
					{
						continue;
					}

					if (chnlInfo.canSendLoginReissue && (!consumerCmdLineParser.enableSessionMgnt()) &&
						System.currentTimeMillis() >= chnlInfo.loginReissueTime)
					{
						LoginRequest loginRequest = chnlInfo.consumerRole.rdmLoginRequest();
						submitOptions.clear();
						if (chnlInfo.reactorChannel.submit(loginRequest, submitOptions, errorInfo) !=  CodecReturnCodes.SUCCESS)
						{
							System.out.println("Login reissue failed. Error: " + errorInfo.error().text());
						}
						else
						{
							System.out.println("Login reissue sent");
						}
						chnlInfo.canSendLoginReissue = false;
					}
				}
			}

			if(closeHandled && tunnelStreamHandler != null && tunnelStreamHandler._chnlInfo != null &&
			   !tunnelStreamHandler._chnlInfo.isTunnelStreamUp)
				break;
		}
	}

	private boolean isAllChannelsClosed() {
		return chnlInfoList.stream().allMatch(channelInfo -> channelInfo.isChannelClosed);
	}

	private boolean isPreferredHostOptionsChanged() {
        return consumerCmdLineParser.ioctlEnablePH() != consumerCmdLineParser.enablePH()
				|| consumerCmdLineParser.ioctlConnectListIndex() != consumerCmdLineParser.preferredHostIndex()
				|| consumerCmdLineParser.ioctlDetectionTimeInterval() != consumerCmdLineParser.detectionTimeInterval()
				|| !consumerCmdLineParser.ioctlDetectionTimeSchedule().trim().equals(consumerCmdLineParser.detectionTimeSchedule().trim());
	}

	private boolean isFallbackPreferredHostReady(long currentTime) {
		return fallbackInterval > 0 && fallbackTime > 0 && currentTime >= fallbackTime && !isFallbackCalled;
	}

	private boolean isModifyIOCtlReady(long currentTime) {
		return ioctlInterval > 0 && ioctlTime > 0 && currentTime >= ioctlTime && !isIOCtlCalled;
	}

	private void modifyIOCtl(ReactorChannel reactorChannel) {
		ReactorPreferredHostOptions preferredHostOptions = ReactorFactory.createReactorPreferredHostOptions();
		preferredHostOptions.isPreferredHostEnabled(consumerCmdLineParser.ioctlEnablePH());
		preferredHostOptions.detectionTimeInterval(consumerCmdLineParser.ioctlDetectionTimeInterval());
		if (!consumerCmdLineParser.ioctlDetectionTimeSchedule().trim().isEmpty()) {
			preferredHostOptions.detectionTimeSchedule(consumerCmdLineParser.ioctlDetectionTimeSchedule());
		}
		if (consumerCmdLineParser.ioctlConnectListIndex() < consumerCmdLineParser.connectionList().get(0).consumerHostnames().size()) {
			preferredHostOptions.connectionListIndex(consumerCmdLineParser.ioctlConnectListIndex());
		} else {
			System.out.println("IOCtl preferred host connection list index is out of the bound of connection list!");
		}

		if (reactorChannel.ioctl(ReactorChannelIOCtlCode.FALLBACK_PREFERRED_HOST_OPTIONS, preferredHostOptions, errorInfo) != ReactorReturnCodes.SUCCESS)
		{
			System.out.println("channel.ioctl() was failed: " + errorInfo.error().text());
		} else {
			System.out.println("channel.ioctl() was successful");
		}
	}

	private void fallbackPreferredHost(ReactorChannel reactorChannel) {
		if (reactorChannel.fallbackPreferredHost(errorInfo) != ReactorReturnCodes.SUCCESS)
		{
			System.out.println("channel.fallbackPreferredHost() was failed: " + errorInfo.error().text());
		} else {
			System.out.println("channel.fallbackPreferredHost() was successful");
		}
	}

	@Override
	public int reactorAuthTokenEventCallback(ReactorAuthTokenEvent event)
	{
		if (event.errorInfo().code() != ReactorReturnCodes.SUCCESS)
		{
			System.out.println("Retrive an access token failed. Text: " + event.errorInfo().toString());
		}
		else
		{
			ChannelInfo chnlInfo = (ChannelInfo)event.reactorChannel().userSpecObj();

			if (chnlInfo.reactorChannel != null &&
				(chnlInfo.reactorChannel.state() == ReactorChannel.State.UP ||
				 chnlInfo.reactorChannel.state() == ReactorChannel.State.READY))
			{
				LoginRequest loginRequest = chnlInfo.consumerRole.rdmLoginRequest();
				loginRequest.userNameType(Login.UserIdTypes.AUTHN_TOKEN);
				loginRequest.userName().data(event.reactorAuthTokenInfo().accessToken());
				// Do not send the password
				loginRequest.flags(loginRequest.flags() & ~LoginRequestFlags.HAS_PASSWORD);
				loginRequest.applyNoRefresh();

				submitOptions.clear();

				if (chnlInfo.reactorChannel.submit(loginRequest, submitOptions, errorInfo) != CodecReturnCodes.SUCCESS)
				{
					System.out.println("Login reissue failed. Error: " + errorInfo.error().text());
				}
				else
				{
					System.out.println("Login reissue sent");
				}
			}
		}
		return ReactorCallbackReturnCodes.SUCCESS;
	}

	@Override
	public int reactorOAuthCredentialEventCallback(ReactorOAuthCredentialEvent reactorOAuthCredentialEvent)
	{
		ReactorOAuthCredentialRenewalOptions renewalOptions = ReactorFactory.createReactorOAuthCredentialRenewalOptions();
		ReactorOAuthCredentialRenewal oAuthCredentialRenewal = ReactorFactory.createReactorOAuthCredentialRenewal();

		renewalOptions.renewalModes(ReactorOAuthCredentialRenewalOptions.RenewalModes.PASSWORD);
		if (oAuthCredential.password() != null && oAuthCredential.password().length() != 0)
			oAuthCredentialRenewal.password().data(oAuthCredential.password().toString());
		else if (oAuthCredential.clientSecret() != null && oAuthCredential.clientSecret().length() != 0)
			oAuthCredentialRenewal.clientSecret().data(oAuthCredential.clientSecret().toString());
		else
			oAuthCredentialRenewal.clientJWK().data(oAuthCredential.clientJwk().toString());
		
		reactorOAuthCredentialEvent.reactor().submitOAuthCredentialRenewal(renewalOptions, oAuthCredentialRenewal, errorInfo);

		return ReactorCallbackReturnCodes.SUCCESS;
	}

	private void dumpTimestamp()
	{
		System.out.println("<!-- " + LocalDateTime.now(ZoneOffset.UTC).format(formatter) + " (UTC) -->");
	}

	@Override
	public int reactorChannelEventCallback(ReactorChannelEvent event)
	{
		ChannelInfo chnlInfo = (ChannelInfo)event.reactorChannel().userSpecObj();

		dumpTimestamp();
		switch(event.eventType())
		{
			case ReactorChannelEventTypes.CHANNEL_UP:
			{
				if (event.reactorChannel().selectableChannel() != null)
					System.out.println("Channel Up Event: " + event.reactorChannel().selectableChannel());
				else
					System.out.println("Channel Up Event");

				//define socket id of consumer's channel
				//define new socket fd value
				final int fdSocketId =
						ChannelHelper.defineFdValueOfSelectableChannel(event.reactorChannel().channel().selectableChannel());
				socketFdValueMap.put(event.reactorChannel(), fdSocketId);

				// register selector with channel event's reactorChannel
				try
				{
					event.reactorChannel().selectableChannel().register(selector,
							SelectionKey.OP_READ,
							event.reactorChannel());
				}
				catch (ClosedChannelException e)
				{
					System.out.println("selector register failed: " + e.getLocalizedMessage());
					return ReactorCallbackReturnCodes.SUCCESS;
				}

				// Initialize timers for ioctl and fallback calls
				if(ioctlTime == 0)
					ioctlTime = System.currentTimeMillis() + ioctlInterval*1000;
				if(fallbackTime == 0)
					fallbackTime = System.currentTimeMillis() + fallbackInterval*1000;

				break;
			}
			case ReactorChannelEventTypes.FD_CHANGE:
			{
				System.out.println("Channel Change - Old Channel: "
								   + event.reactorChannel().oldSelectableChannel() + " New Channel: "
								   + event.reactorChannel().selectableChannel());

				//define new socket id of consumer's channel
				final int fdSocketId =
						ChannelHelper.defineFdValueOfSelectableChannel(event.reactorChannel().channel().selectableChannel());
				socketFdValueMap.put(event.reactorChannel(), fdSocketId);

				// cancel old reactorChannel select
				SelectionKey key = event.reactorChannel().oldSelectableChannel().keyFor(selector);
				if (key != null)
					key.cancel();

				// register selector with channel event's new reactorChannel
				try
				{
					event.reactorChannel().selectableChannel().register(selector,
							SelectionKey.OP_READ,
							event.reactorChannel());
				}
				catch (Exception e)
				{
					System.out.println("selector register failed: " + e.getLocalizedMessage());
					return ReactorCallbackReturnCodes.SUCCESS;
				}
				break;
			}
			case ReactorChannelEventTypes.CHANNEL_READY:
			{
				// set ReactorChannel on ChannelInfo
				chnlInfo.reactorChannel = event.reactorChannel();
				if (event.reactorChannel().selectableChannel() != null)
					System.out.println("Channel Ready Event: " + event.reactorChannel().selectableChannel());
				else
					System.out.println("Channel Ready Event");

				if (event.reactorChannel().info(reactorChannelInfo, reactorErrorInfo) == ReactorReturnCodes.SUCCESS) {
					printPreferredHostInfo(reactorChannelInfo.preferredHostInfo());
				}

				if (isRequestedServiceUp(chnlInfo))
				{
					checkAndInitPostingSupport(chnlInfo);

					if ( !chnlInfo.itemWatchList.isEmpty() )
					{
						chnlInfo.itemWatchList.clear();
						if (chnlInfo.cacheInfo.cache != null)
							chnlInfo.cacheInfo.cache.clear();
					}

					sendMPRequests(chnlInfo);
					sendMBORequests(chnlInfo);
					sendMBPRequests(chnlInfo);
					sendSymbolListRequests(chnlInfo);
					sendYieldCurveRequests(chnlInfo);
					chnlInfo.requestsSent = true;
				}

				if (isRequestedTunnelStreamServiceUp(chnlInfo))
				{
					if (tunnelStreamHandler != null)
					{
						if (tunnelStreamHandler.openStream(chnlInfo, errorInfo) != ReactorReturnCodes.SUCCESS)
						{
							if (chnlInfo.reactorChannel.state() != ReactorChannel.State.CLOSED &&
								chnlInfo.reactorChannel.state() != ReactorChannel.State.DOWN_RECONNECTING)
							{
								uninitialize();
								System.exit(ReactorReturnCodes.FAILURE);
							}
						}
					}
				}
				break;
			}
			case ReactorChannelEventTypes.CHANNEL_DOWN_RECONNECTING:
			{
				if (event.reactorChannel().selectableChannel() != null)
					System.out.println("\nConnection down reconnecting: Channel " + event.reactorChannel().selectableChannel()
							+ " Host: " + event.reactorChannel().hostname() + ":" + event.reactorChannel().port());
				else
					System.out.println("\nConnection down reconnecting");

				if (event.errorInfo() != null && event.errorInfo().error().text() != null)
					System.out.println("	Error text: " + event.errorInfo().error().text() + "\n");

				if (event.reactorChannel().info(reactorChannelInfo, reactorErrorInfo) == ReactorReturnCodes.SUCCESS)
				{
					printPreferredHostInfo(reactorChannelInfo.preferredHostInfo());
				}

				// allow Reactor to perform connection recovery

				// unregister selectableChannel from Selector
				if (event.reactorChannel().selectableChannel() != null)
				{
					SelectionKey key = event.reactorChannel().selectableChannel().keyFor(selector);
					if (key != null)
						key.cancel();
				}

				// reset dictionary if not loaded from file
				if (!fieldDictionaryLoadedFromFile && !enumTypeDictionaryLoadedFromFile)
				{
					if (chnlInfo.dictionary != null)
					{
						chnlInfo.dictionary.clear();
					}
				}

				// reset item request(s) sent flag
				chnlInfo.requestsSent = false;

				// reset hasServiceInfo flag
				chnlInfo.hasServiceInfo = false;
				chnlInfo.hasTunnelStreamServiceInfo = false;

				// reset canSendLoginReissue flag
				chnlInfo.canSendLoginReissue = false;

				setItemState(chnlInfo, StreamStates.CLOSED_RECOVER, DataStates.SUSPECT, StateCodes.NONE );

				break;
			}
			case ReactorChannelEventTypes.CHANNEL_DOWN:
			{
				if (event.reactorChannel().selectableChannel() != null)
					System.out.println("\nConnection down: Channel " + event.reactorChannel().selectableChannel());
				else
					System.out.println("\nConnection down");

				if (event.errorInfo() != null && event.errorInfo().error().text() != null)
					System.out.println("    Error text: " + event.errorInfo().error().text() + "\n");

				closeConnection(chnlInfo);

				break;
			}
			case ReactorChannelEventTypes.WARNING:
				System.out.println("Received ReactorChannel WARNING event.");
				if (event.errorInfo() != null && event.errorInfo().error().text() != null)
					System.out.println("    Error text: " + event.errorInfo().error().text() + "\n");

				break;
			case ReactorChannelEventTypes.PREFERRED_HOST_COMPLETE:
				System.out.println("Received ReactorChannel PREFERRED_HOST_COMPLETE event.");
				if (event.errorInfo() != null && event.errorInfo().error().text() != null)
					System.out.println("    Error text: " + event.errorInfo().error().text() + "\n");

				if (event.reactorChannel().info(reactorChannelInfo, reactorErrorInfo) == ReactorReturnCodes.SUCCESS)
				{
					printPreferredHostInfo(reactorChannelInfo.preferredHostInfo());
				}

				break;
			case ReactorChannelEventTypes.PREFERRED_HOST_STARTING_FALLBACK:
				System.out.println("Received ReactorChannel PREFERRED_HOST_START_FALLBACK event.");
				if (event.errorInfo() != null && event.errorInfo().error().text() != null)
					System.out.println("    Error text: " + event.errorInfo().error().text() + "\n");

				if (event.reactorChannel().info(reactorChannelInfo, reactorErrorInfo) == ReactorReturnCodes.SUCCESS)
				{
					printPreferredHostInfo(reactorChannelInfo.preferredHostInfo());
				}

				break;
			default:
			{
				System.out.println("Unknown channel event!\n");
				return ReactorCallbackReturnCodes.SUCCESS;
			}
		}

		return ReactorCallbackReturnCodes.SUCCESS;
	}

	private void printPreferredHostInfo(ReactorPreferredHostInfo reactorPreferredHostInfo) {
		if (!reactorPreferredHostInfo.isPreferredHostEnabled()) {
			return;
		}

		if (stringBuilder == null ) {
			stringBuilder = new StringBuilder(256);
		} else {
			stringBuilder.setLength(0);
		}

		stringBuilder.append("\nPreferredHostInfo:");
		stringBuilder.append("\n\tPreferredHostEnabled=").append(reactorPreferredHostInfo.isPreferredHostEnabled());
		stringBuilder.append("\n\tDetectionTimeSchedule='").append(reactorPreferredHostInfo.detectionTimeSchedule()).append('\'');
		stringBuilder.append("\n\tDetectionTimeInterval=").append(reactorPreferredHostInfo.detectionTimeInterval());
		stringBuilder.append("\n\tConnectionListIndex=").append(reactorPreferredHostInfo.connectionListIndex());
		stringBuilder.append("\n\tWSBGroupListIndex=").append(reactorPreferredHostInfo.warmStandbyGroupListIndex());
		stringBuilder.append("\n\tFallBackWithInWSBGroup=").append(reactorPreferredHostInfo.fallBackWithInWSBGroup());
		stringBuilder.append("\n\tRemainingDetectionTime=").append(reactorPreferredHostInfo.remainingDetectionTime());
		stringBuilder.append("\n");

		System.out.println(stringBuilder);
	}

	@Override
	public int defaultMsgCallback(ReactorMsgEvent event)
	{
		ChannelInfo chnlInfo = (ChannelInfo)event.reactorChannel().userSpecObj();
		Msg msg = event.msg();

		if (msg == null)
		{
			/* The message is not present because an error occurred while decoding it. Print
			 * the error and close the channel. If desired, the un-decoded message buffer
			 * is available in event.transportBuffer(). */
			System.out.printf("defaultMsgCallback: %s(%s)\n", event.errorInfo().error().text(), event.errorInfo().location());

			closeConnection(chnlInfo);

			return ReactorCallbackReturnCodes.SUCCESS;
		}

		// set response message
		chnlInfo.responseMsg = msg;

		// set-up decode iterator if message has message body
		if (msg.encodedDataBody() != null && msg.encodedDataBody().data() != null)
		{
			// clear decode iterator
			chnlInfo.dIter.clear();

			// set buffer and version info
			chnlInfo.dIter.setBufferAndRWFVersion(msg.encodedDataBody(),
					event.reactorChannel().majorVersion(),
					event.reactorChannel().minorVersion());
		}

		processResponse(chnlInfo);

		return ReactorCallbackReturnCodes.SUCCESS;
	}

	@Override
	public int rdmLoginMsgCallback(RDMLoginMsgEvent event)
	{
		ChannelInfo chnlInfo = (ChannelInfo)event.reactorChannel().userSpecObj();
		LoginMsgType msgType = event.rdmLoginMsg().rdmMsgType();

		switch (msgType)
		{
			case REFRESH:
				LoginRefresh loginRefresh = (LoginRefresh)event.rdmLoginMsg();
				System.out.println("Received Login Refresh for Username: " + loginRefresh.userName());
				System.out.println(loginRefresh);

				// save loginRefresh
				loginRefresh.copy(chnlInfo.loginRefresh);

				// set login stream id in MarketPriceHandler and YieldCurveHandler
				chnlInfo.marketPriceHandler.loginStreamId(loginRefresh.streamId());
				chnlInfo.yieldCurveHandler.loginStreamId(loginRefresh.streamId());

				// get login reissue time from authenticationTTReissue
				if (chnlInfo.loginRefresh.checkHasAuthenticationTTReissue())
				{
					chnlInfo.loginReissueTime = chnlInfo.loginRefresh.authenticationTTReissue() * 1000;
					chnlInfo.canSendLoginReissue = true;
				}

				if (loginRefresh.state().streamState() != StreamStates.OPEN) {
					System.out.println("Login attempt failed");
					closeConnection(chnlInfo);
				}
				break;
			case STATUS:
				LoginStatus loginStatus = (LoginStatus)event.rdmLoginMsg();
				System.out.println("Received Login StatusMsg");
				if (loginStatus.checkHasState())
				{
					System.out.println("	" + loginStatus.state());

					if (loginStatus.state().streamState() != StreamStates.OPEN) {
						System.out.println("Login attempt failed");
						closeConnection(chnlInfo);
					}
				}
				break;
			case RTT:
				LoginRTT loginRTT = (LoginRTT) event.rdmLoginMsg();
				System.out.printf("\nReceived login RTT message from Provider %d.\n", socketFdValueMap.get(event.reactorChannel()));
				System.out.printf("\tTicks: %du\n", NANOSECONDS.toMicros(loginRTT.ticks()));
				if (loginRTT.checkHasRTLatency()) {
					System.out.printf("\tLast Latency: %du\n", NANOSECONDS.toMicros(loginRTT.rtLatency()));
				}
				if (loginRTT.checkHasTCPRetrans()) {
					System.out.printf("\tProvider side TCP Retransmissions: %du\n", loginRTT.tcpRetrans());
				}
				System.out.println("RTT Response sent to provider by reactor.\n");
				break;
			default:
				System.out.println("Received Unhandled Login Msg Type: " + msgType);
				break;
		}

		return ReactorCallbackReturnCodes.SUCCESS;
	}

	private void closeConnection(ChannelInfo chnlInfo) {
		if (chnlInfo.isChannelClosed) return;

		// unregister selectableChannel from Selector
		if (chnlInfo.reactorChannel.selectableChannel() != null)
		{
			SelectionKey key = chnlInfo.reactorChannel.selectableChannel().keyFor(selector);
			if (key != null)
				key.cancel();
		}

		// close ReactorChannel
		if (chnlInfo.reactorChannel != null)
		{
			chnlInfo.reactorChannel.close(errorInfo);
		}

		chnlInfo.isChannelClosed = true;
	}

	@Override
	public int rdmDirectoryMsgCallback(RDMDirectoryMsgEvent event)
	{
		ChannelInfo chnlInfo = (ChannelInfo)event.reactorChannel().userSpecObj();
		DirectoryMsgType msgType = event.rdmDirectoryMsg().rdmMsgType();

		switch (msgType)
		{
			case REFRESH:
				DirectoryRefresh directoryRefresh = (DirectoryRefresh)event.rdmDirectoryMsg();
				processServiceRefresh(directoryRefresh, chnlInfo);
				if (chnlInfo.serviceInfo.action() == MapEntryActions.DELETE)
				{
					error.text("rdmDirectoryMsgCallback(): DirectoryRefresh Failed: directory service is deleted");
					return ReactorCallbackReturnCodes.SUCCESS;
				}
				break;
			case UPDATE:
				DirectoryUpdate directoryUpdate = (DirectoryUpdate)event.rdmDirectoryMsg();
				processServiceUpdate(directoryUpdate, chnlInfo);
				if (chnlInfo.serviceInfo.action() == MapEntryActions.DELETE)
				{
					error.text("rdmDirectoryMsgCallback(): DirectoryUpdate Failed: directory service is deleted");
					return ReactorCallbackReturnCodes.SUCCESS;
				}
				if (isRequestedServiceUp(chnlInfo) && !chnlInfo.requestsSent)
				{
					checkAndInitPostingSupport(chnlInfo);

					if ( !chnlInfo.itemWatchList.isEmpty() )
					{
						chnlInfo.itemWatchList.clear();
						if (chnlInfo.cacheInfo.cache != null)
							chnlInfo.cacheInfo.cache.clear();
					}

					sendMPRequests(chnlInfo);
					sendMBORequests(chnlInfo);
					sendMBPRequests(chnlInfo);
					sendSymbolListRequests(chnlInfo);
					sendYieldCurveRequests(chnlInfo);
					chnlInfo.requestsSent = true;
				}
				if (isRequestedTunnelStreamServiceUp(chnlInfo))
				{
					if ((tunnelStreamHandler != null && tunnelStreamHandler._chnlInfo != null && !tunnelStreamHandler._chnlInfo.isTunnelStreamUp) ||
						(tunnelStreamHandler != null && tunnelStreamHandler._chnlInfo == null))
					{
						if (tunnelStreamHandler.openStream(chnlInfo, errorInfo) != ReactorReturnCodes.SUCCESS)
						{
							if (chnlInfo.reactorChannel.state() != ReactorChannel.State.CLOSED &&
								chnlInfo.reactorChannel.state() != ReactorChannel.State.DOWN_RECONNECTING)
							{
								System.out.println(errorInfo.error().text());
								uninitialize();
								System.exit(ReactorReturnCodes.FAILURE);
							}
						}
					}
				}

				break;
			case CLOSE:
				System.out.println("Received Source Directory Close");
				break;
			case STATUS:
				DirectoryStatus directoryStatus = (DirectoryStatus)event.rdmDirectoryMsg();
				System.out.println("\nReceived Source Directory StatusMsg");
				if (directoryStatus.checkHasState())
				{
					System.out.println("	" + directoryStatus.state());
				}
				break;
			default:
				System.out.println("Received Unhandled Source Directory Msg Type: " + msgType);
				break;
		}

		return ReactorCallbackReturnCodes.SUCCESS;
	}

	@Override
	public int rdmDictionaryMsgCallback(RDMDictionaryMsgEvent event)
	{
		ChannelInfo chnlInfo = (ChannelInfo)event.reactorChannel().userSpecObj();
		DictionaryMsgType msgType = event.rdmDictionaryMsg().rdmMsgType();

		// initialize dictionary
		if (chnlInfo.dictionary == null)
		{
			chnlInfo.dictionary = dictionary;
		}

		switch (msgType)
		{
			case REFRESH:
				DictionaryRefresh dictionaryRefresh = (DictionaryRefresh)event.rdmDictionaryMsg();

				if (dictionaryRefresh.checkHasInfo())
				{
					/* The first part of a dictionary refresh should contain information about its type.
					 * Save this information and use it as subsequent parts arrive. */
					switch(dictionaryRefresh.dictionaryType())
					{
						case Dictionary.Types.FIELD_DEFINITIONS:
							chnlInfo.fieldDictionaryStreamId = dictionaryRefresh.streamId();
							break;
						case Dictionary.Types.ENUM_TABLES:
							chnlInfo.enumDictionaryStreamId = dictionaryRefresh.streamId();
							break;
						default:
							System.out.println("Unknown dictionary type " + dictionaryRefresh.dictionaryType() + " from message on stream " + dictionaryRefresh.streamId());
							closeConnection(chnlInfo);
							return ReactorCallbackReturnCodes.SUCCESS;
					}
				}

				/* decode dictionary response */

				// clear decode iterator
				chnlInfo.dIter.clear();

				// set buffer and version info
				chnlInfo.dIter.setBufferAndRWFVersion(dictionaryRefresh.dataBody(),
						event.reactorChannel().majorVersion(),
						event.reactorChannel().minorVersion());

				System.out.println("Received Dictionary Response: " + dictionaryRefresh.dictionaryName());

				if (dictionaryRefresh.streamId() == chnlInfo.fieldDictionaryStreamId)
				{
					if (chnlInfo.dictionary.decodeFieldDictionary(chnlInfo.dIter, Dictionary.VerbosityValues.VERBOSE, error) == CodecReturnCodes.SUCCESS)
					{
						if (dictionaryRefresh.checkRefreshComplete())
						{
							if (chnlInfo.cacheInfo.useCache)
								initializeCacheDictionary(chnlInfo.cacheInfo,chnlInfo.dictionary);

							System.out.println("Field Dictionary complete.");
						}
					}
					else
					{
						System.out.println("Decoding Field Dictionary failed: " + error.text());
						closeConnection(chnlInfo);
					}
				}
				else if (dictionaryRefresh.streamId() == chnlInfo.enumDictionaryStreamId)
				{
					if (chnlInfo.dictionary.decodeEnumTypeDictionary(chnlInfo.dIter, Dictionary.VerbosityValues.VERBOSE, error) == CodecReturnCodes.SUCCESS)
					{
						if (dictionaryRefresh.checkRefreshComplete())
						{
							System.out.println("EnumType Dictionary complete.");
						}
					}
					else
					{
						System.out.println("Decoding EnumType Dictionary failed: " + error.text());
						closeConnection(chnlInfo);
					}
				}
				else
				{
					System.out.println("Received unexpected dictionary message on stream " + dictionaryRefresh.streamId());
				}
				break;
			case STATUS:
				System.out.println("Received Dictionary StatusMsg");
				break;
			default:
				System.out.println("Received Unhandled Dictionary Msg Type: " + msgType);
				break;
		}

		return ReactorCallbackReturnCodes.SUCCESS;
	}

	@Override
	public int reactorServiceNameToIdCallback(ReactorServiceNameToId serviceNameToId,
											  ReactorServiceNameToIdEvent serviceNameToIdEvent)
	{
		ChannelInfo chnlInfo = (ChannelInfo)serviceNameToIdEvent.reactorChannel().userSpecObj();

		/* Checks whether the service name is used by the channel. */
		if(chnlInfo.serviceInfo.checkHasInfo() &&
		   serviceNameToId.serviceName().equals(chnlInfo.serviceInfo.info().serviceName().toString()))
		{
			serviceNameToId.serviceId(chnlInfo.serviceInfo.serviceId());
			return CodecReturnCodes.SUCCESS;
		}
		else
		{
			return CodecReturnCodes.FAILURE;
		}
	}

	@Override
	public int reactorJsonConversionEventCallback(ReactorJsonConversionEvent jsonConversionEvent)
	{
		System.out.println("JSON Conversion error: " + jsonConversionEvent.error().text());

		return ReactorCallbackReturnCodes.SUCCESS;
	}

	private void processServiceRefresh(DirectoryRefresh directoryRefresh, ChannelInfo chnlInfo)
	{
		String serviceName = chnlInfo.connectionArg.service();
		System.out.println("Received Source Directory Refresh");
		System.out.println(directoryRefresh.toString());
		for (Service service : directoryRefresh.serviceList())
		{
			if (service.action() == MapEntryActions.DELETE && service.serviceId() == chnlInfo.serviceInfo.serviceId() )
			{
				chnlInfo.serviceInfo.action(MapEntryActions.DELETE);
			}

			if (service.action() == MapEntryActions.DELETE && service.serviceId() == chnlInfo.tsServiceInfo.serviceId() )
			{
				chnlInfo.tsServiceInfo.action(MapEntryActions.DELETE);
			}

			if(service.info().serviceName().toString() != null)
			{
				System.out.println("Received serviceName: " + service.info().serviceName() + "\n");
				// cache service requested by the application
				if (service.info().serviceName().toString().equals(serviceName))
				{
					// save serviceInfo associated with requested service name
					if (service.copy(chnlInfo.serviceInfo) < CodecReturnCodes.SUCCESS)
					{
						System.out.println("Service.copy() failure");
						uninitialize();
						System.exit(ReactorReturnCodes.FAILURE);
					}
					chnlInfo.hasServiceInfo = true;
					setItemState(chnlInfo, service.state().status().streamState(), service.state().status().dataState(),
							service.state().status().code() );
				}
				if (service.info().serviceName().toString().equals(tsServiceName))
				{
					// save serviceInfo associated with requested service name
					if (service.copy(chnlInfo.tsServiceInfo) < CodecReturnCodes.SUCCESS)
					{
						System.out.println("Service.copy() failure");
						uninitialize();
						System.exit(ReactorReturnCodes.FAILURE);
					}

					chnlInfo.hasTunnelStreamServiceInfo = true;
				}
			}
		}
	}

	private void processServiceUpdate(DirectoryUpdate directoryUpdate, ChannelInfo chnlInfo)
	{
		String serviceName = chnlInfo.connectionArg.service();
		String tsServiceName = chnlInfo.connectionArg.tsService();
		System.out.println("Received Source Directory Update");
		System.out.println(directoryUpdate.toString());
		for (Service service : directoryUpdate.serviceList())
		{
			if (service.action() == MapEntryActions.DELETE && service.serviceId() == chnlInfo.serviceInfo.serviceId() )
			{
				chnlInfo.serviceInfo.action(MapEntryActions.DELETE);
			}

			if (service.action() == MapEntryActions.DELETE && service.serviceId() == chnlInfo.tsServiceInfo.serviceId() )
			{
				chnlInfo.tsServiceInfo.action(MapEntryActions.DELETE);
			}

			boolean updateServiceInfo = false, updateTSServiceInfo = false;
			if(service.info().serviceName().toString() != null)
			{
				System.out.println("Received serviceName: " + service.info().serviceName() + "\n");
				// update service cache - assume cache is built with previous refresh message
				if (service.info().serviceName().toString().equals(serviceName) ||
					service.serviceId() == chnlInfo.serviceInfo.serviceId())
				{
					updateServiceInfo = true;
				}
				if (service.info().serviceName().toString().equals(tsServiceName) ||
					service.serviceId() == chnlInfo.tsServiceInfo.serviceId())
				{
					updateTSServiceInfo = true;
				}
			}
			else
			{
				if (service.serviceId() == chnlInfo.serviceInfo.serviceId())
				{
					updateServiceInfo = true;
				}
				if (service.serviceId() == chnlInfo.tsServiceInfo.serviceId())
				{
					updateTSServiceInfo = true;
				}
			}

			if (updateServiceInfo)
			{
				// update serviceInfo associated with requested service name
				if (service.copy(chnlInfo.serviceInfo) < CodecReturnCodes.SUCCESS)
				{
					System.out.println("Service.copy() failure");
					uninitialize();
					System.exit(ReactorReturnCodes.FAILURE);
				}
				chnlInfo.hasServiceInfo = true;
				setItemState(chnlInfo, service.state().status().streamState(), service.state().status().dataState(),
						service.state().status().code() );
			}
			if (updateTSServiceInfo)
			{
				// update serviceInfo associated with requested service name
				if (service.copy(chnlInfo.tsServiceInfo) < CodecReturnCodes.SUCCESS)
				{
					System.out.println("Service.copy() failure");
					uninitialize();
					System.exit(ReactorReturnCodes.FAILURE);
				}

				chnlInfo.hasTunnelStreamServiceInfo = true;
			}
		}
	}

	public boolean isRequestedServiceUp(ChannelInfo chnlInfo)
	{
		return  chnlInfo.hasServiceInfo &&
				chnlInfo.serviceInfo.checkHasState() && (!chnlInfo.serviceInfo.state().checkHasAcceptingRequests() ||
														 chnlInfo.serviceInfo.state().acceptingRequests() == 1) && chnlInfo.serviceInfo.state().serviceState() == 1;
	}

	public boolean isRequestedTunnelStreamServiceUp(ChannelInfo chnlInfo)
	{
		return  chnlInfo.hasTunnelStreamServiceInfo &&
				chnlInfo.tsServiceInfo.checkHasState() && (!chnlInfo.tsServiceInfo.state().checkHasAcceptingRequests() ||
														   chnlInfo.tsServiceInfo.state().acceptingRequests() == 1) && chnlInfo.tsServiceInfo.state().serviceState() == 1;
	}

	private void checkAndInitPostingSupport(ChannelInfo chnlInfo)
	{
		if (!(chnlInfo.shouldOnStreamPost || chnlInfo.shouldOffStreamPost))
			return;

		// set up posting if its enabled

		// ensure that provider supports posting - if not, disable posting
		if (!chnlInfo.loginRefresh.checkHasFeatures() ||
			!chnlInfo.loginRefresh.features().checkHasSupportPost() ||
			chnlInfo.loginRefresh.features().supportOMMPost() == 0)
		{
			// provider does not support posting, disable it
			chnlInfo.shouldOffStreamPost = false;
			chnlInfo.shouldOnStreamPost = false;
			chnlInfo.postHandler.enableOnstreamPost(false);
			chnlInfo.postHandler.enableOffstreamPost(false);
			System.out.println("Connected Provider does not support OMM Posting.  Disabling Post functionality.");
			return;
		}

		if ( consumerCmdLineParser.publisherId() != null && consumerCmdLineParser.publisherAddress() != null)
			chnlInfo.postHandler.setPublisherInfo(consumerCmdLineParser.publisherId(), consumerCmdLineParser.publisherAddress());

		// This sets up our basic timing so post messages will be sent
		// periodically
		chnlInfo.postHandler.initPostHandler();
	}

	// on and off stream posting if enabled
	private void handlePosting()
	{
		for (ChannelInfo chnlInfo : chnlInfoList)
		{
			if (chnlInfo.loginRefresh == null ||
				chnlInfo.serviceInfo == null ||
				chnlInfo.reactorChannel == null ||
				chnlInfo.reactorChannel.state() != ReactorChannel.State.READY)
			{
				continue;
			}

			if (chnlInfo.postHandler.enableOnstreamPost())
			{
				chnlInfo.postItemName.clear();
				int postStreamId = chnlInfo.marketPriceHandler.getFirstItem(chnlInfo.postItemName);
				if (postStreamId == 0 || chnlInfo.postItemName.length() == 0)
				{
					return;
				}
				chnlInfo.postHandler.streamId(postStreamId);
				chnlInfo.postHandler.serviceId(chnlInfo.serviceInfo.serviceId());
				chnlInfo.postHandler.dictionary(chnlInfo.dictionary);
				chnlInfo.postHandler.postItemName().data(chnlInfo.postItemName.data(), chnlInfo.postItemName.position(), chnlInfo.postItemName.length());

				int ret = chnlInfo.postHandler.handlePosts(chnlInfo.reactorChannel, errorInfo);
				if (ret < CodecReturnCodes.SUCCESS)
					System.out.println("Error posting onstream: " + error.text());
			}
			if (chnlInfo.postHandler.enableOffstreamPost())
			{
				chnlInfo.postHandler.streamId(chnlInfo.loginRefresh.streamId());
				chnlInfo.postHandler.postItemName().data("OFFPOST");
				chnlInfo.postHandler.serviceId(chnlInfo.serviceInfo.serviceId());
				chnlInfo.postHandler.dictionary(chnlInfo.dictionary);
				int ret = chnlInfo.postHandler.handlePosts(chnlInfo.reactorChannel, errorInfo);
				if (ret < CodecReturnCodes.SUCCESS)
					System.out.println("Error posting offstream: " + error.text());
			}
		}
	}

	private void handleTunnelStream()
	{
		for (ChannelInfo chnlInfo : chnlInfoList)
		{
			if (chnlInfo.loginRefresh == null ||
				chnlInfo.serviceInfo == null ||
				chnlInfo.reactorChannel == null ||
				chnlInfo.reactorChannel.state() != ReactorChannel.State.READY)
			{
				continue;
			}

			if (tunnelStreamHandler != null)
			{
				tunnelStreamHandler.sendMsg(chnlInfo.reactorChannel);
			}
		}
	}

	private void processResponse(ChannelInfo chnlInfo)
	{
		switch (chnlInfo.responseMsg.domainType())
		{
			case DomainTypes.MARKET_PRICE:
				System.out.println("(Channel " + chnlInfo.reactorChannel.selectableChannel() + "):");
				processMarketPriceResp(chnlInfo);
				break;
			case DomainTypes.MARKET_BY_ORDER:
				System.out.print("(Channel " + chnlInfo.reactorChannel.selectableChannel() + "):");
				processMarketByOrderResp(chnlInfo);
				break;
			case DomainTypes.MARKET_BY_PRICE:
				System.out.print("(Channel " + chnlInfo.reactorChannel.selectableChannel() + "):");
				processMarketByPriceResp(chnlInfo);
				break;
			case DomainTypes.SYMBOL_LIST:
				System.out.println("(Channel " + chnlInfo.reactorChannel.selectableChannel() + "):");
				processSymbolListResp(chnlInfo);
				break;
			case DomainTypes.YIELD_CURVE:
				System.out.println("(Channel " + chnlInfo.reactorChannel.selectableChannel() + "):");
				processYieldCurveResp(chnlInfo);
				break;
			default:
				System.out.println("Unhandled Domain Type: " + chnlInfo.responseMsg.domainType());
				break;
		}
	}

	private void processSymbolListResp(ChannelInfo chnlInfo)
	{
		if (chnlInfo.symbolListHandler.processResponse(chnlInfo.responseMsg,
				chnlInfo.dIter,
				chnlInfo.dictionary) != CodecReturnCodes.SUCCESS)
		{
			System.out.println(errorInfo.error().text());
			uninitialize();
			System.exit(ReactorReturnCodes.FAILURE);
		}
	}

	private void processMarketByPriceResp(ChannelInfo chnlInfo)
	{
		if (chnlInfo.marketByPriceHandler.processResponse(chnlInfo.responseMsg,
				chnlInfo.dIter,
				chnlInfo.dictionary,
				chnlInfo.cacheInfo,
				errorInfo) != CodecReturnCodes.SUCCESS)
		{
			System.out.println(errorInfo.error().text());
			uninitialize();
			System.exit(ReactorReturnCodes.FAILURE);
		}
	}

	private void processMarketByOrderResp(ChannelInfo chnlInfo)
	{
		if (chnlInfo.marketByOrderHandler.processResponse(chnlInfo.responseMsg,
				chnlInfo.dIter,
				chnlInfo.dictionary,
				chnlInfo.cacheInfo,
				errorInfo) != CodecReturnCodes.SUCCESS)
		{
			System.out.println(errorInfo.error().text());
			uninitialize();
			System.exit(ReactorReturnCodes.FAILURE);
		}
	}

	private void processMarketPriceResp(ChannelInfo chnlInfo)
	{
		if (chnlInfo.marketPriceHandler.processResponse(chnlInfo.responseMsg,
				chnlInfo.dIter,
				chnlInfo.dictionary,
				chnlInfo.cacheInfo,
				errorInfo) != CodecReturnCodes.SUCCESS)
		{
			System.out.println(errorInfo.error().text());
			uninitialize();
			System.exit(ReactorReturnCodes.FAILURE);
		}
	}

	private void processYieldCurveResp(ChannelInfo chnlInfo)
	{
		if (chnlInfo.yieldCurveHandler.processResponse(chnlInfo.responseMsg,
				chnlInfo.dIter,
				chnlInfo.dictionary,
				chnlInfo.cacheInfo,
				errorInfo) != CodecReturnCodes.SUCCESS)
		{
			System.out.println(errorInfo.error().text());
			uninitialize();
			System.exit(ReactorReturnCodes.FAILURE);
		}
	}

	/* Load dictionary from file. */
	void loadDictionary()
	{
		dictionary.clear();
		if (dictionary.loadFieldDictionary(FIELD_DICTIONARY_FILE_NAME, error) < 0)
		{
			System.out.println("Unable to load field dictionary.  Will attempt to download from provider.\n\tText: "
							   + error.text());
		}
		else
		{
			fieldDictionaryLoadedFromFile = true;
		}

		if (dictionary.loadEnumTypeDictionary(ENUM_TABLE_FILE_NAME, error) < 0)
		{
			System.out.println("Unable to load enum dictionary.  Will attempt to download from provider.\n\tText: "
							   + error.text());
		}
		else
		{
			enumTypeDictionaryLoadedFromFile = true;
		}
	}

	private void initChannelInfo(ChannelInfo chnlInfo)
	{
		// set up consumer role
		chnlInfo.consumerRole.defaultMsgCallback(this);
		chnlInfo.consumerRole.channelEventCallback(this);
		chnlInfo.consumerRole.loginMsgCallback(this);
		chnlInfo.consumerRole.directoryMsgCallback(this);
		if (!fieldDictionaryLoadedFromFile || !enumTypeDictionaryLoadedFromFile)
		{
			chnlInfo.consumerRole.dictionaryMsgCallback(this);
		}

		// initialize consumer role to default
		//API QA commented it out
		//chnlInfo.consumerRole.initDefaultRDMLoginRequest();
		chnlInfo.consumerRole.initDefaultRDMDirectoryRequest();

		/* API QA commented out
		// use command line login username if specified
		if (consumerCmdLineParser.userName() != null && !consumerCmdLineParser.userName().isEmpty())
		{
			LoginRequest loginRequest = chnlInfo.consumerRole.rdmLoginRequest();
			loginRequest.userName().data(consumerCmdLineParser.userName());
		}
		if (consumerCmdLineParser.passwd() != null)
		{
			LoginRequest loginRequest = chnlInfo.consumerRole.rdmLoginRequest();
			loginRequest.password().data(consumerCmdLineParser.passwd());
			loginRequest.applyHasPassword();

			oAuthCredential.password().data(consumerCmdLineParser.passwd());
		}
		if (consumerCmdLineParser.clientId() != null && !consumerCmdLineParser.clientId().isEmpty())
		{
			oAuthCredential.clientId().data(consumerCmdLineParser.clientId());

			if(consumerCmdLineParser.clientSecret() != null && !consumerCmdLineParser.clientSecret().isEmpty())
			{
				oAuthCredential.clientSecret().data(consumerCmdLineParser.clientSecret());
			}
			else
			{
				oAuthCredential.takeExclusiveSignOnControl(consumerCmdLineParser.takeExclusiveSignOnControl());
			}

			/* Specified the ReactorOAuthCredentialEventCallback to get sensitive information as needed to authorize with the token service.
			oAuthCredential.reactorOAuthCredentialEventCallback(this);
		}
		// END API QA */
		
		if(consumerCmdLineParser.jwkFile() != null && !consumerCmdLineParser.jwkFile().isEmpty())
		{
			try
			{
				// Get the full contents of the JWK file.
				byte[] jwkFile = Files.readAllBytes(Paths.get(consumerCmdLineParser.jwkFile()));
				String jwkText = new String(jwkFile);
				
				oAuthCredential.clientJwk().data(jwkText);
			}
			catch(Exception e)
			{
				System.err.println("Error loading JWK file: " + e.getMessage());
				System.err.println();
				System.err.println(CommandLine.optionHelpString());
				System.out.println("Consumer exits...");
				System.exit(CodecReturnCodes.FAILURE);
			}
		}
		
		if(consumerCmdLineParser.tokenScope() != null && !consumerCmdLineParser.tokenScope().isEmpty())
		{
			oAuthCredential.tokenScope().data(consumerCmdLineParser.tokenScope());
		}
		
		if(consumerCmdLineParser.audience() != null && !consumerCmdLineParser.audience().isEmpty())
		{
			oAuthCredential.audience().data(consumerCmdLineParser.audience());
		}
			
				
		oAuthCredential.userSpecObj(oAuthCredential);
		chnlInfo.consumerRole.reactorOAuthCredential(oAuthCredential);

		// use command line authentication token and extended authentication information if specified
		if (consumerCmdLineParser.authenticationToken() != null && !consumerCmdLineParser.authenticationToken().isEmpty())
		{
			LoginRequest loginRequest = chnlInfo.consumerRole.rdmLoginRequest();
			loginRequest.userNameType(Login.UserIdTypes.AUTHN_TOKEN);
			loginRequest.userName().data(consumerCmdLineParser.authenticationToken());

			if (consumerCmdLineParser.authenticationExtended() != null && !consumerCmdLineParser.authenticationExtended().isEmpty())
			{
				loginRequest.applyHasAuthenticationExtended();
				loginRequest.authenticationExtended().data(consumerCmdLineParser.authenticationExtended());
			}
		}

		// use command line application id if specified
		if (consumerCmdLineParser.applicationId() != null && !consumerCmdLineParser.applicationId().isEmpty())
		{
			LoginRequest loginRequest = chnlInfo.consumerRole.rdmLoginRequest();
			loginRequest.attrib().applicationId().data(consumerCmdLineParser.applicationId());
		}

		if (consumerCmdLineParser.enableRtt()) {
			chnlInfo.consumerRole.rdmLoginRequest().attrib().applyHasSupportRoundTripLatencyMonitoring();
		}

		// if unable to load from file, enable consumer to download dictionary
		if (!fieldDictionaryLoadedFromFile || !enumTypeDictionaryLoadedFromFile)
		{
			chnlInfo.consumerRole.dictionaryDownloadMode(DictionaryDownloadModes.FIRST_AVAILABLE);
			dictionary = CodecFactory.createDataDictionary(); //drop the old dictionary
		}

		chnlInfo.dictionary = dictionary;

		chnlInfo.shouldOffStreamPost = consumerCmdLineParser.enableOffpost();
		// this application requires at least one market price item to be
		// requested for on-stream posting to be performed
		chnlInfo.shouldOnStreamPost = consumerCmdLineParser.enablePost();
		if (chnlInfo.shouldOnStreamPost)
		{
			boolean mpItemFound = false;
			if (chnlInfo.connectionArg.itemList() != null)
			{
				for (ItemArg itemArg  : chnlInfo.connectionArg.itemList())
				{
					if (itemArg.domain() == DomainTypes.MARKET_PRICE)
					{
						mpItemFound = true;
						break;
					}
				}
			}
			if (!mpItemFound)
			{
				System.out.println("\nPosting will not be performed for this channel as no Market Price items were requested");
				chnlInfo.shouldOnStreamPost = false;
			}
		}


		chnlInfo.postHandler.enableOnstreamPost(chnlInfo.shouldOnStreamPost);
		chnlInfo.postHandler.enableOffstreamPost(chnlInfo.shouldOffStreamPost);
		chnlInfo.marketPriceHandler.snapshotRequest(consumerCmdLineParser.enableSnapshot());
		chnlInfo.marketByOrderHandler.snapshotRequest(consumerCmdLineParser.enableSnapshot());
		chnlInfo.marketByPriceHandler.snapshotRequest(consumerCmdLineParser.enableSnapshot());
		chnlInfo.yieldCurveHandler.snapshotRequest(consumerCmdLineParser.enableSnapshot());
		chnlInfo.symbolListHandler.snapshotRequest(consumerCmdLineParser.enableSnapshot());
		chnlInfo.marketPriceHandler.viewRequest(consumerCmdLineParser.enableView());
		// create item lists from those specified on command line
		createItemLists(chnlInfo);

		// set up reactor connect options
		chnlInfo.connectOptions.reconnectAttemptLimit(RECONNECTION_ATTEMPT_LIMIT);
		chnlInfo.connectOptions.reconnectMinDelay(RECONNECTION_MIN_DELAY);
		chnlInfo.connectOptions.reconnectMaxDelay(RECONNECTION_MAX_DELAY);
		
		// Preferred Host
		if (consumerCmdLineParser.enablePH()) {
			int preferredHostIndex = consumerCmdLineParser.preferredHostIndex();
			if (preferredHostIndex < consumerCmdLineParser.connectionList().get(0).consumerHostnames().size()) {
				chnlInfo.connectOptions.reactorPreferredHostOptions().isPreferredHostEnabled(true);
				chnlInfo.connectOptions.reactorPreferredHostOptions().connectionListIndex(preferredHostIndex);
				chnlInfo.connectOptions.reactorPreferredHostOptions().detectionTimeInterval(consumerCmdLineParser.detectionTimeInterval());
				chnlInfo.connectOptions.reactorPreferredHostOptions().detectionTimeSchedule(consumerCmdLineParser.detectionTimeSchedule());
			} else {
				System.out.println("Preferred host connection list index is out of the bound of connection list!");
			}
		}

		chnlInfo.connectOptions.connectionList().get(0).connectOptions().majorVersion(Codec.majorVersion());
		chnlInfo.connectOptions.connectionList().get(0).connectOptions().minorVersion(Codec.minorVersion());
		chnlInfo.connectOptions.connectionList().get(0).connectOptions().connectionType(chnlInfo.connectionArg.connectionType());

		if (consumerCmdLineParser.enableSessionMgnt())
		{
			chnlInfo.connectOptions.connectionList().get(0).enableSessionManagement(true);
			// register for authentication callback
			chnlInfo.connectOptions.connectionList().get(0).reactorAuthTokenEventCallback(this);
		}

		if (chnlInfo.connectionArg.consumerHostnames() != null && chnlInfo.connectionArg.consumerPorts() != null &&
                !chnlInfo.connectionArg.consumerHostnames().isEmpty() && !chnlInfo.connectionArg.consumerPorts().isEmpty())
		{
			chnlInfo.connectOptions.connectionList().get(0).connectOptions().unifiedNetworkInfo().serviceName(chnlInfo.connectionArg.consumerPorts().get(0));
			chnlInfo.connectOptions.connectionList().get(0).connectOptions().unifiedNetworkInfo().address(chnlInfo.connectionArg.consumerHostnames().get(0));

		}
		else
		{
			chnlInfo.connectOptions.connectionList().get(0).connectOptions().unifiedNetworkInfo().serviceName(chnlInfo.connectionArg.port());
			chnlInfo.connectOptions.connectionList().get(0).connectOptions().unifiedNetworkInfo().address(chnlInfo.connectionArg.hostname());
		}
		
		chnlInfo.connectOptions.connectionList().get(0).connectOptions().userSpecObject(chnlInfo);
		chnlInfo.connectOptions.connectionList().get(0).connectOptions().guaranteedOutputBuffers(1000);

		if (consumerCmdLineParser.serviceDiscoveryLocation() != null && !consumerCmdLineParser.serviceDiscoveryLocation().isEmpty())
			chnlInfo.connectOptions.connectionList().get(0).location(consumerCmdLineParser.serviceDiscoveryLocation());

		if (chnlInfo.connectionArg.consumerHostnames() != null && chnlInfo.connectionArg.consumerPorts() != null)
			for (int i = 1; i < chnlInfo.connectionArg.consumerHostnames().size(); i++) {
				ReactorConnectInfo connectInfo = ReactorFactory.createReactorConnectInfo();
	
				if (consumerCmdLineParser.serviceDiscoveryLocation() != null && !consumerCmdLineParser.serviceDiscoveryLocation().isEmpty())
					connectInfo.location(consumerCmdLineParser.serviceDiscoveryLocation());
	
				connectInfo.connectOptions().majorVersion(Codec.majorVersion());
				connectInfo.connectOptions().minorVersion(Codec.minorVersion());
				connectInfo.connectOptions().connectionType(chnlInfo.connectionArg.connectionType());
				connectInfo.connectOptions().unifiedNetworkInfo().serviceName(chnlInfo.connectionArg.consumerPorts().get(i));
				connectInfo.connectOptions().unifiedNetworkInfo().address(chnlInfo.connectionArg.consumerHostnames().get(i));
				connectInfo.connectOptions().userSpecObject(chnlInfo);
				connectInfo.connectOptions().guaranteedOutputBuffers(1000);
	
				if (consumerCmdLineParser.enableSessionMgnt())
				{
					connectInfo.enableSessionManagement(true);
					// register for authentication callback
					connectInfo.reactorAuthTokenEventCallback(this);
				}
	
				chnlInfo.connectOptions.connectionList().add(connectInfo);
			}

		// handler encrypted or http connection
		chnlInfo.shouldEnableEncrypted = consumerCmdLineParser.enableEncrypted();
		chnlInfo.shouldEnableHttp = consumerCmdLineParser.enableHttp();
		chnlInfo.shouldEnableWebsocket = consumerCmdLineParser.enableWebsocket();

		if (chnlInfo.shouldEnableEncrypted)
		{
			for (int i = 0; i < chnlInfo.connectionArg.consumerHostnames().size(); i++) {
				ConnectOptions cOpt = chnlInfo.connectOptions.connectionList().get(i).connectOptions();
				cOpt.connectionType(ConnectionTypes.ENCRYPTED);
				cOpt.encryptionOptions().connectionType(consumerCmdLineParser.encryptedConnectionType());

				if (consumerCmdLineParser.encryptedConnectionType() == ConnectionTypes.WEBSOCKET)
				{
					cOpt.wSocketOpts().protocols(consumerCmdLineParser.protocolList());
				}

				setEncryptedConfiguration(cOpt);
			}
		}
		else if (chnlInfo.shouldEnableWebsocket)
		{
			ConnectOptions cOpt = chnlInfo.connectOptions.connectionList().get(0).connectOptions();
			cOpt.connectionType(ConnectionTypes.WEBSOCKET);
			cOpt.wSocketOpts().protocols(consumerCmdLineParser.protocolList());
		}
		else if (chnlInfo.shouldEnableHttp)
		{
			ConnectOptions cOpt = chnlInfo.connectOptions.connectionList().get(0).connectOptions();
			cOpt.connectionType(ConnectionTypes.HTTP);
			cOpt.tunnelingInfo().tunnelingType("http");
			setHTTPConfiguration(cOpt);
		}

		/* Setup proxy if configured */
		if (consumerCmdLineParser.enableProxy())
		{
			String proxyHostName = consumerCmdLineParser.proxyHostname();
			if ( proxyHostName == null)
			{
				System.err.println("Error: Proxy hostname not provided.");
				System.exit(CodecReturnCodes.FAILURE);
			}
			String proxyPort = consumerCmdLineParser.proxyPort();
			if ( proxyPort == null)
			{
				System.err.println("Error: Proxy port number not provided.");
				System.exit(CodecReturnCodes.FAILURE);
			}


			chnlInfo.connectOptions.connectionList().get(0).connectOptions().tunnelingInfo().HTTPproxy(true);
			chnlInfo.connectOptions.connectionList().get(0).connectOptions().tunnelingInfo().HTTPproxyHostName(proxyHostName);
			try
			{
				chnlInfo.connectOptions.connectionList().get(0).connectOptions().tunnelingInfo().HTTPproxyPort(Integer.parseInt(proxyPort));
			}
			catch(Exception e)
			{
				System.err.println("Error: Proxy port number not provided.");
				System.exit(CodecReturnCodes.FAILURE);
			}
			// credentials
			if (chnlInfo.connectOptions.connectionList().get(0).connectOptions().tunnelingInfo().HTTPproxy())
			{
				setCredentials(chnlInfo.connectOptions.connectionList().get(0).connectOptions());
			}
		}

		// handle basic tunnel stream configuration
		if (chnlInfo.connectionArg.tunnel() && tunnelStreamHandler == null)
		{
			tsServiceName = chnlInfo.connectionArg.tsService();
			tunnelStreamHandler = new TunnelStreamHandler(chnlInfo.connectionArg.tunnelAuth(), chnlInfo.connectionArg.tunnelDomain());
		}

		if (consumerCmdLineParser.cacheOption())
		{
			initializeCache(chnlInfo.cacheInfo);
			if (chnlInfo.dictionary != null)
				initializeCacheDictionary(chnlInfo.cacheInfo, chnlInfo.dictionary);

			if (cacheDisplayStr == null)
			{
				cacheDisplayStr = new StringBuilder();
				cacheEntryBuffer = CodecFactory.createBuffer();
				cacheEntryBuffer.data(ByteBuffer.allocate(6144));
			}
		}
	}

	/*
	 * initializeCache
	 */
	private void initializeCache(CacheInfo cacheInfo)
	{
		cacheInfo.useCache = true;
		cacheInfo.cacheOptions.maxItems(10000);
		cacheInfo.cacheDictionaryKey.data("cacheDictionary1");

		cacheInfo.cache = CacheFactory.createPayloadCache(cacheInfo.cacheOptions, cacheInfo.cacheError);
		if (cacheInfo.cache == null)
		{
			System.out.println("Error: Failed to create cache. Error (" + cacheInfo.cacheError.errorId() +
							   ") : " + cacheInfo.cacheError.text());
			cacheInfo.useCache = false;
		}

		cacheInfo.cursor = CacheFactory.createPayloadCursor();
		if (cacheInfo.cursor == null)
		{
			System.out.println("Error: Failed to create cache entry cursor.");
			cacheInfo.useCache = false;
		}
	}

	/*
	 * unintializeCache
	 */
	private void uninitializeCache(CacheInfo cacheInfo)
	{
		if (cacheInfo.cache != null)
			cacheInfo.cache.destroy();
		cacheInfo.cache = null;

		if (cacheInfo.cursor != null)
			cacheInfo.cursor.destroy();
		cacheInfo.cursor = null;
	}

	/*
	 * initalizeCacheDictionary
	 */
	private void initializeCacheDictionary(CacheInfo cacheInfo, DataDictionary dictionary)
	{
		if (dictionary != null)
		{
			if ( cacheInfo.cache.setDictionary(dictionary,	cacheInfo.cacheDictionaryKey.toString(),
					cacheInfo.cacheError) != CodecReturnCodes.SUCCESS )
			{
				System.out.println("Error: Failed to bind RDM Field dictionary to cache. Error (" + cacheInfo.cacheError.errorId() +
								   ") : " + cacheInfo.cacheError.text());
				cacheInfo.useCache = false;
			}
		}
		else
		{
			System.out.println("Error: No RDM Field dictionary for cache.\n");
			cacheInfo.useCache = false;
		}
	}

	private void displayCache(ChannelInfo chnlInfo)
	{
		System.out.println("\nStarting Cache Display ");

		if (chnlInfo.reactorChannel.channel() != null)
		{
			cacheDisplayStr.setLength(0);
			cacheDisplayStr.append("Channel :");
			cacheDisplayStr.append(chnlInfo.reactorChannel.channel().selectableChannel());
			System.out.println(cacheDisplayStr.toString());
		}

		if (chnlInfo.dictionary == null)
		{
			System.out.println("\tDictionary for decoding cache entries is not available\n");
			return;
		}

		if (chnlInfo.cacheInfo.cache != null)
		{
			cacheDisplayStr.setLength(0);
			cacheDisplayStr.append("Total Items in Cache: ");
			cacheDisplayStr.append(chnlInfo.cacheInfo.cache.entryCount());
			cacheDisplayStr.append("\n");
			System.out.println(cacheDisplayStr);
		}

		displayCacheDomain(chnlInfo, DomainTypes.MARKET_PRICE, false);
		displayCacheDomain(chnlInfo, DomainTypes.MARKET_PRICE, true);

		displayCacheDomain(chnlInfo, DomainTypes.MARKET_BY_ORDER, false);
		displayCacheDomain(chnlInfo, DomainTypes.MARKET_BY_ORDER, true);

		displayCacheDomain(chnlInfo, DomainTypes.MARKET_BY_PRICE, false);
		displayCacheDomain(chnlInfo, DomainTypes.MARKET_BY_PRICE, true);

		displayCacheDomain(chnlInfo, DomainTypes.YIELD_CURVE, false);
		displayCacheDomain(chnlInfo, DomainTypes.YIELD_CURVE, true);

		System.out.println("Cache Display Complete\n");
	}

	private void displayCacheDomain(ChannelInfo chnlInfo, int domainType, boolean isPrivateStream)
	{
		Iterator<Map.Entry<StreamIdKey, WatchListEntry>> iter = chnlInfo.itemWatchList.iterator();
		while (iter.hasNext())
		{
			WatchListEntry entry = iter.next().getValue();

			if (entry.cacheEntry != null && entry.domainType == domainType && entry.isPrivateStream == isPrivateStream)
			{
				cacheDisplayStr.setLength(0);
				cacheDisplayStr.append("ItemName: ");
				cacheDisplayStr.append(entry.itemName);
				cacheDisplayStr.append("\n");
				cacheDisplayStr.append("Domain:\t");
				cacheDisplayStr.append(DomainTypes.toString(domainType));
				if (isPrivateStream)
					cacheDisplayStr.append("\tPrivate Stream");
				cacheDisplayStr.append("\n");

				cacheDisplayStr.append(entry.itemState.toString());
				cacheDisplayStr.append("\n");
				System.out.println(cacheDisplayStr);

				int ret = decodeEntryFromCache(chnlInfo, entry.cacheEntry, domainType);
				if (ret != CodecReturnCodes.SUCCESS)
				{
					cacheDisplayStr.setLength(0);
					cacheDisplayStr.append("Error decoding cache content: ");
					cacheDisplayStr.append(ret);
					System.out.println(cacheDisplayStr);
				}
			}
			else if (entry.domainType == domainType && entry.isPrivateStream == isPrivateStream)
			{
				if ( entry.itemState.streamState() == StreamStates.CLOSED )
					continue;

				cacheDisplayStr.setLength(0);
				cacheDisplayStr.append(entry.itemName);
				cacheDisplayStr.append("\tno data in cache\n");
				System.out.println(cacheDisplayStr);
			}
		}
	}

	private int decodeEntryFromCache(ChannelInfo chnlInfo, PayloadEntry cacheEntry, int domainType)
	{
		int ret;
		EncodeIterator eIter = CodecFactory.createEncodeIterator();
		DecodeIterator dIter = CodecFactory.createDecodeIterator();
		int majorVersion;
		int minorVersion;

		cacheEntryBuffer.data().clear();
		if (chnlInfo.reactorChannel != null)
		{
			majorVersion = chnlInfo.reactorChannel.majorVersion();
			minorVersion = chnlInfo.reactorChannel.minorVersion();
		}
		else
		{
			majorVersion =  chnlInfo.connectOptions.connectionList().get(0).connectOptions().majorVersion();
			minorVersion =  chnlInfo.connectOptions.connectionList().get(0).connectOptions().minorVersion();
		}

		eIter.clear();
		eIter.setBufferAndRWFVersion(cacheEntryBuffer, majorVersion, minorVersion);

		chnlInfo.cacheInfo.cursor.clear();
		if ( (ret = cacheEntry.retrieve(eIter, chnlInfo.cacheInfo.cursor, chnlInfo.cacheInfo.cacheError)) != CodecReturnCodes.SUCCESS)
		{
			cacheDisplayStr.setLength(0);
			cacheDisplayStr.append("Failed retrieving cache entry.\n\tError ");
			cacheDisplayStr.append(chnlInfo.cacheInfo.cacheError.errorId());
			cacheDisplayStr.append(" : ");
			cacheDisplayStr.append(chnlInfo.cacheInfo.cacheError.text());
			System.out.println(cacheDisplayStr.toString());
			return ret;
		}
		else
		{
			dIter.clear();
			dIter.setBufferAndRWFVersion(cacheEntryBuffer, majorVersion, minorVersion);
			cacheDisplayStr.setLength(0);

			switch (domainType)
			{
				case DomainTypes.MARKET_PRICE:
					ret = chnlInfo.marketPriceHandler.decodePayload(dIter, chnlInfo.dictionary, cacheDisplayStr);
					break;

				case DomainTypes.MARKET_BY_ORDER:
					ret = chnlInfo.marketByOrderHandler.decodePayload(dIter, chnlInfo.dictionary, cacheDisplayStr);
					break;

				case DomainTypes.MARKET_BY_PRICE:
					ret = chnlInfo.marketByPriceHandler.decodePayload(dIter, chnlInfo.dictionary, cacheDisplayStr);
					break;

				case DomainTypes.YIELD_CURVE:
					ret = chnlInfo.yieldCurveHandler.decodePayload(dIter, chnlInfo.dictionary);
					break;

				default:
					break;
			}
			if (ret > CodecReturnCodes.SUCCESS)
				ret = CodecReturnCodes.SUCCESS;
		}

		return ret;
	}

	private void displayReactorChannelStats(ChannelInfo chnlInfo)
	{
		ReactorChannelStats stats = ReactorFactory.createReactorChannelStats();
		chnlInfo.reactorChannel.getReactorChannelStats(stats);

		reactorChannelStats.bytesRead(overflowSafeAggregate(reactorChannelStats.bytesRead(), stats.bytesRead()));
		reactorChannelStats.uncompressedBytesRead(overflowSafeAggregate(reactorChannelStats.uncompressedBytesRead(), stats.uncompressedBytesRead()));
		reactorChannelStats.bytesWritten(overflowSafeAggregate(reactorChannelStats.bytesWritten(), stats.bytesWritten()));
		reactorChannelStats.uncompressedBytesWritten(overflowSafeAggregate(reactorChannelStats.uncompressedBytesWritten(), stats.uncompressedBytesWritten()));
		reactorChannelStats.pingsReceived(overflowSafeAggregate(reactorChannelStats.pingsReceived(), stats.pingsReceived()));
		reactorChannelStats.pingsSent(overflowSafeAggregate(reactorChannelStats.pingsSent(), stats.pingsSent()));

		System.out.println("Message Details:");
		System.out.printf("Bytes read=%d\n", reactorChannelStats.bytesRead());
		System.out.printf("Uncompressed bytes read=%d\n\n", reactorChannelStats.uncompressedBytesRead());
		System.out.printf("Bytes written=%d\n", reactorChannelStats.bytesWritten());
		System.out.printf("Uncompressed bytes written=%d\n\n", reactorChannelStats.uncompressedBytesWritten());
		System.out.printf("Pings sent=%d\n", reactorChannelStats.pingsSent());
		System.out.printf("Pings received=%d\n\n", reactorChannelStats.pingsReceived());
	}

	int overflowSafeAggregate(int a, int b)
	{
		long sum = (long)a + (long)b;
		if (sum < Integer.MAX_VALUE)
			return (int)sum;
		else
			return Integer.MAX_VALUE;
	}

	private void setItemState(ChannelInfo chnlInfo, int streamState, int dataState, int stateCode )
	{
		Iterator<Map.Entry<StreamIdKey, WatchListEntry>> iter = chnlInfo.itemWatchList.iterator();
		while (iter.hasNext())
		{
			WatchListEntry entry = iter.next().getValue();
			entry.itemState.streamState(streamState);
			entry.itemState.dataState(dataState);
			entry.itemState.code(stateCode);
		}
	}

	private void setEncryptedConfiguration(ConnectOptions options)
	{
		setHTTPConfiguration(options);

		String keyFile = consumerCmdLineParser.keyStoreFile();
		String keyPasswd = consumerCmdLineParser.keystorePassword();
		String securityProvider = consumerCmdLineParser.securityProvider();

		if (keyFile != null && !keyFile.isEmpty() )
		{
			options.encryptionOptions().KeystoreFile(keyFile);
		}
		if (keyPasswd != null && !keyPasswd.isEmpty())
		{
			options.encryptionOptions().KeystorePasswd(keyPasswd);
		}
		if (securityProvider != null && !securityProvider.isEmpty())
		{
			options.encryptionOptions().SecurityProvider(securityProvider);
		}

		options.encryptionOptions().SecurityProtocol(consumerCmdLineParser.securityProtocol());
		if (consumerCmdLineParser.securityProtocolVersions() != null &&
                !consumerCmdLineParser.securityProtocolVersions().isEmpty())
		{
			options.encryptionOptions().SecurityProtocolVersions(consumerCmdLineParser.securityProtocolVersions().split(","));
		}
	}


	private void setHTTPConfiguration(ConnectOptions options)
	{
		options.tunnelingInfo().objectName("");
	}

	/*
	 * For BASIC authentication we need: HTTPproxyUsername, HTTPproxyPasswd For
	 * NTLM authentication we need: HTTPproxyUsername, HTTPproxyPasswd,
	 * HTTPproxyDomain, HTTPproxyLocalHostname For Negotiate/Kerberos we need:
	 * HTTPproxyUsername, HTTPproxyPasswd, HTTPproxyDomain,
	 * HTTPproxyKRB5configFile
	 */
	private void setCredentials(ConnectOptions options)
	{
		String localIPaddress = null;
		String localHostName;

		String proxyUsername = consumerCmdLineParser.proxyUsername();
		if ( proxyUsername == null)
		{
			System.err.println("Error: Proxy username not provided.");
			System.exit(CodecReturnCodes.FAILURE);
		}

		String proxyPasswd = consumerCmdLineParser.proxyPassword();
		if ( proxyPasswd == null)
		{
			System.err.println("Error: Proxy password not provided.");
			System.exit(CodecReturnCodes.FAILURE);
		}
		String proxyDomain = consumerCmdLineParser.proxyDomain();
		if ( proxyDomain == null)
		{
			System.err.println("Error: Proxy domain not provided.");
			System.exit(CodecReturnCodes.FAILURE);
		}

		options.credentialsInfo().HTTPproxyUsername(proxyUsername);
		options.credentialsInfo().HTTPproxyPasswd(proxyPasswd);
		options.credentialsInfo().HTTPproxyDomain(proxyDomain);

		try
		{
			localIPaddress = InetAddress.getLocalHost().getHostAddress();
			localHostName = InetAddress.getLocalHost().getHostName();
		}
		catch (UnknownHostException e)
		{
			localHostName = localIPaddress;
		}
		options.credentialsInfo().HTTPproxyLocalHostname(localHostName);

		String proxyKrbfile = consumerCmdLineParser.krbFile();
		if (proxyKrbfile == null)
		{
			System.err.println("Error: Proxy krbfile not provided.");
			System.exit(CodecReturnCodes.FAILURE);
		}
		options.credentialsInfo().HTTPproxyKRB5configFile(proxyKrbfile);

	}


	private void createItemLists(ChannelInfo chnlInfo)
	{
		// add specified items to item watch list
		if (chnlInfo.connectionArg.itemList() != null)
		{
			for (ItemArg itemArg : chnlInfo.connectionArg.itemList())
			{
				switch (itemArg.domain())
				{
					case DomainTypes.MARKET_PRICE:
						if (!itemArg.enablePrivateStream())
						{
							chnlInfo.mpItemList.add(itemArg.itemName());
						}
						else
						{
							chnlInfo.mppsItemList.add(itemArg.itemName());
						}
						break;
					case DomainTypes.MARKET_BY_ORDER:
						if (!itemArg.enablePrivateStream())
						{
							chnlInfo.mboItemList.add(itemArg.itemName());
						}
						else
						{
							chnlInfo.mbopsItemList.add(itemArg.itemName());
						}
						break;
					case DomainTypes.MARKET_BY_PRICE:
						if (!itemArg.enablePrivateStream())
						{
							chnlInfo.mbpItemList.add(itemArg.itemName());
						}
						else
						{
							chnlInfo.mbppsItemList.add(itemArg.itemName());
						}
						break;
					case DomainTypes.YIELD_CURVE:
						if (!itemArg.enablePrivateStream())
						{
							chnlInfo.ycItemList.add(itemArg.itemName());
						}
						else
						{
							chnlInfo.ycpsItemList.add(itemArg.itemName());
						}
						break;
					case DomainTypes.SYMBOL_LIST:
						chnlInfo.slItemList.add(itemArg.itemName());
						break;
					default:
						break;
				}
			}
		}
	}

	private void sendSymbolListRequests(ChannelInfo chnlInfo)
	{
		if (chnlInfo.slItemList.isEmpty())
			return;

		if (!chnlInfo.serviceInfo.checkHasInfo())
		{
			uninitialize();
			System.exit(ReactorReturnCodes.FAILURE);
		}

		Service.ServiceInfo info = chnlInfo.serviceInfo.info();
		if (!info.qosList().isEmpty())
		{
			Qos qos = info.qosList().get(0);
			chnlInfo.symbolListHandler.qos().dynamic(qos.isDynamic());
			chnlInfo.symbolListHandler.qos().rate(qos.rate());
			chnlInfo.symbolListHandler.qos().timeliness(qos.timeliness());
		}
		else
		{
			chnlInfo.symbolListHandler.qos().dynamic(false);
			chnlInfo.symbolListHandler.qos().rate(QosRates.TICK_BY_TICK);
			chnlInfo.symbolListHandler.qos().timeliness(QosTimeliness.REALTIME);
		}
		chnlInfo.symbolListHandler.capabilities().addAll(info.capabilitiesList());
		chnlInfo.symbolListHandler.serviceId(chnlInfo.serviceInfo.serviceId());
		String cmdSLName = chnlInfo.slItemList.get(0);
		if (cmdSLName == null)
		{
			chnlInfo.symbolListHandler.symbolListName().data(info.itemList().data(), info.itemList().position(), info.itemList().length());
		}
		else
		{
			chnlInfo.symbolListHandler.symbolListName().data(cmdSLName);
		}
		if (chnlInfo.symbolListHandler.sendRequest(chnlInfo.reactorChannel, errorInfo) != CodecReturnCodes.SUCCESS)
		{
			if (chnlInfo.reactorChannel.state() != ReactorChannel.State.CLOSED &&
				chnlInfo.reactorChannel.state() != ReactorChannel.State.DOWN_RECONNECTING)
			{
				System.out.println(errorInfo.error().text());
				uninitialize();
				System.exit(ReactorReturnCodes.FAILURE);
			}
		}
	}

	private void sendMBPRequests(ChannelInfo chnlInfo)
	{
		if (chnlInfo.marketByPriceHandler.sendItemRequests(chnlInfo.reactorChannel, chnlInfo.mbpItemList, false, chnlInfo.loginRefresh, chnlInfo.serviceInfo, errorInfo) != CodecReturnCodes.SUCCESS)
		{
			if (chnlInfo.reactorChannel.state() != ReactorChannel.State.CLOSED &&
				chnlInfo.reactorChannel.state() != ReactorChannel.State.DOWN_RECONNECTING)
			{
				System.out.println(errorInfo.error().text());
				uninitialize();
				System.exit(ReactorReturnCodes.FAILURE);
			}
		}

		if (!chnlInfo.mbppsItemList.isEmpty() && !chnlInfo.mbppsRequestSent)
		{
			if (chnlInfo.marketByPriceHandler.sendItemRequests(chnlInfo.reactorChannel, chnlInfo.mbppsItemList, true, chnlInfo.loginRefresh, chnlInfo.serviceInfo, errorInfo) != CodecReturnCodes.SUCCESS)
			{
				if (chnlInfo.reactorChannel.state() != ReactorChannel.State.CLOSED &&
					chnlInfo.reactorChannel.state() != ReactorChannel.State.DOWN_RECONNECTING)
				{
					System.out.println(errorInfo.error().text());
					uninitialize();
					System.exit(ReactorReturnCodes.FAILURE);
				}
			}
			chnlInfo.mbppsRequestSent = true;
		}
	}

	private void sendMBORequests(ChannelInfo chnlInfo)
	{
		if (chnlInfo.marketByOrderHandler.sendItemRequests(chnlInfo.reactorChannel, chnlInfo.mboItemList, false, chnlInfo.loginRefresh, chnlInfo.serviceInfo, errorInfo) != CodecReturnCodes.SUCCESS)
		{
			if (chnlInfo.reactorChannel.state() != ReactorChannel.State.CLOSED &&
				chnlInfo.reactorChannel.state() != ReactorChannel.State.DOWN_RECONNECTING)
			{
				System.out.println(errorInfo.error().text());
				uninitialize();
				System.exit(ReactorReturnCodes.FAILURE);
			}
		}

		if (!chnlInfo.mbopsItemList.isEmpty() && !chnlInfo.mbopsRequestSent)
		{
			if (chnlInfo.marketByOrderHandler.sendItemRequests(chnlInfo.reactorChannel, chnlInfo.mbopsItemList, true, chnlInfo.loginRefresh, chnlInfo.serviceInfo, errorInfo) != CodecReturnCodes.SUCCESS)
			{
				if (chnlInfo.reactorChannel.state() != ReactorChannel.State.CLOSED &&
					chnlInfo.reactorChannel.state() != ReactorChannel.State.DOWN_RECONNECTING)
				{
					System.out.println(errorInfo.error().text());
					uninitialize();
					System.exit(ReactorReturnCodes.FAILURE);
				}
			}
			chnlInfo.mbopsRequestSent = true;
		}
	}

	private void sendMPRequests(ChannelInfo chnlInfo)
	{
		if (chnlInfo.marketPriceHandler.sendItemRequests(chnlInfo.reactorChannel, chnlInfo.mpItemList, false, chnlInfo.loginRefresh, chnlInfo.serviceInfo, errorInfo) != CodecReturnCodes.SUCCESS)
		{
			if (chnlInfo.reactorChannel.state() != ReactorChannel.State.CLOSED &&
				chnlInfo.reactorChannel.state() != ReactorChannel.State.DOWN_RECONNECTING)
			{
				System.out.println(errorInfo.error().text());
				uninitialize();
				System.exit(ReactorReturnCodes.FAILURE);
			}
		}

		if (!chnlInfo.mppsItemList.isEmpty() && !chnlInfo.mppsRequestSent)
		{
			if (chnlInfo.marketPriceHandler.sendItemRequests(chnlInfo.reactorChannel, chnlInfo.mppsItemList, true, chnlInfo.loginRefresh, chnlInfo.serviceInfo, errorInfo) != CodecReturnCodes.SUCCESS)
			{
				if (chnlInfo.reactorChannel.state() != ReactorChannel.State.CLOSED &&
					chnlInfo.reactorChannel.state() != ReactorChannel.State.DOWN_RECONNECTING)
				{
					System.out.println(errorInfo.error().text());
					uninitialize();
					System.exit(ReactorReturnCodes.FAILURE);
				}
			}
			chnlInfo.mppsRequestSent = true;
		}
	}

	private void sendYieldCurveRequests(ChannelInfo chnlInfo)
	{
		if (chnlInfo.yieldCurveHandler.sendItemRequests(chnlInfo.reactorChannel, chnlInfo.ycItemList, false, chnlInfo.loginRefresh, chnlInfo.serviceInfo, errorInfo) != CodecReturnCodes.SUCCESS)
		{
			if (chnlInfo.reactorChannel.state() != ReactorChannel.State.CLOSED &&
				chnlInfo.reactorChannel.state() != ReactorChannel.State.DOWN_RECONNECTING)
			{
				System.out.println(errorInfo.error().text());
				uninitialize();
				System.exit(ReactorReturnCodes.FAILURE);
			}
		}

		if (!chnlInfo.ycpsItemList.isEmpty() && !chnlInfo.ycpsRequestSent)
		{
			if (chnlInfo.yieldCurveHandler.sendItemRequests(chnlInfo.reactorChannel, chnlInfo.ycpsItemList, true, chnlInfo.loginRefresh, chnlInfo.serviceInfo, errorInfo) != CodecReturnCodes.SUCCESS)
			{
				if (chnlInfo.reactorChannel.state() != ReactorChannel.State.CLOSED &&
					chnlInfo.reactorChannel.state() != ReactorChannel.State.DOWN_RECONNECTING)
				{
					System.out.println(errorInfo.error().text());
					uninitialize();
					System.exit(ReactorReturnCodes.FAILURE);
				}
			}
			chnlInfo.ycpsRequestSent = true;
		}
	}

	private void closeItemStreams(ChannelInfo chnlInfo)
	{
		// have offstream posting post close status
		if (chnlInfo.shouldOffStreamPost)
		{
			chnlInfo.postHandler.streamId(chnlInfo.loginRefresh.streamId());
			chnlInfo.postHandler.postItemName().data("OFFPOST");
			chnlInfo.postHandler.serviceId(chnlInfo.serviceInfo.serviceId());
			chnlInfo.postHandler.dictionary(chnlInfo.dictionary);
			chnlInfo.postHandler.closeOffStreamPost(chnlInfo.reactorChannel, errorInfo);
		}

		// close item streams if opened
		chnlInfo.marketPriceHandler.closeStreams(chnlInfo.reactorChannel, errorInfo);
		chnlInfo.marketByOrderHandler.closeStreams(chnlInfo.reactorChannel, errorInfo);
		chnlInfo.marketByPriceHandler.closeStreams(chnlInfo.reactorChannel, errorInfo);
		chnlInfo.symbolListHandler.closeStream(chnlInfo.reactorChannel, errorInfo);
		chnlInfo.yieldCurveHandler.closeStreams(chnlInfo.reactorChannel, errorInfo);
	}

	/* Uninitializes the Value Add consumer application. */
	private void uninitialize()
	{
		System.out.println("Consumer unitializing and exiting...");

		for (ChannelInfo chnlInfo : chnlInfoList)
		{
			// close items streams
			closeItemStreams(chnlInfo);

			// close tunnel streams
			if (tunnelStreamHandler != null &&
				chnlInfo.reactorChannel != null)
			{
				if (tunnelStreamHandler.closeStreams(chnlInfo, _finalStatusEvent, errorInfo) != ReactorReturnCodes.SUCCESS)
				{
					System.out.println("tunnelStreamHandler.closeStream() failed with errorText: " + errorInfo.error().text());
				}
			}

			// close ReactorChannel
			if (chnlInfo.reactorChannel != null)
			{
				chnlInfo.reactorChannel.close(errorInfo);
			}

			uninitializeCache(chnlInfo.cacheInfo);
		}

		// shutdown reactor
		if (reactor != null)
		{
			reactor.shutdown(errorInfo);
		}
	}


	private void handleClose()
	{
		System.out.println("Consumer closes streams...");

		for (ChannelInfo chnlInfo : chnlInfoList)
		{
			closeItemStreams(chnlInfo);

			// close tunnel streams
			if (tunnelStreamHandler != null && chnlInfo.reactorChannel != null)
			{
				if (tunnelStreamHandler.closeStreams(chnlInfo, _finalStatusEvent, errorInfo) != ReactorReturnCodes.SUCCESS)
				{
					System.out.println("tunnelStreamHandler.closeStream() failed with errorText: " + errorInfo.error().text());
				}
			}
		}
	}

	public static void main(String[] args) throws Exception
	{
		Consumer consumer = new Consumer();
		consumer.init(args);
		consumer.run();
		consumer.uninitialize();
		System.exit(0);
	}
}<|MERGE_RESOLUTION|>--- conflicted
+++ resolved
@@ -2,11 +2,7 @@
  *|            This source code is provided under the Apache 2.0 license
  *|  and is provided AS IS with no warranty or guarantee of fit for purpose.
  *|                See the project's LICENSE.md for details.
-<<<<<<< HEAD
- *|           Copyright (C) 2022,2025 LSEG. All rights reserved.
-=======
  *|           Copyright (C) 2019-2025 LSEG. All rights reserved.
->>>>>>> b159fcb4
  *|-----------------------------------------------------------------------------
  */
 
@@ -169,9 +165,6 @@
  *
  * <li>-passwd3 changes the password used when logging into the provider
  *
-<<<<<<< HEAD
- * <li>-clientId specifies a unique ID for application making the request to LDP token service, also known as AppKey generated using an AppGenerator
-=======
  * <li>-clientId1_3 specifies clientID for a V1.
  *
  * <li>-clientSecret1 associated client secret for the client ID with the v2 login.
@@ -187,7 +180,6 @@
  * <li>-clientId2_3 specifies the Client ID login v2.
  * 
  * <li>-jwkFile Specifies the file containing the JWK encoded private key for V2 JWT logins.
->>>>>>> b159fcb4
  *
  * <li>-sessionMgnt enables the session management in the Reactor
  * 
