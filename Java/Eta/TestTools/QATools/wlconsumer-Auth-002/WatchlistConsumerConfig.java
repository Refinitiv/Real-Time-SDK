/*|-----------------------------------------------------------------------------
 *|            This source code is provided under the Apache 2.0 license
 *|  and is provided AS IS with no warranty or guarantee of fit for purpose.
 *|                See the project's LICENSE.md for details.
<<<<<<< HEAD
 *|           Copyright (C) 2020,2025 LSEG. All rights reserved.
=======
 *|           Copyright (C) 2019-2022,2025 LSEG. All rights reserved.
>>>>>>> b159fcb4
 *|-----------------------------------------------------------------------------
 */

package com.refinitiv.eta.valueadd.examples.watchlistconsumer;

import java.util.ArrayList;
import java.util.List;
import java.util.Objects;

import com.refinitiv.eta.codec.CodecFactory;
import com.refinitiv.eta.codec.CodecReturnCodes;
import com.refinitiv.eta.codec.MsgKey;
import com.refinitiv.eta.codec.MsgKeyFlags;
import com.refinitiv.eta.codec.State;
import com.refinitiv.eta.shared.CommandLine;
import com.refinitiv.eta.rdm.DomainTypes;
import com.refinitiv.eta.transport.ConnectionTypes;
import com.refinitiv.eta.valueadd.examples.common.ConnectionArg;
import com.refinitiv.eta.valueadd.examples.common.ItemArg;

public class WatchlistConsumerConfig
{
	private String publisherId;
	private String publisherAddress;
	private boolean enableEncrypted;
	private boolean enableHttp;
	private boolean cacheOption;
	private int cacheInterval;

	List<ConnectionArg> connectionList = new ArrayList<ConnectionArg>();

	// default server host name
	private static final String defaultSrvrHostname = "localhost";

	// default server port number
	private static final String defaultSrvrPortNo = "14002";

	// default service name
	private static final String defaultServiceName = "DIRECT_FEED";

	// default item name
	private static final String defaultItemName = "TRI.N";


	private String protocolList = "tr_json2";

	private static final int defaultRuntime = 600;

	private int MAX_ITEMS = 128;
	private int ITEMS_MIN_STREAM_ID = 5;

	private ArrayList<ItemInfo> itemList = new ArrayList<ItemInfo>();
	private ArrayList<ItemInfo> providedItemList = new ArrayList<ItemInfo>();
	
	private String startingHostName;
	private String startingPort;
	private String standbyHostName;
	private String standbyPort;
	private String warmStandbyMode;
	private boolean enableWarmStandby;
	
	private String securityProtocol;
	private String securityProtocolVersions;

	class ItemInfo
	{
		int	domain;
		String name;
		int	streamId;
		boolean	symbolListData;
		boolean isPrivateStream;
		boolean isBatchStream;
		State state = CodecFactory.createState();

		public int domain()
		{
			return domain;
		}
		public void domain(int domainType)
		{
			this.domain = domainType;
		}
		public String name()
		{
			return name;
		}
		public void name(String name)
		{
			this.name = name;
		}
		public int streamId()
		{
			return streamId;
		}
		public void streamId(int streamId)
		{
			this.streamId = streamId;
		}
		public boolean symbolListData()
		{
			return symbolListData;
		}
		public void symbolListData(boolean symbolListData)
		{
			this.symbolListData = symbolListData;
		}
		public boolean isPrivateStream()
		{
			return isPrivateStream;
		}
		public void privateStream(boolean isPrivateStream)
		{
			this.isPrivateStream = isPrivateStream;
		}
		public boolean isBatchStream()
		{
			return isBatchStream;
		}
		public void batchStream(boolean isBatchStream)
		{
			this.isBatchStream = isBatchStream;
		}
		public State state()
		{
			return state;
		}
		public void state(State state)
		{
			this.state = state;
		}
	}

	public boolean init(String[]args)
	{
		boolean ret;


		if ((ret = parseArgs(args)) == false )
		{
			return ret;
		}

		List<ConnectionArg> connectionList = connectionList();
		ConnectionArg conn = connectionList.get(0);
		for ( ItemArg itemArg : conn.itemList())
		{
			addItem(itemArg.itemName(), itemArg.domain(), itemArg.symbolListData(), itemArg.enablePrivateStream());
		}
		return true;
	}


	public void addItem(String itemName, int domainType, boolean isSymbolList, boolean isPrivate)
	{
		ItemInfo itemInfo = new ItemInfo();
		itemInfo.domain(domainType);
		itemInfo.name(itemName);
		itemInfo.symbolListData(isSymbolList);
		itemInfo.privateStream(isPrivate);
		itemInfo.streamId(ITEMS_MIN_STREAM_ID + itemList.size());
		itemList.add(itemInfo);

		if (itemList.size() >= MAX_ITEMS)
		{
			System.out.println("Config Error: Example only supports up to %d items " + MAX_ITEMS);
			System.exit(-1);
		}
	}

	public ItemInfo getItemInfo(int streamId)
	{
		if (streamId > 0)
		{
			if (streamId >= ITEMS_MIN_STREAM_ID && streamId < itemList.size() + ITEMS_MIN_STREAM_ID)
				return itemList.get(streamId - ITEMS_MIN_STREAM_ID);
			else
				return null;
		}
		else if (streamId < 0)
		{
			for(int i = 0; i < providedItemList.size(); ++i)
			{
				if (providedItemList.get(i).streamId() == streamId)
					return providedItemList.get(i);
			}
			return null;
		}
		else
			return null;
	}

	public ItemInfo addProvidedItemInfo(int streamId, MsgKey msgKey, int domainType)
	{
		ItemInfo item = null;

		/* Check if item is already present. */
		for(int i = 0; i < providedItemList.size(); ++i)
		{
			if (providedItemList.get(i).streamId == streamId)
			{
				item = providedItemList.get(i);
				break;
			}
		}

		/* Add new item. */
		if (item == null)
		{
			if (providedItemList.size() == MAX_ITEMS)
			{
				System.out.println("Too many provided items.\n");
				return null;
			}
			item = new ItemInfo();
			providedItemList.add(item);
		}

		if ((msgKey.flags() & MsgKeyFlags.HAS_NAME)> 0)
		{
			item.name = msgKey.name().toString();
		}
		else
		{
			item.name = null;
		}

		item.streamId(streamId);
		item.domain(domainType);

		return item;
	}

	public void removeProvidedItemInfo(ItemInfo item)
	{
		int i = 0;
		boolean found = false;
		for(i = 0; i < providedItemList.size(); ++i)
		{
			if (providedItemList.get(i).streamId == item.streamId)
			{
				found = true;
				break;
			}
		}
		if ( found )
		{
			providedItemList.remove(i);
		}
		return;
	}

	public boolean parseArgs(String[] args)
	{
		for (int i = 0; i < args.length; i++)
		{
			if (args[i].contains("runtime"))
			{
				args[i] = args[i].replace("runtime", "runTime");
			}
			if (args[i].contains("uname"))
			{
				args[i] = args[i].replace("uname", "u");
			}
			if (args[i].contains("connectionType"))
			{
				args[i] = args[i].replace("connectionType", "c");
			}
		}

		addCommandLineArgs();
		try
		{
			CommandLine.parseArgs(args);

			ConnectionArg connectionArg = new ConnectionArg();

			String connectionType = CommandLine.value("c");
			if (connectionType.equals("socket"))
			{
				connectionArg.connectionType(ConnectionTypes.SOCKET);
			}
			else if (connectionType.equals("encrypted"))
			{
				connectionArg.connectionType(ConnectionTypes.ENCRYPTED);
				enableEncrypted = true;
			}
			else if (connectionType.equals("http"))
			{
				connectionArg.connectionType(ConnectionTypes.HTTP);
				enableHttp = true;
			}
			else if (connectionType.equals("websocket"))
			{
				connectionArg.connectionType(ConnectionTypes.WEBSOCKET);
			}
			
			if (CommandLine.hasArg("startingHostName") && (CommandLine.hasArg("startingPort") && CommandLine.hasArg("standbyHostName")
					&& CommandLine.hasArg("standbyPort") && CommandLine.hasArg("warmStandbyMode")))
			{
				startingHostName = CommandLine.value("startingHostName");
				startingPort = CommandLine.value("startingPort");
				standbyHostName = CommandLine.value("standbyHostName");
				standbyPort = CommandLine.value("standbyPort");
				warmStandbyMode = CommandLine.value("warmStandbyMode");
				enableWarmStandby = true;
			}
			else
				enableWarmStandby = false;

			if(CommandLine.hasArg("encryptedConnectionType"))
			{
				String encryptedConnectionType = CommandLine.value("encryptedConnectionType");
				if (encryptedConnectionType.equals("socket"))
				{
					connectionArg.encryptedConnectionType(ConnectionTypes.SOCKET);
				}
				else if (encryptedConnectionType.equals("http"))
				{
					connectionArg.encryptedConnectionType(ConnectionTypes.HTTP);
				}
				else if (encryptedConnectionType.equals("websocket"))
				{
					connectionArg.encryptedConnectionType(ConnectionTypes.WEBSOCKET);
				}
			}
			else
			{
				if(connectionArg.connectionType() == ConnectionTypes.ENCRYPTED)
				{
					connectionArg.encryptedConnectionType(ConnectionTypes.HTTP);
				}
			}
			
			if (CommandLine.hasArg("spTLSv1.2") && CommandLine.hasArg("spTLSv1.3"))
			{
				// Enable both TLS 1.2 and 1.3
				securityProtocol = "TLS";
				securityProtocolVersions = "1.2,1.3";
			}
			else if (CommandLine.hasArg("spTLSv1.2"))
			{
				// Enable TLS 1.2
				securityProtocol = "TLS";
				securityProtocolVersions = "1.2";
			}
			else if (CommandLine.hasArg("spTLSv1.3"))
			{
				// Enable TLS 1.3
				securityProtocol = "TLS";
				securityProtocolVersions = "1.3";
			}
			else
			{
				// Default always sets both TLS versions 1.2 and 1.3.
				securityProtocol = "TLS";
				securityProtocolVersions = "1.2,1.3";
			}

			connectionArg.service(serviceName());


			if(CommandLine.value("h") == null)
			{
				if(enableSessionManagement() == false)
				{
					connectionArg.hostname(defaultSrvrHostname);
				}
			}
			else
			{
				connectionArg.hostname(CommandLine.value("h"));
			}

			if(CommandLine.value("p") == null)
			{
				if(enableSessionManagement() == false)
				{
					connectionArg.port(defaultSrvrPortNo);
				}
			}
			else
			{
				connectionArg.port(CommandLine.value("p"));
			}

			connectionArg.interfaceName(CommandLine.value("if"));

			if (CommandLine.hasArg("tsServiceName"))
			{
				connectionArg.tsService(CommandLine.value("tsServiceName"));
			}

			if (CommandLine.hasArg("tunnel"))
			{
				connectionArg.tunnel(CommandLine.booleanValue("tunnel"));
			}

			if (CommandLine.hasArg("tsAuth"))
				connectionArg.tunnelAuth(CommandLine.booleanValue("tsAuth"));
			if (CommandLine.hasArg("tsDomain"))
				connectionArg.tunnelDomain(CommandLine.intValue("tsDomain"));

			List<ItemArg> itemList = new ArrayList<ItemArg>();

			List<String> itemNames = CommandLine.values("mp");
			if ( itemNames != null && itemNames.size() > 0 )
				parseItems(itemNames, DomainTypes.MARKET_PRICE, false, false, itemList);

			itemNames = CommandLine.values("mbo");
			if ( itemNames != null && itemNames.size() > 0 )
				parseItems(itemNames, DomainTypes.MARKET_BY_ORDER, false, false, itemList);

			itemNames = CommandLine.values("mbp");
			if ( itemNames != null && itemNames.size() > 0 )
				parseItems(itemNames, DomainTypes.MARKET_BY_PRICE, false, false, itemList);

			itemNames = CommandLine.values("yc");
			if ( itemNames != null && itemNames.size() > 0 )
				parseItems(itemNames, DomainTypes.YIELD_CURVE, false, false, itemList);

			itemNames = CommandLine.values("sl");
			if ( itemNames != null && itemNames.size() > 0 )
				parseItems(itemNames, DomainTypes.SYMBOL_LIST, false, false, itemList);

			itemNames = CommandLine.values("sld");
			if ( itemNames != null && itemNames.size() > 0 )
				parseItems(itemNames, DomainTypes.SYMBOL_LIST, false, true, itemList);

			if (itemList.size() == 0 && !CommandLine.hasArg("tunnel"))
			{
				ItemArg itemArg = new ItemArg(DomainTypes.MARKET_PRICE, defaultItemName, false);
				itemList.add(itemArg);
			}

			if ( tsServiceName() == null || tsServiceName().equals(""))
				connectionArg.tsService(connectionArg.service());

			connectionArg.itemList(itemList);
			connectionList.add(connectionArg);

			String value = CommandLine.value("publisherInfo");
			if (value!= null)
			{
				String [] pieces = value.split(",");

				if( pieces.length > 1 )
				{
					publisherId = pieces[0];

					try
					{
						Integer.parseInt(publisherId);
					}
					catch(Exception e)
					{
						System.err.println("Error loading command line arguments:\t");
						System.out.println("publisherId within publisherinfo should be an integer number");
						System.out.println("Consumer exits...");
						System.exit(CodecReturnCodes.FAILURE);
					}
					publisherAddress = pieces[1];
				}
			}
		}
		catch (IllegalArgumentException ile)
		{
			System.err.println("Error loading command line arguments:\t");
			System.err.println(ile.getMessage());
			System.err.println();
			System.err.println(CommandLine.optionHelpString());
			System.out.println("Consumer exits...");
			System.exit(CodecReturnCodes.FAILURE);
		}

		return true;
	}

	String serviceName()
	{
		return CommandLine.value("s");
	}

	String tsServiceName()
	{
		return CommandLine.value("tsServiceName");
	}

	List<ConnectionArg> connectionList()
	{
		return connectionList;
	}

	String userName()
	{
		return CommandLine.value("u");
	}

	String password()
	{
		return CommandLine.value("passwd");
	}

	boolean enableView()
	{
		return CommandLine.booleanValue("view");
	}

	boolean enablePost()
	{
		return CommandLine.booleanValue("post");
	}

	boolean enableOffpost()
	{
		return CommandLine.booleanValue("offpost");
	}

	String publisherId()
	{
		return publisherId;
	}

	String publisherAddress()
	{
		return publisherAddress;
	}

	boolean enableSnapshot()
	{
		return CommandLine.booleanValue("snapshot");
	}

	int runtime()
	{
		return CommandLine.intValue("runTime");
	}

	boolean enableXmlTracing()
	{
		return CommandLine.booleanValue("x");
	}

	boolean enableSessionManagement()
	{
		return CommandLine.booleanValue("sessionMgnt");
	}

	boolean enableEncrypted()
	{
		return enableEncrypted;
	}

	String clientId()
	{
		return CommandLine.value("clientId");
	}
	
	String clientSecret()
	{
		return CommandLine.value("clientSecret");
	}
	
	String jwkFile()
	{
		return CommandLine.value("jwkFile");
	}
	
	String tokenUrlV1()
	{
		return CommandLine.value("tokenURLV1");
	}
	
	String tokenUrlV2()
	{
		return CommandLine.value("tokenURLV2");
	}
	
	String tokenScope()
	{
		return CommandLine.value("tokenScope");
	}
	
	String audience()
	{
		return CommandLine.value("audience");
	}
	
	String serviceDiscoveryURL()
	{
		return CommandLine.value("serviceDiscoveryURL");
	}

	boolean takeExclusiveSignOnControl()
	{
		return CommandLine.booleanValue("takeExclusiveSignOnControl");
	}

	String location()
	{
		return CommandLine.value("l");
	}

	boolean queryEndpoint()
	{
		return CommandLine.booleanValue("query");
	}

	boolean enableHttp()
	{
		return enableHttp;
	}

	boolean enableProxy()
	{
		return CommandLine.booleanValue("proxy");
	}

	String proxyHostname()
	{
		return CommandLine.value("ph");
	}

	String proxyPort()
	{
		return CommandLine.value("pp");
	}

	String proxyUsername()
	{
		return CommandLine.value("plogin");
	}

	String proxyPassword()
	{
		return CommandLine.value("ppasswd");
	}

	String proxyDomain()
	{
		return CommandLine.value("pdomain");
	}

	String restProxyHost() {
		return CommandLine.value("restProxyHost");
	}
	
	String restProxyPort() {
		return CommandLine.value("restProxyPort");
	}
	
	String restProxyUserName() {
		return CommandLine.value("restProxyUserName");
	}
	
	String restProxyPasswd() {
		return CommandLine.value("restProxyPasswd");
	}
	
	String restProxyDomain() {
		return CommandLine.value("restProxyDomain");
	}
	
	String restProxyKrb5ConfigFile() {
		return CommandLine.value("restProxyKrb5ConfigFile");
	}

	String krbFile()
	{
		return CommandLine.value("krbfile");
	}

	String keyStoreFile()
	{
		return CommandLine.value("keyfile");
	}

	String keystorePassword()
	{
		return CommandLine.value("keypasswd");
	}
	String securityProvider()
	{
		return CommandLine.value("securityProvider");
	}
	boolean cacheOption()
	{
		return cacheOption;
	}

	int cacheInterval()
	{
		return cacheInterval;
	}

	String authenticationToken()
	{
		return CommandLine.value("at");
	}

	// APIQA:  Adding ability to take an input of -at2 or 2nd token
	String authenticationToken2()
	{
		return CommandLine.value("at2");
	}
	// END APIQA

	String authenticationExtended()
	{
		return CommandLine.value("ax");
	}

	String applicationId()
	{
		return CommandLine.value("aid");
	}

	boolean enableRTT() {
		return CommandLine.booleanValue("rtt");
	}

	String protocolList()
	{
		return Objects.nonNull(CommandLine.value("pl")) ? CommandLine.value("pl") : protocolList;
	}

	int itemCount()
	{
		return itemList.size();
	}

	public List<ItemInfo> itemList()
	{
		return itemList;
	}
	
	String startingHostName()
	{
		return startingHostName;
	}
	
	String startingPort()
	{
		return startingPort;
	}
	
	String standbyHostName()
	{
		return standbyHostName;
	}
	
	String standbyPort()
	{
		return standbyPort;
	}
	
	String warmStandbyMode()
	{
		return warmStandbyMode;
	}
	
	boolean enableWarmStandby()
	{
		return enableWarmStandby;
	}
	
	String securityProtocol()
	{
		return securityProtocol;
	}
	
	String securityProtocolVersions()
	{
		return securityProtocolVersions;
	}

	private void parseItems(List<String> itemNames, int domain, boolean isPrivateStream, boolean isSymbollistData, List<ItemArg> itemList)
	{
		for ( String itemName : itemNames)
		{
			ItemArg itemArg = new ItemArg();
			itemArg.domain(domain);

			if (isPrivateStream)
				itemArg.enablePrivateStream(true);
			else
				itemArg.enablePrivateStream(false);
			if (isSymbollistData)
				itemArg.symbolListData(true);

			itemArg.itemName(itemName);
			itemList.add(itemArg);

		}
	}

	void addCommandLineArgs()
	{
		CommandLine.programName("WatchlistConsumer");
		CommandLine.addOption("mp", "For each occurrence, requests item using Market Price domain.");
		CommandLine.addOption("mbo", "For each occurrence, requests item using Market By Order domain. Default is no market by order requests.");
		CommandLine.addOption("mbp", "For each occurrence, requests item using Market By Price domain. Default is no market by price requests.");
		CommandLine.addOption("yc", "For each occurrence, requests item using Yield Curve domain. Default is no yield curve requests.");
		CommandLine.addOption("view", "Specifies each request using a basic dynamic view. Default is false.");
		CommandLine.addOption("post", "Specifies that the application should attempt to send post messages on the first requested Market Price item (i.e., on-stream). Default is false.");
		CommandLine.addOption("offpost", "Specifies that the application should attempt to send post messages on the login stream (i.e., off-stream).");
		CommandLine.addOption("publisherInfo", "Specifies that the application should add user provided publisher Id and publisher ipaddress when posting");
		CommandLine.addOption("snapshot", "Specifies each request using non-streaming. Default is false(i.e. streaming requests.)");
		CommandLine.addOption("sl", "Requests symbol list using Symbol List domain. (symbol list name optional). Default is no symbol list requests.");
		CommandLine.addOption("sld", "Requests item on the Symbol List domain and data streams for items on that list.  Default is no symbol list requests.");
		CommandLine.addOption("h", "Server host name");
		CommandLine.addOption("p", "Server port number");
		CommandLine.addOption("if", (String)null, "Interface name");
		CommandLine.addOption("s", defaultServiceName, "Service name");
		CommandLine.addOption("u", "Login user name. Default is system user name.");
		CommandLine.addOption("passwd", "Password for the user name.");
		CommandLine.addOption("pl", "protocol list (defaults to rssl.rwf, tr_json2, rssl.json.v2)");
		CommandLine.addOption("c", "Socket", "Specifies the connection type that the connection should use. Possible values are: 'socket', 'http', 'websocket', 'encrypted'");
		CommandLine.addOption("encryptedConnectionType", "", "Specifies the encrypted connection type that will be used by the consumer, if the 'encrypted' type is selected.  Possible values are 'socket', 'websocket' or 'http'");

		CommandLine.addOption("runTime", defaultRuntime, "Program runtime in seconds");
		CommandLine.addOption("x", "Provides XML tracing of messages.");

		CommandLine.addOption("proxy", "Specifies that the application will make a tunneling connection (http or encrypted) through a proxy server, default is false");
		CommandLine.addOption("ph", "", "Proxy server host name");
		CommandLine.addOption("pp", "", "Proxy port number");
		CommandLine.addOption("plogin", "", "User Name on proxy server");
		CommandLine.addOption("ppasswd", "", "Password on proxy server");
		CommandLine.addOption("pdomain", "", "Proxy server domain");
		CommandLine.addOption("krbfile", "", "KRB File location and name");
		CommandLine.addOption("keyfile", "", "Keystore file location and name");
		CommandLine.addOption("keypasswd", "", "Keystore password");
		CommandLine.addOption("securityProvider", "", "Specifies security provider, default is SunJSSE, also supports Conscrypt");

		CommandLine.addOption("tunnel", "", "(optional) enables consumer to open tunnel stream and send basic text messages");
		CommandLine.addOption("tsServiceName", "", "(optional) specifies the service name for tunnel stream messages (if not specified, the service name specified in -c/-tcp is used");
		CommandLine.addOption("tsAuth", "", "(optional) causes consumer to request authentication when opening a tunnel stream. This applies to basic tunnel streams");
		CommandLine.addOption("tsDomain", "", "(optional) specifes the domain a consumer uses when opening a tunnel stream. This applies to basic tunnel streams");

		CommandLine.addOption("at", "", "Specifies the Authentication Token. If this is present, the login user name type will be Login.UserIdTypes.AUTHN_TOKEN.");
// APIQA:  Adding ability to take an input of -at2 or 2nd token
		CommandLine.addOption("at2", "", "Specifies a 2nd Authentication Token used when doing a reissue. If this is present, the login user name type will be Login.UserIdTypes.AUTHN_TOKEN.");
// END APIQA
		CommandLine.addOption("ax", "", "Specifies the Authentication Extended information.");
		CommandLine.addOption("aid", "", "Specifies the Application ID.");

		CommandLine.addOption("sessionMgnt", "(optional) Enable Session Management in the reactor.");
		CommandLine.addOption("l", "(optional) Specifies a location to get an endpoint from service endpoint information. Defaults to us-east-1.");
		CommandLine.addOption("query", "", "(optional) Queries Delivery Platform service discovery to get an endpoint according to a specified connection type and location.");
		CommandLine.addOption("clientId", "Specifies the client Id for V2 authentication OR specifies a unique ID, also known as AppKey generated by an AppGenerator, for V1 authentication usedwhen connecting to Real-Time Optimized.");
		CommandLine.addOption("clientSecret", "Specifies the associated client Secret with a provided clientId for V2 logins.");
		CommandLine.addOption("jwkFile", "Specifies the file location containing the JWK encoded private key for V2 logins.");
		CommandLine.addOption("tokenURLV1", "Specifies the token URL for V1 token oauthpasswd grant type.");
		CommandLine.addOption("tokenURLV2", "Specifies the token URL for V2 token oauthclientcreds grant type.");
		CommandLine.addOption("tokenScope", "", "Specifies the token scope.");
		CommandLine.addOption("audience", "", "Optionally specifies the audience used with V2 JWT logins");
		CommandLine.addOption("serviceDiscoveryURL", "Specifies the service discovery URL.");

		CommandLine.addOption("rtt", false, "(optional) Enable RTT support in the WatchList");
		CommandLine.addOption("takeExclusiveSignOnControl", "true", "Specifies the exclusive sign on control to force sign-out for the same credentials., default is true");
	
		CommandLine.addOption("startingHostName", "", "Specifies the hostname of the starting server in a Warm Standby environment.");
		CommandLine.addOption("startingPort", "", "Specifies the port of the starting server in a Warm Standby environment.");
		CommandLine.addOption("standbyHostName", "", "Specifies the hostname of the standby server in a Warm Standby environment.");
		CommandLine.addOption("standbyPort", "", "Specifies the port of the standby server in a Warm Standby environment.");
		CommandLine.addOption("warmStandbyMode", "", "Specifies the Warm Standby Connection Mode, set either to Login or Service.");
		
		CommandLine.addOption("restProxyHost", "", "Specifies the hostname of the proxy server for rest protocol connections.");
		CommandLine.addOption("restProxyPort", "", "Specifies the port of the proxy server for rest protocol connections.");
		CommandLine.addOption("restProxyUserName", "", "Specifies the user name for the proxy server during rest protocol connections.");
		CommandLine.addOption("restProxyPasswd", "", "Specifies the password for the proxy server during rest protocol connections.");
		CommandLine.addOption("restProxyDomain", "", "Specifies the domain of the proxy server for rest protocol connections.");
		CommandLine.addOption("restProxyKrb5ConfigFile", "", "Specifies the kerberos5 config file used for the proxy server for rest protocol connections.");
		CommandLine.addOption("spTLSv1.2", "Specifies for an encrypted connection to be able to use TLS 1.2. Default enables both TLS version 1.2 and 1.3.");
		CommandLine.addOption("spTLSv1.3", "Specifies for an encrypted connection to be able to use TLS 1.3. Default enables both TLS version 1.2 qnd 1.3.");

	}
}

<|MERGE_RESOLUTION|>--- conflicted
+++ resolved
@@ -1,887 +1,883 @@
-/*|-----------------------------------------------------------------------------
- *|            This source code is provided under the Apache 2.0 license
- *|  and is provided AS IS with no warranty or guarantee of fit for purpose.
- *|                See the project's LICENSE.md for details.
-<<<<<<< HEAD
- *|           Copyright (C) 2020,2025 LSEG. All rights reserved.
-=======
- *|           Copyright (C) 2019-2022,2025 LSEG. All rights reserved.
->>>>>>> b159fcb4
- *|-----------------------------------------------------------------------------
- */
-
-package com.refinitiv.eta.valueadd.examples.watchlistconsumer;
-
-import java.util.ArrayList;
-import java.util.List;
-import java.util.Objects;
-
-import com.refinitiv.eta.codec.CodecFactory;
-import com.refinitiv.eta.codec.CodecReturnCodes;
-import com.refinitiv.eta.codec.MsgKey;
-import com.refinitiv.eta.codec.MsgKeyFlags;
-import com.refinitiv.eta.codec.State;
-import com.refinitiv.eta.shared.CommandLine;
-import com.refinitiv.eta.rdm.DomainTypes;
-import com.refinitiv.eta.transport.ConnectionTypes;
-import com.refinitiv.eta.valueadd.examples.common.ConnectionArg;
-import com.refinitiv.eta.valueadd.examples.common.ItemArg;
-
-public class WatchlistConsumerConfig
-{
-	private String publisherId;
-	private String publisherAddress;
-	private boolean enableEncrypted;
-	private boolean enableHttp;
-	private boolean cacheOption;
-	private int cacheInterval;
-
-	List<ConnectionArg> connectionList = new ArrayList<ConnectionArg>();
-
-	// default server host name
-	private static final String defaultSrvrHostname = "localhost";
-
-	// default server port number
-	private static final String defaultSrvrPortNo = "14002";
-
-	// default service name
-	private static final String defaultServiceName = "DIRECT_FEED";
-
-	// default item name
-	private static final String defaultItemName = "TRI.N";
-
-
-	private String protocolList = "tr_json2";
-
-	private static final int defaultRuntime = 600;
-
-	private int MAX_ITEMS = 128;
-	private int ITEMS_MIN_STREAM_ID = 5;
-
-	private ArrayList<ItemInfo> itemList = new ArrayList<ItemInfo>();
-	private ArrayList<ItemInfo> providedItemList = new ArrayList<ItemInfo>();
-	
-	private String startingHostName;
-	private String startingPort;
-	private String standbyHostName;
-	private String standbyPort;
-	private String warmStandbyMode;
-	private boolean enableWarmStandby;
-	
-	private String securityProtocol;
-	private String securityProtocolVersions;
-
-	class ItemInfo
-	{
-		int	domain;
-		String name;
-		int	streamId;
-		boolean	symbolListData;
-		boolean isPrivateStream;
-		boolean isBatchStream;
-		State state = CodecFactory.createState();
-
-		public int domain()
-		{
-			return domain;
-		}
-		public void domain(int domainType)
-		{
-			this.domain = domainType;
-		}
-		public String name()
-		{
-			return name;
-		}
-		public void name(String name)
-		{
-			this.name = name;
-		}
-		public int streamId()
-		{
-			return streamId;
-		}
-		public void streamId(int streamId)
-		{
-			this.streamId = streamId;
-		}
-		public boolean symbolListData()
-		{
-			return symbolListData;
-		}
-		public void symbolListData(boolean symbolListData)
-		{
-			this.symbolListData = symbolListData;
-		}
-		public boolean isPrivateStream()
-		{
-			return isPrivateStream;
-		}
-		public void privateStream(boolean isPrivateStream)
-		{
-			this.isPrivateStream = isPrivateStream;
-		}
-		public boolean isBatchStream()
-		{
-			return isBatchStream;
-		}
-		public void batchStream(boolean isBatchStream)
-		{
-			this.isBatchStream = isBatchStream;
-		}
-		public State state()
-		{
-			return state;
-		}
-		public void state(State state)
-		{
-			this.state = state;
-		}
-	}
-
-	public boolean init(String[]args)
-	{
-		boolean ret;
-
-
-		if ((ret = parseArgs(args)) == false )
-		{
-			return ret;
-		}
-
-		List<ConnectionArg> connectionList = connectionList();
-		ConnectionArg conn = connectionList.get(0);
-		for ( ItemArg itemArg : conn.itemList())
-		{
-			addItem(itemArg.itemName(), itemArg.domain(), itemArg.symbolListData(), itemArg.enablePrivateStream());
-		}
-		return true;
-	}
-
-
-	public void addItem(String itemName, int domainType, boolean isSymbolList, boolean isPrivate)
-	{
-		ItemInfo itemInfo = new ItemInfo();
-		itemInfo.domain(domainType);
-		itemInfo.name(itemName);
-		itemInfo.symbolListData(isSymbolList);
-		itemInfo.privateStream(isPrivate);
-		itemInfo.streamId(ITEMS_MIN_STREAM_ID + itemList.size());
-		itemList.add(itemInfo);
-
-		if (itemList.size() >= MAX_ITEMS)
-		{
-			System.out.println("Config Error: Example only supports up to %d items " + MAX_ITEMS);
-			System.exit(-1);
-		}
-	}
-
-	public ItemInfo getItemInfo(int streamId)
-	{
-		if (streamId > 0)
-		{
-			if (streamId >= ITEMS_MIN_STREAM_ID && streamId < itemList.size() + ITEMS_MIN_STREAM_ID)
-				return itemList.get(streamId - ITEMS_MIN_STREAM_ID);
-			else
-				return null;
-		}
-		else if (streamId < 0)
-		{
-			for(int i = 0; i < providedItemList.size(); ++i)
-			{
-				if (providedItemList.get(i).streamId() == streamId)
-					return providedItemList.get(i);
-			}
-			return null;
-		}
-		else
-			return null;
-	}
-
-	public ItemInfo addProvidedItemInfo(int streamId, MsgKey msgKey, int domainType)
-	{
-		ItemInfo item = null;
-
-		/* Check if item is already present. */
-		for(int i = 0; i < providedItemList.size(); ++i)
-		{
-			if (providedItemList.get(i).streamId == streamId)
-			{
-				item = providedItemList.get(i);
-				break;
-			}
-		}
-
-		/* Add new item. */
-		if (item == null)
-		{
-			if (providedItemList.size() == MAX_ITEMS)
-			{
-				System.out.println("Too many provided items.\n");
-				return null;
-			}
-			item = new ItemInfo();
-			providedItemList.add(item);
-		}
-
-		if ((msgKey.flags() & MsgKeyFlags.HAS_NAME)> 0)
-		{
-			item.name = msgKey.name().toString();
-		}
-		else
-		{
-			item.name = null;
-		}
-
-		item.streamId(streamId);
-		item.domain(domainType);
-
-		return item;
-	}
-
-	public void removeProvidedItemInfo(ItemInfo item)
-	{
-		int i = 0;
-		boolean found = false;
-		for(i = 0; i < providedItemList.size(); ++i)
-		{
-			if (providedItemList.get(i).streamId == item.streamId)
-			{
-				found = true;
-				break;
-			}
-		}
-		if ( found )
-		{
-			providedItemList.remove(i);
-		}
-		return;
-	}
-
-	public boolean parseArgs(String[] args)
-	{
-		for (int i = 0; i < args.length; i++)
-		{
-			if (args[i].contains("runtime"))
-			{
-				args[i] = args[i].replace("runtime", "runTime");
-			}
-			if (args[i].contains("uname"))
-			{
-				args[i] = args[i].replace("uname", "u");
-			}
-			if (args[i].contains("connectionType"))
-			{
-				args[i] = args[i].replace("connectionType", "c");
-			}
-		}
-
-		addCommandLineArgs();
-		try
-		{
-			CommandLine.parseArgs(args);
-
-			ConnectionArg connectionArg = new ConnectionArg();
-
-			String connectionType = CommandLine.value("c");
-			if (connectionType.equals("socket"))
-			{
-				connectionArg.connectionType(ConnectionTypes.SOCKET);
-			}
-			else if (connectionType.equals("encrypted"))
-			{
-				connectionArg.connectionType(ConnectionTypes.ENCRYPTED);
-				enableEncrypted = true;
-			}
-			else if (connectionType.equals("http"))
-			{
-				connectionArg.connectionType(ConnectionTypes.HTTP);
-				enableHttp = true;
-			}
-			else if (connectionType.equals("websocket"))
-			{
-				connectionArg.connectionType(ConnectionTypes.WEBSOCKET);
-			}
-			
-			if (CommandLine.hasArg("startingHostName") && (CommandLine.hasArg("startingPort") && CommandLine.hasArg("standbyHostName")
-					&& CommandLine.hasArg("standbyPort") && CommandLine.hasArg("warmStandbyMode")))
-			{
-				startingHostName = CommandLine.value("startingHostName");
-				startingPort = CommandLine.value("startingPort");
-				standbyHostName = CommandLine.value("standbyHostName");
-				standbyPort = CommandLine.value("standbyPort");
-				warmStandbyMode = CommandLine.value("warmStandbyMode");
-				enableWarmStandby = true;
-			}
-			else
-				enableWarmStandby = false;
-
-			if(CommandLine.hasArg("encryptedConnectionType"))
-			{
-				String encryptedConnectionType = CommandLine.value("encryptedConnectionType");
-				if (encryptedConnectionType.equals("socket"))
-				{
-					connectionArg.encryptedConnectionType(ConnectionTypes.SOCKET);
-				}
-				else if (encryptedConnectionType.equals("http"))
-				{
-					connectionArg.encryptedConnectionType(ConnectionTypes.HTTP);
-				}
-				else if (encryptedConnectionType.equals("websocket"))
-				{
-					connectionArg.encryptedConnectionType(ConnectionTypes.WEBSOCKET);
-				}
-			}
-			else
-			{
-				if(connectionArg.connectionType() == ConnectionTypes.ENCRYPTED)
-				{
-					connectionArg.encryptedConnectionType(ConnectionTypes.HTTP);
-				}
-			}
-			
-			if (CommandLine.hasArg("spTLSv1.2") && CommandLine.hasArg("spTLSv1.3"))
-			{
-				// Enable both TLS 1.2 and 1.3
-				securityProtocol = "TLS";
-				securityProtocolVersions = "1.2,1.3";
-			}
-			else if (CommandLine.hasArg("spTLSv1.2"))
-			{
-				// Enable TLS 1.2
-				securityProtocol = "TLS";
-				securityProtocolVersions = "1.2";
-			}
-			else if (CommandLine.hasArg("spTLSv1.3"))
-			{
-				// Enable TLS 1.3
-				securityProtocol = "TLS";
-				securityProtocolVersions = "1.3";
-			}
-			else
-			{
-				// Default always sets both TLS versions 1.2 and 1.3.
-				securityProtocol = "TLS";
-				securityProtocolVersions = "1.2,1.3";
-			}
-
-			connectionArg.service(serviceName());
-
-
-			if(CommandLine.value("h") == null)
-			{
-				if(enableSessionManagement() == false)
-				{
-					connectionArg.hostname(defaultSrvrHostname);
-				}
-			}
-			else
-			{
-				connectionArg.hostname(CommandLine.value("h"));
-			}
-
-			if(CommandLine.value("p") == null)
-			{
-				if(enableSessionManagement() == false)
-				{
-					connectionArg.port(defaultSrvrPortNo);
-				}
-			}
-			else
-			{
-				connectionArg.port(CommandLine.value("p"));
-			}
-
-			connectionArg.interfaceName(CommandLine.value("if"));
-
-			if (CommandLine.hasArg("tsServiceName"))
-			{
-				connectionArg.tsService(CommandLine.value("tsServiceName"));
-			}
-
-			if (CommandLine.hasArg("tunnel"))
-			{
-				connectionArg.tunnel(CommandLine.booleanValue("tunnel"));
-			}
-
-			if (CommandLine.hasArg("tsAuth"))
-				connectionArg.tunnelAuth(CommandLine.booleanValue("tsAuth"));
-			if (CommandLine.hasArg("tsDomain"))
-				connectionArg.tunnelDomain(CommandLine.intValue("tsDomain"));
-
-			List<ItemArg> itemList = new ArrayList<ItemArg>();
-
-			List<String> itemNames = CommandLine.values("mp");
-			if ( itemNames != null && itemNames.size() > 0 )
-				parseItems(itemNames, DomainTypes.MARKET_PRICE, false, false, itemList);
-
-			itemNames = CommandLine.values("mbo");
-			if ( itemNames != null && itemNames.size() > 0 )
-				parseItems(itemNames, DomainTypes.MARKET_BY_ORDER, false, false, itemList);
-
-			itemNames = CommandLine.values("mbp");
-			if ( itemNames != null && itemNames.size() > 0 )
-				parseItems(itemNames, DomainTypes.MARKET_BY_PRICE, false, false, itemList);
-
-			itemNames = CommandLine.values("yc");
-			if ( itemNames != null && itemNames.size() > 0 )
-				parseItems(itemNames, DomainTypes.YIELD_CURVE, false, false, itemList);
-
-			itemNames = CommandLine.values("sl");
-			if ( itemNames != null && itemNames.size() > 0 )
-				parseItems(itemNames, DomainTypes.SYMBOL_LIST, false, false, itemList);
-
-			itemNames = CommandLine.values("sld");
-			if ( itemNames != null && itemNames.size() > 0 )
-				parseItems(itemNames, DomainTypes.SYMBOL_LIST, false, true, itemList);
-
-			if (itemList.size() == 0 && !CommandLine.hasArg("tunnel"))
-			{
-				ItemArg itemArg = new ItemArg(DomainTypes.MARKET_PRICE, defaultItemName, false);
-				itemList.add(itemArg);
-			}
-
-			if ( tsServiceName() == null || tsServiceName().equals(""))
-				connectionArg.tsService(connectionArg.service());
-
-			connectionArg.itemList(itemList);
-			connectionList.add(connectionArg);
-
-			String value = CommandLine.value("publisherInfo");
-			if (value!= null)
-			{
-				String [] pieces = value.split(",");
-
-				if( pieces.length > 1 )
-				{
-					publisherId = pieces[0];
-
-					try
-					{
-						Integer.parseInt(publisherId);
-					}
-					catch(Exception e)
-					{
-						System.err.println("Error loading command line arguments:\t");
-						System.out.println("publisherId within publisherinfo should be an integer number");
-						System.out.println("Consumer exits...");
-						System.exit(CodecReturnCodes.FAILURE);
-					}
-					publisherAddress = pieces[1];
-				}
-			}
-		}
-		catch (IllegalArgumentException ile)
-		{
-			System.err.println("Error loading command line arguments:\t");
-			System.err.println(ile.getMessage());
-			System.err.println();
-			System.err.println(CommandLine.optionHelpString());
-			System.out.println("Consumer exits...");
-			System.exit(CodecReturnCodes.FAILURE);
-		}
-
-		return true;
-	}
-
-	String serviceName()
-	{
-		return CommandLine.value("s");
-	}
-
-	String tsServiceName()
-	{
-		return CommandLine.value("tsServiceName");
-	}
-
-	List<ConnectionArg> connectionList()
-	{
-		return connectionList;
-	}
-
-	String userName()
-	{
-		return CommandLine.value("u");
-	}
-
-	String password()
-	{
-		return CommandLine.value("passwd");
-	}
-
-	boolean enableView()
-	{
-		return CommandLine.booleanValue("view");
-	}
-
-	boolean enablePost()
-	{
-		return CommandLine.booleanValue("post");
-	}
-
-	boolean enableOffpost()
-	{
-		return CommandLine.booleanValue("offpost");
-	}
-
-	String publisherId()
-	{
-		return publisherId;
-	}
-
-	String publisherAddress()
-	{
-		return publisherAddress;
-	}
-
-	boolean enableSnapshot()
-	{
-		return CommandLine.booleanValue("snapshot");
-	}
-
-	int runtime()
-	{
-		return CommandLine.intValue("runTime");
-	}
-
-	boolean enableXmlTracing()
-	{
-		return CommandLine.booleanValue("x");
-	}
-
-	boolean enableSessionManagement()
-	{
-		return CommandLine.booleanValue("sessionMgnt");
-	}
-
-	boolean enableEncrypted()
-	{
-		return enableEncrypted;
-	}
-
-	String clientId()
-	{
-		return CommandLine.value("clientId");
-	}
-	
-	String clientSecret()
-	{
-		return CommandLine.value("clientSecret");
-	}
-	
-	String jwkFile()
-	{
-		return CommandLine.value("jwkFile");
-	}
-	
-	String tokenUrlV1()
-	{
-		return CommandLine.value("tokenURLV1");
-	}
-	
-	String tokenUrlV2()
-	{
-		return CommandLine.value("tokenURLV2");
-	}
-	
-	String tokenScope()
-	{
-		return CommandLine.value("tokenScope");
-	}
-	
-	String audience()
-	{
-		return CommandLine.value("audience");
-	}
-	
-	String serviceDiscoveryURL()
-	{
-		return CommandLine.value("serviceDiscoveryURL");
-	}
-
-	boolean takeExclusiveSignOnControl()
-	{
-		return CommandLine.booleanValue("takeExclusiveSignOnControl");
-	}
-
-	String location()
-	{
-		return CommandLine.value("l");
-	}
-
-	boolean queryEndpoint()
-	{
-		return CommandLine.booleanValue("query");
-	}
-
-	boolean enableHttp()
-	{
-		return enableHttp;
-	}
-
-	boolean enableProxy()
-	{
-		return CommandLine.booleanValue("proxy");
-	}
-
-	String proxyHostname()
-	{
-		return CommandLine.value("ph");
-	}
-
-	String proxyPort()
-	{
-		return CommandLine.value("pp");
-	}
-
-	String proxyUsername()
-	{
-		return CommandLine.value("plogin");
-	}
-
-	String proxyPassword()
-	{
-		return CommandLine.value("ppasswd");
-	}
-
-	String proxyDomain()
-	{
-		return CommandLine.value("pdomain");
-	}
-
-	String restProxyHost() {
-		return CommandLine.value("restProxyHost");
-	}
-	
-	String restProxyPort() {
-		return CommandLine.value("restProxyPort");
-	}
-	
-	String restProxyUserName() {
-		return CommandLine.value("restProxyUserName");
-	}
-	
-	String restProxyPasswd() {
-		return CommandLine.value("restProxyPasswd");
-	}
-	
-	String restProxyDomain() {
-		return CommandLine.value("restProxyDomain");
-	}
-	
-	String restProxyKrb5ConfigFile() {
-		return CommandLine.value("restProxyKrb5ConfigFile");
-	}
-
-	String krbFile()
-	{
-		return CommandLine.value("krbfile");
-	}
-
-	String keyStoreFile()
-	{
-		return CommandLine.value("keyfile");
-	}
-
-	String keystorePassword()
-	{
-		return CommandLine.value("keypasswd");
-	}
-	String securityProvider()
-	{
-		return CommandLine.value("securityProvider");
-	}
-	boolean cacheOption()
-	{
-		return cacheOption;
-	}
-
-	int cacheInterval()
-	{
-		return cacheInterval;
-	}
-
-	String authenticationToken()
-	{
-		return CommandLine.value("at");
-	}
-
-	// APIQA:  Adding ability to take an input of -at2 or 2nd token
-	String authenticationToken2()
-	{
-		return CommandLine.value("at2");
-	}
-	// END APIQA
-
-	String authenticationExtended()
-	{
-		return CommandLine.value("ax");
-	}
-
-	String applicationId()
-	{
-		return CommandLine.value("aid");
-	}
-
-	boolean enableRTT() {
-		return CommandLine.booleanValue("rtt");
-	}
-
-	String protocolList()
-	{
-		return Objects.nonNull(CommandLine.value("pl")) ? CommandLine.value("pl") : protocolList;
-	}
-
-	int itemCount()
-	{
-		return itemList.size();
-	}
-
-	public List<ItemInfo> itemList()
-	{
-		return itemList;
-	}
-	
-	String startingHostName()
-	{
-		return startingHostName;
-	}
-	
-	String startingPort()
-	{
-		return startingPort;
-	}
-	
-	String standbyHostName()
-	{
-		return standbyHostName;
-	}
-	
-	String standbyPort()
-	{
-		return standbyPort;
-	}
-	
-	String warmStandbyMode()
-	{
-		return warmStandbyMode;
-	}
-	
-	boolean enableWarmStandby()
-	{
-		return enableWarmStandby;
-	}
-	
-	String securityProtocol()
-	{
-		return securityProtocol;
-	}
-	
-	String securityProtocolVersions()
-	{
-		return securityProtocolVersions;
-	}
-
-	private void parseItems(List<String> itemNames, int domain, boolean isPrivateStream, boolean isSymbollistData, List<ItemArg> itemList)
-	{
-		for ( String itemName : itemNames)
-		{
-			ItemArg itemArg = new ItemArg();
-			itemArg.domain(domain);
-
-			if (isPrivateStream)
-				itemArg.enablePrivateStream(true);
-			else
-				itemArg.enablePrivateStream(false);
-			if (isSymbollistData)
-				itemArg.symbolListData(true);
-
-			itemArg.itemName(itemName);
-			itemList.add(itemArg);
-
-		}
-	}
-
-	void addCommandLineArgs()
-	{
-		CommandLine.programName("WatchlistConsumer");
-		CommandLine.addOption("mp", "For each occurrence, requests item using Market Price domain.");
-		CommandLine.addOption("mbo", "For each occurrence, requests item using Market By Order domain. Default is no market by order requests.");
-		CommandLine.addOption("mbp", "For each occurrence, requests item using Market By Price domain. Default is no market by price requests.");
-		CommandLine.addOption("yc", "For each occurrence, requests item using Yield Curve domain. Default is no yield curve requests.");
-		CommandLine.addOption("view", "Specifies each request using a basic dynamic view. Default is false.");
-		CommandLine.addOption("post", "Specifies that the application should attempt to send post messages on the first requested Market Price item (i.e., on-stream). Default is false.");
-		CommandLine.addOption("offpost", "Specifies that the application should attempt to send post messages on the login stream (i.e., off-stream).");
-		CommandLine.addOption("publisherInfo", "Specifies that the application should add user provided publisher Id and publisher ipaddress when posting");
-		CommandLine.addOption("snapshot", "Specifies each request using non-streaming. Default is false(i.e. streaming requests.)");
-		CommandLine.addOption("sl", "Requests symbol list using Symbol List domain. (symbol list name optional). Default is no symbol list requests.");
-		CommandLine.addOption("sld", "Requests item on the Symbol List domain and data streams for items on that list.  Default is no symbol list requests.");
-		CommandLine.addOption("h", "Server host name");
-		CommandLine.addOption("p", "Server port number");
-		CommandLine.addOption("if", (String)null, "Interface name");
-		CommandLine.addOption("s", defaultServiceName, "Service name");
-		CommandLine.addOption("u", "Login user name. Default is system user name.");
-		CommandLine.addOption("passwd", "Password for the user name.");
-		CommandLine.addOption("pl", "protocol list (defaults to rssl.rwf, tr_json2, rssl.json.v2)");
-		CommandLine.addOption("c", "Socket", "Specifies the connection type that the connection should use. Possible values are: 'socket', 'http', 'websocket', 'encrypted'");
-		CommandLine.addOption("encryptedConnectionType", "", "Specifies the encrypted connection type that will be used by the consumer, if the 'encrypted' type is selected.  Possible values are 'socket', 'websocket' or 'http'");
-
-		CommandLine.addOption("runTime", defaultRuntime, "Program runtime in seconds");
-		CommandLine.addOption("x", "Provides XML tracing of messages.");
-
-		CommandLine.addOption("proxy", "Specifies that the application will make a tunneling connection (http or encrypted) through a proxy server, default is false");
-		CommandLine.addOption("ph", "", "Proxy server host name");
-		CommandLine.addOption("pp", "", "Proxy port number");
-		CommandLine.addOption("plogin", "", "User Name on proxy server");
-		CommandLine.addOption("ppasswd", "", "Password on proxy server");
-		CommandLine.addOption("pdomain", "", "Proxy server domain");
-		CommandLine.addOption("krbfile", "", "KRB File location and name");
-		CommandLine.addOption("keyfile", "", "Keystore file location and name");
-		CommandLine.addOption("keypasswd", "", "Keystore password");
-		CommandLine.addOption("securityProvider", "", "Specifies security provider, default is SunJSSE, also supports Conscrypt");
-
-		CommandLine.addOption("tunnel", "", "(optional) enables consumer to open tunnel stream and send basic text messages");
-		CommandLine.addOption("tsServiceName", "", "(optional) specifies the service name for tunnel stream messages (if not specified, the service name specified in -c/-tcp is used");
-		CommandLine.addOption("tsAuth", "", "(optional) causes consumer to request authentication when opening a tunnel stream. This applies to basic tunnel streams");
-		CommandLine.addOption("tsDomain", "", "(optional) specifes the domain a consumer uses when opening a tunnel stream. This applies to basic tunnel streams");
-
-		CommandLine.addOption("at", "", "Specifies the Authentication Token. If this is present, the login user name type will be Login.UserIdTypes.AUTHN_TOKEN.");
-// APIQA:  Adding ability to take an input of -at2 or 2nd token
-		CommandLine.addOption("at2", "", "Specifies a 2nd Authentication Token used when doing a reissue. If this is present, the login user name type will be Login.UserIdTypes.AUTHN_TOKEN.");
-// END APIQA
-		CommandLine.addOption("ax", "", "Specifies the Authentication Extended information.");
-		CommandLine.addOption("aid", "", "Specifies the Application ID.");
-
-		CommandLine.addOption("sessionMgnt", "(optional) Enable Session Management in the reactor.");
-		CommandLine.addOption("l", "(optional) Specifies a location to get an endpoint from service endpoint information. Defaults to us-east-1.");
-		CommandLine.addOption("query", "", "(optional) Queries Delivery Platform service discovery to get an endpoint according to a specified connection type and location.");
-		CommandLine.addOption("clientId", "Specifies the client Id for V2 authentication OR specifies a unique ID, also known as AppKey generated by an AppGenerator, for V1 authentication usedwhen connecting to Real-Time Optimized.");
-		CommandLine.addOption("clientSecret", "Specifies the associated client Secret with a provided clientId for V2 logins.");
-		CommandLine.addOption("jwkFile", "Specifies the file location containing the JWK encoded private key for V2 logins.");
-		CommandLine.addOption("tokenURLV1", "Specifies the token URL for V1 token oauthpasswd grant type.");
-		CommandLine.addOption("tokenURLV2", "Specifies the token URL for V2 token oauthclientcreds grant type.");
-		CommandLine.addOption("tokenScope", "", "Specifies the token scope.");
-		CommandLine.addOption("audience", "", "Optionally specifies the audience used with V2 JWT logins");
-		CommandLine.addOption("serviceDiscoveryURL", "Specifies the service discovery URL.");
-
-		CommandLine.addOption("rtt", false, "(optional) Enable RTT support in the WatchList");
-		CommandLine.addOption("takeExclusiveSignOnControl", "true", "Specifies the exclusive sign on control to force sign-out for the same credentials., default is true");
-	
-		CommandLine.addOption("startingHostName", "", "Specifies the hostname of the starting server in a Warm Standby environment.");
-		CommandLine.addOption("startingPort", "", "Specifies the port of the starting server in a Warm Standby environment.");
-		CommandLine.addOption("standbyHostName", "", "Specifies the hostname of the standby server in a Warm Standby environment.");
-		CommandLine.addOption("standbyPort", "", "Specifies the port of the standby server in a Warm Standby environment.");
-		CommandLine.addOption("warmStandbyMode", "", "Specifies the Warm Standby Connection Mode, set either to Login or Service.");
-		
-		CommandLine.addOption("restProxyHost", "", "Specifies the hostname of the proxy server for rest protocol connections.");
-		CommandLine.addOption("restProxyPort", "", "Specifies the port of the proxy server for rest protocol connections.");
-		CommandLine.addOption("restProxyUserName", "", "Specifies the user name for the proxy server during rest protocol connections.");
-		CommandLine.addOption("restProxyPasswd", "", "Specifies the password for the proxy server during rest protocol connections.");
-		CommandLine.addOption("restProxyDomain", "", "Specifies the domain of the proxy server for rest protocol connections.");
-		CommandLine.addOption("restProxyKrb5ConfigFile", "", "Specifies the kerberos5 config file used for the proxy server for rest protocol connections.");
-		CommandLine.addOption("spTLSv1.2", "Specifies for an encrypted connection to be able to use TLS 1.2. Default enables both TLS version 1.2 and 1.3.");
-		CommandLine.addOption("spTLSv1.3", "Specifies for an encrypted connection to be able to use TLS 1.3. Default enables both TLS version 1.2 qnd 1.3.");
-
-	}
-}
-
+/*|-----------------------------------------------------------------------------
+ *|            This source code is provided under the Apache 2.0 license
+ *|  and is provided AS IS with no warranty or guarantee of fit for purpose.
+ *|                See the project's LICENSE.md for details.
+ *|           Copyright (C) 2019-2022,2025 LSEG. All rights reserved.
+ *|-----------------------------------------------------------------------------
+ */
+
+package com.refinitiv.eta.valueadd.examples.watchlistconsumer;
+
+import java.util.ArrayList;
+import java.util.List;
+import java.util.Objects;
+
+import com.refinitiv.eta.codec.CodecFactory;
+import com.refinitiv.eta.codec.CodecReturnCodes;
+import com.refinitiv.eta.codec.MsgKey;
+import com.refinitiv.eta.codec.MsgKeyFlags;
+import com.refinitiv.eta.codec.State;
+import com.refinitiv.eta.shared.CommandLine;
+import com.refinitiv.eta.rdm.DomainTypes;
+import com.refinitiv.eta.transport.ConnectionTypes;
+import com.refinitiv.eta.valueadd.examples.common.ConnectionArg;
+import com.refinitiv.eta.valueadd.examples.common.ItemArg;
+
+public class WatchlistConsumerConfig
+{
+	private String publisherId;
+	private String publisherAddress;
+	private boolean enableEncrypted;
+	private boolean enableHttp;
+	private boolean cacheOption;
+	private int cacheInterval;
+
+	List<ConnectionArg> connectionList = new ArrayList<ConnectionArg>();
+
+	// default server host name
+	private static final String defaultSrvrHostname = "localhost";
+
+	// default server port number
+	private static final String defaultSrvrPortNo = "14002";
+
+	// default service name
+	private static final String defaultServiceName = "DIRECT_FEED";
+
+	// default item name
+	private static final String defaultItemName = "TRI.N";
+
+
+	private String protocolList = "tr_json2";
+
+	private static final int defaultRuntime = 600;
+
+	private int MAX_ITEMS = 128;
+	private int ITEMS_MIN_STREAM_ID = 5;
+
+	private ArrayList<ItemInfo> itemList = new ArrayList<ItemInfo>();
+	private ArrayList<ItemInfo> providedItemList = new ArrayList<ItemInfo>();
+	
+	private String startingHostName;
+	private String startingPort;
+	private String standbyHostName;
+	private String standbyPort;
+	private String warmStandbyMode;
+	private boolean enableWarmStandby;
+	
+	private String securityProtocol;
+	private String securityProtocolVersions;
+
+	class ItemInfo
+	{
+		int	domain;
+		String name;
+		int	streamId;
+		boolean	symbolListData;
+		boolean isPrivateStream;
+		boolean isBatchStream;
+		State state = CodecFactory.createState();
+
+		public int domain()
+		{
+			return domain;
+		}
+		public void domain(int domainType)
+		{
+			this.domain = domainType;
+		}
+		public String name()
+		{
+			return name;
+		}
+		public void name(String name)
+		{
+			this.name = name;
+		}
+		public int streamId()
+		{
+			return streamId;
+		}
+		public void streamId(int streamId)
+		{
+			this.streamId = streamId;
+		}
+		public boolean symbolListData()
+		{
+			return symbolListData;
+		}
+		public void symbolListData(boolean symbolListData)
+		{
+			this.symbolListData = symbolListData;
+		}
+		public boolean isPrivateStream()
+		{
+			return isPrivateStream;
+		}
+		public void privateStream(boolean isPrivateStream)
+		{
+			this.isPrivateStream = isPrivateStream;
+		}
+		public boolean isBatchStream()
+		{
+			return isBatchStream;
+		}
+		public void batchStream(boolean isBatchStream)
+		{
+			this.isBatchStream = isBatchStream;
+		}
+		public State state()
+		{
+			return state;
+		}
+		public void state(State state)
+		{
+			this.state = state;
+		}
+	}
+
+	public boolean init(String[]args)
+	{
+		boolean ret;
+
+
+		if ((ret = parseArgs(args)) == false )
+		{
+			return ret;
+		}
+
+		List<ConnectionArg> connectionList = connectionList();
+		ConnectionArg conn = connectionList.get(0);
+		for ( ItemArg itemArg : conn.itemList())
+		{
+			addItem(itemArg.itemName(), itemArg.domain(), itemArg.symbolListData(), itemArg.enablePrivateStream());
+		}
+		return true;
+	}
+
+
+	public void addItem(String itemName, int domainType, boolean isSymbolList, boolean isPrivate)
+	{
+		ItemInfo itemInfo = new ItemInfo();
+		itemInfo.domain(domainType);
+		itemInfo.name(itemName);
+		itemInfo.symbolListData(isSymbolList);
+		itemInfo.privateStream(isPrivate);
+		itemInfo.streamId(ITEMS_MIN_STREAM_ID + itemList.size());
+		itemList.add(itemInfo);
+
+		if (itemList.size() >= MAX_ITEMS)
+		{
+			System.out.println("Config Error: Example only supports up to %d items " + MAX_ITEMS);
+			System.exit(-1);
+		}
+	}
+
+	public ItemInfo getItemInfo(int streamId)
+	{
+		if (streamId > 0)
+		{
+			if (streamId >= ITEMS_MIN_STREAM_ID && streamId < itemList.size() + ITEMS_MIN_STREAM_ID)
+				return itemList.get(streamId - ITEMS_MIN_STREAM_ID);
+			else
+				return null;
+		}
+		else if (streamId < 0)
+		{
+			for(int i = 0; i < providedItemList.size(); ++i)
+			{
+				if (providedItemList.get(i).streamId() == streamId)
+					return providedItemList.get(i);
+			}
+			return null;
+		}
+		else
+			return null;
+	}
+
+	public ItemInfo addProvidedItemInfo(int streamId, MsgKey msgKey, int domainType)
+	{
+		ItemInfo item = null;
+
+		/* Check if item is already present. */
+		for(int i = 0; i < providedItemList.size(); ++i)
+		{
+			if (providedItemList.get(i).streamId == streamId)
+			{
+				item = providedItemList.get(i);
+				break;
+			}
+		}
+
+		/* Add new item. */
+		if (item == null)
+		{
+			if (providedItemList.size() == MAX_ITEMS)
+			{
+				System.out.println("Too many provided items.\n");
+				return null;
+			}
+			item = new ItemInfo();
+			providedItemList.add(item);
+		}
+
+		if ((msgKey.flags() & MsgKeyFlags.HAS_NAME)> 0)
+		{
+			item.name = msgKey.name().toString();
+		}
+		else
+		{
+			item.name = null;
+		}
+
+		item.streamId(streamId);
+		item.domain(domainType);
+
+		return item;
+	}
+
+	public void removeProvidedItemInfo(ItemInfo item)
+	{
+		int i = 0;
+		boolean found = false;
+		for(i = 0; i < providedItemList.size(); ++i)
+		{
+			if (providedItemList.get(i).streamId == item.streamId)
+			{
+				found = true;
+				break;
+			}
+		}
+		if ( found )
+		{
+			providedItemList.remove(i);
+		}
+		return;
+	}
+
+	public boolean parseArgs(String[] args)
+	{
+		for (int i = 0; i < args.length; i++)
+		{
+			if (args[i].contains("runtime"))
+			{
+				args[i] = args[i].replace("runtime", "runTime");
+			}
+			if (args[i].contains("uname"))
+			{
+				args[i] = args[i].replace("uname", "u");
+			}
+			if (args[i].contains("connectionType"))
+			{
+				args[i] = args[i].replace("connectionType", "c");
+			}
+		}
+
+		addCommandLineArgs();
+		try
+		{
+			CommandLine.parseArgs(args);
+
+			ConnectionArg connectionArg = new ConnectionArg();
+
+			String connectionType = CommandLine.value("c");
+			if (connectionType.equals("socket"))
+			{
+				connectionArg.connectionType(ConnectionTypes.SOCKET);
+			}
+			else if (connectionType.equals("encrypted"))
+			{
+				connectionArg.connectionType(ConnectionTypes.ENCRYPTED);
+				enableEncrypted = true;
+			}
+			else if (connectionType.equals("http"))
+			{
+				connectionArg.connectionType(ConnectionTypes.HTTP);
+				enableHttp = true;
+			}
+			else if (connectionType.equals("websocket"))
+			{
+				connectionArg.connectionType(ConnectionTypes.WEBSOCKET);
+			}
+			
+			if (CommandLine.hasArg("startingHostName") && (CommandLine.hasArg("startingPort") && CommandLine.hasArg("standbyHostName")
+					&& CommandLine.hasArg("standbyPort") && CommandLine.hasArg("warmStandbyMode")))
+			{
+				startingHostName = CommandLine.value("startingHostName");
+				startingPort = CommandLine.value("startingPort");
+				standbyHostName = CommandLine.value("standbyHostName");
+				standbyPort = CommandLine.value("standbyPort");
+				warmStandbyMode = CommandLine.value("warmStandbyMode");
+				enableWarmStandby = true;
+			}
+			else
+				enableWarmStandby = false;
+
+			if(CommandLine.hasArg("encryptedConnectionType"))
+			{
+				String encryptedConnectionType = CommandLine.value("encryptedConnectionType");
+				if (encryptedConnectionType.equals("socket"))
+				{
+					connectionArg.encryptedConnectionType(ConnectionTypes.SOCKET);
+				}
+				else if (encryptedConnectionType.equals("http"))
+				{
+					connectionArg.encryptedConnectionType(ConnectionTypes.HTTP);
+				}
+				else if (encryptedConnectionType.equals("websocket"))
+				{
+					connectionArg.encryptedConnectionType(ConnectionTypes.WEBSOCKET);
+				}
+			}
+			else
+			{
+				if(connectionArg.connectionType() == ConnectionTypes.ENCRYPTED)
+				{
+					connectionArg.encryptedConnectionType(ConnectionTypes.HTTP);
+				}
+			}
+			
+			if (CommandLine.hasArg("spTLSv1.2") && CommandLine.hasArg("spTLSv1.3"))
+			{
+				// Enable both TLS 1.2 and 1.3
+				securityProtocol = "TLS";
+				securityProtocolVersions = "1.2,1.3";
+			}
+			else if (CommandLine.hasArg("spTLSv1.2"))
+			{
+				// Enable TLS 1.2
+				securityProtocol = "TLS";
+				securityProtocolVersions = "1.2";
+			}
+			else if (CommandLine.hasArg("spTLSv1.3"))
+			{
+				// Enable TLS 1.3
+				securityProtocol = "TLS";
+				securityProtocolVersions = "1.3";
+			}
+			else
+			{
+				// Default always sets both TLS versions 1.2 and 1.3.
+				securityProtocol = "TLS";
+				securityProtocolVersions = "1.2,1.3";
+			}
+
+			connectionArg.service(serviceName());
+
+
+			if(CommandLine.value("h") == null)
+			{
+				if(enableSessionManagement() == false)
+				{
+					connectionArg.hostname(defaultSrvrHostname);
+				}
+			}
+			else
+			{
+				connectionArg.hostname(CommandLine.value("h"));
+			}
+
+			if(CommandLine.value("p") == null)
+			{
+				if(enableSessionManagement() == false)
+				{
+					connectionArg.port(defaultSrvrPortNo);
+				}
+			}
+			else
+			{
+				connectionArg.port(CommandLine.value("p"));
+			}
+
+			connectionArg.interfaceName(CommandLine.value("if"));
+
+			if (CommandLine.hasArg("tsServiceName"))
+			{
+				connectionArg.tsService(CommandLine.value("tsServiceName"));
+			}
+
+			if (CommandLine.hasArg("tunnel"))
+			{
+				connectionArg.tunnel(CommandLine.booleanValue("tunnel"));
+			}
+
+			if (CommandLine.hasArg("tsAuth"))
+				connectionArg.tunnelAuth(CommandLine.booleanValue("tsAuth"));
+			if (CommandLine.hasArg("tsDomain"))
+				connectionArg.tunnelDomain(CommandLine.intValue("tsDomain"));
+
+			List<ItemArg> itemList = new ArrayList<ItemArg>();
+
+			List<String> itemNames = CommandLine.values("mp");
+			if ( itemNames != null && itemNames.size() > 0 )
+				parseItems(itemNames, DomainTypes.MARKET_PRICE, false, false, itemList);
+
+			itemNames = CommandLine.values("mbo");
+			if ( itemNames != null && itemNames.size() > 0 )
+				parseItems(itemNames, DomainTypes.MARKET_BY_ORDER, false, false, itemList);
+
+			itemNames = CommandLine.values("mbp");
+			if ( itemNames != null && itemNames.size() > 0 )
+				parseItems(itemNames, DomainTypes.MARKET_BY_PRICE, false, false, itemList);
+
+			itemNames = CommandLine.values("yc");
+			if ( itemNames != null && itemNames.size() > 0 )
+				parseItems(itemNames, DomainTypes.YIELD_CURVE, false, false, itemList);
+
+			itemNames = CommandLine.values("sl");
+			if ( itemNames != null && itemNames.size() > 0 )
+				parseItems(itemNames, DomainTypes.SYMBOL_LIST, false, false, itemList);
+
+			itemNames = CommandLine.values("sld");
+			if ( itemNames != null && itemNames.size() > 0 )
+				parseItems(itemNames, DomainTypes.SYMBOL_LIST, false, true, itemList);
+
+			if (itemList.size() == 0 && !CommandLine.hasArg("tunnel"))
+			{
+				ItemArg itemArg = new ItemArg(DomainTypes.MARKET_PRICE, defaultItemName, false);
+				itemList.add(itemArg);
+			}
+
+			if ( tsServiceName() == null || tsServiceName().equals(""))
+				connectionArg.tsService(connectionArg.service());
+
+			connectionArg.itemList(itemList);
+			connectionList.add(connectionArg);
+
+			String value = CommandLine.value("publisherInfo");
+			if (value!= null)
+			{
+				String [] pieces = value.split(",");
+
+				if( pieces.length > 1 )
+				{
+					publisherId = pieces[0];
+
+					try
+					{
+						Integer.parseInt(publisherId);
+					}
+					catch(Exception e)
+					{
+						System.err.println("Error loading command line arguments:\t");
+						System.out.println("publisherId within publisherinfo should be an integer number");
+						System.out.println("Consumer exits...");
+						System.exit(CodecReturnCodes.FAILURE);
+					}
+					publisherAddress = pieces[1];
+				}
+			}
+		}
+		catch (IllegalArgumentException ile)
+		{
+			System.err.println("Error loading command line arguments:\t");
+			System.err.println(ile.getMessage());
+			System.err.println();
+			System.err.println(CommandLine.optionHelpString());
+			System.out.println("Consumer exits...");
+			System.exit(CodecReturnCodes.FAILURE);
+		}
+
+		return true;
+	}
+
+	String serviceName()
+	{
+		return CommandLine.value("s");
+	}
+
+	String tsServiceName()
+	{
+		return CommandLine.value("tsServiceName");
+	}
+
+	List<ConnectionArg> connectionList()
+	{
+		return connectionList;
+	}
+
+	String userName()
+	{
+		return CommandLine.value("u");
+	}
+
+	String password()
+	{
+		return CommandLine.value("passwd");
+	}
+
+	boolean enableView()
+	{
+		return CommandLine.booleanValue("view");
+	}
+
+	boolean enablePost()
+	{
+		return CommandLine.booleanValue("post");
+	}
+
+	boolean enableOffpost()
+	{
+		return CommandLine.booleanValue("offpost");
+	}
+
+	String publisherId()
+	{
+		return publisherId;
+	}
+
+	String publisherAddress()
+	{
+		return publisherAddress;
+	}
+
+	boolean enableSnapshot()
+	{
+		return CommandLine.booleanValue("snapshot");
+	}
+
+	int runtime()
+	{
+		return CommandLine.intValue("runTime");
+	}
+
+	boolean enableXmlTracing()
+	{
+		return CommandLine.booleanValue("x");
+	}
+
+	boolean enableSessionManagement()
+	{
+		return CommandLine.booleanValue("sessionMgnt");
+	}
+
+	boolean enableEncrypted()
+	{
+		return enableEncrypted;
+	}
+
+	String clientId()
+	{
+		return CommandLine.value("clientId");
+	}
+	
+	String clientSecret()
+	{
+		return CommandLine.value("clientSecret");
+	}
+	
+	String jwkFile()
+	{
+		return CommandLine.value("jwkFile");
+	}
+	
+	String tokenUrlV1()
+	{
+		return CommandLine.value("tokenURLV1");
+	}
+	
+	String tokenUrlV2()
+	{
+		return CommandLine.value("tokenURLV2");
+	}
+	
+	String tokenScope()
+	{
+		return CommandLine.value("tokenScope");
+	}
+	
+	String audience()
+	{
+		return CommandLine.value("audience");
+	}
+	
+	String serviceDiscoveryURL()
+	{
+		return CommandLine.value("serviceDiscoveryURL");
+	}
+
+	boolean takeExclusiveSignOnControl()
+	{
+		return CommandLine.booleanValue("takeExclusiveSignOnControl");
+	}
+
+	String location()
+	{
+		return CommandLine.value("l");
+	}
+
+	boolean queryEndpoint()
+	{
+		return CommandLine.booleanValue("query");
+	}
+
+	boolean enableHttp()
+	{
+		return enableHttp;
+	}
+
+	boolean enableProxy()
+	{
+		return CommandLine.booleanValue("proxy");
+	}
+
+	String proxyHostname()
+	{
+		return CommandLine.value("ph");
+	}
+
+	String proxyPort()
+	{
+		return CommandLine.value("pp");
+	}
+
+	String proxyUsername()
+	{
+		return CommandLine.value("plogin");
+	}
+
+	String proxyPassword()
+	{
+		return CommandLine.value("ppasswd");
+	}
+
+	String proxyDomain()
+	{
+		return CommandLine.value("pdomain");
+	}
+
+	String restProxyHost() {
+		return CommandLine.value("restProxyHost");
+	}
+	
+	String restProxyPort() {
+		return CommandLine.value("restProxyPort");
+	}
+	
+	String restProxyUserName() {
+		return CommandLine.value("restProxyUserName");
+	}
+	
+	String restProxyPasswd() {
+		return CommandLine.value("restProxyPasswd");
+	}
+	
+	String restProxyDomain() {
+		return CommandLine.value("restProxyDomain");
+	}
+	
+	String restProxyKrb5ConfigFile() {
+		return CommandLine.value("restProxyKrb5ConfigFile");
+	}
+
+	String krbFile()
+	{
+		return CommandLine.value("krbfile");
+	}
+
+	String keyStoreFile()
+	{
+		return CommandLine.value("keyfile");
+	}
+
+	String keystorePassword()
+	{
+		return CommandLine.value("keypasswd");
+	}
+	String securityProvider()
+	{
+		return CommandLine.value("securityProvider");
+	}
+	boolean cacheOption()
+	{
+		return cacheOption;
+	}
+
+	int cacheInterval()
+	{
+		return cacheInterval;
+	}
+
+	String authenticationToken()
+	{
+		return CommandLine.value("at");
+	}
+
+	// APIQA:  Adding ability to take an input of -at2 or 2nd token
+	String authenticationToken2()
+	{
+		return CommandLine.value("at2");
+	}
+	// END APIQA
+
+	String authenticationExtended()
+	{
+		return CommandLine.value("ax");
+	}
+
+	String applicationId()
+	{
+		return CommandLine.value("aid");
+	}
+
+	boolean enableRTT() {
+		return CommandLine.booleanValue("rtt");
+	}
+
+	String protocolList()
+	{
+		return Objects.nonNull(CommandLine.value("pl")) ? CommandLine.value("pl") : protocolList;
+	}
+
+	int itemCount()
+	{
+		return itemList.size();
+	}
+
+	public List<ItemInfo> itemList()
+	{
+		return itemList;
+	}
+	
+	String startingHostName()
+	{
+		return startingHostName;
+	}
+	
+	String startingPort()
+	{
+		return startingPort;
+	}
+	
+	String standbyHostName()
+	{
+		return standbyHostName;
+	}
+	
+	String standbyPort()
+	{
+		return standbyPort;
+	}
+	
+	String warmStandbyMode()
+	{
+		return warmStandbyMode;
+	}
+	
+	boolean enableWarmStandby()
+	{
+		return enableWarmStandby;
+	}
+	
+	String securityProtocol()
+	{
+		return securityProtocol;
+	}
+	
+	String securityProtocolVersions()
+	{
+		return securityProtocolVersions;
+	}
+
+	private void parseItems(List<String> itemNames, int domain, boolean isPrivateStream, boolean isSymbollistData, List<ItemArg> itemList)
+	{
+		for ( String itemName : itemNames)
+		{
+			ItemArg itemArg = new ItemArg();
+			itemArg.domain(domain);
+
+			if (isPrivateStream)
+				itemArg.enablePrivateStream(true);
+			else
+				itemArg.enablePrivateStream(false);
+			if (isSymbollistData)
+				itemArg.symbolListData(true);
+
+			itemArg.itemName(itemName);
+			itemList.add(itemArg);
+
+		}
+	}
+
+	void addCommandLineArgs()
+	{
+		CommandLine.programName("WatchlistConsumer");
+		CommandLine.addOption("mp", "For each occurrence, requests item using Market Price domain.");
+		CommandLine.addOption("mbo", "For each occurrence, requests item using Market By Order domain. Default is no market by order requests.");
+		CommandLine.addOption("mbp", "For each occurrence, requests item using Market By Price domain. Default is no market by price requests.");
+		CommandLine.addOption("yc", "For each occurrence, requests item using Yield Curve domain. Default is no yield curve requests.");
+		CommandLine.addOption("view", "Specifies each request using a basic dynamic view. Default is false.");
+		CommandLine.addOption("post", "Specifies that the application should attempt to send post messages on the first requested Market Price item (i.e., on-stream). Default is false.");
+		CommandLine.addOption("offpost", "Specifies that the application should attempt to send post messages on the login stream (i.e., off-stream).");
+		CommandLine.addOption("publisherInfo", "Specifies that the application should add user provided publisher Id and publisher ipaddress when posting");
+		CommandLine.addOption("snapshot", "Specifies each request using non-streaming. Default is false(i.e. streaming requests.)");
+		CommandLine.addOption("sl", "Requests symbol list using Symbol List domain. (symbol list name optional). Default is no symbol list requests.");
+		CommandLine.addOption("sld", "Requests item on the Symbol List domain and data streams for items on that list.  Default is no symbol list requests.");
+		CommandLine.addOption("h", "Server host name");
+		CommandLine.addOption("p", "Server port number");
+		CommandLine.addOption("if", (String)null, "Interface name");
+		CommandLine.addOption("s", defaultServiceName, "Service name");
+		CommandLine.addOption("u", "Login user name. Default is system user name.");
+		CommandLine.addOption("passwd", "Password for the user name.");
+		CommandLine.addOption("pl", "protocol list (defaults to rssl.rwf, tr_json2, rssl.json.v2)");
+		CommandLine.addOption("c", "Socket", "Specifies the connection type that the connection should use. Possible values are: 'socket', 'http', 'websocket', 'encrypted'");
+		CommandLine.addOption("encryptedConnectionType", "", "Specifies the encrypted connection type that will be used by the consumer, if the 'encrypted' type is selected.  Possible values are 'socket', 'websocket' or 'http'");
+
+		CommandLine.addOption("runTime", defaultRuntime, "Program runtime in seconds");
+		CommandLine.addOption("x", "Provides XML tracing of messages.");
+
+		CommandLine.addOption("proxy", "Specifies that the application will make a tunneling connection (http or encrypted) through a proxy server, default is false");
+		CommandLine.addOption("ph", "", "Proxy server host name");
+		CommandLine.addOption("pp", "", "Proxy port number");
+		CommandLine.addOption("plogin", "", "User Name on proxy server");
+		CommandLine.addOption("ppasswd", "", "Password on proxy server");
+		CommandLine.addOption("pdomain", "", "Proxy server domain");
+		CommandLine.addOption("krbfile", "", "KRB File location and name");
+		CommandLine.addOption("keyfile", "", "Keystore file location and name");
+		CommandLine.addOption("keypasswd", "", "Keystore password");
+		CommandLine.addOption("securityProvider", "", "Specifies security provider, default is SunJSSE, also supports Conscrypt");
+
+		CommandLine.addOption("tunnel", "", "(optional) enables consumer to open tunnel stream and send basic text messages");
+		CommandLine.addOption("tsServiceName", "", "(optional) specifies the service name for tunnel stream messages (if not specified, the service name specified in -c/-tcp is used");
+		CommandLine.addOption("tsAuth", "", "(optional) causes consumer to request authentication when opening a tunnel stream. This applies to basic tunnel streams");
+		CommandLine.addOption("tsDomain", "", "(optional) specifes the domain a consumer uses when opening a tunnel stream. This applies to basic tunnel streams");
+
+		CommandLine.addOption("at", "", "Specifies the Authentication Token. If this is present, the login user name type will be Login.UserIdTypes.AUTHN_TOKEN.");
+// APIQA:  Adding ability to take an input of -at2 or 2nd token
+		CommandLine.addOption("at2", "", "Specifies a 2nd Authentication Token used when doing a reissue. If this is present, the login user name type will be Login.UserIdTypes.AUTHN_TOKEN.");
+// END APIQA
+		CommandLine.addOption("ax", "", "Specifies the Authentication Extended information.");
+		CommandLine.addOption("aid", "", "Specifies the Application ID.");
+
+		CommandLine.addOption("sessionMgnt", "(optional) Enable Session Management in the reactor.");
+		CommandLine.addOption("l", "(optional) Specifies a location to get an endpoint from service endpoint information. Defaults to us-east-1.");
+		CommandLine.addOption("query", "", "(optional) Queries Delivery Platform service discovery to get an endpoint according to a specified connection type and location.");
+		CommandLine.addOption("clientId", "Specifies the client Id for V2 authentication OR specifies a unique ID, also known as AppKey generated by an AppGenerator, for V1 authentication usedwhen connecting to Real-Time Optimized.");
+		CommandLine.addOption("clientSecret", "Specifies the associated client Secret with a provided clientId for V2 logins.");
+		CommandLine.addOption("jwkFile", "Specifies the file location containing the JWK encoded private key for V2 logins.");
+		CommandLine.addOption("tokenURLV1", "Specifies the token URL for V1 token oauthpasswd grant type.");
+		CommandLine.addOption("tokenURLV2", "Specifies the token URL for V2 token oauthclientcreds grant type.");
+		CommandLine.addOption("tokenScope", "", "Specifies the token scope.");
+		CommandLine.addOption("audience", "", "Optionally specifies the audience used with V2 JWT logins");
+		CommandLine.addOption("serviceDiscoveryURL", "Specifies the service discovery URL.");
+
+		CommandLine.addOption("rtt", false, "(optional) Enable RTT support in the WatchList");
+		CommandLine.addOption("takeExclusiveSignOnControl", "true", "Specifies the exclusive sign on control to force sign-out for the same credentials., default is true");
+	
+		CommandLine.addOption("startingHostName", "", "Specifies the hostname of the starting server in a Warm Standby environment.");
+		CommandLine.addOption("startingPort", "", "Specifies the port of the starting server in a Warm Standby environment.");
+		CommandLine.addOption("standbyHostName", "", "Specifies the hostname of the standby server in a Warm Standby environment.");
+		CommandLine.addOption("standbyPort", "", "Specifies the port of the standby server in a Warm Standby environment.");
+		CommandLine.addOption("warmStandbyMode", "", "Specifies the Warm Standby Connection Mode, set either to Login or Service.");
+		
+		CommandLine.addOption("restProxyHost", "", "Specifies the hostname of the proxy server for rest protocol connections.");
+		CommandLine.addOption("restProxyPort", "", "Specifies the port of the proxy server for rest protocol connections.");
+		CommandLine.addOption("restProxyUserName", "", "Specifies the user name for the proxy server during rest protocol connections.");
+		CommandLine.addOption("restProxyPasswd", "", "Specifies the password for the proxy server during rest protocol connections.");
+		CommandLine.addOption("restProxyDomain", "", "Specifies the domain of the proxy server for rest protocol connections.");
+		CommandLine.addOption("restProxyKrb5ConfigFile", "", "Specifies the kerberos5 config file used for the proxy server for rest protocol connections.");
+		CommandLine.addOption("spTLSv1.2", "Specifies for an encrypted connection to be able to use TLS 1.2. Default enables both TLS version 1.2 and 1.3.");
+		CommandLine.addOption("spTLSv1.3", "Specifies for an encrypted connection to be able to use TLS 1.3. Default enables both TLS version 1.2 qnd 1.3.");
+
+	}
+}
+