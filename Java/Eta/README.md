# Enterprise Transport API (ETA) Java Edition

This is the **Enterprise Transport API (ETA)**, the high performance, low latency, foundation of the Refinitiv Real-Time SDK. This product allows applications to achieve the highest throughput, lowest latency, low memory utilization, and low CPU utilization when publishing or consuming content. All OMM content and domain models are available in Enterprise Transport API.  

The Transport API is the re-branding of the Ultra Performance API (UPA), which is used by Refinitiv Real-Time Distribution Systems and Refinitiv Real-Time for the optimal distribution of OMM/RWF data. All interfaces in ETA are the same as their corresponding interfaces in UPA (same name, same parameter sets) and the transport and codec are fully wire compatible. Starting with verison RTSDK 2.0, there are changes to namespace and jar file names: please see [REBRAND.md](https://github.com/Refinitiv/Real-Time-SDK/blob/master/REBRAND.md) for details on how to adapt a UPA application or a ETA application written to prior versions of the library to see what must be changed. 

ETA Java contains open source components. The transport, decoder, encoder, and cache components are open source. 

ETA provides the necessary libraries and information to allow for OMM/RWF encoding and decoding along with all of the necessary Refinitiv transport implementations to connect to Refinitiv Real-Time Distribution System, Refinitiv Real-Time, and Refinitiv Data Feed Direct products.

This repository depends on a binary pack consisting of closed source dependent libraries. The BinaryPack is available in the [release section on GitHub](https://github.com/Refinitiv/Real-Time-SDK/releases) and is auto pulled by RTSDK Gradle build.

Copyright (C) 2019-2021 Refinitiv. All rights reserved.

# ETA Java Documentation

- Installation Guide
- DevGuide
- ValueAddDevGuide
- RDMUsageGuide
- API_ConceptsGuide
- TrainingToolGuide
- PerfToolsGuide
- AnsiPageDevGuide
- DacsLibraryFunctions

In addtion, HTML documentation is available in Java/Eta/Docs. For addtional documentation, please refer to top level README.MD files.

# ETA Features and Functionality

- 64-bit, Java-based API

- Shared JNI deployments

- Thread safe and thread aware

- Can consume and provide:

   - Any and all OMM primitives supported on Refinitiv Real-Time Distribution System, Refinitiv Real-Time, and Refinitiv Data Feed Direct 

   - All Domain Models, including those defined by Refinitiv as well as other user-defined models.

- Consists of:

   - A transport-level API allowing for connectivity using TCP, HTTP, HTTPS, sockets, websockets, reliable and unreliable UDP multicast, and Shared Memory.

   - OMM Encoder and Decoders, allowing full use of all OMM constructs and messages. Websocket transport also supports JSON data format which must adhere to Refinitiv [Websocket protocol specification](https://github.com/Refinitiv/websocket-api/blob/master/WebsocketAPI_ProtocolSpecification.pdf).

- RMTES Support: Several classes and methods can be used to process RMTES content and convert to several Unicode formats for interpretation.

- Open Source performance tools: Allow users to measure the performance through their system.  Customers can modify the tools to suit their specific needs.  These are found in the Applications portion of this package.  The performance tools use the open source XML Pull Parser. It's full license document is provided in the location with the tools.

- Open Source value added helpers:

   - Reactor is a connection management and event processing component that can significantly reduce the amount of code an application must write to leverage OMM in their own applications and to connect to other OMM based devices.  The Reactor can be used to create or enhance Consumer, Interactive Provider, and Non-Interactive Provider start-up processing, including user log in, source directory establishment, and dictionary download.  The Reactor also allows for dispatching of events to user implemented callback functions.  In addition, it handles flushing of user written content and manages network pings on the user's behalf.  Value Added domain representations are coupled with the Reactor, allowing domain specific callbacks to be presented with their respective domain representation for easier, more logical access to content. Reactor also provides opportunity in-box support of RTT monitoring for consumer applications.

   - The Administration Domain Model Representations are RDM specific amount of code an application needs to interact with OMM devices (i.e., Refinitiv Real-Time Distribution System), but also ensures that encoding/decoding for these domain models follow OMM specified formatting rules.  Applications can use this Value Added Component directly to help with encoding, decoding and representation of these domain models.  When using the ETA Reactor, this component is embedded to manage and present callbacks with a domain specific representation of content.

    - Auto-conversion of JSON to RWF or vice versa by Reactor for Websocket Transport: Reactor does automatic conversion of JSON data from a Websocket connection, to RWF, and presents RWF to application layer. Please view documentation section for further details. 

- RWF/JSON conversion library for users to convert JSON messages to RWF and vice-versa from a Websocket connection: This exists as a separate library.

- DACS library for users to create custom locks for content publishing

- ANSI library for users to process ANSI Page based content


#### General Capabilities

Transport API provides the following general capabilities independent of the type of application:

- ETA can internally fragment and reassemble large messages.
- ETA applications can pack multiple, small messages into the same network buffer.
- ETA can internally perform data compression and decompression.
- ETA applications can choose their locking model based on need. Locking can be enabled globally, within a connection, or disabled entirely, allowing clients to develop single-threaded, multi-threaded thread safe, or thread-aware solutions.
- ETA applications have full control over the number of message buffers and can dynamically increase or decrease this quantity during runtime.
- ETA does not have configuration file, log file, or message file dependencies: everything is programmatic.
- ETA allows users to write messages at different priority levels, allowing higher priority messages to be sent before lower priority messages.
- ETA applications can create and manage both standard and private data streams.
- ETA Reactor applications can create and manage standard, private, and tunnel streams.

# OMM Application Type Abilities

#### Consumer Applications

Users can use Transport API to write consumer-based applications capable of the following:

- Make Streaming and Snapshot based subscription requests.
- Perform Batch, Views, and Symbol List requests to capable provider applications, including ADS.
- Pause and Resume active data streams open to the ADS.
- Send Post Messages to capable provider applications, including ADS (used for making Consumer-based Publishing and Contributions).
- Send and receive Generic Messages.

#### Provider Applications: Interactive

Users can use Transport API to write interactive providers capable of the following:

- Receive requests and respond to Streaming and Snapshot based Requests.
- Receive and respond to requests for Batch, Views, and Symbol Lists.
- Receive requests for Pause and Resume on active Data Streams.
- Receive and acknowledge Post Messages (used when receiving Consumer-based Publishing and Contributions).
- Send and receive Generic Messages.
- Accept multiple connections, or allow multiple consumers to connect to a provider.

#### Provider Applications: Non-Interactive
Users can use Transport API to write non-interactive applications that start up and begin publishing data to ADH.

- Connect to one or many ADH devices using TCP sockets or reliable UDP multicast, making only configuration changes.

#### Reactor Based Consumer and Provider Applications

- Reactor applications can take advantage of an event-driven distribution model
- Reactor will manage ping heartbeats and ensure that user written content is flushed out as effectively as possible.
- Reactor applications can use the watchlist functionality for item recovery, like-request aggregation, fan out, and group status handling.
- Reactor applications can leverage the tunnel streams capability, allowing for a private stream with end-to-end flow control, reliability, authentication, and (when communicating with a Queue Provider) persistent queue messaging.
- Reactor allows for consumer based applications to measure and monitor Round Trip Latency during message exchanging.

# ETA Java Library and Version Information

The distribution contains several JAR files and other non-Java libraries, intended to allow for ease of integration into both production and development environments.

    Library Name                  Package Version   Description
    ------------                  ----------------  -----------
<<<<<<< HEAD
    eta-3.6.1.1.jar               eta3.6.1.L2       The ETA - Java Edition library.  Includes
                                                    the ETA transport package and the RWF codec.

    etaValueAdd-3.6.1.1.jar       eta3.6.1.L2       The Value Add library for ETA Java Edition.
                                                    Includes the ETA Value Add Reactor and
                                                    Administration Domain Model Representations.

    etaValueAddCache-3.6.1.1.jar  eta3.6.1.L2       The Value Add payload cache library for ETA
                                                    Java Edition.

    etaConverter-3.6.1.1.jar      eta3.6.1.L2       The RWF/JSON Converter library.

    jDacsEtalib.jar               dacs7.7           The ETA Java DACS library.

    ansipage-3.6.1.1.jar          eta3.6.1.L2       The ANSI decoders and encoders.
                  

    ETAC/ETA/RSSL JNI Libs        eta3.6.1.L2       The JNI libraries for Reliable Multicast
=======
    eta-3.6.1.2.jar               eta3.6.1.G1       The ETA - Java Edition library.  Includes
                                                    the ETA transport package and the RWF codec.

    etaValueAdd-3.6.1.2.jar       eta3.6.1.G1       The Value Add library for ETA Java Edition.
                                                    Includes the ETA Value Add Reactor and
                                                    Administration Domain Model Representations.

    etaValueAddCache-3.6.1.2.jar  eta3.6.1.G1       The Value Add payload cache library for ETA
                                                    Java Edition.

    etaConverter-3.6.1.2.jar      eta3.6.1.G1       The RWF/JSON Converter library.

    jDacsEtalib.jar               dacs7.7           The ETA Java DACS library.

    ansipage-3.6.1.2.jar          eta3.6.1.G1       The ANSI decoders and encoders.
                  

    ETAC/ETA/RSSL JNI Libs        eta3.6.1.G1       The JNI libraries for Reliable Multicast
>>>>>>> 0b0af02d
                                                    Transport and Shared Memory Transport. These
                                                    are native libraries for each supported
                                                    platform. The DLL files must be included
                                                    in the "path" in order to use the Windows
                                                    platform. Shared object files must be present
                                                    in the LD_LIBRARY_PATH for the Linux platform.

    Apache                        4.5.13            The Apache libraries in the ApacheClient
                                                    directory. These are used for proxy
                                                    authentication.

# ETA Java Issues and Workarounds

- Although the examples use float and double for simplicity, these data types should never be used for precise values like currency. Use java.math.BigDecimal instead. Refer to the float and double section in: http://docs.oracle.com/javase/tutorial/java/nutsandbolts/datatypes.html

- ETA Java uses the Oracle JDK OperatingSystemMXBean for Performance Tool CPU and Memory usage statistics. The Oracle JDK OperatingSystemMXBean is incompatible with the some alternate JDK implementations.

- ESDK-307 When using DirectoryMsg.decode(), Source Directory FilterActions of Update may be overwritten with Set

- ESDK-312 Watchlist fans out Dictionary state of Open/Suspect state instead of Closed/Recover

- Users of encrypted tunneling connection type may encounter trust issues with DigiCert certificates. JRE8 update 91 and higher support DigiCert certificates.  Users can upgrade to a higher JRE version if they encounter problems.

- ETA can not download dictionary from a Refinitiv Real-Time Distribution System over a Websocket connection using the tr\_json2/rssl\_json protocol. This is a limitation of the simplied JSON protocol.

- The RWF/JSON Converter library does not support groupID property of RWF message when using Websocket Transport with JSON data format.

- ETA Java ValueAdd cache code which uses JNI is not compatible with the following JDK versions on Windows: Open JDK 1.11, JDK 1.11, Open JDK 1.8, JDK 1.8 update 261 or higher. Please note that this is not an issue on Linux.



# Reference Information

    I-COS Questionnaire: 6314
    Refinitiv Item Number: N/A
    Product Name: Enterprise Transport API - Java Edition
    Release Number: 3.6.1
    Load Number: 2
    Load ID: etaj3.6.1.L2.all
        Supersedes: etaj3.6.1.L1.all.rrg
    Release Status: RRG
    Release Type: RRG
    US ECCN: EAR99
    EU ECCN: None
    Export Code: NL
    Security Compliance: Refinitiv Security Compliant
    Template Version Supported: v4.20.47_RealTimeDistributionSystem_21.31 for RWF and Marketfeed Record Templates

# Security

    The components in this package have been scanned using the below software and security scanning products:

    Veracode, Refinitiv Standard v21, https://www.veracode.com/.
    Black Duck by Synopsis, 2020.12.0.808, https://www.blackducksoftware.com/.

# Notes:
- This package contains APIs that are subject to proprietary and opens source licenses.  Please make sure to read the README.md files within each package for clarification.
- Java unit tests may use [Mockito](http://site.mockito.org/) for creation of mock objects. Mockito is distributed under the MIT license.
<|MERGE_RESOLUTION|>--- conflicted
+++ resolved
@@ -1,220 +1,199 @@
-# Enterprise Transport API (ETA) Java Edition
-
-This is the **Enterprise Transport API (ETA)**, the high performance, low latency, foundation of the Refinitiv Real-Time SDK. This product allows applications to achieve the highest throughput, lowest latency, low memory utilization, and low CPU utilization when publishing or consuming content. All OMM content and domain models are available in Enterprise Transport API.  
-
-The Transport API is the re-branding of the Ultra Performance API (UPA), which is used by Refinitiv Real-Time Distribution Systems and Refinitiv Real-Time for the optimal distribution of OMM/RWF data. All interfaces in ETA are the same as their corresponding interfaces in UPA (same name, same parameter sets) and the transport and codec are fully wire compatible. Starting with verison RTSDK 2.0, there are changes to namespace and jar file names: please see [REBRAND.md](https://github.com/Refinitiv/Real-Time-SDK/blob/master/REBRAND.md) for details on how to adapt a UPA application or a ETA application written to prior versions of the library to see what must be changed. 
-
-ETA Java contains open source components. The transport, decoder, encoder, and cache components are open source. 
-
-ETA provides the necessary libraries and information to allow for OMM/RWF encoding and decoding along with all of the necessary Refinitiv transport implementations to connect to Refinitiv Real-Time Distribution System, Refinitiv Real-Time, and Refinitiv Data Feed Direct products.
-
-This repository depends on a binary pack consisting of closed source dependent libraries. The BinaryPack is available in the [release section on GitHub](https://github.com/Refinitiv/Real-Time-SDK/releases) and is auto pulled by RTSDK Gradle build.
-
-Copyright (C) 2019-2021 Refinitiv. All rights reserved.
-
-# ETA Java Documentation
-
-- Installation Guide
-- DevGuide
-- ValueAddDevGuide
-- RDMUsageGuide
-- API_ConceptsGuide
-- TrainingToolGuide
-- PerfToolsGuide
-- AnsiPageDevGuide
-- DacsLibraryFunctions
-
-In addtion, HTML documentation is available in Java/Eta/Docs. For addtional documentation, please refer to top level README.MD files.
-
-# ETA Features and Functionality
-
-- 64-bit, Java-based API
-
-- Shared JNI deployments
-
-- Thread safe and thread aware
-
-- Can consume and provide:
-
-   - Any and all OMM primitives supported on Refinitiv Real-Time Distribution System, Refinitiv Real-Time, and Refinitiv Data Feed Direct 
-
-   - All Domain Models, including those defined by Refinitiv as well as other user-defined models.
-
-- Consists of:
-
-   - A transport-level API allowing for connectivity using TCP, HTTP, HTTPS, sockets, websockets, reliable and unreliable UDP multicast, and Shared Memory.
-
-   - OMM Encoder and Decoders, allowing full use of all OMM constructs and messages. Websocket transport also supports JSON data format which must adhere to Refinitiv [Websocket protocol specification](https://github.com/Refinitiv/websocket-api/blob/master/WebsocketAPI_ProtocolSpecification.pdf).
-
-- RMTES Support: Several classes and methods can be used to process RMTES content and convert to several Unicode formats for interpretation.
-
-- Open Source performance tools: Allow users to measure the performance through their system.  Customers can modify the tools to suit their specific needs.  These are found in the Applications portion of this package.  The performance tools use the open source XML Pull Parser. It's full license document is provided in the location with the tools.
-
-- Open Source value added helpers:
-
-   - Reactor is a connection management and event processing component that can significantly reduce the amount of code an application must write to leverage OMM in their own applications and to connect to other OMM based devices.  The Reactor can be used to create or enhance Consumer, Interactive Provider, and Non-Interactive Provider start-up processing, including user log in, source directory establishment, and dictionary download.  The Reactor also allows for dispatching of events to user implemented callback functions.  In addition, it handles flushing of user written content and manages network pings on the user's behalf.  Value Added domain representations are coupled with the Reactor, allowing domain specific callbacks to be presented with their respective domain representation for easier, more logical access to content. Reactor also provides opportunity in-box support of RTT monitoring for consumer applications.
-
-   - The Administration Domain Model Representations are RDM specific amount of code an application needs to interact with OMM devices (i.e., Refinitiv Real-Time Distribution System), but also ensures that encoding/decoding for these domain models follow OMM specified formatting rules.  Applications can use this Value Added Component directly to help with encoding, decoding and representation of these domain models.  When using the ETA Reactor, this component is embedded to manage and present callbacks with a domain specific representation of content.
-
-    - Auto-conversion of JSON to RWF or vice versa by Reactor for Websocket Transport: Reactor does automatic conversion of JSON data from a Websocket connection, to RWF, and presents RWF to application layer. Please view documentation section for further details. 
-
-- RWF/JSON conversion library for users to convert JSON messages to RWF and vice-versa from a Websocket connection: This exists as a separate library.
-
-- DACS library for users to create custom locks for content publishing
-
-- ANSI library for users to process ANSI Page based content
-
-
-#### General Capabilities
-
-Transport API provides the following general capabilities independent of the type of application:
-
-- ETA can internally fragment and reassemble large messages.
-- ETA applications can pack multiple, small messages into the same network buffer.
-- ETA can internally perform data compression and decompression.
-- ETA applications can choose their locking model based on need. Locking can be enabled globally, within a connection, or disabled entirely, allowing clients to develop single-threaded, multi-threaded thread safe, or thread-aware solutions.
-- ETA applications have full control over the number of message buffers and can dynamically increase or decrease this quantity during runtime.
-- ETA does not have configuration file, log file, or message file dependencies: everything is programmatic.
-- ETA allows users to write messages at different priority levels, allowing higher priority messages to be sent before lower priority messages.
-- ETA applications can create and manage both standard and private data streams.
-- ETA Reactor applications can create and manage standard, private, and tunnel streams.
-
-# OMM Application Type Abilities
-
-#### Consumer Applications
-
-Users can use Transport API to write consumer-based applications capable of the following:
-
-- Make Streaming and Snapshot based subscription requests.
-- Perform Batch, Views, and Symbol List requests to capable provider applications, including ADS.
-- Pause and Resume active data streams open to the ADS.
-- Send Post Messages to capable provider applications, including ADS (used for making Consumer-based Publishing and Contributions).
-- Send and receive Generic Messages.
-
-#### Provider Applications: Interactive
-
-Users can use Transport API to write interactive providers capable of the following:
-
-- Receive requests and respond to Streaming and Snapshot based Requests.
-- Receive and respond to requests for Batch, Views, and Symbol Lists.
-- Receive requests for Pause and Resume on active Data Streams.
-- Receive and acknowledge Post Messages (used when receiving Consumer-based Publishing and Contributions).
-- Send and receive Generic Messages.
-- Accept multiple connections, or allow multiple consumers to connect to a provider.
-
-#### Provider Applications: Non-Interactive
-Users can use Transport API to write non-interactive applications that start up and begin publishing data to ADH.
-
-- Connect to one or many ADH devices using TCP sockets or reliable UDP multicast, making only configuration changes.
-
-#### Reactor Based Consumer and Provider Applications
-
-- Reactor applications can take advantage of an event-driven distribution model
-- Reactor will manage ping heartbeats and ensure that user written content is flushed out as effectively as possible.
-- Reactor applications can use the watchlist functionality for item recovery, like-request aggregation, fan out, and group status handling.
-- Reactor applications can leverage the tunnel streams capability, allowing for a private stream with end-to-end flow control, reliability, authentication, and (when communicating with a Queue Provider) persistent queue messaging.
-- Reactor allows for consumer based applications to measure and monitor Round Trip Latency during message exchanging.
-
-# ETA Java Library and Version Information
-
-The distribution contains several JAR files and other non-Java libraries, intended to allow for ease of integration into both production and development environments.
-
-    Library Name                  Package Version   Description
-    ------------                  ----------------  -----------
-<<<<<<< HEAD
-    eta-3.6.1.1.jar               eta3.6.1.L2       The ETA - Java Edition library.  Includes
-                                                    the ETA transport package and the RWF codec.
-
-    etaValueAdd-3.6.1.1.jar       eta3.6.1.L2       The Value Add library for ETA Java Edition.
-                                                    Includes the ETA Value Add Reactor and
-                                                    Administration Domain Model Representations.
-
-    etaValueAddCache-3.6.1.1.jar  eta3.6.1.L2       The Value Add payload cache library for ETA
-                                                    Java Edition.
-
-    etaConverter-3.6.1.1.jar      eta3.6.1.L2       The RWF/JSON Converter library.
-
-    jDacsEtalib.jar               dacs7.7           The ETA Java DACS library.
-
-    ansipage-3.6.1.1.jar          eta3.6.1.L2       The ANSI decoders and encoders.
-                  
-
-    ETAC/ETA/RSSL JNI Libs        eta3.6.1.L2       The JNI libraries for Reliable Multicast
-=======
-    eta-3.6.1.2.jar               eta3.6.1.G1       The ETA - Java Edition library.  Includes
-                                                    the ETA transport package and the RWF codec.
-
-    etaValueAdd-3.6.1.2.jar       eta3.6.1.G1       The Value Add library for ETA Java Edition.
-                                                    Includes the ETA Value Add Reactor and
-                                                    Administration Domain Model Representations.
-
-    etaValueAddCache-3.6.1.2.jar  eta3.6.1.G1       The Value Add payload cache library for ETA
-                                                    Java Edition.
-
-    etaConverter-3.6.1.2.jar      eta3.6.1.G1       The RWF/JSON Converter library.
-
-    jDacsEtalib.jar               dacs7.7           The ETA Java DACS library.
-
-    ansipage-3.6.1.2.jar          eta3.6.1.G1       The ANSI decoders and encoders.
-                  
-
-    ETAC/ETA/RSSL JNI Libs        eta3.6.1.G1       The JNI libraries for Reliable Multicast
->>>>>>> 0b0af02d
-                                                    Transport and Shared Memory Transport. These
-                                                    are native libraries for each supported
-                                                    platform. The DLL files must be included
-                                                    in the "path" in order to use the Windows
-                                                    platform. Shared object files must be present
-                                                    in the LD_LIBRARY_PATH for the Linux platform.
-
-    Apache                        4.5.13            The Apache libraries in the ApacheClient
-                                                    directory. These are used for proxy
-                                                    authentication.
-
-# ETA Java Issues and Workarounds
-
-- Although the examples use float and double for simplicity, these data types should never be used for precise values like currency. Use java.math.BigDecimal instead. Refer to the float and double section in: http://docs.oracle.com/javase/tutorial/java/nutsandbolts/datatypes.html
-
-- ETA Java uses the Oracle JDK OperatingSystemMXBean for Performance Tool CPU and Memory usage statistics. The Oracle JDK OperatingSystemMXBean is incompatible with the some alternate JDK implementations.
-
-- ESDK-307 When using DirectoryMsg.decode(), Source Directory FilterActions of Update may be overwritten with Set
-
-- ESDK-312 Watchlist fans out Dictionary state of Open/Suspect state instead of Closed/Recover
-
-- Users of encrypted tunneling connection type may encounter trust issues with DigiCert certificates. JRE8 update 91 and higher support DigiCert certificates.  Users can upgrade to a higher JRE version if they encounter problems.
-
-- ETA can not download dictionary from a Refinitiv Real-Time Distribution System over a Websocket connection using the tr\_json2/rssl\_json protocol. This is a limitation of the simplied JSON protocol.
-
-- The RWF/JSON Converter library does not support groupID property of RWF message when using Websocket Transport with JSON data format.
-
-- ETA Java ValueAdd cache code which uses JNI is not compatible with the following JDK versions on Windows: Open JDK 1.11, JDK 1.11, Open JDK 1.8, JDK 1.8 update 261 or higher. Please note that this is not an issue on Linux.
-
-
-
-# Reference Information
-
-    I-COS Questionnaire: 6314
-    Refinitiv Item Number: N/A
-    Product Name: Enterprise Transport API - Java Edition
-    Release Number: 3.6.1
-    Load Number: 2
-    Load ID: etaj3.6.1.L2.all
-        Supersedes: etaj3.6.1.L1.all.rrg
-    Release Status: RRG
-    Release Type: RRG
-    US ECCN: EAR99
-    EU ECCN: None
-    Export Code: NL
-    Security Compliance: Refinitiv Security Compliant
-    Template Version Supported: v4.20.47_RealTimeDistributionSystem_21.31 for RWF and Marketfeed Record Templates
-
-# Security
-
-    The components in this package have been scanned using the below software and security scanning products:
-
-    Veracode, Refinitiv Standard v21, https://www.veracode.com/.
-    Black Duck by Synopsis, 2020.12.0.808, https://www.blackducksoftware.com/.
-
-# Notes:
-- This package contains APIs that are subject to proprietary and opens source licenses.  Please make sure to read the README.md files within each package for clarification.
-- Java unit tests may use [Mockito](http://site.mockito.org/) for creation of mock objects. Mockito is distributed under the MIT license.
+# Enterprise Transport API (ETA) Java Edition
+
+This is the **Enterprise Transport API (ETA)**, the high performance, low latency, foundation of the Refinitiv Real-Time SDK. This product allows applications to achieve the highest throughput, lowest latency, low memory utilization, and low CPU utilization when publishing or consuming content. All OMM content and domain models are available in Enterprise Transport API.  
+
+The Transport API is the re-branding of the Ultra Performance API (UPA), which is used by Refinitiv Real-Time Distribution Systems and Refinitiv Real-Time for the optimal distribution of OMM/RWF data. All interfaces in ETA are the same as their corresponding interfaces in UPA (same name, same parameter sets) and the transport and codec are fully wire compatible. Starting with verison RTSDK 2.0, there are changes to namespace and jar file names: please see [REBRAND.md](https://github.com/Refinitiv/Real-Time-SDK/blob/master/REBRAND.md) for details on how to adapt a UPA application or a ETA application written to prior versions of the library to see what must be changed. 
+
+ETA Java contains open source components. The transport, decoder, encoder, and cache components are open source. 
+
+ETA provides the necessary libraries and information to allow for OMM/RWF encoding and decoding along with all of the necessary Refinitiv transport implementations to connect to Refinitiv Real-Time Distribution System, Refinitiv Real-Time, and Refinitiv Data Feed Direct products.
+
+This repository depends on a binary pack consisting of closed source dependent libraries. The BinaryPack is available in the [release section on GitHub](https://github.com/Refinitiv/Real-Time-SDK/releases) and is auto pulled by RTSDK Gradle build.
+
+Copyright (C) 2019-2021 Refinitiv. All rights reserved.
+
+# ETA Java Documentation
+
+- Installation Guide
+- DevGuide
+- ValueAddDevGuide
+- RDMUsageGuide
+- API_ConceptsGuide
+- TrainingToolGuide
+- PerfToolsGuide
+- AnsiPageDevGuide
+- DacsLibraryFunctions
+
+In addtion, HTML documentation is available in Java/Eta/Docs. For addtional documentation, please refer to top level README.MD files.
+
+# ETA Features and Functionality
+
+- 64-bit, Java-based API
+
+- Shared JNI deployments
+
+- Thread safe and thread aware
+
+- Can consume and provide:
+
+   - Any and all OMM primitives supported on Refinitiv Real-Time Distribution System, Refinitiv Real-Time, and Refinitiv Data Feed Direct 
+
+   - All Domain Models, including those defined by Refinitiv as well as other user-defined models.
+
+- Consists of:
+
+   - A transport-level API allowing for connectivity using TCP, HTTP, HTTPS, sockets, websockets, reliable and unreliable UDP multicast, and Shared Memory.
+
+   - OMM Encoder and Decoders, allowing full use of all OMM constructs and messages. Websocket transport also supports JSON data format which must adhere to Refinitiv [Websocket protocol specification](https://github.com/Refinitiv/websocket-api/blob/master/WebsocketAPI_ProtocolSpecification.pdf).
+
+- RMTES Support: Several classes and methods can be used to process RMTES content and convert to several Unicode formats for interpretation.
+
+- Open Source performance tools: Allow users to measure the performance through their system.  Customers can modify the tools to suit their specific needs.  These are found in the Applications portion of this package.  The performance tools use the open source XML Pull Parser. It's full license document is provided in the location with the tools.
+
+- Open Source value added helpers:
+
+   - Reactor is a connection management and event processing component that can significantly reduce the amount of code an application must write to leverage OMM in their own applications and to connect to other OMM based devices.  The Reactor can be used to create or enhance Consumer, Interactive Provider, and Non-Interactive Provider start-up processing, including user log in, source directory establishment, and dictionary download.  The Reactor also allows for dispatching of events to user implemented callback functions.  In addition, it handles flushing of user written content and manages network pings on the user's behalf.  Value Added domain representations are coupled with the Reactor, allowing domain specific callbacks to be presented with their respective domain representation for easier, more logical access to content. Reactor also provides opportunity in-box support of RTT monitoring for consumer applications.
+
+   - The Administration Domain Model Representations are RDM specific amount of code an application needs to interact with OMM devices (i.e., Refinitiv Real-Time Distribution System), but also ensures that encoding/decoding for these domain models follow OMM specified formatting rules.  Applications can use this Value Added Component directly to help with encoding, decoding and representation of these domain models.  When using the ETA Reactor, this component is embedded to manage and present callbacks with a domain specific representation of content.
+
+    - Auto-conversion of JSON to RWF or vice versa by Reactor for Websocket Transport: Reactor does automatic conversion of JSON data from a Websocket connection, to RWF, and presents RWF to application layer. Please view documentation section for further details. 
+
+- RWF/JSON conversion library for users to convert JSON messages to RWF and vice-versa from a Websocket connection: This exists as a separate library.
+
+- DACS library for users to create custom locks for content publishing
+
+- ANSI library for users to process ANSI Page based content
+
+
+#### General Capabilities
+
+Transport API provides the following general capabilities independent of the type of application:
+
+- ETA can internally fragment and reassemble large messages.
+- ETA applications can pack multiple, small messages into the same network buffer.
+- ETA can internally perform data compression and decompression.
+- ETA applications can choose their locking model based on need. Locking can be enabled globally, within a connection, or disabled entirely, allowing clients to develop single-threaded, multi-threaded thread safe, or thread-aware solutions.
+- ETA applications have full control over the number of message buffers and can dynamically increase or decrease this quantity during runtime.
+- ETA does not have configuration file, log file, or message file dependencies: everything is programmatic.
+- ETA allows users to write messages at different priority levels, allowing higher priority messages to be sent before lower priority messages.
+- ETA applications can create and manage both standard and private data streams.
+- ETA Reactor applications can create and manage standard, private, and tunnel streams.
+
+# OMM Application Type Abilities
+
+#### Consumer Applications
+
+Users can use Transport API to write consumer-based applications capable of the following:
+
+- Make Streaming and Snapshot based subscription requests.
+- Perform Batch, Views, and Symbol List requests to capable provider applications, including ADS.
+- Pause and Resume active data streams open to the ADS.
+- Send Post Messages to capable provider applications, including ADS (used for making Consumer-based Publishing and Contributions).
+- Send and receive Generic Messages.
+
+#### Provider Applications: Interactive
+
+Users can use Transport API to write interactive providers capable of the following:
+
+- Receive requests and respond to Streaming and Snapshot based Requests.
+- Receive and respond to requests for Batch, Views, and Symbol Lists.
+- Receive requests for Pause and Resume on active Data Streams.
+- Receive and acknowledge Post Messages (used when receiving Consumer-based Publishing and Contributions).
+- Send and receive Generic Messages.
+- Accept multiple connections, or allow multiple consumers to connect to a provider.
+
+#### Provider Applications: Non-Interactive
+Users can use Transport API to write non-interactive applications that start up and begin publishing data to ADH.
+
+- Connect to one or many ADH devices using TCP sockets or reliable UDP multicast, making only configuration changes.
+
+#### Reactor Based Consumer and Provider Applications
+
+- Reactor applications can take advantage of an event-driven distribution model
+- Reactor will manage ping heartbeats and ensure that user written content is flushed out as effectively as possible.
+- Reactor applications can use the watchlist functionality for item recovery, like-request aggregation, fan out, and group status handling.
+- Reactor applications can leverage the tunnel streams capability, allowing for a private stream with end-to-end flow control, reliability, authentication, and (when communicating with a Queue Provider) persistent queue messaging.
+- Reactor allows for consumer based applications to measure and monitor Round Trip Latency during message exchanging.
+
+# ETA Java Library and Version Information
+
+The distribution contains several JAR files and other non-Java libraries, intended to allow for ease of integration into both production and development environments.
+
+    Library Name                  Package Version   Description
+    ------------                  ----------------  -----------
+    eta-3.6.1.2.jar               eta3.6.1.G1       The ETA - Java Edition library.  Includes
+                                                    the ETA transport package and the RWF codec.
+
+    etaValueAdd-3.6.1.2.jar       eta3.6.1.G1       The Value Add library for ETA Java Edition.
+                                                    Includes the ETA Value Add Reactor and
+                                                    Administration Domain Model Representations.
+
+    etaValueAddCache-3.6.1.2.jar  eta3.6.1.G1       The Value Add payload cache library for ETA
+                                                    Java Edition.
+
+    etaConverter-3.6.1.2.jar      eta3.6.1.G1       The RWF/JSON Converter library.
+
+    jDacsEtalib.jar               dacs7.7           The ETA Java DACS library.
+
+    ansipage-3.6.1.2.jar          eta3.6.1.G1       The ANSI decoders and encoders.
+                  
+
+    ETAC/ETA/RSSL JNI Libs        eta3.6.1.G1       The JNI libraries for Reliable Multicast
+                                                    Transport and Shared Memory Transport. These
+                                                    are native libraries for each supported
+                                                    platform. The DLL files must be included
+                                                    in the "path" in order to use the Windows
+                                                    platform. Shared object files must be present
+                                                    in the LD_LIBRARY_PATH for the Linux platform.
+
+    Apache                        4.5.13            The Apache libraries in the ApacheClient
+                                                    directory. These are used for proxy
+                                                    authentication.
+
+# ETA Java Issues and Workarounds
+
+- Although the examples use float and double for simplicity, these data types should never be used for precise values like currency. Use java.math.BigDecimal instead. Refer to the float and double section in: http://docs.oracle.com/javase/tutorial/java/nutsandbolts/datatypes.html
+
+- ETA Java uses the Oracle JDK OperatingSystemMXBean for Performance Tool CPU and Memory usage statistics. The Oracle JDK OperatingSystemMXBean is incompatible with the some alternate JDK implementations.
+
+- ESDK-307 When using DirectoryMsg.decode(), Source Directory FilterActions of Update may be overwritten with Set
+
+- ESDK-312 Watchlist fans out Dictionary state of Open/Suspect state instead of Closed/Recover
+
+- Users of encrypted tunneling connection type may encounter trust issues with DigiCert certificates. JRE8 update 91 and higher support DigiCert certificates.  Users can upgrade to a higher JRE version if they encounter problems.
+
+- ETA can not download dictionary from a Refinitiv Real-Time Distribution System over a Websocket connection using the tr\_json2/rssl\_json protocol. This is a limitation of the simplied JSON protocol.
+
+- The RWF/JSON Converter library does not support groupID property of RWF message when using Websocket Transport with JSON data format.
+
+- ETA Java ValueAdd cache code which uses JNI is not compatible with the following JDK versions on Windows: Open JDK 1.11, JDK 1.11, Open JDK 1.8, JDK 1.8 update 261 or higher. Please note that this is not an issue on Linux.
+
+
+
+# Reference Information
+
+    I-COS Questionnaire: 6314
+    Refinitiv Item Number: N/A
+    Product Name: Enterprise Transport API - Java Edition
+    Release Number: 3.6.1
+    Load Number: 2
+    Load ID: etaj3.6.1.L2.all
+        Supersedes: etaj3.6.1.L1.all.rrg
+    Release Status: RRG
+    Release Type: RRG
+    US ECCN: EAR99
+    EU ECCN: None
+    Export Code: NL
+    Security Compliance: Refinitiv Security Compliant
+    Template Version Supported: v4.20.47_RealTimeDistributionSystem_21.31 for RWF and Marketfeed Record Templates
+
+# Security
+
+    The components in this package have been scanned using the below software and security scanning products:
+
+    Veracode, Refinitiv Standard v21, https://www.veracode.com/.
+    Black Duck by Synopsis, 2020.12.0.808, https://www.blackducksoftware.com/.
+
+# Notes:
+- This package contains APIs that are subject to proprietary and opens source licenses.  Please make sure to read the README.md files within each package for clarification.
+- Java unit tests may use [Mockito](http://site.mockito.org/) for creation of mock objects. Mockito is distributed under the MIT license.