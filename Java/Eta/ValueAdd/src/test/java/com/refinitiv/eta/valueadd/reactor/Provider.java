<<<<<<< HEAD
/*|-----------------------------------------------------------------------------
 *|            This source code is provided under the Apache 2.0 license
 *|  and is provided AS IS with no warranty or guarantee of fit for purpose.
 *|                See the project's LICENSE.md for details.
 *|           Copyright (C) 2020-2021,2024 LSEG. All rights reserved.
 *|-----------------------------------------------------------------------------
 */
=======
///*|-----------------------------------------------------------------------------
// *|            This source code is provided under the Apache 2.0 license
// *|  and is provided AS IS with no warranty or guarantee of fit for purpose.
// *|                See the project's LICENSE.md for details.
// *|           Copyright (C) 2019,2025 LSEG. All rights reserved.     
///*|-----------------------------------------------------------------------------
>>>>>>> b159fcb4

package com.refinitiv.eta.valueadd.reactor;

import java.util.ArrayList;

import com.refinitiv.eta.codec.CodecFactory;
import com.refinitiv.eta.codec.Qos;
import com.refinitiv.eta.codec.QosRates;
import com.refinitiv.eta.codec.QosTimeliness;
import com.refinitiv.eta.json.converter.JsonConverterError;
import com.refinitiv.eta.json.converter.ServiceNameIdConverter;
import com.refinitiv.eta.rdm.DomainTypes;
import com.refinitiv.eta.valueadd.domainrep.rdm.directory.DirectoryMsgFactory;
import com.refinitiv.eta.valueadd.domainrep.rdm.directory.Service;

public class Provider extends TestReactorComponent implements ProviderCallback, TunnelStreamListenerCallback, TunnelStreamStatusEventCallback,
        TunnelStreamDefaultMsgCallback, ServiceNameIdConverter, ReactorServiceNameToIdCallback, ReactorJsonConversionEventCallback
{

	public Provider(TestReactor testReactor)
	{
		super(testReactor);
		_reactorRole = ReactorFactory.createProviderRole();
	}
	
    @Override
    public int reactorChannelEventCallback(ReactorChannelEvent event)
    {
    	// Reactor has already been closed
    	if (_testReactor == null)
    		return ReactorReturnCodes.SUCCESS;
        return _testReactor.handleChannelEvent(event);
    }

    @Override
    public int defaultMsgCallback(ReactorMsgEvent event)
    {
        return _testReactor.handleDefaultMsgEvent(event);
    }

    @Override
    public int rdmLoginMsgCallback(RDMLoginMsgEvent event)
    {
        return _testReactor.handleLoginMsgEvent(event);
    }

    @Override
    public int rdmDirectoryMsgCallback(RDMDirectoryMsgEvent event)
    {
        return _testReactor.handleDirectoryMsgEvent(event);
    }

    @Override
    public int rdmDictionaryMsgCallback(RDMDictionaryMsgEvent event)
    {
        return _testReactor.handleDictionaryMsgEvent(event);
    }
	
	/* A default service that can be used when setting up a connection. */
	private static Service _defaultService;
	
	/* A second default service that can be used when setting up a connection. */
	private static Service _defaultService2;
	
	static
	{
		_defaultService = DirectoryMsgFactory.createService();
		_defaultService.clear();
		_defaultService.applyHasInfo();
		_defaultService.applyHasState();
		_defaultService.serviceId(1);

		_defaultService.info().serviceName().data("DEFAULT_SERVICE");

		_defaultService.info().capabilitiesList(new ArrayList<Long>());
		_defaultService.info().capabilitiesList().add((long)DomainTypes.DICTIONARY);
		_defaultService.info().capabilitiesList().add((long)DomainTypes.MARKET_PRICE);
		_defaultService.info().capabilitiesList().add((long)DomainTypes.MARKET_BY_ORDER);
		_defaultService.info().capabilitiesList().add((long)DomainTypes.SYMBOL_LIST);
		_defaultService.info().capabilitiesList().add((long)DomainTypes.SYSTEM);

		_defaultService.info().applyHasQos();
		_defaultService.info().qosList(new ArrayList<Qos>());
        Qos qos = CodecFactory.createQos();
        qos.clear();
        qos.timeliness(QosTimeliness.DELAYED);
        qos.rate(QosRates.JIT_CONFLATED);
        qos.dynamic(false);
        qos.timeInfo(0);
        qos.rateInfo(0);
        _defaultService.info().qosList().add(qos);
        qos.clear();
        qos.timeliness(QosTimeliness.REALTIME);
        qos.rate(QosRates.TICK_BY_TICK);
        qos.dynamic(false);
        qos.timeInfo(0);
        qos.rateInfo(0);
        _defaultService.info().qosList().add(qos);
        
        _defaultService.state().applyHasAcceptingRequests();
        _defaultService.state().acceptingRequests(1);
        _defaultService.state().serviceState(1);

		_defaultService2 = DirectoryMsgFactory.createService();
		_defaultService2.clear();
		_defaultService2.applyHasInfo();
		_defaultService2.applyHasState();
		_defaultService2.serviceId(2);

		_defaultService2.info().serviceName().data("DEFAULT_SERVICE2");

		_defaultService2.info().capabilitiesList(new ArrayList<Long>());
		_defaultService2.info().capabilitiesList().add((long)DomainTypes.DICTIONARY);
		_defaultService2.info().capabilitiesList().add((long)DomainTypes.MARKET_PRICE);
		_defaultService2.info().capabilitiesList().add((long)DomainTypes.MARKET_BY_ORDER);
		_defaultService2.info().capabilitiesList().add((long)DomainTypes.SYMBOL_LIST);
		_defaultService2.info().capabilitiesList().add((long)DomainTypes.SYSTEM);

		_defaultService2.info().applyHasQos();
		_defaultService2.info().qosList(new ArrayList<Qos>());
        qos.clear();
        qos.timeliness(QosTimeliness.DELAYED);
        qos.rate(QosRates.JIT_CONFLATED);
        qos.dynamic(false);
        qos.timeInfo(0);
        qos.rateInfo(0);
        _defaultService2.info().qosList().add(qos);
        qos.clear();
        qos.timeliness(QosTimeliness.REALTIME);
        qos.rate(QosRates.TICK_BY_TICK);
        qos.dynamic(false);
        qos.timeInfo(0);
        qos.rateInfo(0);
        _defaultService2.info().qosList().add(qos);
        
        _defaultService2.state().applyHasAcceptingRequests();
        _defaultService2.state().acceptingRequests(1);
        _defaultService2.state().serviceState(1);
	}
	
	static final Service defaultService()
	{
		return _defaultService;
	}

	static final Service defaultService2()
	{
		return _defaultService2;
	}

	@Override
    public int defaultMsgCallback(TunnelStreamMsgEvent event)
    {
        return _testReactor.handleTunnelStreamMsgEvent(event);
    }

    @Override
    public int statusEventCallback(TunnelStreamStatusEvent event)
    {
        return _testReactor.handleTunnelStreamStatusEvent(event);
    }

    @Override
    public int listenerCallback(TunnelStreamRequestEvent event)
    {
        return _testReactor.handleTunnelStreamRequestEvent(event);
    }

    @Override
    public int serviceNameToId(String serviceName, JsonConverterError error) {
        return 0;
    }

    @Override
    public String serviceIdToName(int id, JsonConverterError error) {
        return null;
    }

    @Override
    public int reactorJsonConversionEventCallback(ReactorJsonConversionEvent jsonConversionEvent) {
        System.out.println(jsonConversionEvent.error().text());
        return 0;
    }

    @Override
    public int reactorServiceNameToIdCallback(ReactorServiceNameToId serviceNameToId, ReactorServiceNameToIdEvent serviceNameToIdEvent) {
        return 0;
    }
}<|MERGE_RESOLUTION|>--- conflicted
+++ resolved
@@ -1,4 +1,3 @@
-<<<<<<< HEAD
 /*|-----------------------------------------------------------------------------
  *|            This source code is provided under the Apache 2.0 license
  *|  and is provided AS IS with no warranty or guarantee of fit for purpose.
@@ -6,14 +5,6 @@
  *|           Copyright (C) 2020-2021,2024 LSEG. All rights reserved.
  *|-----------------------------------------------------------------------------
  */
-=======
-///*|-----------------------------------------------------------------------------
-// *|            This source code is provided under the Apache 2.0 license
-// *|  and is provided AS IS with no warranty or guarantee of fit for purpose.
-// *|                See the project's LICENSE.md for details.
-// *|           Copyright (C) 2019,2025 LSEG. All rights reserved.     
-///*|-----------------------------------------------------------------------------
->>>>>>> b159fcb4
 
 package com.refinitiv.eta.valueadd.reactor;
 
