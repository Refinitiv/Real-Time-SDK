--- conflicted
+++ resolved
@@ -132,16 +132,8 @@
     
 	RestReactorOptions _restReactorOptions;
 	RestConnectOptions _restConnectOptions;
-<<<<<<< HEAD
-	RestReactorSubmitOptions _restSubmitOptions;
-	RestAuthOptions _restAuthOptions;
-	LoginRequest _loginRequestForEDP;
-    
-    // tunnel stream support
-=======
 	RestAuthOptions _restAuthOptions;
 	// tunnel stream support
->>>>>>> a2acbe3c
     private TunnelStreamStateInfo _tunnelStreamStateInfo;
     private TunnelStreamAuthInfo _authInfo = ReactorFactory.createTunnelStreamAuthInfo();
 	private com.thomsonreuters.upa.codec.State _tmpState = CodecFactory.createState();
@@ -591,11 +583,6 @@
                                          "ReactorConnectOptions.connectOptions.blocking must be false, aborting.");
             }
 
-<<<<<<< HEAD
-            if (reactorConnectOptions.connectionList().get(0).enableSessionManagement())
-            {
-            	if (sessionManagementConfigValidationAndStartup(reactorConnectOptions.connectionList().get(0), role, null, true, errorInfo) != ReactorReturnCodes.SUCCESS)
-=======
             // setup a rest client if any connections are requiring the session management 
             if(_restClient == null)
             {
@@ -626,35 +613,20 @@
             if (reactorConnectOptions.connectionList().get(0).enableSessionManagement())
             {
             	if (sessionManagementConfigValidationAndStartup(reactorConnectOptions.connectionList().get(0), role, null, errorInfo) != ReactorReturnCodes.SUCCESS)
->>>>>>> a2acbe3c
                 {
                 	return errorInfo.code();
                 }
 
             	sendAuthTokenEvent = true;
-<<<<<<< HEAD
-	        }
-    
-            // create a ReactorChannel and add it to the initChannelQueue.
-            ReactorChannel reactorChannel = ReactorFactory.createReactorChannel();
-
-=======
 	        }              
     
             // create a ReactorChannel and add it to the initChannelQueue.
             ReactorChannel reactorChannel = ReactorFactory.createReactorChannel();
             
->>>>>>> a2acbe3c
             reactorChannel.reactor(this);            
             reactorChannel.state(State.INITIALIZING);
             reactorChannel.userSpecObj(reactorConnectOptions.connectionList().get(0).connectOptions().userSpecObject());
             reactorChannel.initializationTimeout(reactorConnectOptions.connectionList().get(0).initTimeout());
-<<<<<<< HEAD
-            reactorChannel.reactorConnectOptions(reactorConnectOptions);            
-            if (reactorConnectOptions.connectionList().get(0).enableSessionManagement())
-            {
-	            if (reactorChannel.verifyAndCopyServiceDiscoveryData(((ConsumerRole)role).rdmLoginRequest(), errorInfo) != ReactorReturnCodes.SUCCESS)
-=======
             reactorChannel.reactorConnectOptions(reactorConnectOptions);
             
 
@@ -680,7 +652,6 @@
             	_restClient.reactorAuthTokenInfo().copy(reactorChannel._reactorAuthTokenInfo);
 		
 	            if (reactorChannel.verifyAndCopyServiceDiscoveryData(reactorChannel._loginRequestForEDP, errorInfo) != ReactorReturnCodes.SUCCESS)
->>>>>>> a2acbe3c
 	            {
 	            	return errorInfo.code();
 	            }
@@ -690,30 +661,11 @@
             _reactorChannelQueue.pushBack(reactorChannel, ReactorChannel.REACTOR_CHANNEL_LINK);
             
             // enable channel read/write locking for reactor since it's multi-threaded with worker thread
-<<<<<<< HEAD
-            ConnectOptions connectOptions = reactorChannel.getReactorConnectInfo().connectOptions();//reactorConnectOptions.connectionList().get(0).connectOptions();
-            connectOptions.channelReadLocking(true);
-            connectOptions.channelWriteLocking(true);
-            
-            if (sendAuthTokenEvent)
-            {
-				sendAuthTokenEventCallback(reactorChannel, _restClient.reactorAuthTokenInfo(), errorInfo);
-				if (!sendAuthTokenWorkerEvent(reactorChannel, _restClient.reactorAuthTokenInfo()))
-				{
-	                return populateErrorInfo(errorInfo,
-                            ReactorReturnCodes.FAILURE,
-                            "Reactor.connect",
-                            "sendAuthTokenWorkerEvent() failed");
-				}
-            }
-            
-=======
             ConnectOptions connectOptions = reactorChannel.getReactorConnectInfo().connectOptions();
             connectOptions.channelReadLocking(true);
             connectOptions.channelWriteLocking(true);
             
 
->>>>>>> a2acbe3c
             // create watchlist if enabled
             if (role.type() == ReactorRoleTypes.CONSUMER &&
                 ((ConsumerRole)role).watchlistOptions().enableWatchlist())
@@ -729,36 +681,6 @@
                                                       reactorChannel, errorInfo);
                 }
             }
-<<<<<<< HEAD
-
-            if(_restClient == null && reactorConnectOptions.connectionList().size() > 1)
-            {
-            	for (int i = 1; i < reactorConnectOptions.connectionList().size(); i++)
-            	{
-            		if (reactorConnectOptions.connectionList().get(i).enableSessionManagement())
-            		{
-            		    try
-            	        {
-            		    	setupRestClient(true);
-            		    	
-            		    	_restConnectOptions.connect(false);
-
-            		    	createRestClient(errorInfo);    	
-            	        }
-            	        catch(Exception e)
-            	        {
-            	            return populateErrorInfo(errorInfo,
-            	                    ReactorReturnCodes.FAILURE,
-            	                    "Reactor.initRestClient",
-            	                    "failed to initialize the RESTClient, exception="
-            	                            + e.getLocalizedMessage());
-            	        }             			
-            		}
-            	}
-            }
-            
-=======
->>>>>>> a2acbe3c
             // call Transport.connect to create a new Channel
             Channel channel = Transport.connect(connectOptions,
                                                 errorInfo.error());
@@ -819,40 +741,11 @@
         return ReactorReturnCodes.SUCCESS;
     }
     
-<<<<<<< HEAD
-    int sessionManagementConfigValidationAndStartup(ReactorConnectInfo reactorConnectInfo, ReactorRole role, ReactorChannel reactorChannel, boolean blocking, ReactorErrorInfo errorInfo)
-=======
     int sessionManagementConfigValidationAndStartup(ReactorConnectInfo reactorConnectInfo, ReactorRole role, ReactorChannel reactorChannel, ReactorErrorInfo errorInfo)
->>>>>>> a2acbe3c
     {
     	// save login information
     	LoginRequest loginRequest = null;
 
-<<<<<<< HEAD
-    	if (_loginRequestForEDP == null)
-    	{
-    		_loginRequestForEDP = (LoginRequest)LoginMsgFactory.createMsg();
-    		_loginRequestForEDP.rdmMsgType(LoginMsgType.REQUEST);
-
-    		if (role.type() == ReactorRoleTypes.CONSUMER)
-    		{
-    			loginRequest = ((ConsumerRole)role).rdmLoginRequest();  		
-    		}
-    		else if(role.type() == ReactorRoleTypes.NIPROVIDER)
-    		{
-    			loginRequest = ((NIProviderRole)role).rdmLoginRequest();
-    		}
-    	
-    		if (loginRequest == null)
-    		{
-    			_loginRequestForEDP = null;    			
-                populateErrorInfo(errorInfo, ReactorReturnCodes.INVALID_USAGE, "Reactor.connect", 
-                    	"Reactor.connect(): RDMLoginRequest not set, need user name and password for : " + 
-                    	"for session managment.");                	
-    			return ReactorReturnCodes.INVALID_USAGE;
-    		}
-    		loginRequest.copy(_loginRequestForEDP);
-=======
 		if (role.type() == ReactorRoleTypes.CONSUMER)
 		{
 			loginRequest = ((ConsumerRole)role).rdmLoginRequest();  		
@@ -879,7 +772,6 @@
     			
         		loginRequest.copy(reactorChannel._loginRequestForEDP);    			
     		}
->>>>>>> a2acbe3c
     	}
     	
     	switch (reactorConnectInfo.connectOptions().connectionType())
@@ -887,10 +779,6 @@
     		case ConnectionTypes.ENCRYPTED:
     			break;
     		default:
-<<<<<<< HEAD
-    			_loginRequestForEDP = null;
-=======
->>>>>>> a2acbe3c
                 populateErrorInfo(errorInfo, ReactorReturnCodes.PARAMETER_INVALID, "Reactor.connect", 
                 	"Reactor.connect(): Invalid connection type: " + 
                 	reactorConnectInfo.connectOptions().connectionType() + 
@@ -898,36 +786,23 @@
             return ReactorReturnCodes.PARAMETER_INVALID;
     	}
 
-<<<<<<< HEAD
-    	if (_restClient == null)
-    	{
-        	initRestClient(reactorConnectInfo, role, blocking, errorInfo);
-            	
-            // check if connected 
-            if (errorInfo.code() != ReactorReturnCodes.SUCCESS)
-            {
-            	_loginRequestForEDP = null;
-            	return errorInfo.code();
-            }
-            
-        	_restClient.reactorChannel(reactorChannel);
-    	}
+    	_restConnectOptions.clear();     	
+
+    	if (reactorChannel != null && reactorChannel._loginRequestForEDP != null)
+    		populateRestConnectOptions(reactorChannel._loginRequestForEDP, reactorConnectInfo, role);
     	else
-    	{
-        	_restConnectOptions.clear();
-        	_restConnectOptions.blocking(blocking);
-
-	    	populateRestConnectOptions(reactorConnectInfo, role);             	
-        	
-        	_restReactorOptions.connectionOptions(_restConnectOptions);
-        	_restClient.reactorChannel(reactorChannel);
-        	if (blocking)
-        		_restClient.connectBlocking(null, errorInfo);
-        	else
-        		_restClient.connect(errorInfo);
-    	}   	
+    		populateRestConnectOptions(loginRequest, reactorConnectInfo, role);        		
+
+    	_restConnectOptions.userSpecObject(reactorChannel);
+    	_restReactorOptions.connectionOptions(_restConnectOptions);
+
+    	// if reactor channel is null, it means that this is the first time and we call blocking
+    	if (reactorChannel == null)
+    		_restClient.connectBlocking(null, errorInfo);
+    	else
+    		_restClient.connect(errorInfo);
     
-        return ReactorReturnCodes.SUCCESS;
+        return errorInfo.error().errorId();
     }
     
 
@@ -961,133 +836,6 @@
      */
     public int queryServiceDiscovery(ReactorServiceDiscoveryOptions options, ReactorErrorInfo errorInfo)
     {	
-    	if (options == null)
-    	{		
-        	populateErrorInfo(errorInfo, ReactorReturnCodes.PARAMETER_INVALID, "Reactor.queryServiceDiscovery", 
-        			"Reactor.queryServiceDiscovery(): options cannot be null, aborting.");
-				
-    		return sendQueryServiceDiscoveryEvent(null, errorInfo);
-    	}
-
-    	if (errorInfo == null)
-        { 
-        	return ReactorReturnCodes.PARAMETER_INVALID;
-        }
-        
-        if (options.reactorServiceEndpointEventCallback() == null)
-        {
-        	populateErrorInfo(errorInfo, ReactorReturnCodes.PARAMETER_INVALID, "Reactor.queryServiceDiscovery", 
-        			"Reactor.queryServiceDiscovery(): ReactorServiceEndpointEventCallback cannot be null, aborting.");
-        	
-    		return sendQueryServiceDiscoveryEvent(options.reactorServiceEndpointEventCallback(), errorInfo);        	
-        }
-        
-        switch (options.transport())
-        {
-        case ReactorDiscoveryTransportProtocol.RSSL_RD_TP_INIT:
-        case ReactorDiscoveryTransportProtocol.RSSL_RD_TP_TCP:
-        case ReactorDiscoveryTransportProtocol.RSSL_RD_TP_WEBSOCKET:
-        	break;
-        	default:
-
-            	populateErrorInfo(errorInfo, ReactorReturnCodes.PARAMETER_OUT_OF_RANGE, "Reactor.queryServiceDiscovery", 
-            			"Reactor.queryServiceDiscovery(): Invalid transport protocol type " + options.transport());
-            	
-            	return ReactorReturnCodes.PARAMETER_OUT_OF_RANGE;
-        }
-        
-        switch (options.dataFormat())
-        {
-        case ReactorDiscoveryDataFormatProtocol.RSSL_RD_DP_INIT:
-        case ReactorDiscoveryDataFormatProtocol.RSSL_RD_DP_JSON2:
-        case ReactorDiscoveryDataFormatProtocol.RSSL_RD_DP_RWF:
-        	break;
-        	default:
-
-            	populateErrorInfo(errorInfo, ReactorReturnCodes.PARAMETER_OUT_OF_RANGE, "Reactor.queryServiceDiscovery", 
-            			"Reactor.queryServiceDiscovery(): Invalid dataformat protocol type " + options.dataFormat());
-            	
-            	return ReactorReturnCodes.PARAMETER_OUT_OF_RANGE;
-        }                	
-
-    	if (_restClient == null)
-    		initRestClient(options, errorInfo);
-    	else
-    		_restClient.connectBlocking(options, errorInfo);
-
-		ReactorServiceEndpointEvent reactorServiceEndpointEvent = ReactorFactory.createReactorServiceEndpointEvent();
-		
-		reactorServiceEndpointEvent._reactorServiceEndpointInfoList = _restClient.reactorServiceEndpointInfo();
-		reactorServiceEndpointEvent._userSpecObject = _restConnectOptions.userSpecObject();
-    	
-		if (errorInfo.code() != ReactorReturnCodes.SUCCESS)
-    		reactorServiceEndpointEvent._errorInfo = errorInfo;
-
-		options.reactorServiceEndpointEventCallback().reactorServiceEndpointEventCallback(reactorServiceEndpointEvent);
-        reactorServiceEndpointEvent.returnToPool();				
-		
-    	return ReactorReturnCodes.SUCCESS;
-    }
-
-    private void setupRestClient(boolean blocking)
-    {
-    	_restReactorOptions = new RestReactorOptions();
-    	_restConnectOptions = new RestConnectOptions();
-    	_restSubmitOptions = new RestReactorSubmitOptions();
-    	_restAuthOptions = new RestAuthOptions();    	
-
-    	_restConnectOptions.blocking(blocking);
-=======
-    	_restConnectOptions.clear();     	
-
-    	if (reactorChannel != null && reactorChannel._loginRequestForEDP != null)
-    		populateRestConnectOptions(reactorChannel._loginRequestForEDP, reactorConnectInfo, role);
-    	else
-    		populateRestConnectOptions(loginRequest, reactorConnectInfo, role);        		
-
-    	_restConnectOptions.userSpecObject(reactorChannel);
-    	_restReactorOptions.connectionOptions(_restConnectOptions);
-
-    	// if reactor channel is null, it means that this is the first time and we call blocking
-    	if (reactorChannel == null)
-    		_restClient.connectBlocking(null, errorInfo);
-    	else
-    		_restClient.connect(errorInfo);
-    
-        return errorInfo.error().errorId();
-    }
-    
-
-    
-    private int sendQueryServiceDiscoveryEvent(ReactorServiceEndpointEventCallback callback, ReactorErrorInfo errorInfo)
-    {
-		ReactorServiceEndpointEvent reactorServiceEndpointEvent = ReactorFactory.createReactorServiceEndpointEvent();
-		
-		if (_restClient != null && _restConnectOptions != null)
-		{
-			reactorServiceEndpointEvent._reactorServiceEndpointInfoList = _restClient.reactorServiceEndpointInfo();
-			reactorServiceEndpointEvent._userSpecObject = _restConnectOptions.userSpecObject();
-		}
-		reactorServiceEndpointEvent._errorInfo = errorInfo;
-		
-		if (callback != null)
-			callback.reactorServiceEndpointEventCallback(reactorServiceEndpointEvent);
-		
-        reactorServiceEndpointEvent.returnToPool();
-        return errorInfo.code();
-    }
-    
-    /**
-     * Queries EDP-RT service discovery to get service endpoint information.
-     * 
-     * @param options The {@link ReactorServiceDiscoveryOptions} to configure options and specify the 
-     * 		ReactorServiceEndpointEventCallback to receive service endpoint information. 
-     * @param errorInfo error structure to be populated in the event of failure
-     * 
-     * @return {@link ReactorReturnCodes} indicating success or failure
-     */
-    public int queryServiceDiscovery(ReactorServiceDiscoveryOptions options, ReactorErrorInfo errorInfo)
-    {	
     	_reactorLock.lock();
 
     	try {
@@ -1166,7 +914,6 @@
     	_restConnectOptions = new RestConnectOptions();  	
     	_restAuthOptions = new RestAuthOptions();    	
 
->>>>>>> a2acbe3c
     	_restReactorOptions.connectionOptions(_restConnectOptions);
     	_restReactorOptions.connectTimeout(5000);
     	_restReactorOptions.soTimeout(10000);
@@ -1177,30 +924,17 @@
     
     private void createRestClient(ReactorErrorInfo errorInfo)
     {
-<<<<<<< HEAD
-    	_restClient = new RestClient(_restReactorOptions, _restConnectOptions, _restSubmitOptions, _restAuthOptions, errorInfo)
-    	{
-   			public void onNewAuthToken(ReactorChannel reactorChannel, ReactorAuthTokenInfo authTokenInfo, ReactorErrorInfo errorInfo)
-   			{
-   				// send login reissue if initial login already sent. 
-   	        	if (reactorChannel != null)
-=======
     	_restClient = new RestClient(_restReactorOptions, _restConnectOptions, _restAuthOptions, errorInfo)
     	{
    			public void onNewAuthToken(ReactorChannel reactorChannel, ReactorAuthTokenInfo authTokenInfo, ReactorErrorInfo errorInfo)
    			{
    	        	if (reactorChannel != null && (reactorChannel.state() == State.READY || reactorChannel.state() == State.EDP_RT))
->>>>>>> a2acbe3c
             	{
    	        		// only send reissue if watchlist enabled
    	        		if (reactorChannel.watchlist() != null)
    	        			loginReissue(reactorChannel, authTokenInfo.accessToken(), errorInfo);
 
-<<<<<<< HEAD
-            		sendAuthTokenEventCallback(reactorChannel, authTokenInfo, errorInfo);      	
-=======
             		sendAuthTokenEventCallback(reactorChannel, authTokenInfo, errorInfo);
->>>>>>> a2acbe3c
    	        	}
     		}
    			public void onError(ReactorChannel reactorChannel, ReactorErrorInfo errorInfo)
@@ -1217,11 +951,7 @@
     {
 	    try
         {
-<<<<<<< HEAD
-	    	setupRestClient(true);
-=======
 	    	setupRestClient();
->>>>>>> a2acbe3c
 	    	
         	_restConnectOptions.userName(options.userName());
         	_restConnectOptions.password(options.password());
@@ -1263,15 +993,10 @@
         	
         	if(options.proxyKRB5ConfigFile().length() > 0)
         		_restConnectOptions.proxyKRB5ConfigFile(options.proxyKRB5ConfigFile().toString());
-<<<<<<< HEAD
-	    	
-	    	createRestClient(errorInfo);
-=======
 	    	   	
 	    	createRestClient(errorInfo);
 	    	
 	    	_restClient.connectBlocking(options, errorInfo);
->>>>>>> a2acbe3c
         	
         	// check if connected 
         	if (errorInfo.code() != ReactorReturnCodes.SUCCESS)
@@ -1291,17 +1016,6 @@
 	    return ReactorReturnCodes.SUCCESS; 	
     }
     
-<<<<<<< HEAD
-    private int populateRestConnectOptions(ReactorConnectInfo reactorConnectInfo, ReactorRole role)
-    {
-    	if (role.type() == ReactorRoleTypes.CONSUMER)
-    	{
-    		_restConnectOptions.userName(_loginRequestForEDP.userName());
-    		_restConnectOptions.password(_loginRequestForEDP.password());
-    		
-    		if (((ConsumerRole)role)._clientId.length() == 0)
-    			_restConnectOptions.clientId(_loginRequestForEDP.userName());
-=======
     private int populateRestConnectOptions(LoginRequest loginRequest, ReactorConnectInfo reactorConnectInfo, ReactorRole role)
     {
     	if (role.type() == ReactorRoleTypes.CONSUMER)
@@ -1311,19 +1025,13 @@
     		
     		if (((ConsumerRole)role)._clientId.length() == 0)
     			_restConnectOptions.clientId(loginRequest.userName());
->>>>>>> a2acbe3c
     		else
     			_restConnectOptions.clientId(((ConsumerRole)role)._clientId);
     	}
     	else if(role.type() == ReactorRoleTypes.NIPROVIDER)
     	{
-<<<<<<< HEAD
-    		_restConnectOptions.userName(_loginRequestForEDP.userName());
-    		_restConnectOptions.password(_loginRequestForEDP.password());                		
-=======
     		_restConnectOptions.userName(loginRequest.userName());
     		_restConnectOptions.password(loginRequest.password());                		
->>>>>>> a2acbe3c
     	}      	
     	
     	if (!reactorConnectInfo.location().equals(""))
@@ -1340,31 +1048,6 @@
     	return ReactorReturnCodes.SUCCESS;
     }
     
-<<<<<<< HEAD
-    private int initRestClient(ReactorConnectInfo reactorConnectInfo, ReactorRole role, boolean blocking, ReactorErrorInfo errorInfo)
-    {
-	    try
-        {
-	    	setupRestClient(blocking);
-	    	
-	    	populateRestConnectOptions(reactorConnectInfo, role);
-	    	
-	    	createRestClient(errorInfo);    	
-        }
-        catch(Exception e)
-        {
-            return populateErrorInfo(errorInfo,
-                    ReactorReturnCodes.FAILURE,
-                    "Reactor.initRestClient",
-                    "failed to initialize the RESTClient, exception="
-                            + e.getLocalizedMessage());
-        }  
-	    
-	    return ReactorReturnCodes.SUCCESS;    	
-    }
-    
-=======
->>>>>>> a2acbe3c
     void loginReissue(ReactorChannel reactorChannel, String authToken, ReactorErrorInfo errorInfo)
     {
 		if (reactorChannel.state() == State.CLOSED || reactorChannel.state() == State.DOWN)
@@ -1372,29 +1055,6 @@
 
 		LoginRequest loginRequest = null;		
 		
-<<<<<<< HEAD
-        switch (reactorChannel.role().type())
-        {
-            case ReactorRoleTypes.CONSUMER:
-                loginRequest = ((ConsumerRole)reactorChannel.role()).rdmLoginRequest();
-                break;
-            case ReactorRoleTypes.NIPROVIDER:
-                loginRequest = ((NIProviderRole)reactorChannel.role()).rdmLoginRequest();
-                break;
-            default:
-                break;
-        }
-       
-        if (loginRequest != null)
-        {
-            loginRequest.userNameType(Login.UserIdTypes.AUTHN_TOKEN);
-            loginRequest.userName().data(authToken);        	
-        	loginRequest.applyNoRefresh();
-        	// Do not send the password
-        	loginRequest.flags(loginRequest.flags() & ~LoginRequestFlags.HAS_PASSWORD);
-            encodeAndWriteLoginRequest(loginRequest, reactorChannel, errorInfo);
-        }          
-=======
 		if (reactorChannel.enableSessionManagement())
 		{
 			loginRequest = reactorChannel._loginRequestForEDP;
@@ -1420,7 +1080,6 @@
         	loginRequest.applyNoRefresh();
             encodeAndWriteLoginRequest(loginRequest, reactorChannel, errorInfo);
         }
->>>>>>> a2acbe3c
     }
     
     boolean sendAuthTokenWorkerEvent(ReactorChannel reactorChannel, ReactorAuthTokenInfo authTokenInfo)
