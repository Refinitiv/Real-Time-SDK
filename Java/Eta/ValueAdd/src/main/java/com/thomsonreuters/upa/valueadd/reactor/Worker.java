package com.thomsonreuters.upa.valueadd.reactor;

import java.io.IOException;
import java.nio.channels.CancelledKeyException;
import java.nio.channels.ClosedChannelException;
import java.nio.channels.SelectionKey;
import java.nio.channels.Selector;
import java.nio.channels.spi.SelectorProvider;
import java.util.Iterator;
import java.util.Set;

import com.thomsonreuters.upa.transport.Channel;
import com.thomsonreuters.upa.transport.ChannelState;
import com.thomsonreuters.upa.transport.Error;
import com.thomsonreuters.upa.transport.InProgFlags;
import com.thomsonreuters.upa.transport.InProgInfo;
import com.thomsonreuters.upa.transport.TransportFactory;
import com.thomsonreuters.upa.transport.TransportReturnCodes;
import com.thomsonreuters.upa.valueadd.common.SelectableBiDirectionalQueue;
import com.thomsonreuters.upa.valueadd.common.VaIteratableQueue;
import com.thomsonreuters.upa.valueadd.reactor.ReactorChannel.State;

/* Internal Worker thread class. */
class Worker implements Runnable
{
    int SELECT_TIME = 100;

    SelectableBiDirectionalQueue _queue = null;
    Selector _selector = null;
    ReactorChannel _workerReactorChannel = null; // The Worker's reactorChannel.
    ReactorChannel _reactorReactorChannel = null; // The Reactor's
                                                  // reactorChannel.
    com.thomsonreuters.upa.transport.Error _error = TransportFactory.createError();
    com.thomsonreuters.upa.transport.InProgInfo _inProg = TransportFactory.createInProgInfo();

    VaIteratableQueue _initChannelQueue = new VaIteratableQueue();
    VaIteratableQueue _activeChannelQueue = new VaIteratableQueue();
    VaIteratableQueue _reconnectingChannelQueue = new VaIteratableQueue();

    volatile boolean _running = true;

    VaIteratableQueue _timerEventQueue = new VaIteratableQueue();

    Worker(ReactorChannel reactorChannel, SelectableBiDirectionalQueue queue)
    {
        if (reactorChannel == null)
            throw new UnsupportedOperationException("reactorChannel cannot be null");
        else if (queue == null)
            throw new UnsupportedOperationException("queue cannot be null");

        _reactorReactorChannel = reactorChannel;
        _queue = queue;
    }

    @Override
    public void run()
    {
        if (initializeWorker() != ReactorReturnCodes.SUCCESS)
        {
            System.out.println("Worker.run(): failed to initialize, shutting down");
            shutdown();
            return;
        }

        while (_running || _queue.readQueueSize() > 0)
        {
            try
            {
                int selectorCount = _selector.select(SELECT_TIME);
                if (selectorCount > 0 || !_selector.selectedKeys().isEmpty())
                {
                    Iterator<SelectionKey> iter = _selector.selectedKeys().iterator();
                    while (iter.hasNext())
                    {
                        SelectionKey key = iter.next();
                        iter.remove();
                        if (!key.isValid())
                            continue;
                        if (key.isConnectable())
                        {
                            ReactorChannel reactorChannel = (ReactorChannel)key.attachment(); 
                            // this is an extra measure because on the Solaris OS initial notification is different
                            if (reactorChannel.channel() != null &&
                                (reactorChannel.channel().state() == ChannelState.INACTIVE || reactorChannel.channel().state() == ChannelState.INITIALIZING))
                            {
                                initializeChannel(reactorChannel);
                            }
                            if (!key.isValid())
                                continue;
                        }
                        if (key.isReadable())
                        {
                            ReactorChannel reactorChannel = (ReactorChannel)key.attachment();
                            if (_workerReactorChannel == reactorChannel)
                            {
                                processWorkerEvent();
                            }
                            else
                            {
                                // this is an extra measure because on the Solaris OS initial notification is different
                                if (reactorChannel.channel() != null &&
                                    (reactorChannel.channel().state() == ChannelState.INACTIVE || reactorChannel.channel().state() == ChannelState.INITIALIZING))
                                {
                            		initializeChannel(reactorChannel);
                                }
                                if (!key.isValid())
                                    continue;
                            }

                        }
                        if (key.isWritable())
                        {
                            processChannelFlush((ReactorChannel)key.attachment());
                        }
                    }
                }

                if (Thread.currentThread().isInterrupted())
                {
                    _running = false;
                }
                
                // check guaranteed messaging timers
                _timerEventQueue.rewind();
                while (_timerEventQueue.hasNext())
                {
                    WorkerEvent event = (WorkerEvent)_timerEventQueue.next();
                    if (System.nanoTime() >= event.timeout())
                    {
                    	if (event.eventType() == WorkerEventTypes.TOKEN_MGNT)
                    	{
                    		ReactorChannel reactorChannel = event.reactorChannel();
                    		if (
                    		reactorChannel.channel() != null && reactorChannel.channel().state() == ChannelState.ACTIVE
                            		&& reactorChannel.state() != ReactorChannel.State.DOWN_RECONNECTING
                            		&& reactorChannel.state() != ReactorChannel.State.DOWN
                            		&& reactorChannel.state() != ReactorChannel.State.CLOSED 
                            		&& reactorChannel.state() != ReactorChannel.State.EDP_RT 
                            		&& reactorChannel.state() != ReactorChannel.State.EDP_RT_DONE
                            		&& reactorChannel.state() != ReactorChannel.State.EDP_RT_FAILED )
                    		{
                    			// request new refresh auth token
	                        	event._restClient.requestRefreshAuthToken( reactorChannel , event.errorInfo() );                            
                    		}
<<<<<<< HEAD
	                            
	                            // Update the timer, do not remove it
	                            reactorChannel.calculateNextAuthTokenRequestTime(0);           	
	                        	event.timeout(reactorChannel.nextAuthTokenRequestTime());	                            
=======
>>>>>>> a2acbe3c
	                        // Update the timer, do not remove it
	                        reactorChannel.calculateNextAuthTokenRequestTime(0);           	
	                        event.timeout(reactorChannel.nextAuthTokenRequestTime());                            
	                    } 
                    	else
                    	{
	                        WorkerEventTypes eventType = WorkerEventTypes.TUNNEL_STREAM_DISPATCH_TIMEOUT;
	                        if (event.eventType() == WorkerEventTypes.START_WATCHLIST_TIMER)
	                        {
	                            eventType = WorkerEventTypes.WATCHLIST_TIMEOUT;
	                        }
	                        
	                        sendWorkerEvent(event.reactorChannel(), eventType, event.tunnelStream(),
	                                        ReactorReturnCodes.SUCCESS, null, null);
	                        
	                        _timerEventQueue.remove(event);
							event.returnToPool();	                        
                    	}

                    }
                }

                // initialize channels and check if initialization timeout occurred
                _initChannelQueue.rewind();
                while (_initChannelQueue.hasNext())
                {
                	ReactorChannel reactorChannel = (ReactorChannel)_initChannelQueue.next();
            		// handle initialization timeout
                	if (reactorChannel.state() == ReactorChannel.State.INITIALIZING)
                	{
                	    // this is an extra measure because on the Solaris OS initial notification is different
                	    if (reactorChannel.channel() != null &&
                	        (reactorChannel.channel().state() == ChannelState.INACTIVE || reactorChannel.channel().state() == ChannelState.INITIALIZING))
                	    {
                	        initializeChannel(reactorChannel);
                	    }

                	}
                }
                
                // handle pings
                _activeChannelQueue.rewind();
                while (_activeChannelQueue.hasNext())
                {
                	ReactorChannel reactorChannel = (ReactorChannel)_activeChannelQueue.next();
                    if (reactorChannel != null)
                    {
	                    if (reactorChannel.channel() != null && reactorChannel.channel().state() == ChannelState.ACTIVE
                    		&& reactorChannel.state() != ReactorChannel.State.DOWN_RECONNECTING
                    		&& reactorChannel.state() != ReactorChannel.State.DOWN
                            && reactorChannel.state() != ReactorChannel.State.CLOSED                    		
                    		&& reactorChannel.state() != ReactorChannel.State.EDP_RT 
                    		&& reactorChannel.state() != ReactorChannel.State.EDP_RT_DONE
                    		&& reactorChannel.state() != ReactorChannel.State.EDP_RT_FAILED )
	                    {
	                    	if (reactorChannel.pingHandler().handlePings(reactorChannel.channel(), _error)
	                    			< TransportReturnCodes.SUCCESS)
	                    	{
	                            reactorChannel.state(State.DOWN);
	                            sendWorkerEvent(reactorChannel, WorkerEventTypes.CHANNEL_DOWN,
	                                            ReactorReturnCodes.FAILURE, "Worker.run()",
	                                            "Ping error for channel: " + _error.text());
	                    	}
	                    	

	                    }
                    }
                }

                
                // handle connection recovery (only for client connections)
                _reconnectingChannelQueue.rewind();
                while (_reconnectingChannelQueue.hasNext())
                {
                	ReactorChannel reactorChannel = (ReactorChannel)_reconnectingChannelQueue.next();
                    if (reactorChannel != null)
                    {
                        if (reactorChannel.nextRecoveryTime() > System.currentTimeMillis())
                            continue;

                        Channel channel = null;
                        
                        if (reactorChannel.state() != State.EDP_RT &&
                        	reactorChannel.state() != State.EDP_RT_DONE &&
                        	reactorChannel.state() != State.EDP_RT_FAILED)
                        {
                        	channel = reactorChannel.reconnect(_error);
                        }
                        
                        if (reactorChannel.state() == State.EDP_RT || 
                        	reactorChannel.state() == State.EDP_RT_DONE ||
                        	reactorChannel.state() == State.EDP_RT_FAILED)
                        {
                        	channel = reactorChannel.reconnectEDP(_error);
                        }
                        
                    	if (channel == null && reactorChannel.state() != State.EDP_RT)
                        {
                            // Reconnect attempt failed -- send channel down event.
                            _reconnectingChannelQueue.remove(reactorChannel);
                            sendWorkerEvent(reactorChannel, WorkerEventTypes.CHANNEL_DOWN,
                                    ReactorReturnCodes.FAILURE, "Worker.run()",
                                    "Reconnection failed: " + _error.text());
                            continue;
                        }

                    	if (reactorChannel.state() != State.EDP_RT)
                    	{
                    		reactorChannel.selectableChannelFromChannel(channel);
                    		reactorChannel.state(State.INITIALIZING);
                    		_reconnectingChannelQueue.remove(reactorChannel);

                    		processChannelInit(reactorChannel);   
                    	}                       	
                    }
                }
            }
            catch (CancelledKeyException e)
            {
                // this could happen if the channel is closing while we're getting a notification
                continue;
            }
            catch (IOException e)
            {
                System.out.println("Worker.run() exception=" + e.getLocalizedMessage());
                sendWorkerEvent(_reactorReactorChannel, WorkerEventTypes.SHUTDOWN,
                                ReactorReturnCodes.FAILURE, "Worker.run",
                                "exception occurred, " + e.getLocalizedMessage());
                break;
            }
        }
        
        shutdown();
    }

    private void processWorkerEvent()
    {
        WorkerEvent event = (WorkerEvent)_queue.read();
        WorkerEventTypes eventType = event.eventType();
        ReactorChannel reactorChannel = event.reactorChannel();

        switch (eventType)
        {
            case CHANNEL_INIT:
                processChannelInit(reactorChannel);
                break;
            case CHANNEL_DOWN:
                processChannelClose(reactorChannel);
            	if (reactorChannel.server() == null && !event.reactorChannel().recoveryAttemptLimitReached())
                {
                    /* Go into connection recovery. */
                    reactorChannel.calculateNextReconnectTime();
                    _reconnectingChannelQueue.add(reactorChannel);
                }
            	break;
            case CHANNEL_CLOSE:
                processChannelClose(reactorChannel);
                sendWorkerEvent(reactorChannel, WorkerEventTypes.CHANNEL_CLOSE_ACK,
                        ReactorReturnCodes.SUCCESS, null, null);
                break;
            case SHUTDOWN:
                _running = false;
                break;
            case FLUSH:
                processChannelFlush(reactorChannel);
                break;
            case FD_CHANGE:
                processChannelFDChange(reactorChannel);
                break;
            case TOKEN_MGNT:
            	// Setup a timer for token management 
                reactorChannel.calculateNextAuthTokenRequestTime(((ReactorAuthTokenEvent) event)._reactorAuthTokenInfo.expiresIn());          	
            	event.timeout(reactorChannel.nextAuthTokenRequestTime());
            	_timerEventQueue.add(event);
                return;
            case START_DISPATCH_TIMER:
            case START_WATCHLIST_TIMER:
                _timerEventQueue.add(event);
                return;

            default:
                System.out.println("Worker.processWorkerEvent(): received unexpected eventType=" + eventType);
                break;
        }

        event.returnToPool();
    }

	private void processChannelInit(ReactorChannel reactorChannel)
    {
        // add the reactorChannel to the init queue
        _initChannelQueue.add(reactorChannel);

        // register the channel with the selector
        try
        {
            if (reactorChannel.selectableChannel() != null)
            {
                reactorChannel.selectableChannel()
                        .register(_selector, SelectionKey.OP_CONNECT | SelectionKey.OP_READ, reactorChannel);
            }
        }
        catch (ClosedChannelException e)
        {
            // the channel was already closed. Send this as a failure.
            if (reactorChannel.state() != State.CLOSED)
                reactorChannel.state(State.CLOSED);

            sendWorkerEvent(reactorChannel, WorkerEventTypes.CHANNEL_DOWN,
                            ReactorReturnCodes.FAILURE, "Worker.processChannelInit", "Exception="
                                    + e.getLocalizedMessage());
        }
    }

	private void cancelAuthTokenTimer(ReactorChannel reactorChannel)
	{
        // cancel the AUTH TOKEN timer
        _timerEventQueue.rewind();
        while (_timerEventQueue.hasNext())
        {    	
        	WorkerEvent event = (WorkerEvent)_timerEventQueue.next();
        	if (event.eventType() == WorkerEventTypes.TOKEN_MGNT && 
        		event.reactorChannel() == reactorChannel)
        	{      		
        		_timerEventQueue.remove(event);
        		event.returnToPool();
        	}
        }
	}
	
    private void processChannelClose(ReactorChannel reactorChannel)
    {
        if (reactorChannel == null)
            return;
        if (reactorChannel.channel() != null && reactorChannel.channel().state() != ChannelState.INACTIVE)
        {
            // sckt.close will implicitly cancel any registered keys.
            reactorChannel.channel().close(_error);
            reactorChannel.selectableChannelFromChannel(null);
            reactorChannel.flushRequested(false);
        }
        
        cancelAuthTokenTimer(reactorChannel);  

        if (_activeChannelQueue.remove(reactorChannel) == false)
            if (_initChannelQueue.remove(reactorChannel) == false)
            {
                _reconnectingChannelQueue.remove(reactorChannel);
            }
    }

    private void processChannelFlush(ReactorChannel reactorChannel)
    {
        if (reactorChannel == null)
            return;
        Channel channel = reactorChannel.channel();
        if (channel != null && channel.state() != ChannelState.INACTIVE && channel.state() != ChannelState.CLOSED)
        {
            // attempt to flush
            int retval = channel.flush(_error);
            if (retval > TransportReturnCodes.SUCCESS)
            {
                // flush returned positive, register this channel with the
                // selector for OP_WRITE in order to flush later.
                if (!addSelectOption(reactorChannel, SelectionKey.OP_WRITE))
                {
                    // Add select option failed for this reactorChannel.
                	// Close this reactorChannel.
                    if (reactorChannel.state() != State.CLOSED && reactorChannel.state() != State.DOWN 
                    		&& reactorChannel.state() != State.DOWN_RECONNECTING)
                    {
                        reactorChannel.state(State.DOWN);
                        sendWorkerEvent(reactorChannel, WorkerEventTypes.CHANNEL_DOWN,
                                    ReactorReturnCodes.FAILURE, "Worker.processChannelFlush",
                                    "failed to add OP_WRITE to selectableChannel.");
                    }
                }

            }
            else if (retval == TransportReturnCodes.SUCCESS)
            {
                // flush succeeded
                if (!removeSelectOption(reactorChannel, SelectionKey.OP_WRITE))
                {
                    // Remove select option failed for this reactorChannel.
                    // Close this reactorChannel.
                    if (reactorChannel.state() != State.CLOSED && reactorChannel.state() != State.DOWN 
                    		&& reactorChannel.state() != State.DOWN_RECONNECTING)
                    {
                        reactorChannel.state(State.DOWN);
                        sendWorkerEvent(reactorChannel, WorkerEventTypes.CHANNEL_DOWN,
                                ReactorReturnCodes.FAILURE, "Worker.processChannelFlush",
                                "failed to remove OP_WRITE to selectableChannel.");
                    }
                }

                sendWorkerEvent(reactorChannel, WorkerEventTypes.FLUSH_DONE, ReactorReturnCodes.SUCCESS, null, null);
            }
            else if (retval < TransportReturnCodes.SUCCESS)
            {
                if (retval != TransportReturnCodes.WRITE_FLUSH_FAILED && retval != TransportReturnCodes.WRITE_CALL_AGAIN)
                {
                    // flush failed. Close this reactorChannel.
                    if (reactorChannel.state() != State.CLOSED && reactorChannel.state() != State.DOWN
                    		&& reactorChannel.state() != State.DOWN_RECONNECTING)
                    {
                        reactorChannel.state(State.DOWN);
                        sendWorkerEvent(reactorChannel, WorkerEventTypes.CHANNEL_DOWN,
                                    ReactorReturnCodes.FAILURE, "Worker.processChannelFlush",
                                    "failed to flush selectableChannel, errorId=" + _error.errorId()
                                            + " errorText=" + _error.text());
                    }
                }
            }
        }
    }

    private void processChannelFDChange(ReactorChannel reactorChannel)
    {
    	int options = 0;
    	
        // cancel old reactorChannel select
        try
        {
            SelectionKey key = reactorChannel.oldSelectableChannel().keyFor(_selector);
            if (key != null)
            {
	            options = key.interestOps();
	            key.cancel();
            }
        }
        catch (Exception e)
        {
        } // old channel may be null so ignore

        // register selector with channel event's new reactorChannel
        try
        {
        	if (options != 0)
        	{
	        	reactorChannel.selectableChannel().register(_selector,
	        												options,
	        												reactorChannel);
        	}
        }
        catch (Exception e)
        {
            // selector register failed for this reactorChannel.
            // Close this reactorChannel.
            if (reactorChannel.state() != State.CLOSED && reactorChannel.state() != State.DOWN
            		 && reactorChannel.state() != State.DOWN_RECONNECTING)
            {
                reactorChannel.state(State.DOWN);
            
                sendWorkerEvent(reactorChannel, WorkerEventTypes.CHANNEL_DOWN,
                            ReactorReturnCodes.FAILURE, "Worker.processChannelFDChange",
                            "selector register failed.");
            }
        }
	}

    private void initializeChannel(ReactorChannel reactorChannel)
    {
        Channel channel = reactorChannel.channel();
        int retval = channel.init(_inProg, _error);

        if (retval < TransportReturnCodes.SUCCESS)
        {
            cancelRegister(reactorChannel);
            reactorChannel.state(ReactorChannel.State.DOWN);
            sendWorkerEvent(reactorChannel, WorkerEventTypes.CHANNEL_DOWN,
                            ReactorReturnCodes.FAILURE, "Worker.initializeChannel",
                            "Error initializing channel: errorId=" + _error.errorId() + " text="
                                    + _error.text());
            return;
        }

        switch (retval)
        {
            case TransportReturnCodes.CHAN_INIT_IN_PROGRESS:
                if (_inProg.flags() == InProgFlags.SCKT_CHNL_CHANGE)
                {
                    if ((retval = reRegister(_inProg, reactorChannel, _error)) != ReactorReturnCodes.SUCCESS)
                    {
                        cancelRegister(reactorChannel);
                        sendWorkerEvent(reactorChannel, WorkerEventTypes.CHANNEL_DOWN,
                                        ReactorReturnCodes.FAILURE, "Worker.initializeChannel",
                                        "Error - failed to re-register on SCKT_CHNL_CHANGE: "
                                                + _error.text());
                    }
                }
                else
                {
                    // check if initialization timeout occurred.
                    if (System.currentTimeMillis() > reactorChannel.initializationEndTimeMs())
                    {
                        cancelRegister(reactorChannel);
                        sendWorkerEvent(reactorChannel, WorkerEventTypes.CHANNEL_DOWN,
                                        ReactorReturnCodes.FAILURE, "Worker.initializeChannel",
                                        "Error - exceeded initialization timeout ("
                                                + reactorChannel.initializationTimeout() + " s)");
                    }
                }

                break;
            case TransportReturnCodes.SUCCESS:
                // init is complete, cancel selector registration.
                cancelRegister(reactorChannel);

                // channel.init is complete,
                // save the channel's negotiated ping timeout
                reactorChannel.pingHandler().initPingHandler(channel.pingTimeout());

                // move the channel from the initQueue to the activeQueue
                _initChannelQueue.remove(reactorChannel);
                _activeChannelQueue.add(reactorChannel);
                sendWorkerEvent(reactorChannel, WorkerEventTypes.CHANNEL_UP,
                                ReactorReturnCodes.SUCCESS, null, null);
                break;
            default:
                cancelRegister(reactorChannel);
                sendWorkerEvent(reactorChannel, WorkerEventTypes.CHANNEL_DOWN,
                                ReactorReturnCodes.FAILURE, "Worker.initializeChannel",
                                "Error - invalid return code: " + retval);
        }
    }

    private void cancelRegister(ReactorChannel reactorChannel)
    {
        try
        {
            SelectionKey key = reactorChannel.channel().selectableChannel().keyFor(_selector);
            if (key != null)
            {
            	key.cancel();
            }
        }
        catch (Exception e)
        {
        }
    }

    private boolean addSelectOption(ReactorChannel reactorChannel, int options)
    {
        if (reactorChannel == null || (reactorChannel.state() != State.INITIALIZING &&
                    					reactorChannel.state() != State.UP &&
                    					reactorChannel.state() != State.READY))
            return false;

        Channel channel = reactorChannel.channel();
        if (channel == null)
            return false;

        //
        SelectionKey key = channel.selectableChannel().keyFor(_selector);
        if (key != null)
        {
            if ((key.interestOps() & options) != 0)
                // options are already registered
                return true;
            else
                // add the options to the current interestOps
                options |= key.interestOps();
        }

        try
        {
            channel.selectableChannel().register(_selector, options, reactorChannel);
        } catch (Exception e) { } // channel may be closed

        return true;
    }

	private boolean removeSelectOption(ReactorChannel reactorChannel, int options)
    {
        if (reactorChannel == null || (reactorChannel.state() != State.INITIALIZING &&
				reactorChannel.state() != State.UP &&
				reactorChannel.state() != State.READY))
            return false;

        Channel channel = reactorChannel.channel();
        if (channel == null)
            return false;

        SelectionKey key = channel.selectableChannel().keyFor(_selector);
        if (key != null)
        {
            try
            {
            	int newOptions = key.interestOps() - options;
    	        if (newOptions != 0)
    	        {
    	            try
    	            {
    	                channel.selectableChannel().register(_selector, newOptions, reactorChannel);
    	            }
    	            catch (ClosedChannelException e)
    	            {
    	                return false;
    	            }
    	        }
    	        else
                    key.cancel();
            } catch (Exception e) { } // channel may be closed
        }
        return true;
    }

    private int reRegister(InProgInfo inProg, ReactorChannel reactorChannel, Error error)
    {
        // cancel old channel read select
        try
        {
            SelectionKey key = inProg.oldSelectableChannel().keyFor(_selector);
            if (key != null)
            {
            	key.cancel();
            }
        }
        catch (Exception e)
        {
            error.text(e.getMessage());
            return ReactorReturnCodes.FAILURE;
        }

        // add new channel read select
        try
        {
            reactorChannel.channel().selectableChannel()
            .register(_selector, SelectionKey.OP_READ, reactorChannel);            
        }
        catch (Exception e)
        {
            error.text(e.getMessage());
            return ReactorReturnCodes.FAILURE;
        }
      
        // reset selectable channel on ReactorChannel to new one
        reactorChannel.selectableChannelFromChannel(reactorChannel.channel());
        
        // set oldSelectableChannel on ReactorChannel
        reactorChannel.oldSelectableChannel(inProg.oldSelectableChannel());
        
        return ReactorReturnCodes.SUCCESS;
    }

    private void sendWorkerEvent(ReactorChannel reactorChannel, WorkerEventTypes eventType, int reactorReturnCode, String location, String text)
    {
        WorkerEvent event = ReactorFactory.createWorkerEvent();
        event.reactorChannel(reactorChannel);
        event.eventType(eventType);
        event.errorInfo().code(reactorReturnCode);
        event.errorInfo().error().errorId(reactorReturnCode);
        if (location != null)
            event.errorInfo().location(location);
        if (text != null)
            event.errorInfo().error().text(text);
        _queue.write(event);
    }

    private void sendWorkerEvent(ReactorChannel reactorChannel, WorkerEventTypes eventType, TunnelStream tunnelStream, int reactorReturnCode, String location, String text)
    {
        WorkerEvent event = ReactorFactory.createWorkerEvent();
        event.reactorChannel(reactorChannel);
        event.eventType(eventType);
        event.tunnelStream(tunnelStream);
        event.errorInfo().code(reactorReturnCode);
        event.errorInfo().error().errorId(reactorReturnCode);
        if (location != null)
            event.errorInfo().location(location);
        if (text != null)
            event.errorInfo().error().text(text);
        _queue.write(event);
    }

    // - if registered, unregister RC
    // - if in active list, remove RC.
    // - close channel.
    // - add RC to Pool.
    private void shutdown()
    {
        _running = false;

        if (_selector != null)
        {
            Set<SelectionKey> keys = _selector.keys();
            if (keys != null)
            {
                for (SelectionKey key : keys)
                {
                    key.cancel();
                    ReactorChannel reactorChannel = (ReactorChannel)key.attachment();
                    if (reactorChannel != null)
                    {
                        if (reactorChannel.channel() != null)
                        {
                            reactorChannel.channel().close(_error);
                            if (_activeChannelQueue.remove(reactorChannel) == false)
                                if (_initChannelQueue.remove(reactorChannel) == false)
                                    _reconnectingChannelQueue.remove(reactorChannel);
                        }
                        else if (reactorChannel == _workerReactorChannel)
                        {
                            // The Reactor will call _queue.shutdown()
                            _queue = null;
                            _workerReactorChannel = null;
                        }
                        reactorChannel.returnToPool();
                    }
                }
            }

            try
            {
                _selector.close();
            }
            catch (IOException e)
            {
            }
            _selector = null;

            while (_initChannelQueue.size() > 0)
            {
                ReactorChannel reactorChannel = (ReactorChannel)_initChannelQueue.poll();
                if (reactorChannel != null)
                {
                    if (reactorChannel.channel() != null)
                    {
                        reactorChannel.channel().close(_error);
                    }
                    reactorChannel.returnToPool();
                }
            }

            while (_activeChannelQueue.size() > 0)
            {
                ReactorChannel reactorChannel = (ReactorChannel)_activeChannelQueue.poll();
                if (reactorChannel != null)
                {
                    if (reactorChannel.channel() != null)
                    {
                        reactorChannel.channel().close(_error);
                    }
                    reactorChannel.returnToPool();
                }
            }

            while (_reconnectingChannelQueue.size() > 0)
            {
                ReactorChannel reactorChannel = (ReactorChannel)_reconnectingChannelQueue.poll();
                if (reactorChannel != null)
                {
                    if (reactorChannel.channel() != null)
                    {
                        reactorChannel.channel().close(_error);
                    }
                    reactorChannel.returnToPool();
                }
            }
        }

        _error = null;
    }

    private int initializeWorker()
    {
        try
        {
            _selector = SelectorProvider.provider().openSelector();
            _workerReactorChannel = ReactorFactory.createReactorChannel();
            _workerReactorChannel.selectableChannel(_queue.readChannel());
            _queue.readChannel().register(_selector, SelectionKey.OP_READ, _workerReactorChannel);
        }
        catch (IOException e)
        {
            _running = false;
            System.out.println("Worker.initializeWorker() failed, exception="
                    + e.getLocalizedMessage());
            return ReactorReturnCodes.FAILURE;
        }

        return ReactorReturnCodes.SUCCESS;
    }
}<|MERGE_RESOLUTION|>--- conflicted
+++ resolved
@@ -142,13 +142,7 @@
                     			// request new refresh auth token
 	                        	event._restClient.requestRefreshAuthToken( reactorChannel , event.errorInfo() );                            
                     		}
-<<<<<<< HEAD
-	                            
-	                            // Update the timer, do not remove it
-	                            reactorChannel.calculateNextAuthTokenRequestTime(0);           	
-	                        	event.timeout(reactorChannel.nextAuthTokenRequestTime());	                            
-=======
->>>>>>> a2acbe3c
+
 	                        // Update the timer, do not remove it
 	                        reactorChannel.calculateNextAuthTokenRequestTime(0);           	
 	                        event.timeout(reactorChannel.nextAuthTokenRequestTime());                            
