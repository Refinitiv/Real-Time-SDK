--- conflicted
+++ resolved
@@ -5530,16 +5530,12 @@
                         "Reactor.initJsonConverter", "The service ID must be in a range between 0 to 65535.");
             }
 
-<<<<<<< HEAD
             jsonConverterUserSpec = jsonConverterOptions.userSpec();
             serviceNameToIdCallback = jsonConverterOptions.serviceNameToIdCallback();
             JsonConversionEventCallback = jsonConverterOptions.jsonConversionEventCallback();
             closeChannelFromFailure = jsonConverterOptions.closeChannelFromFailure();
 
-            JsonFactory.initPools(3);
-=======
             JsonFactory.initPools(jsonConverterOptions.jsonConverterPoolsSize());
->>>>>>> 5e35e79e
             JsonConverterBuilder jsonConverterBuilder = ConverterFactory.createJsonConverterBuilder();
 
             if(Objects.isNull(serviceNameIdConverterClient))
