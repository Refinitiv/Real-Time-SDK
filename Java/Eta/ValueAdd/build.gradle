--- conflicted
+++ resolved
@@ -68,12 +68,8 @@
         compile group: 'org.json', name: 'json', version: '20180130'
         compile group: 'org.apache.httpcomponents', name: 'httpcore-nio', version: '4.4.10'
 
-<<<<<<< HEAD
-	testCompile group: 'org.mockito', name: 'mockito-all', version: '1.9.0'
-=======
 	// did not change it to compileTest because Eclipse complains about it
 	compile group: 'org.mockito', name: 'mockito-all', version: '1.9.0'
->>>>>>> a2acbe3c
 
 	compile project(':Eta:Core')
 
