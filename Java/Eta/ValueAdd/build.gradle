plugins {
    id 'maven-publish'
    id 'java-library'
    id 'org.jreleaser' version '1.18.0'
}

def jenkinsBuild = System.getenv("BUILD_NUMBER") ?: "0"

group = "com.refinitiv.eta.valueadd"
archivesBaseName = "etaValueAdd"
version "$SpecificationVersion"

java {
    withSourcesJar()
}

ext.sharedManifest = manifest {
    attributes( 'Sealed': 'true',
            'Build-Date': BuildDate,
            'Specification-Version': SpecificationVersion,
            'Specification-Vendor': vendor,
            'Implementation-Title': group,
            'Implementation-Version': etaImplementationVersion,
            'Implementation-Vendor': vendor )
}

javadoc {
    doFirst {
        println "Generating javadoc for ValueAdd"
    }

    exclude '**/*Impl.java'
    exclude '**/JUnit*.java'

    destinationDir = file('../Docs/refman/etajvalueadd/')
    title = "ETA ValueAdd JAVA " +  "${SpecificationVersion}"

    options.footer ("${javadoc_footer}")
    options.header ("${javadoc_header}")
    options.bottom ("${javadoc_bottom}")

    options.setWindowTitle ('ETA ValueAdd')
}

task javadocJar (type: Jar, dependsOn: this.javadoc) {
    archiveClassifier.convention('javadoc');
    archiveClassifier.set('javadoc');
    from javadoc.destinationDir
    destinationDirectory.set(jar.destinationDirectory)

    manifest {
        attributes 'Specification-Title': 'Enterprise Transport API (ETA) Java Edition ValueAdd Classes'
        from sharedManifest
    }
}

publishing {
    publications{
        mavenJava(MavenPublication){

            groupId = group
            artifactId = archivesBaseName
            version = "$SpecificationVersion"
            from components.java
            artifact javadocJar

            pom {
                name = "$archivesBaseName"
                packaging = 'jar'
                url = 'https://github.com/Refinitiv/Real-Time-SDK'
                description = 'Enterprise Transport API (ETA) Java Edition ValueAdd Classes'

                scm {
                    connection = 'scm:git:git://github.com/Refinitiv/Real-Time-SDK.git'
                    developerConnection = 'scm:git:ssh://github.com:Refinitiv/Real-Time-SDK.git'
                    url = 'http://github.com/Refinitiv/Real-Time-SDK/tree/master'
                }

                developers {
                    developer {
                        organization = 'LSEG'
                    }
                }

                licenses {
                    license {
                        name = 'The Apache License, Version 2.0'
                        url = 'http://www.apache.org/licenses/LICENSE-2.0.txt'
                    }
                }
            }
        }
    }

    repositories {
        maven {
            name = "PreDeploy"
            url = uri(layout.buildDirectory.dir("pre-deploy"))
        }
    }
}

jreleaser {
    signing {
        active = 'ALWAYS'
        armored = true
    }

    deploy {
        maven {
            mavenCentral {
                sonatype {
                    active = 'ALWAYS'
                    url = 'https://central.sonatype.com/api/v1/publisher'
                    username = findProperty("ossrhUsername") ?: System.getenv("OSSRH_USERNAME")
                    password = findProperty("ossrhPassword") ?: System.getenv("OSSRH_PASSWORD")
                    stagingRepository('build/pre-deploy')
                }
            }
        }
    }

    release {
        github {
            enabled = false
        }
    }
}

eclipse {
    project {
        name = 'RTSDK-Eta-ValueAdd'
    }
	compileTestJava {
		options.compilerArgs += ["-Xlint:-options"] //suppresses warning "warning: [options] source/target value 8 is obsolete and will be removed in a future release"
	}
}

eclipse.classpath.file.whenMerged {
    entries.findAll { it instanceof org.gradle.plugins.ide.eclipse.model.ProjectDependency }
            .each { it.entryAttributes['without_test_code'] = 'false' }
}

dependencies {
<<<<<<< HEAD
    api group: 'org.json', name: 'json', version: '20250517'
    implementation('org.apache.httpcomponents.client5:httpclient5:5.5') {
        exclude group: 'org.slf4j', module: 'slf4j-api'
    }
    api group: 'org.slf4j', name: 'slf4j-jdk14', version: '2.0.17'
    api group: 'org.slf4j', name: 'slf4j-api', version: '2.0.17'
=======
    api group: 'org.json', name: 'json', version: '20240303'
    api group: 'org.quartz-scheduler', name: 'quartz', version: '2.3.2'
    api group: 'org.apache.httpcomponents', name: 'httpcore-nio', version: '4.4.16'
    api group: 'org.apache.httpcomponents', name: 'httpclient', version: '4.5.14'
    api group: 'org.slf4j', name: 'slf4j-jdk14', version: '2.0.16'
    api group: 'org.slf4j', name: 'slf4j-api', version: '2.0.16'
>>>>>>> b159fcb4
	api group: 'org.bitbucket.b_c', name: 'jose4j', version: '0.9.6'
	
	// Since eclipse does not distinguish between the testCompile and compile 
	// we need to have this check for publishing to maven central to list the mockito
	// as only the compile test depenency. When publishing to maven central the task
	// needs to be executed with the -Pmavencentral
	if (project.hasProperty("mavencentral"))
	{
        testImplementation('org.mockito:mockito-core:5.18.0'){
            exclude group: 'org.hamcrest'
        }
	}
	else
	{
        implementation('org.mockito:mockito-core:5.18.0'){
            exclude group: 'org.hamcrest'
        }
	}

    api project(':Eta:Core')
    api project(':Eta:Converter')

    testImplementation project(':Eta:Core').sourceSets.test.output

	// for unit test use the classes instead of the jar file, since the jar is sealed
    testRuntimeOnly project(':Eta:Core').sourceSets.main.output
}

jar {

	doFirst { println 'Creating ValueAdd jar file' }

	manifest { 
		attributes 'Specification-Title': 'Enterprise Transport API (ETA) Java Edition ValueAdd Classes'
		from sharedManifest 
	}

    destinationDirectory.set(file("../Libs/"))
    archiveBaseName.convention('etaValueAdd');
    archiveBaseName.set('etaValueAdd');
}

task cleanJar (type: Delete) {
        delete "${jar.archiveFile}"
}
clean.dependsOn cleanJar

test {
        // set to true to see the junit stdoutput
        testLogging.showStandardStreams = false
        maxParallelForks = 1
//        maxParallelForks = Runtime.runtime.availableProcessors()
}

repositories {
    mavenCentral()
}<|MERGE_RESOLUTION|>--- conflicted
+++ resolved
@@ -142,21 +142,13 @@
 }
 
 dependencies {
-<<<<<<< HEAD
     api group: 'org.json', name: 'json', version: '20250517'
+    api group: 'org.quartz-scheduler', name: 'quartz', version: '2.3.2'
     implementation('org.apache.httpcomponents.client5:httpclient5:5.5') {
         exclude group: 'org.slf4j', module: 'slf4j-api'
     }
     api group: 'org.slf4j', name: 'slf4j-jdk14', version: '2.0.17'
     api group: 'org.slf4j', name: 'slf4j-api', version: '2.0.17'
-=======
-    api group: 'org.json', name: 'json', version: '20240303'
-    api group: 'org.quartz-scheduler', name: 'quartz', version: '2.3.2'
-    api group: 'org.apache.httpcomponents', name: 'httpcore-nio', version: '4.4.16'
-    api group: 'org.apache.httpcomponents', name: 'httpclient', version: '4.5.14'
-    api group: 'org.slf4j', name: 'slf4j-jdk14', version: '2.0.16'
-    api group: 'org.slf4j', name: 'slf4j-api', version: '2.0.16'
->>>>>>> b159fcb4
 	api group: 'org.bitbucket.b_c', name: 'jose4j', version: '0.9.6'
 	
 	// Since eclipse does not distinguish between the testCompile and compile 
